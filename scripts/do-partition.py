#! /usr/bin/env python
#
# This file is part of khmer, https://github.com/dib-lab/khmer/, and is
# Copyright (C) Michigan State University, 2009-2015. It is licensed under
# the three-clause BSD license; see LICENSE.
# Contact: khmer-project@idyll.org
#
# pylint: disable=missing-docstring,invalid-name
"""
Do all the partition steps in one script.

% do-partition.py <graphname> <reads1> [ <reads2> ... ]

Use '-h' for parameter help.
"""
from __future__ import print_function

import khmer
import sys
import threading
import gc
import os.path
import os
import textwrap
from khmer import khmer_args
<<<<<<< HEAD
from khmer.khmer_args import (build_hashbits_args, report_on_config, info,
                              add_threading_args, sanitize_epilog)
=======
from khmer.khmer_args import (build_nodegraph_args, report_on_config, info,
                              add_threading_args)
>>>>>>> 59bec6be
import glob
from khmer.kfile import check_input_files, check_space
import re
import platform

# stdlib queue module was renamed on Python 3
try:
    import queue
except ImportError:
    import Queue as queue

DEFAULT_SUBSET_SIZE = int(1e5)
DEFAULT_N_THREADS = 4
DEFAULT_K = 32


def worker(queue, basename, stop_big_traversals):
    while True:
        try:
            (nodegraph, index, start, stop) = queue.get(False)
        except queue.Empty:
            print('exiting', file=sys.stderr)
            return

        outfile = basename + '.subset.%d.pmap' % (index,)
        if os.path.exists(outfile):
            print('SKIPPING', outfile, ' -- already exists', file=sys.stderr)
            continue

        print('starting:', basename, index, file=sys.stderr)

        # pay attention to stoptags when partitioning; take command line
        # direction on whether or not to exhaustively traverse.
        subset = nodegraph.do_subset_partition(start, stop, True,
                                               stop_big_traversals)

        print('saving:', basename, index, file=sys.stderr)
        nodegraph.save_subset_partitionmap(subset, outfile)
        del subset
        gc.collect()


def get_parser():
    epilog = """
    Load in a set of sequences, partition them, merge the partitions, and
    annotate the original sequences files with the partition information.

    This script combines the functionality of
    :program:`load-into-nodegraph.py`, :program:`partition-graph.py`,
    :program:`merge-partitions.py`, and :program:`annotate-partitions.py` into
    one script. This is convenient but should probably not be used for large
    data sets, because :program:`do-partition.py` doesn't provide save/resume
    functionality.
    """
    parser = build_nodegraph_args(
        descr='Load, partition, and annotate FAST[AQ] sequences',
        epilog=textwrap.dedent(epilog))
    add_threading_args(parser)
    parser.add_argument('--subset-size', '-s', default=DEFAULT_SUBSET_SIZE,
                        dest='subset_size', type=float,
                        help='Set subset size (usually 1e5-1e6 is good)')
    parser.add_argument('--no-big-traverse', dest='no_big_traverse',
                        action='store_true', default=False,
                        help='Truncate graph joins at big traversals')
    parser.add_argument('--keep-subsets', dest='remove_subsets',
                        default=True, action='store_false',
                        help='Keep individual subsets (default: False)')
    parser.add_argument('graphbase', help="base name for output files")
    parser.add_argument('input_filenames', metavar='input_sequence_filename',
                        nargs='+', help='input FAST[AQ] sequence filenames')
    parser.add_argument('-f', '--force', default=False, action='store_true',
                        help='Overwrite output file if it exists')
    return parser


# pylint: disable=too-many-branches
def main():  # pylint: disable=too-many-locals,too-many-statements
    info('do-partition.py', ['graph'])
    args = sanitize_epilog(get_parser()).parse_args()

    report_on_config(args, graphtype='nodegraph')

    for infile in args.input_filenames:
        check_input_files(infile, args.force)

    check_space(args.input_filenames, args.force)

    print('Saving k-mer nodegraph to %s' %
          args.graphbase, file=sys.stderr)
    print('Loading kmers from sequences in %s' %
          repr(args.input_filenames), file=sys.stderr)
    print('--', file=sys.stderr)
    print('SUBSET SIZE', args.subset_size, file=sys.stderr)
    print('N THREADS', args.threads, file=sys.stderr)
    print('--', file=sys.stderr)

    # load-into-nodegraph

    print('making nodegraph', file=sys.stderr)
    nodegraph = khmer_args.create_nodegraph(args)

    for _, filename in enumerate(args.input_filenames):
        print('consuming input', filename, file=sys.stderr)
        nodegraph.consume_fasta_and_tag(filename)

    # 0.18 is ACTUAL MAX. Do not change.
    fp_rate = \
        khmer.calc_expected_collisions(
            nodegraph, args.force, max_false_pos=.15)
    print('fp rate estimated to be %1.3f' % fp_rate, file=sys.stderr)

    # partition-graph

    # do we want to exhaustively traverse the graph?
    stop_big_traversals = args.no_big_traverse
    if stop_big_traversals:
        print('** This script brakes for lumps: ',
              'stop_big_traversals is true.', file=sys.stderr)
    else:
        print('** Traverse all the things:',
              ' stop_big_traversals is false.', file=sys.stderr)

    #
    # now, partition!
    #

    # divide the tags up into subsets
    divvy = nodegraph.divide_tags_into_subsets(int(args.subset_size))
    n_subsets = len(divvy)
    divvy.append(0)

    # build a queue of tasks:
    worker_q = queue.Queue()

    # break up the subsets into a list of worker tasks
    for _ in range(0, n_subsets):
        start = divvy[_]
        end = divvy[_ + 1]
        worker_q.put((nodegraph, _, start, end))

    print('enqueued %d subset tasks' % n_subsets, file=sys.stderr)
    open('%s.info' % args.graphbase, 'w').write('%d subsets total\n'
                                                % (n_subsets))

    if n_subsets < args.threads:
        args.threads = n_subsets

    # start threads!
    print('starting %d threads' % args.threads, file=sys.stderr)
    print('---', file=sys.stderr)

    threads = []
    for _ in range(args.threads):
        cur_thread = threading.Thread(target=worker,
                                      args=(worker_q, args.graphbase,
                                            stop_big_traversals))
        threads.append(cur_thread)
        cur_thread.start()

    assert threading.active_count() == args.threads + 1

    print('done starting threads', file=sys.stderr)

    # wait for threads
    for _ in threads:
        _.join()

    print('---', file=sys.stderr)
    print('done making subsets! see %s.subset.*.pmap' %
          (args.graphbase,), file=sys.stderr)

    # merge-partitions

    pmap_files = glob.glob(args.graphbase + '.subset.*.pmap')

    print('loading %d pmap files (first one: %s)' %
          (len(pmap_files), pmap_files[0]), file=sys.stderr)

    nodegraph = khmer.Nodegraph(args.ksize, 1, 1)

    for pmap_file in pmap_files:
        print('merging', pmap_file, file=sys.stderr)
        nodegraph.merge_subset_from_disk(pmap_file)

    if args.remove_subsets:
        print('removing pmap files', file=sys.stderr)
        for pmap_file in pmap_files:
            os.unlink(pmap_file)

    # annotate-partitions

    for infile in args.input_filenames:
        print('outputting partitions for', infile, file=sys.stderr)
        outfile = os.path.basename(infile) + '.part'
        part_count = nodegraph.output_partitions(infile, outfile)
        print('output %d partitions for %s' % (
            part_count, infile), file=sys.stderr)
        print('partitions are in', outfile, file=sys.stderr)

if __name__ == '__main__':
    main()

# vim: set ft=python ts=4 sts=4 sw=4 et tw=79:<|MERGE_RESOLUTION|>--- conflicted
+++ resolved
@@ -23,13 +23,8 @@
 import os
 import textwrap
 from khmer import khmer_args
-<<<<<<< HEAD
-from khmer.khmer_args import (build_hashbits_args, report_on_config, info,
+from khmer.khmer_args import (build_nodegraph_args, report_on_config, info,
                               add_threading_args, sanitize_epilog)
-=======
-from khmer.khmer_args import (build_nodegraph_args, report_on_config, info,
-                              add_threading_args)
->>>>>>> 59bec6be
 import glob
 from khmer.kfile import check_input_files, check_space
 import re
