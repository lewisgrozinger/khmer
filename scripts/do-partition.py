--- conflicted
+++ resolved
@@ -187,11 +187,7 @@
         threads.append(cur_thread)
         cur_thread.start()
 
-<<<<<<< HEAD
-    assert threading.active_count() == args.n_threads + 1
-=======
     assert threading.active_count() == args.threads + 1
->>>>>>> adc7775d
 
     print >>sys.stderr, 'done starting threads'
 
