#! /usr/bin/env python
"""
Trim sequences at k-mers of the given abundance, based on the given counting
hash table.  Output sequences will be placed in 'infile.abundfilt'.

% python scripts/filter-abund.py <counting.kh> <data1> [ <data2> <...> ]

Use '-h' for parameter help.
"""
import sys
<<<<<<< HEAD
import screed.fasta
=======
>>>>>>> 27d9d991
import os
import khmer
from khmer.thread_utils import ThreadedSequenceProcessor, verbose_loader

from khmer.counting_args import build_counting_multifile_args

###

<<<<<<< HEAD
DEFAULT_CUTOFF = 2

=======
DEFAULT_NORMALIZE_LIMIT = 20
DEFAULT_CUTOFF = 2
>>>>>>> 27d9d991

def main():
    parser = build_counting_multifile_args()
    parser.add_argument('--cutoff', '-C', dest='cutoff',
                        default=DEFAULT_CUTOFF, type=int,
                        help="Trim at k-mers below this abundance.")

    parser.add_argument('-V', '--variable-coverage', action='store_true',
                        dest='variable_coverage', default=False)
    parser.add_argument('--normalize-to', '-Z', type=int, dest='normalize_to',
                        help='base variable-coverage cutoff on this median k-mer abundance',
                        default=DEFAULT_NORMALIZE_LIMIT)

    args = parser.parse_args()

    counting_ht = args.input_table
    infiles = args.input_filenames

    print 'file with ht: %s' % counting_ht

    print 'loading hashtable'
    ht = khmer.load_counting_hash(counting_ht)
    K = ht.ksize()

    print "K:", K

    ### the filtering function.
    def process_fn(record):
        name = record['name']
        seq = record['sequence']
        if 'N' in seq:
            return None, None

        if args.variable_coverage: # only trim when sequence has high enough C
            med, _, _ = ht.get_median_count(seq)
            if med < args.normalize_to:
                return name, seq

        trim_seq, trim_at = ht.trim_on_abundance(seq, args.cutoff)

        if trim_at >= K:
            return name, trim_seq

        return None, None

    ### the filtering loop
    for infile in infiles:
        print 'filtering', infile
        outfile = os.path.basename(infile) + '.abundfilt'
        outfp = open(outfile, 'w')

        tsp = ThreadedSequenceProcessor(process_fn)
        tsp.start(verbose_loader(infile), outfp)

        print 'output in', outfile

if __name__ == '__main__':
    main()<|MERGE_RESOLUTION|>--- conflicted
+++ resolved
@@ -8,10 +8,6 @@
 Use '-h' for parameter help.
 """
 import sys
-<<<<<<< HEAD
-import screed.fasta
-=======
->>>>>>> 27d9d991
 import os
 import khmer
 from khmer.thread_utils import ThreadedSequenceProcessor, verbose_loader
@@ -20,13 +16,8 @@
 
 ###
 
-<<<<<<< HEAD
-DEFAULT_CUTOFF = 2
-
-=======
 DEFAULT_NORMALIZE_LIMIT = 20
 DEFAULT_CUTOFF = 2
->>>>>>> 27d9d991
 
 def main():
     parser = build_counting_multifile_args()
