--- conflicted
+++ resolved
@@ -154,10 +154,7 @@
 def main():
     """ Main functionality.
 
-<<<<<<< HEAD
-=======
     Wrapped in a function to avoid execution on import. """
->>>>>>> 6aba519b
     parser = build_hashbits_args('Takes a partitioned reference file \
                                   and a list of reads, and sorts reads \
                                   by which partition they connect to')
