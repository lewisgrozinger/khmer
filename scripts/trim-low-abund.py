--- conflicted
+++ resolved
@@ -1,14 +1,8 @@
 #! /usr/bin/env python2
 #
-<<<<<<< HEAD
-# This file is part of khmer, http://github.com/ged-lab/khmer/, and is
-# Copyright (C) Michigan State University, 2009-2015. It is licensed under
-# the three-clause BSD license; see doc/LICENSE.txt.
-=======
 # This file is part of khmer, https://github.com/dib-lab/khmer/, and is
 # Copyright (C) Michigan State University, 2009-2015. It is licensed under
 # the three-clause BSD license; see LICENSE.
->>>>>>> 74351e5b
 # Contact: khmer-project@idyll.org
 #
 """
