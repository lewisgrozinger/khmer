#! /usr/bin/env python
#
# This file is part of khmer, https://github.com/dib-lab/khmer/, and is
# Copyright (C) Michigan State University, 2009-2015. It is licensed under
# the three-clause BSD license; see LICENSE.
# Contact: khmer-project@idyll.org
#
# pylint: disable=missing-docstring,invalid-name
"""
Count the median/avg k-mer abundance for each sequence in the input file.

The abundance is based on the k-mer counts in the given k-mer counting
table.  Can be used to estimate expression levels (mRNAseq) or coverage
(genomic/metagenomic).

% scripts/count-median.py <htname> <input seqs> <output counts>

Use '-h' for parameter help.

The output file contains sequence id, median, average, stddev, and seq length.

NOTE: All 'N's in the input sequences are converted to 'A's.
"""
from __future__ import print_function
import screed
import argparse
import sys
import csv
import textwrap

import khmer
from khmer.kfile import (check_input_files, check_space,
                         add_output_compression_type, get_file_writer)

from khmer.khmer_args import info


def get_parser():
    epilog = """
    Count the median/avg k-mer abundance for each sequence in the input file,
    based on the k-mer counts in the given k-mer counting table.  Can be used
    to estimate expression levels (mRNAseq) or coverage (genomic/metagenomic).

    The output file contains sequence id, median, average, stddev, and
    seq length, in comma-separated value (CSV) format.

    Example::

       count-median.py counts.ct tests/test-data/test-reads.fq.gz medians.txt

    NOTE: All 'N's in the input sequences are converted to 'A's.
    """
    parser = argparse.ArgumentParser(
        description='Count k-mers summary stats for sequences',
        epilog=textwrap.dedent(epilog))

    parser.add_argument('ctfile', metavar='input_counting_table_filename',
                        help='input k-mer count table filename')
    parser.add_argument('input', metavar='input_sequence_filename',
                        help='input FAST[AQ] sequence filename')
    parser.add_argument('output', metavar='filename',
                        type=argparse.FileType('w'),
                        help='output summary filename')
    parser.add_argument('--version', action='version', version='%(prog)s ' +
                        khmer.__version__)
    parser.add_argument('-f', '--force', default=False, action='store_true',
                        help='Overwrite output file if it exists')
<<<<<<< HEAD
    parser.add_argument('--csv', default=False, action='store_true',
                        help="Use the CSV format for the histogram."
                        "Includes column headers.")
    add_output_compression_type(parser)
=======
>>>>>>> 51daa873
    return parser


def main():
    info('count-median.py', ['diginorm'])
    args = get_parser().parse_args()

    htfile = args.ctfile
    input_filename = args.input
    output_filename = args.output

    infiles = [htfile, input_filename]
    for infile in infiles:
        check_input_files(infile, args.force)

    check_space(infiles, args.force)

    print('loading k-mer counting table from', htfile, file=sys.stderr)
    htable = khmer.load_counting_hash(htfile)
    ksize = htable.ksize()

    print('writing to', output_filename, file=sys.stderr)
    output = get_file_writer(output_filename, args.gzip, args.bzip)

    output = csv.writer(output)
    # write headers:
    output.writerow(['name', 'median', 'average', 'stddev', 'seqlen'])

    for record in screed.open(input_filename):
        seq = record.sequence.upper()
        if 'N' in seq:
            seq = seq.replace('N', 'A')

        if ksize <= len(seq):
            medn, ave, stdev = htable.get_median_count(seq)
            ave, stdev = [round(x, 9) for x in (ave, stdev)]
            output.writerow([record.name, medn, ave, stdev, len(seq)])

if __name__ == '__main__':
    main()<|MERGE_RESOLUTION|>--- conflicted
+++ resolved
@@ -65,13 +65,7 @@
                         khmer.__version__)
     parser.add_argument('-f', '--force', default=False, action='store_true',
                         help='Overwrite output file if it exists')
-<<<<<<< HEAD
-    parser.add_argument('--csv', default=False, action='store_true',
-                        help="Use the CSV format for the histogram."
-                        "Includes column headers.")
     add_output_compression_type(parser)
-=======
->>>>>>> 51daa873
     return parser
 
 
