#! /usr/bin/env python2
#
# This script is part of khmer, http://github.com/ged-lab/khmer/, and is
# Copyright (C) Michigan State University, 2009-2015. It is licensed under
# the three-clause BSD license; see doc/LICENSE.txt.
# Contact: khmer-project@idyll.org
#
# pylint: disable=invalid-name,missing-docstring
"""
Take a list of files containing sequences, and subsample 100,000 sequences (-N)
uniformly, using reservoir sampling.  Stop after first 100m sequences (-M).
By default take one subsample, but take -S samples if specified.

% scripts/sample-reads-randomly.py <infile>

Reads FASTQ and FASTA input, retains format for output.
"""

import argparse
import screed
import os.path
import random
import textwrap
import sys

import khmer
from khmer.kfile import check_file_status, check_space
from khmer.khmer_args import info
from khmer.utils import write_record

DEFAULT_NUM_READS = int(1e5)
DEFAULT_MAX_READS = int(1e8)
DEBUG = True


def get_parser():
    epilog = ("""

    Take a list of files containing sequences, and subsample 100,000
    sequences (:option:`-N`/:option:`--num_reads`) uniformly, using
    reservoir sampling.  Stop after first 100m sequences
    (:option:`-M`/:option:`--max_reads`). By default take one subsample,
    but take :option:`-S`/:option:`--samples` samples if specified.

    The output is placed in :option:`-o`/:option:`--output` <file>
    (for a single sample) or in <file>.subset.0 to <file>.subset.S-1
    (for more than one sample).

    This script uses the `reservoir sampling
    <http://en.wikipedia.org/wiki/Reservoir_sampling>`__ algorithm.
    """)   # noqa

    parser = argparse.ArgumentParser(
        description="Uniformly subsample sequences from a collection of files",
        formatter_class=argparse.ArgumentDefaultsHelpFormatter,
        epilog=textwrap.dedent(epilog))

    parser.add_argument('filenames', nargs='+')
    parser.add_argument('-N', '--num_reads', type=int, dest='num_reads',
                        default=DEFAULT_NUM_READS)
    parser.add_argument('-M', '--max_reads', type=int, dest='max_reads',
                        default=DEFAULT_MAX_READS)
    parser.add_argument('-S', '--samples', type=int, dest='num_samples',
                        default=1)
    parser.add_argument('-R', '--random-seed', type=int, dest='random_seed')
    parser.add_argument('-o', '--output', dest='output_file',
                        metavar='output_file',
                        type=argparse.FileType('w'), default=None)
    parser.add_argument('--version', action='version', version='%(prog)s '
                        + khmer.__version__)
    parser.add_argument('-f', '--force', default=False, action='store_true',
                        help='Overwrite output file if it exits')
    return parser


def main():
    info('sample-reads-randomly.py')
    args = get_parser().parse_args()

    for _ in args.filenames:
        check_file_status(_, args.force)

    check_space(args.filenames, args.force)

    # seed the random number generator?
    if args.random_seed:
        random.seed(args.random_seed)

    # bound n_samples
    num_samples = max(args.num_samples, 1)

    #
    # Figure out what the output filename is going to be
    #

    output_file = args.output_file
    if output_file:
        if num_samples > 1:
            sys.stderr.write(
                "Error: cannot specify -o with more than one sample.")
            if not args.force:
                sys.exit(1)
        output_filename = output_file.name
    else:
        filename = args.filenames[0]
        output_filename = os.path.basename(filename) + '.subset'

    if num_samples == 1:
<<<<<<< HEAD
        print >>sys.stderr, 'Subsampling %d reads using reservoir sampling.' \
            % args.num_reads
=======
        print >>sys.stderr, 'Subsampling %d reads using reservoir sampling.' %\
            args.num_reads
>>>>>>> ec2d0378
        print >>sys.stderr, 'Subsampled reads will be placed in %s' % \
            output_filename
        print >>sys.stderr, ''
    else:  # > 1
        print >>sys.stderr, 'Subsampling %d reads, %d times,' \
            % (args.num_reads, num_samples), ' using reservoir sampling.'
        print >>sys.stderr, 'Subsampled reads will be placed in %s.N' \
            % output_filename
        print >>sys.stderr, ''

    reads = []
    for n in range(num_samples):
        reads.append([])

    total = 0

    # read through all the sequences and load/resample the reservoir
    for filename in args.filenames:
        print >>sys.stderr, 'opening', filename, 'for reading'
        for record in screed.open(filename):
            total += 1

            if total % 10000 == 0:
                print >>sys.stderr, '...', total, 'reads scanned'
                if total >= args.max_reads:
                    print >>sys.stderr, 'reached upper limit of %d reads' % \
                        args.max_reads, '(see -M); exiting'
                    break

            # collect first N reads
            if total <= args.num_reads:
                for n in range(num_samples):
                    reads[n].append(record)
            else:
                # use reservoir sampling to replace reads at random
                # see http://en.wikipedia.org/wiki/Reservoir_sampling

                for n in range(num_samples):
                    guess = random.randint(1, total)
                    if guess <= args.num_reads:
                        reads[n][guess - 1] = record

    # output all the subsampled reads:
    if len(reads) == 1:
        print >>sys.stderr, 'Writing %d sequences to %s' % \
            (len(reads[0]), output_filename)
        if not output_file:
            output_file = open(output_filename, 'w')

        for record in reads[0]:
            write_record(record, output_file)
    else:
        for n in range(num_samples):
            n_filename = output_filename + '.%d' % n
            print >>sys.stderr, 'Writing %d sequences to %s' % \
                (len(reads[n]), n_filename)
            output_file = open(n_filename, 'w')
            for record in reads[n]:
                write_record(record, output_file)

if __name__ == '__main__':
    main()<|MERGE_RESOLUTION|>--- conflicted
+++ resolved
@@ -106,13 +106,8 @@
         output_filename = os.path.basename(filename) + '.subset'
 
     if num_samples == 1:
-<<<<<<< HEAD
-        print >>sys.stderr, 'Subsampling %d reads using reservoir sampling.' \
-            % args.num_reads
-=======
         print >>sys.stderr, 'Subsampling %d reads using reservoir sampling.' %\
             args.num_reads
->>>>>>> ec2d0378
         print >>sys.stderr, 'Subsampled reads will be placed in %s' % \
             output_filename
         print >>sys.stderr, ''
