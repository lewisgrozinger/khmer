--- conflicted
+++ resolved
@@ -64,11 +64,7 @@
     total = 0
     discarded = 0
 
-<<<<<<< HEAD
     hb = khmer.new_hashbits(ht.ksize(),args.min_hashsize *10,4)
-=======
-    hb = khmer.new_hashbits(ht.ksize(), args.min_hashsize * 10, 4)
->>>>>>> e0661b07
 
     for n, record in enumerate(screed.open(
         input_filename)):
