#! /usr/bin/env python
#
# This file is part of khmer, https://github.com/dib-lab/khmer/, and is
# Copyright (C) Michigan State University, 2010-2015. It is licensed under
# the three-clause BSD license; see LICENSE.
# Contact: khmer-project@idyll.org
#
# pylint: disable=invalid-name,missing-docstring
"""
Produce the k-mer abundance distribution for the given file.

% python scripts/abundance-dist-single.py <data> <histout>

The script does not load a prebuilt k-mer countgraph.

Use '-h' for parameter help.
"""
from __future__ import print_function
import os
import sys
import csv
import khmer
import threading
import textwrap
from khmer import khmer_args
from khmer.khmer_args import (build_counting_args, add_threading_args,
<<<<<<< HEAD
                              report_on_config, info, calculate_tablesize,
                              sanitize_epilog)
from khmer.kfile import (check_input_files, check_space_for_hashtable)
=======
                              report_on_config, info, calculate_graphsize)
from khmer.kfile import (check_input_files, check_space_for_graph)
>>>>>>> 59bec6be


def get_parser():
    epilog = '''
    Note that with :option:`-b` this script is constant memory; in exchange,
    k-mer counts will stop at 255. The memory usage of this script with
    :option:`-b` will be about 1.15x the product of the :option:`-x` and
    :option:`-N` numbers.

    To count k-mers in multiple files use :program:`load_into_counting.py` and
    :program:`abundance_dist.py`.
    '''
    parser = build_counting_args(
        descr="Calculate the abundance distribution of k-mers from a "
        "single sequence file.", epilog=textwrap.dedent(epilog))
    add_threading_args(parser)

    parser.add_argument('input_sequence_filename', help='The name of the input'
                        ' FAST[AQ] sequence file.')
    parser.add_argument('output_histogram_filename', help='The name of the '
                        'output histogram file. The columns are: (1) k-mer '
                        'abundance, (2) k-mer count, (3) cumulative count, '
                        '(4) fraction of total distinct k-mers.')
    parser.add_argument('-z', '--no-zero', dest='output_zero', default=True,
                        action='store_false',
                        help='Do not output 0-count bins')
    parser.add_argument('-b', '--no-bigcount', dest='bigcount', default=True,
                        action='store_false',
                        help='Do not count k-mers past 255')
    parser.add_argument('-s', '--squash', dest='squash_output', default=False,
                        action='store_true',
                        help='Overwrite output file if it exists')
    parser.add_argument('--savegraph', default='', metavar="filename",
                        help="Save the k-mer countgraph to the specified "
                        "filename.")
    parser.add_argument('-f', '--force', default=False, action='store_true',
                        help='Overwrite output file if it exists')
    return parser


def main():  # pylint: disable=too-many-locals,too-many-branches
    info('abundance-dist-single.py', ['counting', 'SeqAn'])
    args = sanitize_epilog(get_parser()).parse_args()
    report_on_config(args)

    check_input_files(args.input_sequence_filename, args.force)
    if args.savegraph:
        graphsize = calculate_graphsize(args, 'countgraph')
        check_space_for_graph(args.savegraph, graphsize, args.force)
    if (not args.squash_output and
            os.path.exists(args.output_histogram_filename)):
        print('ERROR: %s exists; not squashing.' %
              args.output_histogram_filename, file=sys.stderr)
        sys.exit(1)
    else:
        hist_fp = open(args.output_histogram_filename, 'w')
        hist_fp_csv = csv.writer(hist_fp)
        # write headers:
        hist_fp_csv.writerow(['abundance', 'count', 'cumulative',
                              'cumulative_fraction'])

    print('making countgraph', file=sys.stderr)
    countgraph = khmer_args.create_countgraph(args, multiplier=1.1)
    countgraph.set_use_bigcount(args.bigcount)

    print('building k-mer tracking graph', file=sys.stderr)
    tracking = khmer_args.create_nodegraph(args, multiplier=1.1)

    print('kmer_size:', countgraph.ksize(), file=sys.stderr)
    print('k-mer countgraph sizes:',
          countgraph.hashsizes(), file=sys.stderr)
    print('outputting to', args.output_histogram_filename, file=sys.stderr)

    # start loading
    rparser = khmer.ReadParser(args.input_sequence_filename)
    threads = []
    print('consuming input, round 1 --',
          args.input_sequence_filename, file=sys.stderr)
    for _ in range(args.threads):
        thread = \
            threading.Thread(
                target=countgraph.consume_fasta_with_reads_parser,
                args=(rparser, )
            )
        threads.append(thread)
        thread.start()

    for thread in threads:
        thread.join()

    print('Total number of unique k-mers: {0}'.format(
        countgraph.n_unique_kmers()), file=sys.stderr)

    abundance_lists = []

    def __do_abundance_dist__(read_parser):
        abundances = countgraph.abundance_distribution_with_reads_parser(
            read_parser, tracking)
        abundance_lists.append(abundances)

    print('preparing hist from %s...' %
          args.input_sequence_filename, file=sys.stderr)
    rparser = khmer.ReadParser(args.input_sequence_filename)
    threads = []
    print('consuming input, round 2 --',
          args.input_sequence_filename, file=sys.stderr)
    for _ in range(args.threads):
        thread = \
            threading.Thread(
                target=__do_abundance_dist__,
                args=(rparser, )
            )
        threads.append(thread)
        thread.start()

    for thread in threads:
        thread.join()

    assert len(abundance_lists) == args.threads, len(abundance_lists)
    abundance = {}
    for abundance_list in abundance_lists:
        for i, count in enumerate(abundance_list):
            abundance[i] = abundance.get(i, 0) + count

    total = sum(abundance.values())

    if 0 == total:
        print("ERROR: abundance distribution is uniformly zero; "
              "nothing to report.", file=sys.stderr)
        print(
            "\tPlease verify that the input files are valid.", file=sys.stderr)
        sys.exit(1)

    sofar = 0
    for _, i in sorted(abundance.items()):
        if i == 0 and not args.output_zero:
            continue

        sofar += i
        frac = sofar / float(total)

        hist_fp_csv.writerow([_, i, sofar, round(frac, 3)])

        if sofar == total:
            break

    if args.savegraph:
        print('Saving k-mer countgraph ', args.savegraph, file=sys.stderr)
        print('...saving to', args.savegraph, file=sys.stderr)
        countgraph.save(args.savegraph)

    print('wrote to: ' + args.output_histogram_filename, file=sys.stderr)

if __name__ == '__main__':
    main()

# vim: set ft=python ts=4 sts=4 sw=4 et tw=79:<|MERGE_RESOLUTION|>--- conflicted
+++ resolved
@@ -24,14 +24,9 @@
 import textwrap
 from khmer import khmer_args
 from khmer.khmer_args import (build_counting_args, add_threading_args,
-<<<<<<< HEAD
-                              report_on_config, info, calculate_tablesize,
+                              report_on_config, info, calculate_graphsize,
                               sanitize_epilog)
-from khmer.kfile import (check_input_files, check_space_for_hashtable)
-=======
-                              report_on_config, info, calculate_graphsize)
 from khmer.kfile import (check_input_files, check_space_for_graph)
->>>>>>> 59bec6be
 
 
 def get_parser():
