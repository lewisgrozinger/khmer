#! /usr/bin/env python
#
# This file is part of khmer, https://github.com/dib-lab/khmer/, and is
# Copyright (C) Michigan State University, 2009-2015. It is licensed under
# the three-clause BSD license; see LICENSE.
# Contact: khmer-project@idyll.org
#
# pylint: disable=missing-docstring,invalid-name
"""
Sequence trimming by abundance w/o countgraph.

Trim sequences at k-mers of the given abundance for the given file,
without loading a prebuilt countgraph.  Output sequences will be
placed in 'infile.abundfilt'.

% python scripts/filter-abund-single.py <data>

Use '-h' for parameter help.
"""
from __future__ import print_function
import os
import sys
import khmer
import threading
import textwrap
from khmer.thread_utils import ThreadedSequenceProcessor, verbose_loader
from khmer import khmer_args
from khmer.khmer_args import (build_counting_args, report_on_config,
<<<<<<< HEAD
                              add_threading_args, info, calculate_tablesize,
                              sanitize_epilog)
=======
                              add_threading_args, info, calculate_graphsize)
>>>>>>> 59bec6be
from khmer.kfile import (check_input_files, check_space,
                         check_space_for_graph,
                         add_output_compression_type,
                         get_file_writer)

DEFAULT_CUTOFF = 2


def get_parser():
    epilog = """
    Trimmed sequences will be placed in ${input_sequence_filename}.abundfilt.

    This script is constant memory.

    To trim reads based on k-mer abundance across multiple files, use
    :program:`load-into-countgraph.py` and :program:`filter-abund.py`.

    Example::

        filter-abund-single.py -k 20 -x 5e7 -C 2 data/100k-filtered.fa
    """
    parser = build_counting_args(
        descr="Trims sequences at a minimum k-mer abundance "
        "(in memory version).", epilog=textwrap.dedent(epilog))
    add_threading_args(parser)

    parser.add_argument('--cutoff', '-C', default=DEFAULT_CUTOFF, type=int,
                        help="Trim at k-mers below this abundance.")
    parser.add_argument('--savegraph', metavar="filename", default='',
                        help="If present, the name of the file to save the "
                        "k-mer countgraph to")
    parser.add_argument('datafile', metavar='input_sequence_filename',
                        help="FAST[AQ] sequence file to trim")
    parser.add_argument('-f', '--force', default=False, action='store_true',
                        help='Overwrite output file if it exists')
    add_output_compression_type(parser)
    return parser


def main():
    info('filter-abund-single.py', ['counting', 'SeqAn'])
    args = sanitize_epilog(get_parser()).parse_args()

    check_input_files(args.datafile, args.force)
    check_space([args.datafile], args.force)

    if args.savegraph:
        tablesize = calculate_graphsize(args, 'countgraph')
        check_space_for_graph(args.savegraph, tablesize, args.force)

    report_on_config(args)

    print('making countgraph', file=sys.stderr)
    graph = khmer_args.create_countgraph(args)

    # first, load reads into graph
    rparser = khmer.ReadParser(args.datafile)
    threads = []
    print('consuming input, round 1 --', args.datafile, file=sys.stderr)
    for _ in range(args.threads):
        cur_thread = \
            threading.Thread(
                target=graph.consume_fasta_with_reads_parser,
                args=(rparser, )
            )
        threads.append(cur_thread)
        cur_thread.start()

    for _ in threads:
        _.join()

    print('Total number of unique k-mers: {0}'.format(
        graph.n_unique_kmers()), file=sys.stderr)

    fp_rate = khmer.calc_expected_collisions(graph, args.force)
    print('fp rate estimated to be %1.3f' % fp_rate, file=sys.stderr)

    # now, trim.

    # the filtering function.
    def process_fn(record):
        name = record.name
        seq = record.sequence
        seqN = seq.replace('N', 'A')

        _, trim_at = graph.trim_on_abundance(seqN, args.cutoff)

        if trim_at >= args.ksize:
            # be sure to not to change the 'N's in the trimmed sequence -
            # so, return 'seq' and not 'seqN'.
            return name, seq[:trim_at]

        return None, None

    # the filtering loop
    print('filtering', args.datafile, file=sys.stderr)
    outfile = os.path.basename(args.datafile) + '.abundfilt'
    outfile = open(outfile, 'wb')
    outfp = get_file_writer(outfile, args.gzip, args.bzip)

    tsp = ThreadedSequenceProcessor(process_fn)
    tsp.start(verbose_loader(args.datafile), outfp)

    print('output in', outfile, file=sys.stderr)

    if args.savegraph:
        print('Saving k-mer countgraph filename',
              args.savegraph, file=sys.stderr)
        print('...saving to', args.savegraph, file=sys.stderr)
        graph.save(args.savegraph)
    print('wrote to: ', outfile, file=sys.stderr)

if __name__ == '__main__':
    main()<|MERGE_RESOLUTION|>--- conflicted
+++ resolved
@@ -26,12 +26,8 @@
 from khmer.thread_utils import ThreadedSequenceProcessor, verbose_loader
 from khmer import khmer_args
 from khmer.khmer_args import (build_counting_args, report_on_config,
-<<<<<<< HEAD
-                              add_threading_args, info, calculate_tablesize,
+                              add_threading_args, info, calculate_graphsize,
                               sanitize_epilog)
-=======
-                              add_threading_args, info, calculate_graphsize)
->>>>>>> 59bec6be
 from khmer.kfile import (check_input_files, check_space,
                          check_space_for_graph,
                          add_output_compression_type,
