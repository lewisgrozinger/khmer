--- conflicted
+++ resolved
@@ -42,21 +42,12 @@
 
 def get_parser():
     epilog = """
-<<<<<<< HEAD
-    Loads a k-mer presence table/tagset pair created by load-into-nodegraph.py,
-    and does a small set of traversals from graph waypoints; on these
-    traversals, looks for k-mers that are repeatedly traversed in high-density
-    regions of the graph, i.e. are highly connected. Outputs those k-mers as
-    an initial set of stoptags, which can be fed into partition-graph.py,
-    find-knots.py, and filter-stoptags.py.
-=======
-    Loads a k-mer nodegraph/tagset pair created by load-graph.py, and does
-    a small set of traversals from graph waypoints; on these traversals, looks
-    for k-mers that are repeatedly traversed in high-density regions of the
-    graph, i.e. are highly connected. Outputs those k-mers as an initial set of
-    stoptags, which can be fed into partition-graph.py, find-knots.py, and
-    filter-stoptags.py.
->>>>>>> 59bec6be
+    Loads a k-mer nodegraph/tagset pair created by load-into-nodegraph.py, and
+    does a small set of traversals from graph waypoints; on these traversals,
+    looks for k-mers that are repeatedly traversed in high-density regions of
+    the graph, i.e. are highly connected. Outputs those k-mers as an initial
+    set of stoptags, which can be fed into partition-graph.py, find-knots.py,
+    and filter-stoptags.py.
 
     The k-mer countgraph size options parameters are for a k-mer countgraph
     to keep track of repeatedly-traversed k-mers. The subset size option
