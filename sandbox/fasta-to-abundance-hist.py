import sys
import khmer

files = sys.argv[2:]

total_reads = len(files) * [0]
n_consumed = len(files) * [0]
n_seq_kept = len(files) * [0]

print 'loading ht'
ht = khmer.new_counting_hash(1, 1, 1)

ht.load(sys.argv[1])

for i, infile in enumerate(files):
<<<<<<< HEAD
    ht.output_fasta_kmer_pos_freq(infile, infile + ".freq")
=======
   print 'outputting', infile + '.freq'
   ht.output_fasta_kmer_pos_freq(infile, infile + ".freq")
>>>>>>> 27d9d991
<|MERGE_RESOLUTION|>--- conflicted
+++ resolved
@@ -13,9 +13,5 @@
 ht.load(sys.argv[1])
 
 for i, infile in enumerate(files):
-<<<<<<< HEAD
-    ht.output_fasta_kmer_pos_freq(infile, infile + ".freq")
-=======
    print 'outputting', infile + '.freq'
-   ht.output_fasta_kmer_pos_freq(infile, infile + ".freq")
->>>>>>> 27d9d991
+   ht.output_fasta_kmer_pos_freq(infile, infile + ".freq")