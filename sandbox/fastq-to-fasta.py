--- conflicted
+++ resolved
@@ -2,11 +2,7 @@
 sys.path.insert(0, '/u/t/dev/screed')
 import screed
 
-<<<<<<< HEAD
-for n, record in enumerate(fastq_iter(open(sys.argv[1]))):
-=======
 for n, record in enumerate(screed.open(sys.argv[1])):
->>>>>>> 27d9d991
     if n % 10000 == 0:
         print>>sys.stderr, '...', n
 
