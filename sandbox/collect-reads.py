#! /usr/bin/env python
#
# This file is part of khmer, https://github.com/dib-lab/khmer/, and is
# Copyright (C) Michigan State University, 2014-2015. It is licensed under
# the three-clause BSD license; see LICENSE.
# Contact: khmer-project@idyll.org
# pylint: disable=missing-docstring,invalid-name
"""
Build a counting Bloom filter from the given sequences, save in <htname>.
Stop collecting reads when the average coverage gets above -C (default 50).
Place reads into -o output_file.

% collect-reads.py <htname> <data1> [ <data2> <...> ]

Use '-h' for parameter help.
"""
from __future__ import division
from __future__ import print_function

import sys
import textwrap
import khmer
from khmer import khmer_args
from khmer.khmer_args import build_counting_args, report_on_config, info
from khmer.kfile import check_input_files, check_space
from khmer.kfile import check_space_for_hashtable
import argparse
import screed


def output_single(read):
    if hasattr(read, 'quality'):
        return "@%s\n%s\n+\n%s\n" % (read.name, read.sequence, read.quality)
    else:
        return ">%s\n%s\n" % (read.name, read.sequence)


def get_parser():
    epilog = """
    The memory usage of this script with :option:`-b` will be about
    1.15x the product of the :option:`-x` and :option:`-N` numbers.

    Example::

        collect-reads.py -k 20 -x 5e7 out.ct data/100k-filtered.fa
    """

    parser = build_counting_args("Collect reads until a given avg coverage.",
                                 epilog=textwrap.dedent(epilog))
    parser.add_argument('output_countingtable_filename', help="The name of the"
                        " file to write the k-mer counting table to.")
    parser.add_argument('input_sequence_filename', nargs='+',
                        help="The names of one or more FAST[AQ] input "
                        "sequence files.")
    parser.add_argument('--report-total-kmers', '-t', action='store_true',
                        help="Prints the total number of k-mers to stderr")
    parser.add_argument('-C', '--coverage', type=int,
                        help='Collect reads until this coverage, then exit.')
    parser.add_argument('-o', '--output', type=argparse.FileType('w'),
                        help='Write collect reads into this file.')
    parser.add_argument('-b', '--no-bigcount', dest='bigcount', default=True,
                        action='store_false',
                        help='Do not count k-mers past 255')
    return parser


def main():

    info('collect-reads.py', ['counting'])
    args = get_parser().parse_args()
    report_on_config(args)

    base = args.output_countingtable_filename
    filenames = args.input_sequence_filename

    for name in args.input_sequence_filename:
        check_input_files(name, False)

    check_space(args.input_sequence_filename, False)
    check_space_for_hashtable(args, 'countgraph', False)

    print('Saving k-mer counting table to %s' % base)
    print('Loading sequences from %s' % repr(filenames))
    if args.output:
        print('Outputting sequences to', args.output)

<<<<<<< HEAD
    print 'making countgraph'
    htable = khmer_args.create_countgraph(args)
=======
    print('making k-mer counting table')
    htable = khmer.new_counting_hash(args.ksize, args.min_tablesize)
>>>>>>> e8e7d030
    htable.set_use_bigcount(args.bigcount)

    total_coverage = 0.
    n = 0

    for index, filename in enumerate(filenames):
        for record in screed.open(filename):
            seq = record.sequence.upper()
            if 'N' in seq:
                seq = seq.replace('N', 'A')

            try:
                med, _, _ = htable.get_median_count(seq)
            except ValueError:
                continue

            total_coverage += med
            n += 1

            if total_coverage / float(n) > args.coverage:
                print('reached target average coverage:', \
                      total_coverage / float(n))
                break

            htable.consume(seq)
            if args.output:
                args.output.write(output_single(record))

            if n % 100000 == 0:
                print('...', index, filename, n, total_coverage / float(n))

        if total_coverage / float(n) > args.coverage:
            break

    print('Collected %d reads' % (n,))

    if args.report_total_kmers:
        print('Total number of k-mers: {0}'.format(
            htable.n_occupied()), file=sys.stderr)

    print('saving', base)
    htable.save(base)

    info_fp = open(base + '.info', 'w')
    info_fp.write('through end: %s\n' % filenames[-1])

    # Change 0.2 only if you really grok it.  HINT: You don't.
<<<<<<< HEAD
    fp_rate = khmer.calc_expected_collisions(htable, False, max_false_pos=.2)
    print 'fp rate estimated to be %1.3f' % fp_rate
    print >> info_fp, 'fp rate estimated to be %1.3f' % fp_rate
=======
    fp_rate = khmer.calc_expected_collisions(htable, args.force, max_false_pos=.2)
    print('fp rate estimated to be %1.3f' % fp_rate)
    print('fp rate estimated to be %1.3f' % fp_rate, file=info_fp)
>>>>>>> e8e7d030

    print('DONE.')

if __name__ == '__main__':
    main()

# vim: set ft=python ts=4 sts=4 sw=4 et tw=79:<|MERGE_RESOLUTION|>--- conflicted
+++ resolved
@@ -84,13 +84,8 @@
     if args.output:
         print('Outputting sequences to', args.output)
 
-<<<<<<< HEAD
-    print 'making countgraph'
+    print('making countgraph', file=sys.stderr)
     htable = khmer_args.create_countgraph(args)
-=======
-    print('making k-mer counting table')
-    htable = khmer.new_counting_hash(args.ksize, args.min_tablesize)
->>>>>>> e8e7d030
     htable.set_use_bigcount(args.bigcount)
 
     total_coverage = 0.
@@ -138,15 +133,10 @@
     info_fp.write('through end: %s\n' % filenames[-1])
 
     # Change 0.2 only if you really grok it.  HINT: You don't.
-<<<<<<< HEAD
-    fp_rate = khmer.calc_expected_collisions(htable, False, max_false_pos=.2)
-    print 'fp rate estimated to be %1.3f' % fp_rate
-    print >> info_fp, 'fp rate estimated to be %1.3f' % fp_rate
-=======
-    fp_rate = khmer.calc_expected_collisions(htable, args.force, max_false_pos=.2)
+    fp_rate = khmer.calc_expected_collisions(htable, args.force,
+                                             max_false_pos=.2)
     print('fp rate estimated to be %1.3f' % fp_rate)
     print('fp rate estimated to be %1.3f' % fp_rate, file=info_fp)
->>>>>>> e8e7d030
 
     print('DONE.')
 
