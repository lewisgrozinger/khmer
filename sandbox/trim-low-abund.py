#! /usr/bin/env python2
#
# This file is part of khmer, http://github.com/ged-lab/khmer/, and is
# Copyright (C) Michigan State University, 2009-2013. It is licensed under
# the three-clause BSD license; see doc/LICENSE.txt.
# Contact: khmer-project@idyll.org
#
"""
Streaming error trimming.

% python sandbox/trim-low-abund.py [ <data1> [ <data2> [ ... ] ] ]

Use -h for parameter help.

TODO: paired support: paired reads should be kept together.
TODO: load/save counting table.
TODO: move output_single elsewhere
"""
import sys
import screed
import os
import khmer
import argparse
import tempfile
import shutil

DEFAULT_NORMALIZE_LIMIT = 20
DEFAULT_CUTOFF = 2

DEFAULT_K = 32
DEFAULT_N_HT = 4
DEFAULT_MIN_HASHSIZE = 1e6


def output_single(read, trim_at=None):
    name = read.name
    sequence = read.sequence

    accuracy = None
    if hasattr(read, 'accuracy'):
        accuracy = read.accuracy

    if trim_at is not None:
        sequence = sequence[:trim_at]
        if accuracy:
            accuracy = accuracy[:trim_at]

    if accuracy:
        return "@%s\n%s\n+\n%s\n" % (name, sequence, accuracy)
    else:
        return ">%s\n%s\n" % (name, sequence)


def main():
    parser = argparse.ArgumentParser(description='XXX')

    env_ksize = os.environ.get('KHMER_KSIZE', DEFAULT_K)
    env_n_hashes = os.environ.get('KHMER_N_HASHES', DEFAULT_N_HT)
    env_hashsize = os.environ.get('KHMER_MIN_HASHSIZE', DEFAULT_MIN_HASHSIZE)

    parser.add_argument('--ksize', '-k', type=int, dest='ksize',
                        default=env_ksize,
                        help='k-mer size to use')
    parser.add_argument('--n_hashes', '-N', type=int, dest='n_hashes',
                        default=env_n_hashes,
                        help='number of hash tables to use')
    parser.add_argument('--hashsize', '-x', type=float, dest='min_hashsize',
                        default=env_hashsize,
                        help='lower bound on hashsize to use')

    parser.add_argument('--cutoff', '-C', type=int, dest='abund_cutoff',
                        help='remove k-mers below this abundance',
                        default=DEFAULT_CUTOFF)

    parser.add_argument('--normalize-to', '-Z', type=int, dest='normalize_to',
                        help='base cutoff on median k-mer abundance of this',
                        default=DEFAULT_NORMALIZE_LIMIT)

    parser.add_argument('--variable-coverage', '-V', action='store_true',
                        dest='variable_coverage', default=False,
                        help='Only trim low-abundance k-mers from sequences '
                        'that have high coverage.')
    parser.add_argument('--tempdir', '-T', type=str, dest='tempdir',
                        default='./')

    parser.add_argument('input_filenames', nargs='+')
    args = parser.parse_args()

    K = args.ksize
    HT_SIZE = args.min_hashsize
    N_HT = args.n_hashes

    CUTOFF = args.abund_cutoff
    NORMALIZE_LIMIT = args.normalize_to

    print 'making hashtable'
    ht = khmer.new_counting_hash(K, HT_SIZE, N_HT)

    tempdir = tempfile.mkdtemp('khmer', 'tmp', args.tempdir)
    print 'created temporary directory %s; use -T to change location' % tempdir

    ###

    save_pass2 = 0

    read_bp = 0
    read_reads = 0
    wrote_bp = 0
    wrote_reads = 0
    trimmed_reads = 0

    pass2list = []
    for filename in args.input_filenames:
        pass2filename = os.path.basename(filename) + '.pass2'
        pass2filename = os.path.join(tempdir, pass2filename)
        trimfilename = os.path.basename(filename) + '.abundtrim'

        pass2list.append((filename, pass2filename, trimfilename))

        pass2fp = open(pass2filename, 'w')
        trimfp = open(trimfilename, 'w')

        for n, read in enumerate(screed.open(filename)):
            if n % 10000 == 0:
                print '...', n, filename, save_pass2, read_reads, read_bp, \
                      wrote_reads, wrote_bp
                
            read_reads += 1
            read_bp += len(read.sequence)
            
            seq = read.sequence.replace('N', 'A')
            med, _, _ = ht.get_median_count(seq)

            # has this portion of the graph saturated? if not,
            # consume & save => pass2.
            if med < NORMALIZE_LIMIT:
                ht.consume(seq)
                pass2fp.write(output_single(read))
                save_pass2 += 1
            else:                       # trim!!
                trim_seq, trim_at = ht.trim_on_abundance(seq, CUTOFF)
                if trim_at >= K:
                    trimfp.write(output_single(read, trim_at))
<<<<<<< HEAD
=======
                    wrote_reads += 1
                    wrote_bp += trim_at
                    if trim_at != len(read.sequence):
                        trimmed_reads += 1
>>>>>>> 2a40aef5

        pass2fp.close()
        trimfp.close()

        print '%s: kept aside %d of %d from first pass, in %s' % \
              (filename, save_pass2, n, filename)

    for orig_filename, pass2filename, trimfilename in pass2list:
        print 'second pass: looking at sequences kept aside in %s' % \
              pass2filename
        for n, read in enumerate(screed.open(pass2filename)):
            if n % 10000 == 0:
<<<<<<< HEAD
                print '... x 2', n, pass2filename
=======
                print '... x 2', n, pass2filename, read_reads, read_bp, \
                      wrote_reads, wrote_bp
>>>>>>> 2a40aef5

            trimfp = open(trimfilename, 'a')

            seq = read.sequence.replace('N', 'A')
            med, _, _ = ht.get_median_count(seq)

            if med >= NORMALIZE_LIMIT or not args.variable_coverage:
                trim_seq, trim_at = ht.trim_on_abundance(seq, CUTOFF)
                if trim_at >= K:
                    trimfp.write(output_single(read, trim_at))
<<<<<<< HEAD
            else:
                trimfp.write(output_single(read))
=======
                    wrote_reads += 1
                    wrote_bp += trim_at
                    if trim_at != len(read.sequence):
                        trimmed_reads += 1
            else:
                trimfp.write(output_single(read))
                wrote_reads += 1
                wrote_bp += trim_at
>>>>>>> 2a40aef5

        print 'removing %s' % pass2filename
        os.unlink(pass2filename)

    print 'removing temp directory & contents (%s)' % tempdir
    shutil.rmtree(tempdir)
<<<<<<< HEAD
=======

    print 'read %d reads, %d bp' % (read_reads, read_bp,)
    print 'wrote %d reads, %d bp' % (wrote_reads, wrote_bp,)
    print 'removed %d reads and trimmed %d reads' % (read_reads - wrote_reads,\
                                                     trimmed_reads,)
    print 'trimmed or removed %.2f%% of bases (%d total)' % ((1 - (wrote_bp / float(read_bp))) * 100., read_bp - wrote_bp)
    print 'output in *.abundtrim'
>>>>>>> 2a40aef5

if __name__ == '__main__':
    main()<|MERGE_RESOLUTION|>--- conflicted
+++ resolved
@@ -141,13 +141,10 @@
                 trim_seq, trim_at = ht.trim_on_abundance(seq, CUTOFF)
                 if trim_at >= K:
                     trimfp.write(output_single(read, trim_at))
-<<<<<<< HEAD
-=======
                     wrote_reads += 1
                     wrote_bp += trim_at
                     if trim_at != len(read.sequence):
                         trimmed_reads += 1
->>>>>>> 2a40aef5
 
         pass2fp.close()
         trimfp.close()
@@ -160,12 +157,8 @@
               pass2filename
         for n, read in enumerate(screed.open(pass2filename)):
             if n % 10000 == 0:
-<<<<<<< HEAD
-                print '... x 2', n, pass2filename
-=======
                 print '... x 2', n, pass2filename, read_reads, read_bp, \
                       wrote_reads, wrote_bp
->>>>>>> 2a40aef5
 
             trimfp = open(trimfilename, 'a')
 
@@ -176,10 +169,6 @@
                 trim_seq, trim_at = ht.trim_on_abundance(seq, CUTOFF)
                 if trim_at >= K:
                     trimfp.write(output_single(read, trim_at))
-<<<<<<< HEAD
-            else:
-                trimfp.write(output_single(read))
-=======
                     wrote_reads += 1
                     wrote_bp += trim_at
                     if trim_at != len(read.sequence):
@@ -188,15 +177,12 @@
                 trimfp.write(output_single(read))
                 wrote_reads += 1
                 wrote_bp += trim_at
->>>>>>> 2a40aef5
 
         print 'removing %s' % pass2filename
         os.unlink(pass2filename)
 
     print 'removing temp directory & contents (%s)' % tempdir
     shutil.rmtree(tempdir)
-<<<<<<< HEAD
-=======
 
     print 'read %d reads, %d bp' % (read_reads, read_bp,)
     print 'wrote %d reads, %d bp' % (wrote_reads, wrote_bp,)
@@ -204,7 +190,6 @@
                                                      trimmed_reads,)
     print 'trimmed or removed %.2f%% of bases (%d total)' % ((1 - (wrote_bp / float(read_bp))) * 100., read_bp - wrote_bp)
     print 'output in *.abundtrim'
->>>>>>> 2a40aef5
 
 if __name__ == '__main__':
     main()