--- conflicted
+++ resolved
@@ -20,13 +20,8 @@
 import threading
 
 import khmer
-<<<<<<< HEAD
-from khmer.khmer_args import build_nodegraph_args
-from khmer.khmer_args import (report_on_config, info, add_threading_args)
-=======
 from khmer.khmer_args import (report_on_config, info, add_threading_args,
-                              build_hashbits_args)
->>>>>>> c5ce4fbc
+                              build_nodegraph_args)
 from khmer.kfile import check_input_files, check_space
 from khmer.kfile import check_space
 from khmer.khmer_args import graphsize_args_report
