from __future__ import print_function
from __future__ import absolute_import
#
# This file is part of khmer, https://github.com/dib-lab/khmer/, and is
# Copyright (C) Michigan State University, 2009-2015. It is licensed under
# the three-clause BSD license; see LICENSE. Contact: ctb@msu.edu
#

import khmer
<<<<<<< HEAD
from . import khmer_tst_utils as utils
# from nose.tools import assert_almost_equals


def pretty_compare(a, b):
    print(len(a), len(b))

    line1 = []
    line2 = []
    line3 = []
    for (x, y) in zip(a, b):
        line1.append(x)
        line2.append(y)
        if x == y:
            line3.append('|')
        else:
            line3.append('x')

    for i in range(0, len(line1), 60):
        print("".join(line1[i:i+60]))
        print("".join(line3[i:i+60]))
        print("".join(line2[i:i+60]))
=======
from unittest.case import TestCase
>>>>>>> 64a32e06


def eq_(v1, v2):
    assert len(v1)
    if v1 != v2:
        pretty_compare(v1, v2)
    assert v1 == v2, (v1, v2)


def neq_(v1, v2):
    assert len(v1)
    if v1 == v2:
        pretty_compare(v1, v2)
    assert v1 != v2, (v1, v2)


def test_graph_attribute():
    ch = khmer.CountingHash(10, 1048576, 1)
    aligner = khmer.ReadAligner(ch, 0, 0)
    assert aligner.graph is ch


def test_align_nothing():
    ch = khmer.CountingHash(10, 1048576, 1)
    read = "ACCAAGGCTCGAGATTTACC"

    aligner = khmer.ReadAligner(ch, 0, 0)
    for i in range(20):
        ch.consume("AGAGGGAAAGCTAGGTTCGACAAGTCCTTGACAGAT")
    score, graphAlign, readAlign, trunc = aligner.align(read)

    print(score, graphAlign, readAlign)

    assert trunc
    assert len(graphAlign) == 0
    assert len(readAlign) == 0


def test_alignnocov():
    ch = khmer.CountingHash(10, 1048576, 1)
    read = "ACCTAGGTTCGACATGTACC"
    aligner = khmer.ReadAligner(ch, 0, 0)
    for i in range(20):
        ch.consume("AGAGGGAAAGCTAGGTTCGACAAGTCCTTGACAGAT")
    ch.consume("ACCTAGGTTCGACATGTACC")
    score, graphAlign, readAlign, trunc = aligner.align(read)

    # should be the same
    eq_(readAlign, 'ACCTAGGTTCGACATGTACC')
    eq_(graphAlign, 'ACCTAGGTTCGACATGTACC')
    assert not trunc


def test_align_middle():
    ch = khmer.CountingHash(10, 1048576, 1)
    read = "TCGACAAGTCCTTGACAGAT"
    aligner = khmer.ReadAligner(ch, 0, 0)
    for i in range(20):
        ch.consume("AGAGGGAAAGCTAGGTTCGACAAGTCCTTGACAGAT")
    ch.consume(read)
    score, graphAlign, readAlign, trunc = aligner.align(read)

    # should be the same
    eq_(readAlign, read)
    eq_(graphAlign, read)
    assert not trunc


def test_align_middle_trunc():
    return # @CTB

    ch = khmer.CountingHash(10, 1048576, 1)
    read = "TCGACAAGTCCTTGACAGATGGGGGG"
    aligner = khmer.ReadAligner(ch, 0, 0)
    for i in range(20):
        ch.consume("AGAGGGAAAGCTAGGTTCGACAAGTCCTTGACAGAT")

    # omit suffix from graph
    ch.consume(read[:-5])
    score, graphAlign, readAlign, trunc = aligner.align(read)

    # should not be the same...
    neq_(readAlign, read)
    neq_(graphAlign, read)

    eq_(readAlign, read[:-5])
    eq_(graphAlign, read[:-5])

    # ...but truncated
    assert trunc


def test_align_middle_trunc_2():
    return # @CTB

    ch = khmer.CountingHash(10, 1048576, 1)
    read = "GGGGGGGGGGGGTCGACAAGTCCTTGACAGAT"
    aligner = khmer.ReadAligner(ch, 0, 0)
    for i in range(20):
        ch.consume("AAAAAAAAAAAATCGACAAGTCCTTGACAGAT")

    # omit prefix from graph
    ch.consume(read[12:])
    score, graphAlign, readAlign, trunc = aligner.align(read)

    # here, the alignment must start not at the beginning
    print(readAlign)
    print(graphAlign)

    eq_(readAlign, read[12:])
    eq_(graphAlign, read[12:])

    # ...but truncated
    assert trunc


def test_align_fwd_nothing():
    ch = khmer.CountingHash(10, 1048576, 1)
    read = "ACCAAGGCTCGAGATTTACC"

    aligner = khmer.ReadAligner(ch, 0, 0)
    for i in range(20):
        ch.consume("AGAGGGAAAGCTAGGTTCGACAAGTCCTTGACAGAT")
    score, graphAlign, readAlign, trunc, _ = aligner.align_forward(read)

    print(score, graphAlign, readAlign)

    assert trunc
    assert len(graphAlign) == 0
    assert len(readAlign) == 0


def test_align_fwd_nocov():
    ch = khmer.CountingHash(10, 1048576, 1)
    read = "ACCTAGGTTCGACATGTACC"
    aligner = khmer.ReadAligner(ch, 0, 0)
    for i in range(20):
        ch.consume("AGAGGGAAAGCTAGGTTCGACAAGTCCTTGACAGAT")
    ch.consume("ACCTAGGTTCGACATGTACC")
    score, graphAlign, readAlign, trunc, _ = aligner.align_forward(read)

    # should be the same
    eq_(readAlign, 'ACCTAGGTTCGACATGTACC')
    eq_(graphAlign, 'ACCTAGGTTCGACATGTACC')
    assert not trunc


def test_align_fwd_middle():
    ch = khmer.CountingHash(10, 1048576, 1)
    read = "TCGACAAGTCCTTGACAGAT"
    aligner = khmer.ReadAligner(ch, 0, 0)
    for i in range(20):
        ch.consume("AGAGGGAAAGCTAGGTTCGACAAGTCCTTGACAGAT")
    ch.consume(read)
    score, graphAlign, readAlign, trunc, _ = aligner.align_forward(read)

    # should be the same
    eq_(readAlign, read)
    eq_(graphAlign, read)
    assert not trunc


def test_align_fwd_middle_trunc():
    return # @CTB
    ch = khmer.CountingHash(10, 1048576, 1)
    read = "TCGACAAGTCCTTGACAGATGGGGGG"
    aligner = khmer.ReadAligner(ch, 0, 0)
    for i in range(20):
        ch.consume("AGAGGGAAAGCTAGGTTCGACAAGTCCTTGACAGAT")

    # omit suffix from graph
    ch.consume(read[:-5])
    score, graphAlign, readAlign, trunc, _ = aligner.align_forward(read)

    # should not be the same...
    neq_(readAlign, read)
    neq_(graphAlign, read)

    eq_(readAlign, read[:-5])
    eq_(graphAlign, read[:-5])

    # ...but truncated
    assert trunc


def test_align_fwd_middle_trunc_2():
    ch = khmer.CountingHash(10, 1048576, 1)
    read = "GGGGGGGGGGGGTCGACAAGTCCTTGACAGAT"
    aligner = khmer.ReadAligner(ch, 0, 0)
    for i in range(20):
        ch.consume("AAAAAAAAAAAATCGACAAGTCCTTGACAGAT")

    # omit prefix from graph
    ch.consume(read[12:])
    score, graphAlign, readAlign, trunc, _ = aligner.align_forward(read)

    # this will fail, because align_forward chooses the first kmer as the
    # seed.
    assert not readAlign
    assert not graphAlign
    assert trunc


def test_align_fwd_covs_1():
    K = 10

    ch = khmer.CountingHash(K, 1048576, 1)
    read = "GTCGACAAGTCCTTGACAGAT"
    aligner = khmer.ReadAligner(ch, 0, 0)
    for i in range(19):
        ch.consume(read)

    ch.consume("CTCGACAAGTCCTTGACAGAT")
    #           ^
    score, g, r, is_t, covs = aligner.align_forward(read)

    for start in range(0, len(read) - K + 1):
        print(ch.get(read[start:start+K]), end=' ')
    print('')

    assert len(covs) == len(read)
    assert covs[0] == 19
    assert min(covs[1:-K]) == 20, covs
    assert max(covs) == 20, covs


def test_align_fwd_covs_2():
    K = 10

    ch = khmer.CountingHash(K, 1048576, 1)
    read = "GTCGACAAGTCCTTGACAGAT"
    aligner = khmer.ReadAligner(ch, 0, 0)
    for i in range(19):
        ch.consume(read)

    ch.consume("GACGACAAGTCCTTGACAGAT")
    #            ^
    score, g, r, is_t, covs = aligner.align_forward(read)

    print(covs, g)
    for start in range(0, len(read) - K + 1):
        print(ch.get(read[start:start+K]), end=' ')
    print('')

    assert len(covs) == len(read)
    assert covs[0] == 19
    assert covs[1] == 19
    assert min(covs[2:-K]) == 20, covs
    assert max(covs) == 20, covs


def test_align_fwd_covs_3():
    K = 10

    ch = khmer.CountingHash(K, 1048576, 1)
    read = "GTCGACAAGTCCTTGACAGAT"
    aligner = khmer.ReadAligner(ch, 0, 0)
    for i in range(19):
        ch.consume(read)

    ch.consume("GTAGACAAGTCCTTGACAGAT")
    #             ^
    score, g, r, is_t, covs = aligner.align_forward(read)

    print(covs, g)
    for start in range(0, len(read) - K + 1):
        print(ch.get(read[start:start+K]), end=' ')
    print('')

    assert len(covs) == len(read)
    assert covs[0] == 19
    assert covs[1] == 19
    assert covs[2] == 19
    assert min(covs[3:-K]) == 20, covs
    assert max(covs) == 20, covs


def test_align_fwd_covs_4():
    K = 10

    ch = khmer.CountingHash(K, 1048576, 1)
    read = "GTCGACAAGTCCTTGACAGAT"
    aligner = khmer.ReadAligner(ch, 0, 0)
    for i in range(19):
        ch.consume(read)

    ch.consume("GTCGACAAGTCCTTGACAGAG")
    #                               ^
    score, g, r, is_t, covs = aligner.align_forward(read)

    print(covs, g)
    for start in range(0, len(read) - K + 1):
        print(ch.get(read[start:start+K]), end=' ')
    print('')

    assert len(covs) == len(read)
    assert covs[-K] == 19
    assert min(covs[:-K]) == 20, covs
    assert max(covs) == 20, covs


def test_align_fwd_covs_5():
    K = 10

    ch = khmer.CountingHash(K, 1048576, 1)
    read = "GTCGACAAGTCCTTGACAGAT"
    aligner = khmer.ReadAligner(ch, 0, 0)
    for i in range(19):
        ch.consume(read)

    ch.consume("GTCGACAAGTCCTTGACAGCT")
    #                              ^
    score, g, r, is_t, covs = aligner.align_forward(read)

    print(covs, g)
    for start in range(0, len(read) - K + 1):
        print(ch.get(read[start:start+K]), end=' ')
    print('')

    assert len(covs) == len(read)
    assert covs[-K] == 19
    assert covs[-K - 1] == 19
    assert min(covs[:-K - 1]) == 20, covs
    assert max(covs) == 20, covs


def test_simple_readalign():
    return # @CTB
    ch = khmer.CountingHash(10, 1048576, 1)
    aligner = khmer.ReadAligner(ch, 2, 0)
    for i in range(20):
        ch.consume("AGAGGGAAAGCTAGGTTCGACATGTCCTTGACAGAT")
    read = "ACCTAGGTTCGACAAGTACC"
    #                      ^^            ^  ^
    ch.consume("GCTTTTAAAAAGGTTCGACAAAGGCCCGGG")
    # CCCGGGCCTTTGTCGAACCTTTTTAAAAGC

    score, graphAlign, readAlign, trunc = aligner.align(read)

#                        AGCTAGGTTCGACAAGT CCT
#                        ACCTAGGTTCGACAAGTaCC
#                        --CTAGGTTCGACATGT-CC
    eq_(graphAlign, 'AGCTAGGTTCGACATGTCCT')
    eq_(readAlign, 'ACCTAGGTTCGACAAGTACC')


def test_readalign():
    return # @CTB
    ch = khmer.CountingHash(10, 1048576, 1)
    aligner = khmer.ReadAligner(ch, 1, 0)
    for i in range(20):
        ch.consume("AGAGGGAAAGCTAGGTTCGACAAGTCCTTGACAGAT")
    read = "ACCTAGGTTCGACATGTACC"
    #                      ^^            ^  ^

    ch.consume("GCTTTTAAAAAGGTTCGACAAAGGCCCGGG")

    score, graphAlign, readAlign, trunc = aligner.align(read)

    eq_(readAlign, 'ACCTAGGTTCGACATGTACC')
    eq_(graphAlign, 'AGCTAGGTTCGACAAGTCCT')


ht_seqs = ["TTAAATGCCCAATTTTTCCCTCTTTTCTTCTATATGTTTGATTATCAATTTTGCCGCTTTAACTGG"
           "GTCTGTTTCTACTGCAAACTTTCCACCAACAAGTTTTTCTGCATCCTGTGTTGCAATCTTAACAAC"
           "CTCTTTAC",
           "TTAAATGCCCAATTTTTCCCTCTTTTCTTCTATATGTTTGATTATCAATTTTGCCGCTTTAACTGG"
           "GTCTGTTTCTACTGCAAACTTTCCACCAACAAGTTTTTCTGCATCCTGTGTTGCAATCTTAACAAC"
           "CTCTTTAC",
           "TTAAATGCCCAATTTTTCCCTCTTTTCTTCTATATGTTTGATTATCAATTTTGCCGCTTTAACTGG"
           "GTCTGTTTCTACTGCAAACTTTCCACCAACAAGTTTTTCTGCATCCTGTATTGCAATCTTAACAAC"
           "CTCTTTAC",
           "TTAAATGCCCAATTTTTCCCTCTTTTCTTCTATATGTTTGATTATCAATTTTGCCGCTTTAACTGG"
           "GTCTGTTTCTACTGCAAACTTTCCACCAACAAGAAAAATGTCATCCTGTATTGCAATCTTAACAAC"
           "CTCTTTAC"]

queries = [
    {
        "seq": "TTAAATGCCCAATTTTTCCCTCTTTTCTTCTATATGTTTGATTATCAATTTTGCCGCTTTAA"
        "CTGGGTCTGTTTCTACTGCAAACTTTCCACCAACAAGTTTTTCTGCATCCTGTGTTGCAATCTTAACAA"
        "CCTCTTTAC",
        "score": 274.76338282696173,
        "graph_aln": "TTAAATGCCCAATTTTTCCCTCTTTTCTTCTATATGTTTGATTATCAATTTTGCCG"
        "CTTTAACTGGGTCTGTTTCTACTGCAAACTTTCCACCAACAAGTTTTTCTGCATCCTGTGTTGCAATCT"
        "TAACAACCTCTTTAC",
        "read_aln": "TTAAATGCCCAATTTTTCCCTCTTTTCTTCTATATGTTTGATTATCAATTTTGCCGC"
        "TTTAACTGGGTCTGTTTCTACTGCAAACTTTCCACCAACAAGTTTTTCTGCATCCTGTGTTGCAATCTT"
        "AACAACCTCTTTAC",
        "truncated": False
    },
    {
        "seq": "TTAAATGCCCAATTTTTCCCTCTTTTCTTCTATATGTTTGATTATCAATTTTGCCGCTTTAA"
        "CTGGGTCTGTTTCTACTGCAAACTTTCCACCAACAAGTTTTTCTGCATCCTGTATTGCAATCTTAACAA"
        "CCTCTTTAC",
        "score": 274.76338282696173,
        "graph_aln": "TTAAATGCCCAATTTTTCCCTCTTTTCTTCTATATGTTTGATTATCAATTTTGCCG"
        "CTTTAACTGGGTCTGTTTCTACTGCAAACTTTCCACCAACAAGTTTTTCTGCATCCTGTATTGCAATCT"
        "TAACAACCTCTTTAC",
        "read_aln": "TTAAATGCCCAATTTTTCCCTCTTTTCTTCTATATGTTTGATTATCAATTTTGCCGC"
        "TTTAACTGGGTCTGTTTCTACTGCAAACTTTCCACCAACAAGTTTTTCTGCATCCTGTATTGCAATCTT"
        "AACAACCTCTTTAC",
        "truncated": False
    },
    {
        "seq": "TAAATGCCCAATTTTTCCCTCTTTTCTTCTATATGTTTGATTATCAATTTTGCCGCTTTAAC"
        "TGGGTCTGTTTCTACTGCAAACTTTCCACCAACAAGTTTTTCTGCATCCTGTGTTGCAATCTTAACAAC"
        "CTCTTTAC",
        "score": 272.841515695261,
        "graph_aln": "TAAATGCCCAATTTTTCCCTCTTTTCTTCTATATGTTTGATTATCAATTTTGCCGC"
        "TTTAACTGGGTCTGTTTCTACTGCAAACTTTCCACCAACAAGTTTTTCTGCATCCTGTGTTGCAATCTT"
        "AACAACCTCTTTAC",
        "read_aln": "TAAATGCCCAATTTTTCCCTCTTTTCTTCTATATGTTTGATTATCAATTTTGCCGCT"
        "TTAACTGGGTCTGTTTCTACTGCAAACTTTCCACCAACAAGTTTTTCTGCATCCTGTGTTGCAATCTTA"
        "ACAACCTCTTTAC",
        "truncated": False
    },
    {
        "seq": "TAAATGCGCAATTTTTCCCTCTTTTCTTCTATATGTTTGATTATCAATTTTGCCGCTTTAAC"
        "TGGGTCTGTTTCTACTGCAAACTTTCCACCAACAAGTTTTTCTGCATCCTGTGTTGCAATCTTAACAAC"
        "CTCTTTAC",
        "score": 268.2640868672253,
        "graph_aln": "TAAATGCCCAATTTTTCCCTCTTTTCTTCTATATGTTTGATTATCAATTTTGCCGC"
        "TTTAACTGGGTCTGTTTCTACTGCAAACTTTCCACCAACAAGTTTTTCTGCATCCTGTGTTGCAATCTT"
        "AACAACCTCTTTAC",
        "read_aln": "TAAATGCGCAATTTTTCCCTCTTTTCTTCTATATGTTTGATTATCAATTTTGCCGCT"
        "TTAACTGGGTCTGTTTCTACTGCAAACTTTCCACCAACAAGTTTTTCTGCATCCTGTGTTGCAATCTTA"
        "ACAACCTCTTTAC",
        "truncated": False
    },
    {
        "seq": "TTAAATGCCCAATTTTTCCCTCTTTTCTTCTATATGTTTGATTATCAA",
        "score": 97.37145206396536,
        "graph_aln": "TTAAATGCCCAATTTTTCCCTCTTTTCTTCTATATGTTTGATTATCAA",
        "read_aln": "TTAAATGCCCAATTTTTCCCTCTTTTCTTCTATATGTTTGATTATCAA",
        "truncated": False
    },
    {
        "seq": "TTAAATGCCCAATTTTTCCCTCTTTTCTTCTAGATGTTTGATTATCAA",
        "score": 92.79402323592961,
        "graph_aln": "TTAAATGCCCAATTTTTCCCTCTTTTCTTCTATATGTTTGATTATCAA",
        "read_aln": "TTAAATGCCCAATTTTTCCCTCTTTTCTTCTAGATGTTTGATTATCAA",
        "truncated": False
    },
    {
        "seq": "TTAAATGCCCAATTTTTCCCTCTTTTCTTCTATATGTATTGATTATCAA",
        "score": 84.74620322710143,
        "graph_aln": "TTAAATGCCCAATTTTTCCCTCTTTTCTTCTATATGT-TTGATTATCAA",
        "read_aln": "TTAAATGCCCAATTTTTCCCTCTTTTCTTCTATATGTaTTGATTATCAA",
        "truncated": False
    },
    {
        "seq": "TTAAATGCCCAATTTTTCCCTCTTTTCTTCTATTGTTTGATTATCAA",
        "score": 82.2182409986759,
        "graph_aln": "TTAAATGCCCAATTTTTCCCTCTTTTCTTCTATaTGTTTGATTATCAA",
        "read_aln": "TTAAATGCCCAATTTTTCCCTCTTTTCTTCTAT-TGTTTGATTATCAA",
        "truncated": False
    },
    {
        "seq": "TTAAATGCCCAATTTTTCCCTCTTTTCTTCTATATGTATTGATTATCAA",
        "score": 84.74620322710143,
        "graph_aln": "TTAAATGCCCAATTTTTCCCTCTTTTCTTCTATATGT-TTGATTATCAA",
        "read_aln": "TTAAATGCCCAATTTTTCCCTCTTTTCTTCTATATGTaTTGATTATCAA",
        "truncated": False
    },
    {
        "seq": "TTAAATGCCCAATTTTTCCCTCTTTTCTTCTATATGTATAGATTATCAA",
        "score": 80.1687743990657,
        "graph_aln": "TTAAATGCCCAATTTTTCCCTCTTTTCTTCTATATGT-TTGATTATCAA",
        "read_aln": "TTAAATGCCCAATTTTTCCCTCTTTTCTTCTATATGTaTAGATTATCAA",
        "truncated": False
    },
    {
        "seq": "TTAAATGCCCAATTTTTCCCTCTTTTCTTCTATATGTTTGATTATAATTTTGCCGCTTTAAC"
        "TGGGTCTAGTTTCTACTGCAAACTTTCCACCAACTAGTTTTTCTGCATCCTTTGTTGCAATCTTAACAA"
        "CCTCTTTAC",
        "score": 237.81111469018322,
        "graph_aln": "TTAAATGCCCAATTTTTCCCTCTTTTCTTCTATATGTTTGATTATcAATTTTGCC"
        "GCTTTAACTGGGTCT-GTTTCTACTGCAAACTTTCCACCAACAAGTTTTTCTGCATCCTGTGTTGCAAT"
        "CTTAACAACCTCTTTAC",
        "read_aln": "TTAAATGCCCAATTTTTCCCTCTTTTCTTCTATATGTTTGATTAT-AATTTTGCCG"
        "CTTTAACTGGGTCTaGTTTCTACTGCAAACTTTCCACCAACTAGTTTTTCTGCATCCTTTGTTGCAATC"
        "TTAACAACCTCTTTAC",
        "truncated": False
    },
    {
        "seq": "TTAAATGCCCAATTTTTCCCTCTTTTCTTCTATATGTTTGAAAATAATTAAAAAAAAAAAAA"
        "AAAAAAAAAAAAAAAAAAAAAAAAAA",
        "score": 5.331560863368736,
        "graph_aln":
        "TTAAATGCCCAATTTTTCCCTCTTTTCTTCTATATGTTTGATTATCAATTTTGCCGCTTTAACTGGGTCTGTTTCTACTGCAAACTTT",
        "read_aln":
        "TTAAATGCCCAATTTTTCCCTCTTTTCTTCTATATGTTTGAAAATAATTAAAAAAAAAAAAAAAAAAAAAAAAAAAAAAAAAAAAAAA",
        "truncated": False
    },
    {
        "seq": "TTAAATGCCCAATTTTTCCCTCTTTTCTTCTATATGTTTGATTATCAATTTTGCCGCTTTAA"
        "CTGGGTCTGTTTCTACTGCAAACTTTCCACCAACAAGAAAAATGTCATCCTGTATTGCAATCTTAACAA"
        "CCTCTTTAC",
        "score": 274.76338282696173,
        "graph_aln": "TTAAATGCCCAATTTTTCCCTCTTTTCTTCTATATGTTTGATTATCAATTTTGCCG"
        "CTTTAACTGGGTCTGTTTCTACTGCAAACTTTCCACCAACAAGAAAAATGTCATCCTGTATTGCAATC"
        "TTAACAACCTCTTTAC",
        "read_aln": "TTAAATGCCCAATTTTTCCCTCTTTTCTTCTATATGTTTGATTATCAATTTTGCCGC"
        "TTTAACTGGGTCTGTTTCTACTGCAAACTTTCCACCAACAAGAAAAATGTCATCCTGTATTGCAATCT"
        "TAACAACCTCTTTAC",
        "truncated": False
    },
    { # the motif of 32 bases are identical match to HT seqs, the rest are random
      # "TTAAATGCCCAATTTTTCCCTCTTTTCTTCTAT" is the from HT seqs
        "seq":
        "ACAAGGCCATTTGTTCGCATTCTGAAGCCGGCTTCCACCATGGTACTGGGAAACTGTCGGAATATTAAATGCCCAATTTTTCCCTCTTTTCTTCTATCCGCAGTATGGACACTGTTTTCCTGAATTTCATTGACAGTTTAATTTACTGCGGTCACGCGGAACT",
        "score": 68.17022311739733,
        "graph_aln":
        "ACAAGGCCATTTGTTCGCATTCTGAAGCCGGCTTCCACCATGGTACTGGGAAACTGTCGGAATATTAAATGCCCAATTTTTCCCTCTTTTCTTCTATCCGCAGTATGGACACTGTTTTCCTGAATTTCATTGACAGTTTAATTTACTGCGGTCACGCGGAACT",
        "read_aln": "TTAAATGCCCAATTTTTCCCTCTTTTCTTCTAT",
        "truncated": True,
        "description": "truncated-alignment-bc-missing-kmers"
   },
    {   # Testing for min distance between correctable SNPs
        # 1st SNP is at position 2+K from beginning, 2nd SNP at position 2+K+K
        "seq":
     "TTAAATGCCCAATTTTTCCCTCTTTTCTTCTATACGTTTGATTATCAATTTTGCCGCTTTAACTGG"
     "ATCTGTTTCTACTGCAAACTTTCCACCAACAAGTTTTTCTGCATCCTGTATTGCAATCTTAACAAC"
     "CTCTTTAC",
        "score": 265.608525171,
        "graph_aln": 
     "TTAAATGCCCAATTTTTCCCTCTTTTCTTCTATATGTTTGATTATCAATTTTGCCGCTTTAACTGG"
     "GTCTGTTTCTACTGCAAACTTTCCACCAACAAGTTTTTCTGCATCCTGTATTGCAATCTTAACAAC"
     "CTCTTTAC",
       "read_aln":
     "TTAAATGCCCAATTTTTCCCTCTTTTCTTCTATACGTTTGATTATCAATTTTGCCGCTTTAACTGG"
     "ATCTGTTTCTACTGCAAACTTTCCACCAACAAGTTTTTCTGCATCCTGTATTGCAATCTTAACAAC"
     "CTCTTTAC",
        "truncated": False,
        "description": "2 SNPs, one K apart",
    },
    {   # Testing for min distance between correctable SNPs
        # 1st SNP is at position 2+K from beginning, 2nd SNP at position
     # 2+K+K-1
        "seq":
     "TTAAATGCCCAATTTTTCCCTCTTTTCTTCTATACCTTTGATTATCAATTTTGCCGCTTTAACTGG"
     "GTCTGTTTCTACTGCAAACTTTCCACCAACAAGTTTTTCTGCATCCTGTATTGCAATCTTAACAAC"
     "CTCTTTAC",
        "score": 265.608525171,
        "graph_aln": 
     "TTAAATGCCCAATTTTTCCCTCTTTTCTTCTATATGTTTGATTATCAATTTTGCCGCTTTAACTGG"
     "GTCTGTTTCTACTGCAAACTTTCCACCAACAAGTTTTTCTGCATCCTGTATTGCAATCTTAACAAC"
     "CTCTTTAC",
       "read_aln":
     "TTAAATGCCCAATTTTTCCCTCTTTTCTTCTATACGTTTGATTATCAATTTTGCCGCTTTAACTAG"
     "GTCTGTTTCTACTGCAAACTTTCCACCAACAAGTTTTTCTGCATCCTGTATTGCAATCTTAACAAC"
     "CTCTTTAC",
        "truncated": False,
        "description": "2 SNPs, K-2 apart",
    }

]

def check_query(aligner, query):
    score, graphAlign, readAlign, trunc = aligner.align(query["seq"])
    print(query["seq"])
    print(graphAlign, query["graph_aln"])
    print(readAlign, query["read_aln"])
    print(trunc, query["truncated"])
    print(score, query["score"])
    assert graphAlign == query["graph_aln"], "\n%r != \n%r" % \
               (graphAlign, query["graph_aln"])
    assert readAlign == query["read_aln"], "\n%r != \n%r" % \
               (readAlign, query["read_aln"])
    eq_(trunc, query["truncated"])
    if query["score"] > 0:
        assert_almost_equals(score, query["score"])

def test_readalign_new():
    return # @CTB
    ch = khmer.CountingHash(32, 1048576, 1)
    aligner = khmer.ReadAligner(ch, 1, 0)
    for seq in ht_seqs:
        ch.consume(seq)

    for query in queries:
<<<<<<< HEAD
        if query.has_key("description"):
            check_query.description = query["description"]
        yield check_query, aligner, query


def test_readaligner_load():
    ct = khmer.CountingHash(32, 1048576, 1)
    parameters_json = utils.get_test_data('readaligner-default.json')
    a_aligner = khmer.ReadAligner(ct, 0, 0, filename=parameters_json)
    a_scoring_matrix = a_aligner.get_scoring_matrix()
    a_transition_probabilities = a_aligner.get_transition_probabilities()
    assert a_scoring_matrix[0] == -0.06642736173897607, a_scoring_matrix[0]
    assert a_transition_probabilities[0][0] == -0.021973842014145723, (
        a_transition_probabilities[0][0])

    for seq in ht_seqs:
        ct.consume(seq)

    for query in queries:
        a_aligner.align(query['seq'])

    b_aligner = khmer.ReadAligner(
        ct, 0, 0, transition_probabilities=a_transition_probabilities,
        scoring_matrix=a_scoring_matrix)
    b_scoring_matrix = b_aligner.get_scoring_matrix()
    b_transition_probabilities = b_aligner.get_transition_probabilities()
    assert b_scoring_matrix == a_scoring_matrix, (
        a_scoring_matrix, b_scoring_matrix)
    assert b_transition_probabilities == a_transition_probabilities, (
        a_transition_probabilities, b_transition_probabilities)
=======
        score, graphAlign, readAlign, trunc = aligner.align(query["seq"])
        print(graphAlign)
        print(readAlign)
        eq_(graphAlign, query["graph_aln"])
        eq_(readAlign, query["read_aln"])
        eq_(trunc, query["truncated"])
        # TestCase.assertAlmostEqual(score, query["score"])
>>>>>>> 64a32e06
<|MERGE_RESOLUTION|>--- conflicted
+++ resolved
@@ -7,7 +7,6 @@
 #
 
 import khmer
-<<<<<<< HEAD
 from . import khmer_tst_utils as utils
 # from nose.tools import assert_almost_equals
 
@@ -27,12 +26,9 @@
             line3.append('x')
 
     for i in range(0, len(line1), 60):
-        print("".join(line1[i:i+60]))
-        print("".join(line3[i:i+60]))
-        print("".join(line2[i:i+60]))
-=======
-from unittest.case import TestCase
->>>>>>> 64a32e06
+        print("".join(line1[i:i + 60]))
+        print("".join(line3[i:i + 60]))
+        print("".join(line2[i:i + 60]))
 
 
 def eq_(v1, v2):
@@ -102,7 +98,7 @@
 
 
 def test_align_middle_trunc():
-    return # @CTB
+    return  # @CTB
 
     ch = khmer.CountingHash(10, 1048576, 1)
     read = "TCGACAAGTCCTTGACAGATGGGGGG"
@@ -126,7 +122,7 @@
 
 
 def test_align_middle_trunc_2():
-    return # @CTB
+    return  # @CTB
 
     ch = khmer.CountingHash(10, 1048576, 1)
     read = "GGGGGGGGGGGGTCGACAAGTCCTTGACAGAT"
@@ -196,7 +192,7 @@
 
 
 def test_align_fwd_middle_trunc():
-    return # @CTB
+    return  # @CTB
     ch = khmer.CountingHash(10, 1048576, 1)
     read = "TCGACAAGTCCTTGACAGATGGGGGG"
     aligner = khmer.ReadAligner(ch, 0, 0)
@@ -250,7 +246,7 @@
     score, g, r, is_t, covs = aligner.align_forward(read)
 
     for start in range(0, len(read) - K + 1):
-        print(ch.get(read[start:start+K]), end=' ')
+        print(ch.get(read[start:start + K]), end=' ')
     print('')
 
     assert len(covs) == len(read)
@@ -274,7 +270,7 @@
 
     print(covs, g)
     for start in range(0, len(read) - K + 1):
-        print(ch.get(read[start:start+K]), end=' ')
+        print(ch.get(read[start:start + K]), end=' ')
     print('')
 
     assert len(covs) == len(read)
@@ -299,7 +295,7 @@
 
     print(covs, g)
     for start in range(0, len(read) - K + 1):
-        print(ch.get(read[start:start+K]), end=' ')
+        print(ch.get(read[start:start + K]), end=' ')
     print('')
 
     assert len(covs) == len(read)
@@ -325,7 +321,7 @@
 
     print(covs, g)
     for start in range(0, len(read) - K + 1):
-        print(ch.get(read[start:start+K]), end=' ')
+        print(ch.get(read[start:start + K]), end=' ')
     print('')
 
     assert len(covs) == len(read)
@@ -349,7 +345,7 @@
 
     print(covs, g)
     for start in range(0, len(read) - K + 1):
-        print(ch.get(read[start:start+K]), end=' ')
+        print(ch.get(read[start:start + K]), end=' ')
     print('')
 
     assert len(covs) == len(read)
@@ -360,7 +356,7 @@
 
 
 def test_simple_readalign():
-    return # @CTB
+    return  # @CTB
     ch = khmer.CountingHash(10, 1048576, 1)
     aligner = khmer.ReadAligner(ch, 2, 0)
     for i in range(20):
@@ -380,7 +376,7 @@
 
 
 def test_readalign():
-    return # @CTB
+    return  # @CTB
     ch = khmer.CountingHash(10, 1048576, 1)
     aligner = khmer.ReadAligner(ch, 1, 0)
     for i in range(20):
@@ -522,9 +518,11 @@
         "AAAAAAAAAAAAAAAAAAAAAAAAAA",
         "score": 5.331560863368736,
         "graph_aln":
-        "TTAAATGCCCAATTTTTCCCTCTTTTCTTCTATATGTTTGATTATCAATTTTGCCGCTTTAACTGGGTCTGTTTCTACTGCAAACTTT",
+        "TTAAATGCCCAATTTTTCCCTCTTTTCTTCTATATGTTTGATTATCAATTTTGCCGCTTTAACTGGGTC"
+        "TGTTTCTACTGCAAACTTT",
         "read_aln":
-        "TTAAATGCCCAATTTTTCCCTCTTTTCTTCTATATGTTTGAAAATAATTAAAAAAAAAAAAAAAAAAAAAAAAAAAAAAAAAAAAAAA",
+        "TTAAATGCCCAATTTTTCCCTCTTTTCTTCTATATGTTTGAAAATAATTAAAAAAAAAAAAAAAAAAAA"
+        "AAAAAAAAAAAAAAAAAAA",
         "truncated": False
     },
     {
@@ -540,56 +538,61 @@
         "TAACAACCTCTTTAC",
         "truncated": False
     },
-    { # the motif of 32 bases are identical match to HT seqs, the rest are random
-      # "TTAAATGCCCAATTTTTCCCTCTTTTCTTCTAT" is the from HT seqs
+    {  # the motif of 32 bases are identical match to HT seqs, the rest are
+        # random. TTAAATGCCCAATTTTTCCCTCTTTTCTTCTAT" is the from HT seqs
         "seq":
-        "ACAAGGCCATTTGTTCGCATTCTGAAGCCGGCTTCCACCATGGTACTGGGAAACTGTCGGAATATTAAATGCCCAATTTTTCCCTCTTTTCTTCTATCCGCAGTATGGACACTGTTTTCCTGAATTTCATTGACAGTTTAATTTACTGCGGTCACGCGGAACT",
+        "ACAAGGCCATTTGTTCGCATTCTGAAGCCGGCTTCCACCATGGTACTGGGAAACTGTCGGAATATTAAA"
+        "TGCCCAATTTTTCCCTCTTTTCTTCTATCCGCAGTATGGACACTGTTTTCCTGAATTTCATTGACAGTT"
+        "TAATTTACTGCGGTCACGCGGAACT",
         "score": 68.17022311739733,
         "graph_aln":
-        "ACAAGGCCATTTGTTCGCATTCTGAAGCCGGCTTCCACCATGGTACTGGGAAACTGTCGGAATATTAAATGCCCAATTTTTCCCTCTTTTCTTCTATCCGCAGTATGGACACTGTTTTCCTGAATTTCATTGACAGTTTAATTTACTGCGGTCACGCGGAACT",
+        "ACAAGGCCATTTGTTCGCATTCTGAAGCCGGCTTCCACCATGGTACTGGGAAACTGTCGGAATATTAAA"
+        "TGCCCAATTTTTCCCTCTTTTCTTCTATCCGCAGTATGGACACTGTTTTCCTGAATTTCATTGACAGTT"
+        "TAATTTACTGCGGTCACGCGGAACT",
         "read_aln": "TTAAATGCCCAATTTTTCCCTCTTTTCTTCTAT",
         "truncated": True,
         "description": "truncated-alignment-bc-missing-kmers"
-   },
+    },
     {   # Testing for min distance between correctable SNPs
         # 1st SNP is at position 2+K from beginning, 2nd SNP at position 2+K+K
         "seq":
-     "TTAAATGCCCAATTTTTCCCTCTTTTCTTCTATACGTTTGATTATCAATTTTGCCGCTTTAACTGG"
-     "ATCTGTTTCTACTGCAAACTTTCCACCAACAAGTTTTTCTGCATCCTGTATTGCAATCTTAACAAC"
-     "CTCTTTAC",
+        "TTAAATGCCCAATTTTTCCCTCTTTTCTTCTATACGTTTGATTATCAATTTTGCCGCTTTAACTGG"
+        "ATCTGTTTCTACTGCAAACTTTCCACCAACAAGTTTTTCTGCATCCTGTATTGCAATCTTAACAAC"
+        "CTCTTTAC",
         "score": 265.608525171,
-        "graph_aln": 
-     "TTAAATGCCCAATTTTTCCCTCTTTTCTTCTATATGTTTGATTATCAATTTTGCCGCTTTAACTGG"
-     "GTCTGTTTCTACTGCAAACTTTCCACCAACAAGTTTTTCTGCATCCTGTATTGCAATCTTAACAAC"
-     "CTCTTTAC",
-       "read_aln":
-     "TTAAATGCCCAATTTTTCCCTCTTTTCTTCTATACGTTTGATTATCAATTTTGCCGCTTTAACTGG"
-     "ATCTGTTTCTACTGCAAACTTTCCACCAACAAGTTTTTCTGCATCCTGTATTGCAATCTTAACAAC"
-     "CTCTTTAC",
+        "graph_aln":
+        "TTAAATGCCCAATTTTTCCCTCTTTTCTTCTATATGTTTGATTATCAATTTTGCCGCTTTAACTGG"
+        "GTCTGTTTCTACTGCAAACTTTCCACCAACAAGTTTTTCTGCATCCTGTATTGCAATCTTAACAAC"
+        "CTCTTTAC",
+        "read_aln":
+        "TTAAATGCCCAATTTTTCCCTCTTTTCTTCTATACGTTTGATTATCAATTTTGCCGCTTTAACTGG"
+        "ATCTGTTTCTACTGCAAACTTTCCACCAACAAGTTTTTCTGCATCCTGTATTGCAATCTTAACAAC"
+        "CTCTTTAC",
         "truncated": False,
         "description": "2 SNPs, one K apart",
     },
     {   # Testing for min distance between correctable SNPs
         # 1st SNP is at position 2+K from beginning, 2nd SNP at position
-     # 2+K+K-1
+        # 2+K+K-1
         "seq":
-     "TTAAATGCCCAATTTTTCCCTCTTTTCTTCTATACCTTTGATTATCAATTTTGCCGCTTTAACTGG"
-     "GTCTGTTTCTACTGCAAACTTTCCACCAACAAGTTTTTCTGCATCCTGTATTGCAATCTTAACAAC"
-     "CTCTTTAC",
+        "TTAAATGCCCAATTTTTCCCTCTTTTCTTCTATACCTTTGATTATCAATTTTGCCGCTTTAACTGG"
+        "GTCTGTTTCTACTGCAAACTTTCCACCAACAAGTTTTTCTGCATCCTGTATTGCAATCTTAACAAC"
+        "CTCTTTAC",
         "score": 265.608525171,
-        "graph_aln": 
-     "TTAAATGCCCAATTTTTCCCTCTTTTCTTCTATATGTTTGATTATCAATTTTGCCGCTTTAACTGG"
-     "GTCTGTTTCTACTGCAAACTTTCCACCAACAAGTTTTTCTGCATCCTGTATTGCAATCTTAACAAC"
-     "CTCTTTAC",
-       "read_aln":
-     "TTAAATGCCCAATTTTTCCCTCTTTTCTTCTATACGTTTGATTATCAATTTTGCCGCTTTAACTAG"
-     "GTCTGTTTCTACTGCAAACTTTCCACCAACAAGTTTTTCTGCATCCTGTATTGCAATCTTAACAAC"
-     "CTCTTTAC",
+        "graph_aln":
+        "TTAAATGCCCAATTTTTCCCTCTTTTCTTCTATATGTTTGATTATCAATTTTGCCGCTTTAACTGG"
+        "GTCTGTTTCTACTGCAAACTTTCCACCAACAAGTTTTTCTGCATCCTGTATTGCAATCTTAACAAC"
+        "CTCTTTAC",
+        "read_aln":
+        "TTAAATGCCCAATTTTTCCCTCTTTTCTTCTATACGTTTGATTATCAATTTTGCCGCTTTAACTAG"
+        "GTCTGTTTCTACTGCAAACTTTCCACCAACAAGTTTTTCTGCATCCTGTATTGCAATCTTAACAAC"
+        "CTCTTTAC",
         "truncated": False,
         "description": "2 SNPs, K-2 apart",
     }
 
 ]
+
 
 def check_query(aligner, query):
     score, graphAlign, readAlign, trunc = aligner.align(query["seq"])
@@ -599,23 +602,23 @@
     print(trunc, query["truncated"])
     print(score, query["score"])
     assert graphAlign == query["graph_aln"], "\n%r != \n%r" % \
-               (graphAlign, query["graph_aln"])
+        (graphAlign, query["graph_aln"])
     assert readAlign == query["read_aln"], "\n%r != \n%r" % \
-               (readAlign, query["read_aln"])
+        (readAlign, query["read_aln"])
     eq_(trunc, query["truncated"])
     if query["score"] > 0:
         assert_almost_equals(score, query["score"])
 
+
 def test_readalign_new():
-    return # @CTB
+    return  # @CTB
     ch = khmer.CountingHash(32, 1048576, 1)
     aligner = khmer.ReadAligner(ch, 1, 0)
     for seq in ht_seqs:
         ch.consume(seq)
 
     for query in queries:
-<<<<<<< HEAD
-        if query.has_key("description"):
+        if "description" in query:
             check_query.description = query["description"]
         yield check_query, aligner, query
 
@@ -644,13 +647,4 @@
     assert b_scoring_matrix == a_scoring_matrix, (
         a_scoring_matrix, b_scoring_matrix)
     assert b_transition_probabilities == a_transition_probabilities, (
-        a_transition_probabilities, b_transition_probabilities)
-=======
-        score, graphAlign, readAlign, trunc = aligner.align(query["seq"])
-        print(graphAlign)
-        print(readAlign)
-        eq_(graphAlign, query["graph_aln"])
-        eq_(readAlign, query["read_aln"])
-        eq_(trunc, query["truncated"])
-        # TestCase.assertAlmostEqual(score, query["score"])
->>>>>>> 64a32e06
+        a_transition_probabilities, b_transition_probabilities)