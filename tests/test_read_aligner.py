--- conflicted
+++ resolved
@@ -46,13 +46,13 @@
 
 
 def test_graph_attribute():
-    ch = khmer.new_counting_hash(10, 1048576, 1)
+    ch = khmer.CountingHash(10, 1048576, 1)
     aligner = khmer.ReadAligner(ch, 0, 0)
     assert aligner.graph is ch
 
 
 def test_align_nothing():
-    ch = khmer.new_counting_hash(10, 1048576, 1)
+    ch = khmer.CountingHash(10, 1048576, 1)
     read = "ACCAAGGCTCGAGATTTACC"
 
     aligner = khmer.ReadAligner(ch, 0, 0)
@@ -83,7 +83,7 @@
 
 
 def test_align_middle():
-    ch = khmer.new_counting_hash(10, 1048576, 1)
+    ch = khmer.CountingHash(10, 1048576, 1)
     read = "TCGACAAGTCCTTGACAGAT"
     aligner = khmer.ReadAligner(ch, 0, 0)
     for i in range(20):
@@ -98,7 +98,7 @@
 
 
 def test_align_middle_trunc():
-    ch = khmer.new_counting_hash(10, 1048576, 1)
+    ch = khmer.CountingHash(10, 1048576, 1)
     read = "TCGACAAGTCCTTGACAGATGGGGGG"
     aligner = khmer.ReadAligner(ch, 0, 0)
     for i in range(20):
@@ -120,7 +120,7 @@
 
 
 def test_align_middle_trunc_2():
-    ch = khmer.new_counting_hash(10, 1048576, 1)
+    ch = khmer.CountingHash(10, 1048576, 1)
     read = "GGGGGGGGGGGGTCGACAAGTCCTTGACAGAT"
     aligner = khmer.ReadAligner(ch, 0, 0)
     for i in range(20):
@@ -142,7 +142,7 @@
 
 
 def test_align_fwd_nothing():
-    ch = khmer.new_counting_hash(10, 1048576, 1)
+    ch = khmer.CountingHash(10, 1048576, 1)
     read = "ACCAAGGCTCGAGATTTACC"
 
     aligner = khmer.ReadAligner(ch, 0, 0)
@@ -158,7 +158,7 @@
 
 
 def test_align_fwd_nocov():
-    ch = khmer.new_counting_hash(10, 1048576, 1)
+    ch = khmer.CountingHash(10, 1048576, 1)
     read = "ACCTAGGTTCGACATGTACC"
     aligner = khmer.ReadAligner(ch, 0, 0)
     for i in range(20):
@@ -173,7 +173,7 @@
 
 
 def test_align_fwd_middle():
-    ch = khmer.new_counting_hash(10, 1048576, 1)
+    ch = khmer.CountingHash(10, 1048576, 1)
     read = "TCGACAAGTCCTTGACAGAT"
     aligner = khmer.ReadAligner(ch, 0, 0)
     for i in range(20):
@@ -188,7 +188,7 @@
 
 
 def test_align_fwd_middle_trunc():
-    ch = khmer.new_counting_hash(10, 1048576, 1)
+    ch = khmer.CountingHash(10, 1048576, 1)
     read = "TCGACAAGTCCTTGACAGATGGGGGG"
     aligner = khmer.ReadAligner(ch, 0, 0)
     for i in range(20):
@@ -210,7 +210,7 @@
 
 
 def test_align_fwd_middle_trunc_2():
-    ch = khmer.new_counting_hash(10, 1048576, 1)
+    ch = khmer.CountingHash(10, 1048576, 1)
     read = "GGGGGGGGGGGGTCGACAAGTCCTTGACAGAT"
     aligner = khmer.ReadAligner(ch, 0, 0)
     for i in range(20):
@@ -230,7 +230,7 @@
 def test_align_fwd_covs_1():
     K = 10
 
-    ch = khmer.new_counting_hash(K, 1048576, 1)
+    ch = khmer.CountingHash(K, 1048576, 1)
     read = "GTCGACAAGTCCTTGACAGAT"
     aligner = khmer.ReadAligner(ch, 0, 0)
     for i in range(19):
@@ -253,7 +253,7 @@
 def test_align_fwd_covs_2():
     K = 10
 
-    ch = khmer.new_counting_hash(K, 1048576, 1)
+    ch = khmer.CountingHash(K, 1048576, 1)
     read = "GTCGACAAGTCCTTGACAGAT"
     aligner = khmer.ReadAligner(ch, 0, 0)
     for i in range(19):
@@ -278,7 +278,7 @@
 def test_align_fwd_covs_3():
     K = 10
 
-    ch = khmer.new_counting_hash(K, 1048576, 1)
+    ch = khmer.CountingHash(K, 1048576, 1)
     read = "GTCGACAAGTCCTTGACAGAT"
     aligner = khmer.ReadAligner(ch, 0, 0)
     for i in range(19):
@@ -304,7 +304,7 @@
 def test_align_fwd_covs_4():
     K = 10
 
-    ch = khmer.new_counting_hash(K, 1048576, 1)
+    ch = khmer.CountingHash(K, 1048576, 1)
     read = "GTCGACAAGTCCTTGACAGAT"
     aligner = khmer.ReadAligner(ch, 0, 0)
     for i in range(19):
@@ -328,7 +328,7 @@
 def test_align_fwd_covs_5():
     K = 10
 
-    ch = khmer.new_counting_hash(K, 1048576, 1)
+    ch = khmer.CountingHash(K, 1048576, 1)
     read = "GTCGACAAGTCCTTGACAGAT"
     aligner = khmer.ReadAligner(ch, 0, 0)
     for i in range(19):
@@ -351,12 +351,8 @@
 
 
 def test_simple_readalign():
-<<<<<<< HEAD
-    return  # DISABLED @CTB
-    ch = khmer.new_counting_hash(10, 1048576, 1)
-=======
-    ch = khmer.CountingHash(10, 1048576, 1)
->>>>>>> c2240748
+    return # @CTB
+    ch = khmer.CountingHash(10, 1048576, 1)
     aligner = khmer.ReadAligner(ch, 2, 0)
     for i in range(20):
         ch.consume("AGAGGGAAAGCTAGGTTCGACATGTCCTTGACAGAT")
@@ -375,12 +371,8 @@
 
 
 def test_readalign():
-<<<<<<< HEAD
-    return  # DISABLED!
-    ch = khmer.new_counting_hash(10, 1048576, 1)
-=======
-    ch = khmer.CountingHash(10, 1048576, 1)
->>>>>>> c2240748
+    return # @CTB
+    ch = khmer.CountingHash(10, 1048576, 1)
     aligner = khmer.ReadAligner(ch, 1, 0)
     for i in range(20):
         ch.consume("AGAGGGAAAGCTAGGTTCGACAAGTCCTTGACAGAT")
@@ -541,12 +533,8 @@
 
 
 def test_readalign_new():
-<<<<<<< HEAD
-    return  # DISABLED
-    ch = khmer.new_counting_hash(32, 1048576, 1)
-=======
+    return # @CTB
     ch = khmer.CountingHash(32, 1048576, 1)
->>>>>>> c2240748
     aligner = khmer.ReadAligner(ch, 1, 0)
     for seq in ht_seqs:
         ch.consume(seq)
@@ -562,7 +550,7 @@
 
 
 def test_readaligner_load():
-    ct = khmer.new_counting_hash(32, 1048576, 1)
+    ct = khmer.CountingHash(32, 1048576, 1)
     parameters_json = utils.get_test_data('readaligner-default.json')
     a_aligner = khmer.ReadAligner(ct, 0, 0, filename=parameters_json)
     a_scoring_matrix = a_aligner.get_scoring_matrix()
