# This file is part of khmer, https://github.com/dib-lab/khmer/, and is
# Copyright (C) 2010-2015, Michigan State University.
# Copyright (C) 2015-2016, The Regents of the University of California.
#
# Redistribution and use in source and binary forms, with or without
# modification, are permitted provided that the following conditions are
# met:
#
#     * Redistributions of source code must retain the above copyright
#       notice, this list of conditions and the following disclaimer.
#
#     * Redistributions in binary form must reproduce the above
#       copyright notice, this list of conditions and the following
#       disclaimer in the documentation and/or other materials provided
#       with the distribution.
#
#     * Neither the name of the Michigan State University nor the names
#       of its contributors may be used to endorse or promote products
#       derived from this software without specific prior written
#       permission.
#
# THIS SOFTWARE IS PROVIDED BY THE COPYRIGHT HOLDERS AND CONTRIBUTORS
# "AS IS" AND ANY EXPRESS OR IMPLIED WARRANTIES, INCLUDING, BUT NOT
# LIMITED TO, THE IMPLIED WARRANTIES OF MERCHANTABILITY AND FITNESS FOR
# A PARTICULAR PURPOSE ARE DISCLAIMED. IN NO EVENT SHALL THE COPYRIGHT
# HOLDER OR CONTRIBUTORS BE LIABLE FOR ANY DIRECT, INDIRECT, INCIDENTAL,
# SPECIAL, EXEMPLARY, OR CONSEQUENTIAL DAMAGES (INCLUDING, BUT NOT
# LIMITED TO, PROCUREMENT OF SUBSTITUTE GOODS OR SERVICES; LOSS OF USE,
# DATA, OR PROFITS; OR BUSINESS INTERRUPTION) HOWEVER CAUSED AND ON ANY
# THEORY OF LIABILITY, WHETHER IN CONTRACT, STRICT LIABILITY, OR TORT
# (INCLUDING NEGLIGENCE OR OTHERWISE) ARISING IN ANY WAY OUT OF THE USE
# OF THIS SOFTWARE, EVEN IF ADVISED OF THE POSSIBILITY OF SUCH DAMAGE.
#
# Contact: khmer-project@idyll.org
# pylint: disable=missing-docstring,protected-access,no-member,invalid-name

from __future__ import print_function
from __future__ import absolute_import

import khmer
from khmer import ReadParser

import screed

import pytest

from . import khmer_tst_utils as utils


def teardown():
    utils.cleanup()


@pytest.mark.huge
def test_toobig():
    try:
        khmer.Nodegraph(32, 1e13, 1)
        assert 0, "This should fail"
    except MemoryError as err:
        print(str(err))


def test__get_set_tag_density():
    nodegraph = khmer._Nodegraph(32, [1])

    orig = nodegraph._get_tag_density()
    assert orig != 2
    nodegraph._set_tag_density(2)
    assert nodegraph._get_tag_density() == 2


def test_update_from():
    nodegraph = khmer.Nodegraph(5, 1000, 4)
    other_nodegraph = khmer.Nodegraph(5, 1000, 4)

    assert nodegraph.get('AAAAA') == 0
    assert nodegraph.get('GCGCG') == 0
    assert nodegraph.n_occupied() == 0
    assert other_nodegraph.get('AAAAA') == 0
    assert other_nodegraph.get('GCGCG') == 0
    assert other_nodegraph.n_occupied() == 0

    other_nodegraph.count('AAAAA')

    assert nodegraph.get('AAAAA') == 0
    assert nodegraph.get('GCGCG') == 0
    assert nodegraph.n_occupied() == 0
    assert other_nodegraph.get('AAAAA') == 1
    assert other_nodegraph.get('GCGCG') == 0
    assert other_nodegraph.n_occupied() == 1

    nodegraph.count('GCGCG')

    assert nodegraph.get('AAAAA') == 0
    assert nodegraph.get('GCGCG') == 1
    assert nodegraph.n_occupied() == 1
    assert other_nodegraph.get('AAAAA') == 1
    assert other_nodegraph.get('GCGCG') == 0
    assert other_nodegraph.n_occupied() == 1

    nodegraph.update(other_nodegraph)

    assert nodegraph.get('AAAAA') == 1
    assert nodegraph.get('GCGCG') == 1
    assert nodegraph.n_occupied() == 2
    assert other_nodegraph.get('AAAAA') == 1
    assert other_nodegraph.get('GCGCG') == 0
    assert other_nodegraph.n_occupied() == 1


def test_update_from_2():

    ng1 = khmer.Nodegraph(20, 1000, 4)
    ng2 = khmer.Nodegraph(20, 1000, 4)

    filename = utils.get_test_data('random-20-a.fa')
    ng1.consume_fasta(filename)
    ng2.consume_fasta(filename)

    assert ng1.n_occupied() == ng2.n_occupied()
    ng1.update(ng2)

    assert ng1.n_occupied() == ng2.n_occupied()


def test_update_from_diff_ksize_2():
    nodegraph = khmer.Nodegraph(5, 1000, 4)
    other_nodegraph = khmer.Nodegraph(4, 1000, 4)

    try:
        nodegraph.update(other_nodegraph)
        assert 0, "should not be reached"
    except ValueError as err:
        print(str(err))

    try:
        other_nodegraph.update(nodegraph)
        assert 0, "should not be reached"
    except ValueError as err:
        print(str(err))


def test_update_from_diff_tablesize():
    nodegraph = khmer.Nodegraph(5, 100, 4)
    other_nodegraph = khmer.Nodegraph(5, 1000, 4)

    try:
        nodegraph.update(other_nodegraph)
        assert 0, "should not be reached"
    except ValueError as err:
        print(str(err))


def test_update_from_diff_num_tables():
    nodegraph = khmer.Nodegraph(5, 1000, 3)
    other_nodegraph = khmer.Nodegraph(5, 1000, 4)

    try:
        nodegraph.update(other_nodegraph)
        assert 0, "should not be reached"
    except ValueError as err:
        print(str(err))


def test_n_occupied_1():
    filename = utils.get_test_data('random-20-a.fa')

    ksize = 20  # size of kmer
    htable_size = 100000  # size of hashtable
    num_nodegraphs = 1  # number of hashtables

    # test modified c++ n_occupied code
    nodegraph = khmer.Nodegraph(ksize, htable_size, num_nodegraphs)

    for _, record in enumerate(screed.open(filename)):
        nodegraph.consume(record.sequence)

    # this number calculated independently
    assert nodegraph.n_occupied() == 3884, nodegraph.n_occupied()


def test_bloom_python_1():
    # test python code to count unique kmers using bloom filter
    filename = utils.get_test_data('random-20-a.fa')

    ksize = 20  # size of kmer
    htable_size = 100000  # size of hashtable
    num_nodegraphs = 3  # number of hashtables

    nodegraph = khmer.Nodegraph(ksize, htable_size, num_nodegraphs)

    n_unique = 0
    for _, record in enumerate(screed.open(filename)):
        sequence = record.sequence
        seq_len = len(sequence)
        for num in range(0, seq_len + 1 - ksize):
            kmer = sequence[num:num + ksize]
            if not nodegraph.get(kmer):
                n_unique += 1
            nodegraph.count(kmer)

    assert n_unique == 3960
    assert nodegraph.n_occupied() == 3884, nodegraph.n_occupied()

    # this number equals n_unique
    assert nodegraph.n_unique_kmers() == 3960, nodegraph.n_unique_kmers()


def test_bloom_c_1():
    # test c++ code to count unique kmers using bloom filter

    filename = utils.get_test_data('random-20-a.fa')

    ksize = 20  # size of kmer
    htable_size = 100000  # size of hashtable
    num_nodegraphs = 3  # number of hashtables

    nodegraph = khmer.Nodegraph(ksize, htable_size, num_nodegraphs)

    for _, record in enumerate(screed.open(filename)):
        nodegraph.consume(record.sequence)

    assert nodegraph.n_occupied() == 3884
    assert nodegraph.n_unique_kmers() == 3960


def test_n_occupied_2():  # simple one
    ksize = 4

    nodegraph = khmer._Nodegraph(ksize, [11])
    nodegraph.count('AAAA')  # 00 00 00 00 = 0
    assert nodegraph.n_occupied() == 1

    nodegraph.count('ACTG')  # 00 10 01 11 =
    assert nodegraph.n_occupied() == 2

    nodegraph.count('AACG')  # 00 00 10 11 = 11  # collision 1

    assert nodegraph.n_occupied() == 2
    nodegraph.count('AGAC')   # 00  11 00 10 # collision 2
    assert nodegraph.n_occupied() == 2, nodegraph.n_occupied()


def test_bloom_c_2():  # simple one
    ksize = 4

    # use only 1 hashtable, no bloom filter
    nodegraph = khmer._Nodegraph(ksize, [11])
    nodegraph.count('AAAA')  # 00 00 00 00 = 0
    nodegraph.count('ACTG')  # 00 10 01 11 =
    assert nodegraph.n_unique_kmers() == 2
    nodegraph.count('AACG')  # 00 00 10 11 = 11  # collision  with 1st kmer
    assert nodegraph.n_unique_kmers() == 2
    nodegraph.count('AGAC')   # 00  11 00 10 # collision  with 2nd kmer
    assert nodegraph.n_unique_kmers() == 2

    # use two hashtables with 11,13
    other_nodegraph = khmer._Nodegraph(ksize, [11, 13])
    other_nodegraph.count('AAAA')  # 00 00 00 00 = 0

    other_nodegraph.count('ACTG')  # 00 10 01 11 = 2*16 +4 +3 = 39
    assert other_nodegraph.n_unique_kmers() == 2
    # 00 00 10 11 = 11  # collision with only 1st kmer
    other_nodegraph.count('AACG')
    assert other_nodegraph.n_unique_kmers() == 3
    other_nodegraph.count('AGAC')
    # 00  11 00 10  3*16 +2 = 50
    # collision with both 2nd and 3rd kmers

    assert other_nodegraph.n_unique_kmers() == 3


def test_combine_pe():
    inpfile = utils.get_test_data('combine_parts_1.fa')
    nodegraph = khmer._Nodegraph(32, [1])

    nodegraph.consume_partitioned_fasta(inpfile)
    assert nodegraph.count_partitions() == (2, 0)

    first_seq = "CATGCAGAAGTTCCGCAACCATACCGTTCAGT"
    pid1 = nodegraph.get_partition_id(first_seq)

    second_seq = "CAAATGTACATGCACTTAAAATCATCCAGCCG"
    pid2 = nodegraph.get_partition_id(second_seq)

    assert pid1 == 2
    assert pid2 == 80293

    nodegraph.join_partitions(pid1, pid2)

    pid1 = nodegraph.get_partition_id(first_seq)
    pid2 = nodegraph.get_partition_id(second_seq)

    assert pid1 == pid2
    assert nodegraph.count_partitions() == (1, 0)


def test_load_partitioned():
    inpfile = utils.get_test_data('combine_parts_1.fa')
    nodegraph = khmer._Nodegraph(32, [1])

    nodegraph.consume_partitioned_fasta(inpfile)
    assert nodegraph.count_partitions() == (2, 0)

    first_seq = "CATGCAGAAGTTCCGCAACCATACCGTTCAGT"
    assert nodegraph.get(first_seq)

    second_seq = "CAAATGTACATGCACTTAAAATCATCCAGCCG"
    assert nodegraph.get(second_seq)

    third_s = "CATGCAGAAGTTCCGCAACCATACCGTTCAGTTCCTGGTGGCTA"[-32:]
    assert nodegraph.get(third_s)


def test_count_within_radius_simple():
    inpfile = utils.get_test_data('all-A.fa')
    nodegraph = khmer._Nodegraph(4, [3, 5])

    print(nodegraph.consume_fasta(inpfile))
    n = nodegraph.count_kmers_within_radius('AAAA', 1)
    assert n == 1

    n = nodegraph.count_kmers_within_radius('AAAA', 10)
    assert n == 1


def test_count_within_radius_big():
    inpfile = utils.get_test_data('random-20-a.fa')
    nodegraph = khmer.Nodegraph(20, 1e5, 4)

    nodegraph.consume_fasta(inpfile)
    n = nodegraph.count_kmers_within_radius('CGCAGGCTGGATTCTAGAGG', int(1e6))
    assert n == 3961, n

    nodegraph = khmer.Nodegraph(21, 1e5, 4)
    nodegraph.consume_fasta(inpfile)
    n = nodegraph.count_kmers_within_radius('CGCAGGCTGGATTCTAGAGGC', int(1e6))
    assert n == 39


def test_count_kmer_degree():
    inpfile = utils.get_test_data('all-A.fa')
    nodegraph = khmer._Nodegraph(4, [3, 5])
    nodegraph.consume_fasta(inpfile)

    assert nodegraph.kmer_degree('AAAA') == 2
    assert nodegraph.kmer_degree('AAAT') == 1
    assert nodegraph.kmer_degree('AATA') == 0
    assert nodegraph.kmer_degree('TAAA') == 1


def test_kmer_neighbors():
    inpfile = utils.get_test_data('all-A.fa')
    nodegraph = khmer._Nodegraph(4, [3, 5])
    nodegraph.consume_fasta(inpfile)

    h = khmer.forward_hash('AAAA', 4)
    print(type('AAAA'))
    assert nodegraph.neighbors(h) == [0, 0]       # AAAA on both sides
    assert nodegraph.neighbors('AAAA') == [0, 0]  # AAAA on both sides

    h = khmer.forward_hash('AAAT', 4)
    assert nodegraph.neighbors(h) == [0]          # AAAA on one side
    assert nodegraph.neighbors('AAAT') == [0]     # AAAA on one side

    h = khmer.forward_hash('AATA', 4)
    assert nodegraph.neighbors(h) == []           # no neighbors
    assert nodegraph.neighbors('AATA') == []      # AAAA on one side

    h = khmer.forward_hash('TAAA', 4)
    assert nodegraph.neighbors(h) == [0]          # AAAA on both sides
    assert nodegraph.neighbors('TAAA') == [0]     # AAAA on both sides


def test_kmer_neighbors_wrong_ksize():
    inpfile = utils.get_test_data('all-A.fa')
    nodegraph = khmer._Nodegraph(4, [3, 5])
    nodegraph.consume_fasta(inpfile)

    try:
        nodegraph.neighbors('AAAAA')
        assert 0, "neighbors() should fail with too long string"
    except ValueError:
        pass

    try:
        nodegraph.neighbors(b'AAAAA')
        assert 0, "neighbors() should fail with too long string"
    except ValueError:
        pass

    try:
        nodegraph.neighbors({})
        assert 0, "neighbors() should fail with non hash/str arg"
    except ValueError:
        pass


def test_save_load_tagset():
    nodegraph = khmer._Nodegraph(32, [1])

    outfile = utils.get_temp_filename('tagset')

    nodegraph.add_tag('A' * 32)
    nodegraph.save_tagset(outfile)

    nodegraph.add_tag('G' * 32)

    nodegraph.load_tagset(outfile)              # implicitly => clear_tags=True
    nodegraph.save_tagset(outfile)

    # if tags have been cleared, then the new tagfile will be larger (34 bytes)
    # else smaller (26 bytes).

    fp = open(outfile, 'rb')
    data = fp.read()
    fp.close()
    assert len(data) == 30, len(data)


def test_save_load_tagset_noclear():
    nodegraph = khmer._Nodegraph(32, [1])

    outfile = utils.get_temp_filename('tagset')

    nodegraph.add_tag('A' * 32)
    nodegraph.save_tagset(outfile)

    nodegraph.add_tag('G' * 32)

    nodegraph.load_tagset(outfile, False)  # set clear_tags => False; zero tags
    nodegraph.save_tagset(outfile)

    # if tags have been cleared, then the new tagfile will be large (34 bytes);
    # else small (26 bytes).

    fp = open(outfile, 'rb')
    data = fp.read()
    fp.close()
    assert len(data) == 38, len(data)


def test_stop_traverse():
    filename = utils.get_test_data('random-20-a.fa')

    ksize = 20  # size of kmer
    htable_size = 1e4  # size of hashtable
    num_nodegraphs = 3  # number of hashtables

    nodegraph = khmer.Nodegraph(ksize, htable_size, num_nodegraphs)

    # without tagging/joining across consume, this breaks into two partition;
    # with, it is one partition.
    nodegraph.add_stop_tag('TTGCATACGTTGAGCCAGCG')

    # DO NOT join reads across stoptags
    nodegraph.consume_fasta_and_tag(filename)
    subset = nodegraph.do_subset_partition(0, 0, True)
    nodegraph.merge_subset(subset)

    n, _ = nodegraph.count_partitions()
    assert n == 2, n


def test_get_ksize():
    kh = khmer._Nodegraph(22, [1])
    assert kh.ksize() == 22


def test_get_hashsizes():
    kh = khmer.Nodegraph(22, 100, 4)
    # Py2/3 hack, longify converts to long in py2, remove once py2 isn't
    # supported any longer.
    expected = utils.longify([97, 89, 83, 79])
    assert kh.hashsizes() == expected, kh.hashsizes()


def test_extract_unique_paths_0():
    kh = khmer._Nodegraph(10, [5, 7, 11, 13])

    x = kh.extract_unique_paths('ATGGAGAGACACAGATAGACAGGAGTGGCGATG', 10, 1)
    assert x == ['ATGGAGAGACACAGATAGACAGGAGTGGCGATG']

    kh.consume('ATGGAGAGACACAGATAGACAGGAGTGGCGATG')
    x = kh.extract_unique_paths('ATGGAGAGACACAGATAGACAGGAGTGGCGATG', 10, 1)
    assert not x


def test_extract_unique_paths_1():
    kh = khmer._Nodegraph(10, [5, 7, 11, 13])

    kh.consume('AGTGGCGATG')
    x = kh.extract_unique_paths('ATGGAGAGACACAGATAGACAGGAGTGGCGATG', 10, 1)
    print(x)
    assert x == ['ATGGAGAGACACAGATAGACAGGAGTGGCGAT']  # all but the last k-mer


def test_extract_unique_paths_2():
    kh = khmer._Nodegraph(10, [5, 7, 11, 13])

    kh.consume('ATGGAGAGAC')
    x = kh.extract_unique_paths('ATGGAGAGACACAGATAGACAGGAGTGGCGATG', 10, 1)
    print(x)
    assert x == ['TGGAGAGACACAGATAGACAGGAGTGGCGATG']  # all but the 1st k-mer


def test_extract_unique_paths_3():
    kh = khmer._Nodegraph(10, [5, 7, 11, 13])

    kh.consume('ATGGAGAGAC')
    kh.consume('AGTGGCGATG')
    x = kh.extract_unique_paths('ATGGAGAGACACAGATAGACAGGAGTGGCGATG', 10, 1)
    print(x)
    # all but the 1st/last k-mer
    assert x == ['TGGAGAGACACAGATAGACAGGAGTGGCGAT']


def test_extract_unique_paths_4():
    kh = khmer.Nodegraph(10, 1e6, 4)

    kh.consume('ATGGAGAGAC')
    kh.consume('AGTGGCGATG')

    kh.consume('ATAGACAGGA')

    x = kh.extract_unique_paths('ATGGAGAGACACAGATAGACAGGAGTGGCGATG', 10, 1)
    print(x)
    assert x == ['TGGAGAGACACAGATAGACAGG', 'TAGACAGGAGTGGCGAT']


def test_get_raw_tables():
    kh = khmer.Nodegraph(10, 1e6, 4)
    kh.consume('ATGGAGAGAC')
    kh.consume('AGTGGCGATG')
    kh.consume('ATAGACAGGA')
    tables = kh.get_raw_tables()

    for size, table in zip(kh.hashsizes(), tables):
        assert isinstance(table, memoryview)
        assert size == len(table)


def test_simple_median():
    hi = khmer.Nodegraph(6, 1e5, 2)

    (median, average, stddev) = hi.get_median_count("AAAAAA")
    print(median, average, stddev)
    assert median == 0
    assert average == 0.0
    assert stddev == 0.0

    hi.consume("AAAAAA")
    (median, average, stddev) = hi.get_median_count("AAAAAA")
    print(median, average, stddev)
    assert median == 1
    assert average == 1.0
    assert stddev == 0.0


def test_badget():
    hbts = khmer.Nodegraph(6, 1e6, 1)

    dna = "AGCTTTTCATTCTGACTGCAACGGGCAATATGTCTCTGTGTGGATTAAAAAAAGAGTGTCTGATAG"

    hbts.consume(dna)

    assert hbts.get("AGCTTT") == 1

    assert hbts.get("GATGAG") == 0

    try:
        hbts.get(b"AGCTT")
        assert 0, "this should fail"
    except ValueError as err:
        print(str(err))

    try:
        hbts.get(u"AGCTT")
        assert 0, "this should fail"
    except ValueError as err:
        print(str(err))


#


def test_load_notexist_should_fail():
    savepath = utils.get_temp_filename('tempnodegraphsave0.htable')

    hi = khmer._Countgraph(12, [1])
    try:
        hi.load(savepath)
        assert 0, "load should fail"
    except OSError:
        pass


def test_load_truncated_should_fail():
    inpath = utils.get_test_data('random-20-a.fa')
    savepath = utils.get_temp_filename('tempnodegraphsave0.ct')

    hi = khmer.Countgraph(12, 1000, 2)

    hi.consume_fasta(inpath)
    hi.save(savepath)

    fp = open(savepath, 'rb')
    data = fp.read()
    fp.close()

    fp = open(savepath, 'wb')
    fp.write(data[:1000])
    fp.close()

    hi = khmer._Countgraph(12, [1])
    try:
        hi.load(savepath)
        assert 0, "load should fail"
    except OSError as e:
        print(str(e))


def test_save_load_tagset_notexist():
    nodegraph = khmer._Nodegraph(32, [1])

    outfile = utils.get_temp_filename('tagset')
    try:
        nodegraph.load_tagset(outfile)
        assert 0, "this test should fail"
    except OSError as e:
        print(str(e))


def test_save_load_tagset_trunc():
    nodegraph = khmer._Nodegraph(32, [1])

    outfile = utils.get_temp_filename('tagset')

    nodegraph.add_tag('A' * 32)
    nodegraph.add_tag('G' * 32)
    nodegraph.save_tagset(outfile)

    # truncate tagset file...
    fp = open(outfile, 'rb')
    data = fp.read()
    fp.close()

    for i in range(len(data)):
        fp = open(outfile, 'wb')
        fp.write(data[:i])
        fp.close()

        # try loading it...
        try:
            nodegraph.load_tagset(outfile)
            assert 0, "this test should fail"
        except OSError as err:
            print(str(err), i)

    # try loading it...
    try:
        nodegraph.load_tagset(outfile)
        assert 0, "this test should fail"
    except OSError:
        pass

# to build the test files used below, add 'test' to this function
# and then look in /tmp. You will need to tweak the version info in
# khmer.hh in order to create "bad" versions, of course. -CTB


def _build_testfiles():
    # nodegraph file

    inpath = utils.get_test_data('random-20-a.fa')
    hi = khmer._Nodegraph(12, 2)
    hi.consume_fasta(inpath)
    hi.save('/tmp/goodversion-k12.htable')

    # tagset file

    nodegraph = khmer._Nodegraph(32, [1])

    nodegraph.add_tag('A' * 32)
    nodegraph.add_tag('G' * 32)
    nodegraph.save_tagset('/tmp/goodversion-k32.tagset')

    # stoptags file

    fakelump_fa = utils.get_test_data('fakelump.fa')

    nodegraph = khmer.Nodegraph(32, 4, 4)
    nodegraph.consume_fasta_and_tag(fakelump_fa)

    subset = nodegraph.do_subset_partition(0, 0)
    nodegraph.merge_subset(subset)

    EXCURSION_DISTANCE = 40
    EXCURSION_KMER_THRESHOLD = 82
    EXCURSION_KMER_COUNT_THRESHOLD = 1
    counting = khmer.Countgraph(32, 4, 4)

    nodegraph.repartition_largest_partition(None, counting,
                                            EXCURSION_DISTANCE,
                                            EXCURSION_KMER_THRESHOLD,
                                            EXCURSION_KMER_COUNT_THRESHOLD)

    nodegraph.save_stop_tags('/tmp/goodversion-k32.stoptags')


def test_hashbits_file_version_check():
    nodegraph = khmer._Nodegraph(12, [1])

    inpath = utils.get_test_data('badversion-k12.htable')

    try:
        nodegraph.load(inpath)
        assert 0, "this should fail"
    except OSError as e:
        print(str(e))


def test_nodegraph_file_type_check():
    kh = khmer._Countgraph(12, [1])
    savepath = utils.get_temp_filename('tempcountingsave0.ct')
    kh.save(savepath)

    nodegraph = khmer._Nodegraph(12, [1])

    try:
        nodegraph.load(savepath)
        assert 0, "this should fail"
    except OSError as e:
        print(str(e))


def test_stoptags_file_version_check():
    nodegraph = khmer._Nodegraph(32, [1])

    inpath = utils.get_test_data('badversion-k32.stoptags')

    try:
        nodegraph.load_stop_tags(inpath)
        assert 0, "this should fail"
    except OSError as e:
        print(str(e))


def test_stoptags_ksize_check():
    nodegraph = khmer._Nodegraph(31, [1])

    inpath = utils.get_test_data('goodversion-k32.stoptags')
    try:
        nodegraph.load_stop_tags(inpath)
        assert 0, "this should fail"
    except OSError as e:
        print(str(e))


def test_stop_tags_filetype_check():
    nodegraph = khmer._Nodegraph(31, [1])

    inpath = utils.get_test_data('goodversion-k32.tagset')
    try:
        nodegraph.load_stop_tags(inpath)
        assert 0, "this should fail"
    except OSError as e:
        print(str(e))


def test_tagset_file_version_check():
    nodegraph = khmer._Nodegraph(32, [1])

    inpath = utils.get_test_data('badversion-k32.tagset')

    try:
        nodegraph.load_tagset(inpath)
        assert 0, "this should fail"
    except OSError as e:
        print(str(e))


def test_stop_tags_truncate_check():
    nodegraph = khmer._Nodegraph(32, [1])

    inpath = utils.get_test_data('goodversion-k32.tagset')
    data = open(inpath, 'rb').read()

    truncpath = utils.get_temp_filename('zzz')
    for i in range(len(data)):
        fp = open(truncpath, 'wb')
        fp.write(data[:i])
        fp.close()

        try:
            nodegraph.load_stop_tags(truncpath)
            assert 0, "expect failure of previous command"
        except OSError as e:
            print(i, str(e))


def test_tagset_ksize_check():
    nodegraph = khmer._Nodegraph(31, [1])

    inpath = utils.get_test_data('goodversion-k32.tagset')
    try:
        nodegraph.load_tagset(inpath)
        assert 0, "this should fail"
    except OSError as e:
        print(str(e))


def test_tagset_filetype_check():
    nodegraph = khmer._Nodegraph(31, [1])

    inpath = utils.get_test_data('goodversion-k32.stoptags')
    try:
        nodegraph.load_tagset(inpath)
        assert 0, "this should fail"
    except OSError as e:
        print(str(e))


def test_bad_primes_list():
    try:
        khmer._Nodegraph(31, ["a", "b", "c"], 1)
        assert 0, "Bad primes list should fail"
    except TypeError as e:
        print(str(e))


def test_consume_absentfasta_with_reads_parser():
    nodegraph = khmer._Nodegraph(31, [1])
    try:
        nodegraph.consume_fasta_with_reads_parser()
        assert 0, "this should fail"
    except TypeError as err:
        print(str(err))
    try:
        readparser = ReadParser(utils.get_test_data('empty-file'))
        nodegraph.consume_fasta_with_reads_parser(readparser)
        assert 0, "this should fail"
    except OSError as err:
        print(str(err))
    except ValueError as err:
        print(str(err))


def test_bad_primes():
    try:
        khmer._Nodegraph.__new__(
            khmer._Nodegraph, 6, ["a", "b", "c"])
        assert 0, "this should fail"
    except TypeError as e:
        print(str(e))


def test_consume_fasta_and_tag_with_badreads_parser():
    nodegraph = khmer.Nodegraph(6, 1e6, 2)
    try:
        readsparser = khmer.ReadParser(utils.get_test_data("test-empty.fa"))
        nodegraph.consume_fasta_and_tag_with_reads_parser(readsparser)
        assert 0, "this should fail"
    except OSError as e:
        print(str(e))
    except ValueError as e:
        print(str(e))


def test_n_occupied_save_load():
    filename = utils.get_test_data('random-20-a.fa')

    nodegraph = khmer.Nodegraph(20, 100000, 3)

    for _, record in enumerate(screed.open(filename)):
        nodegraph.consume(record.sequence)

    assert nodegraph.n_occupied() == 3884
    assert nodegraph.n_unique_kmers() == 3960

    savefile = utils.get_temp_filename('out')
    nodegraph.save(savefile)

    ng2 = khmer.load_nodegraph(savefile)
    assert ng2.n_occupied() == 3884, ng2.n_occupied()
    assert ng2.n_unique_kmers() == 0    # this is intended behavior, sigh.


def test_n_occupied_vs_countgraph():
    filename = utils.get_test_data('random-20-a.fa')

    nodegraph = khmer.Nodegraph(20, 100000, 3)
    countgraph = khmer.Countgraph(20, 100000, 3)

    assert nodegraph.n_occupied() == 0, nodegraph.n_occupied()
    assert countgraph.n_occupied() == 0, countgraph.n_occupied()

    assert nodegraph.n_unique_kmers() == 0, nodegraph.n_unique_kmers()
    assert countgraph.n_unique_kmers() == 0, countgraph.n_unique_kmers()

    for _, record in enumerate(screed.open(filename)):
        nodegraph.consume(record.sequence)
        countgraph.consume(record.sequence)

    assert nodegraph.hashsizes() == nodegraph.hashsizes()

    # these are all the same -- good :).
    assert nodegraph.n_occupied() == 3884, nodegraph.n_occupied()
    assert countgraph.n_occupied() == 3884, countgraph.n_occupied()

    assert nodegraph.n_unique_kmers() == 3960, nodegraph.n_unique_kmers()
    assert countgraph.n_unique_kmers() == 3960, countgraph.n_unique_kmers()


def test_n_occupied_vs_countgraph_another_size():
    filename = utils.get_test_data('random-20-a.fa')

    nodegraph = khmer.Nodegraph(20, 10000, 3)
    countgraph = khmer.Countgraph(20, 10000, 3)

    assert nodegraph.n_occupied() == 0, nodegraph.n_occupied()
    assert countgraph.n_occupied() == 0, countgraph.n_occupied()

    assert nodegraph.n_unique_kmers() == 0, nodegraph.n_unique_kmers()
    assert countgraph.n_unique_kmers() == 0, countgraph.n_unique_kmers()

    for _, record in enumerate(screed.open(filename)):
        nodegraph.consume(record.sequence)
        countgraph.consume(record.sequence)

    assert nodegraph.hashsizes() == nodegraph.hashsizes()

    # these are all the same -- good :).
    assert nodegraph.n_occupied() == 3269, nodegraph.n_occupied()
    assert countgraph.n_occupied() == 3269, countgraph.n_occupied()

    assert nodegraph.n_unique_kmers() == 3916, nodegraph.n_unique_kmers()
    assert countgraph.n_unique_kmers() == 3916, countgraph.n_unique_kmers()


def test_traverse_linear_path():
    contigfile = utils.get_test_data('simple-genome.fa')
    contig = list(screed.open(contigfile))[0].sequence

    K = 21

    nodegraph = khmer.Nodegraph(K, 1e5, 4)
    stopgraph = khmer.Nodegraph(K, 1e5, 4)

    nodegraph.consume(contig)

    degree_nodes = khmer.HashSet(K)
    size, conns, visited = nodegraph.traverse_linear_path(contig[:K],
                                                          degree_nodes,
                                                          stopgraph)
    assert size == 980
    assert len(conns) == 0
    assert len(visited) == 980


def test_find_high_degree_nodes():
    contigfile = utils.get_test_data('simple-genome.fa')
    contig = list(screed.open(contigfile))[0].sequence

    K = 21

    nodegraph = khmer.Nodegraph(K, 1e5, 4)
    stopgraph = khmer.Nodegraph(K, 1e5, 4)

    nodegraph.consume(contig)

    degree_nodes = nodegraph.find_high_degree_nodes(contig)
    assert len(degree_nodes) == 0


def test_find_high_degree_nodes_2():
    contigfile = utils.get_test_data('simple-genome.fa')
    contig = list(screed.open(contigfile))[0].sequence

    K = 21

    nodegraph = khmer.Nodegraph(K, 1e5, 4)

    nodegraph.consume(contig)
    nodegraph.count(contig[2:22] + 'G')   # will add another neighbor to 1:22
    print(nodegraph.neighbors(contig[1:22]))

    degree_nodes = nodegraph.find_high_degree_nodes(contig)
    assert len(degree_nodes) == 1
    assert nodegraph.hash(contig[1:22]) in degree_nodes


def test_traverse_linear_path_2():
    contigfile = utils.get_test_data('simple-genome.fa')
    contig = list(screed.open(contigfile))[0].sequence
    print('contig len', len(contig))

    K = 21

    nodegraph = khmer.Nodegraph(K, 1e5, 4)
    stopgraph = khmer.Nodegraph(K, 1e5, 4)

    nodegraph.consume(contig)
    nodegraph.count(contig[101:121] + 'G')  # will add another neighbor
    print(nodegraph.neighbors(contig[101:122]))

    degree_nodes = nodegraph.find_high_degree_nodes(contig)

    assert len(degree_nodes) == 1
    assert nodegraph.hash(contig[100:121]) in degree_nodes

    # traverse from start, should end at node 100:121
    size, conns, visited = nodegraph.traverse_linear_path(contig[0:21],
                                                          degree_nodes,
                                                          stopgraph)

    print(size, list(conns), list(visited))
    assert size == 100
    assert len(visited) == 100
    assert nodegraph.hash(contig[100:121]) in conns
    assert len(conns) == 1

    # traverse from immediately after 100:121, should end at the end
    size, conns, visited = nodegraph.traverse_linear_path(contig[101:122],
                                                          degree_nodes,
                                                          stopgraph)

    print(size, list(conns), list(visited))
    assert size == 879
    assert len(visited) == 879
    assert nodegraph.hash(contig[100:121]) in conns
    assert len(conns) == 1

    # traverse from end, should end at 100:121
    size, conns, visited = nodegraph.traverse_linear_path(contig[-21:],
                                                          degree_nodes,
                                                          stopgraph)

    print(size, list(conns), len(visited))
    assert size == 879
    assert len(visited) == 879
    assert nodegraph.hash(contig[100:121]) in conns
    assert len(conns) == 1


def test_traverse_linear_path_3_stopgraph():
    contigfile = utils.get_test_data('simple-genome.fa')
    contig = list(screed.open(contigfile))[0].sequence
    print('contig len', len(contig))

    K = 21

    nodegraph = khmer.Nodegraph(K, 1e5, 4)
    stopgraph = khmer.Nodegraph(K, 1e5, 4)

    nodegraph.consume(contig)
    nodegraph.count(contig[101:121] + 'G')  # will add another neighbor
    print(nodegraph.neighbors(contig[101:122]))

    degree_nodes = nodegraph.find_high_degree_nodes(contig)

    assert len(degree_nodes) == 1
    assert nodegraph.hash(contig[100:121]) in degree_nodes

<<<<<<< HEAD
    stopgraph.count(contig[101:122])      # stop traversal - only adj to start
=======
    stopgraph.count(contig[101:122])       # stop traversal - only adj to start
>>>>>>> a3e6cfa6

    size, conns, visited = nodegraph.traverse_linear_path(contig[101:122],
                                                          degree_nodes,
                                                          stopgraph)

    print(size, list(conns), len(visited))
    assert size == 0
    assert len(visited) == 0
<<<<<<< HEAD
    assert len(conns) == 0
=======
    assert len(conns) == 0


def _equals_rc(query, match):
    return (query == match) or (screed.rc(query) == match)


def test_assemble_linear_path_1():
    # assemble from beginning of contig, up until branch point
    contigfile = utils.get_test_data('simple-genome.fa')
    contig = list(screed.open(contigfile))[0].sequence
    print('contig len', len(contig))

    K = 21

    nodegraph = khmer.Nodegraph(K, 1e5, 4)

    nodegraph.consume(contig)
    nodegraph.count(contig[101:121] + 'G')  # will add another neighbor

    path = nodegraph.assemble_linear_path(contig[0:K])
    len_path = len(path)

    assert _equals_rc(path, contig[:len_path])


def test_assemble_linear_path_2():
    # assemble from branch point back to beginning of contig
    contigfile = utils.get_test_data('simple-genome.fa')
    contig = list(screed.open(contigfile))[0].sequence
    print('contig len', len(contig))

    K = 21

    nodegraph = khmer.Nodegraph(K, 1e5, 4)

    nodegraph.consume(contig)
    nodegraph.count(contig[101:121] + 'G')  # will add another neighbor

    path = nodegraph.assemble_linear_path(contig[100:100+K])
    len_path = len(path)

    assert _equals_rc(path, contig[:len_path])


def test_assemble_linear_path_3():
    # assemble entire contig, starting from wherever
    contigfile = utils.get_test_data('simple-genome.fa')
    contig = list(screed.open(contigfile))[0].sequence
    print('contig len', len(contig))

    K = 21

    nodegraph = khmer.Nodegraph(K, 1e5, 4)

    nodegraph.consume(contig)

    for start in range(0, len(contig), 150):
        path = nodegraph.assemble_linear_path(contig[start:start + K])
        assert _equals_rc(path, contig), start


def test_assemble_linear_path_4():
    # assemble from branch point until end
    contigfile = utils.get_test_data('simple-genome.fa')
    contig = list(screed.open(contigfile))[0].sequence
    print('contig len', len(contig))

    K = 21

    nodegraph = khmer.Nodegraph(K, 1e5, 4)

    nodegraph.consume(contig)
    nodegraph.count(contig[101:121] + 'G')  # will add another neighbor

    path = nodegraph.assemble_linear_path(contig[101:101 + K])
    len_path = len(path)

    print('len path:', len_path)

    # this is actually bad behavior; we're ignoring a branch.
    # FIXME at some point.
    assert _equals_rc(path, contig)
    # should? be:
    #    assert _equals_rc(path, contig[101:])


def test_assemble_linear_path_5():
    # assemble from end until branch point
    contigfile = utils.get_test_data('simple-genome.fa')
    contig = list(screed.open(contigfile))[0].sequence
    print('contig len', len(contig))

    K = 21

    nodegraph = khmer.Nodegraph(K, 1e5, 4)

    nodegraph.consume(contig)
    nodegraph.count(contig[101:121] + 'G')  # will add another neighbor

    path = nodegraph.assemble_linear_path(contig[-K:])
    len_path = len(path)

    print('len path:', len_path)

    # this is actually bad behavior; we're ignoring a branch.
    # FIXME at some point.
    assert _equals_rc(path, contig)
    # should? be:
    #    assert _equals_rc(path, contig[101:])


def test_assemble_linear_path_6():
    # assemble from end until branch point
    contigfile = utils.get_test_data('simple-genome.fa')
    contig = list(screed.open(contigfile))[0].sequence
    print('contig len', len(contig))

    K = 21

    nodegraph = khmer.Nodegraph(K, 1e5, 4)

    nodegraph.consume(contig)
    nodegraph.count('T' + contig[101:121])  # will add another neighbor

    path = nodegraph.assemble_linear_path(contig[-K:])
    len_path = len(path)

    print('len path:', len_path)

    assert _equals_rc(path, contig[101:])


def test_assemble_linear_path_7():
    # assemble from branch point until end
    contigfile = utils.get_test_data('simple-genome.fa')
    contig = list(screed.open(contigfile))[0].sequence
    print('contig len', len(contig))

    K = 21

    nodegraph = khmer.Nodegraph(K, 1e5, 4)

    nodegraph.consume(contig)
    nodegraph.count('T' + contig[101:121])  # will add another neighbor

    path = nodegraph.assemble_linear_path(contig[101:101 + K])
    len_path = len(path)

    print('len path:', len_path)

    assert _equals_rc(path, contig[101:])


def test_assemble_linear_path_8():
    # assemble from branch point until end
    contigfile = utils.get_test_data('simple-genome.fa')
    contig = list(screed.open(contigfile))[0].sequence
    print('contig len', len(contig))

    K = 21

    nodegraph = khmer.Nodegraph(K, 1e5, 4)
    stop_bf = khmer.Nodegraph(K, 1e5, 4)

    nodegraph.consume(contig)
    nodegraph.count('T' + contig[101:121])  # will add another neighbor
    stop_bf.count('T' + contig[101:121])    # ...that we will then ignore

    path = nodegraph.assemble_linear_path(contig[101:101 + K], stop_bf)
    len_path = len(path)

    print('len path:', len_path)

    assert _equals_rc(path, contig)


def test_assemble_linear_path_9():
    # assemble entire contig, ignoring branch point b/c of stop bf
    contigfile = utils.get_test_data('simple-genome.fa')
    contig = list(screed.open(contigfile))[0].sequence
    print('contig len', len(contig))

    K = 21

    nodegraph = khmer.Nodegraph(K, 1e5, 4)
    stop_bf = khmer.Nodegraph(K, 1e5, 4)

    nodegraph.consume(contig)
    nodegraph.count('T' + contig[101:121])  # will add another neighbor
    stop_bf.count('T' + contig[101:121])    # ...that we will then ignore

    path = nodegraph.assemble_linear_path(contig[-K:], stop_bf)
    len_path = len(path)

    print('len path:', len_path)

    assert _equals_rc(path, contig)


def test_assemble_linear_path_10():
    # assemble up to branch point, and include introduced branch b/c
    # of stop bf
    contigfile = utils.get_test_data('simple-genome.fa')
    contig = list(screed.open(contigfile))[0].sequence
    print('contig len', len(contig))

    K = 21

    nodegraph = khmer.Nodegraph(K, 1e5, 4)
    stop_bf = khmer.Nodegraph(K, 1e5, 4)

    nodegraph.consume(contig)
    nodegraph.count('T' + contig[101:121])  # will add another neighbor
    stop_bf.count(contig[100:121])          # ...and block original path

    path = nodegraph.assemble_linear_path(contig[-K:], stop_bf)
    len_path = len(path)

    print('len path:', len_path)

    assert _equals_rc(path, 'T' + contig[101:])


def test_assemble_labeled_paths():
    # assemble entire contig, ignoring branch point b/c of labels
    contigfile = utils.get_test_data('simple-genome.fa')
    contig = list(screed.open(contigfile))[0].sequence
    print('contig len', len(contig))

    K = 21

    nodegraph = khmer.Nodegraph(K, 1e5, 4)
    lh = khmer._GraphLabels(nodegraph)

    nodegraph.consume(contig)
    nodegraph.count(contig[100:120] + 'T')  # will add another neighbor

    print(contig[100:125])

    hdn = nodegraph.find_high_degree_nodes(contig)
    lh.label_across_high_degree_nodes(contig, hdn, 1)

    path = lh.assemble_labeled_path(contig[:K])
    path = path[0]                        #@CTB
    len_path = len(path)

    print('len path:', len_path)

    assert _equals_rc(path, contig)


def test_assemble_labeled_paths_2():
    # assemble entire contig + branch point b/c of labels
    contigfile = utils.get_test_data('simple-genome.fa')
    contig = list(screed.open(contigfile))[0].sequence
    print('contig len', len(contig))

    K = 21

    nodegraph = khmer.Nodegraph(K, 1e5, 4)
    lh = khmer._GraphLabels(nodegraph)

    nodegraph.consume(contig)
    branch = contig[:120] + 'TGATGGACAG'
    nodegraph.consume(branch)  # will add a branch

    hdn = nodegraph.find_high_degree_nodes(contig)
    hdn += nodegraph.find_high_degree_nodes(branch)
    print(list(hdn))
    lh.label_across_high_degree_nodes(contig, hdn, 1)
    lh.label_across_high_degree_nodes(branch, hdn, 2)
    print(lh.get_tag_labels(list(hdn)[0]))

    paths = lh.assemble_labeled_path(contig[:K])
    print([ len(x) for x in paths ])
    len_path = len(paths)

    print('len path:', len_path)

    found = False
    for path in paths:
        if _equals_rc(path, contig):
            found = True
            break
    assert found

    found = False
    for path in paths:
        if _equals_rc(path, branch):
            found = True
            break
    assert found


def test_assemble_labeled_paths_3():
    # assemble entire contig + branch points b/c of labels
    contigfile = utils.get_test_data('simple-genome.fa')
    contig = list(screed.open(contigfile))[0].sequence
    print('contig len', len(contig))

    K = 21

    nodegraph = khmer.Nodegraph(K, 1e5, 4)
    lh = khmer._GraphLabels(nodegraph)

    nodegraph.consume(contig)
    branch = contig[:120] + 'TGATGGACAG'
    nodegraph.consume(branch)  # will add a branch
    branch2 = contig[:120] + 'GCGGATGGATGGAGCCGAT'
    nodegraph.consume(branch2)  # will add a third branch

    hdn = nodegraph.find_high_degree_nodes(contig)
    hdn += nodegraph.find_high_degree_nodes(branch)
    hdn += nodegraph.find_high_degree_nodes(branch2)
    print(list(hdn))
    lh.label_across_high_degree_nodes(contig, hdn, 1)
    lh.label_across_high_degree_nodes(branch, hdn, 2)
    lh.label_across_high_degree_nodes(branch2, hdn, 3)
    print(lh.get_tag_labels(list(hdn)[0]))

    paths = lh.assemble_labeled_path(contig[:K])
    print([ len(x) for x in paths ])
    len_path = len(paths)

    print('len path:', len_path)

    found = False
    for path in paths:
        if _equals_rc(path, contig):
            found = True
            break
    assert found

    found = False
    for path in paths:
        if _equals_rc(path, branch):
            found = True
            break
    assert found

    found = False
    for path in paths:
        if _equals_rc(path, branch2):
            found = True
            break
    assert found


def test_assemble_labeled_paths_4():
    # assemble entire contig + branch points b/c of labels; start from end
    contigfile = utils.get_test_data('simple-genome.fa')
    contig = list(screed.open(contigfile))[0].sequence
    print('contig len', len(contig))

    K = 21

    nodegraph = khmer.Nodegraph(K, 1e5, 4)
    lh = khmer._GraphLabels(nodegraph)

    nodegraph.consume(contig)
    branch = 'TGATGGACAG' + contig[120:];
    nodegraph.consume(branch)  # will add a branch
    branch2 =  'GCGGATGGATGGAGCCGAT' + contig[120:];
    nodegraph.consume(branch2)  # will add a third branch

    hdn = nodegraph.find_high_degree_nodes(contig)
    hdn += nodegraph.find_high_degree_nodes(branch)
    hdn += nodegraph.find_high_degree_nodes(branch2)
    print(list(hdn))
    lh.label_across_high_degree_nodes(contig, hdn, 1)
    lh.label_across_high_degree_nodes(branch, hdn, 2)
    lh.label_across_high_degree_nodes(branch2, hdn, 3)
    print(lh.get_tag_labels(list(hdn)[0]))

    paths = lh.assemble_labeled_path(contig[-K:])
    print([ len(x) for x in paths ])
    len_path = len(paths)

    print('len path:', len_path)

    found = False
    for path in paths:
        if _equals_rc(path, contig):
            found = True
            break
    assert found

    found = False
    for path in paths:
        if _equals_rc(path, branch):
            found = True
            break
    assert found

    found = False
    for path in paths:
        if _equals_rc(path, branch2):
            found = True
            break
    assert found


def test_assemble_labeled_paths_5():
    # assemble entire contig + one of two paths through a bubble
    contigfile = utils.get_test_data('simple-genome.fa')
    contig = list(screed.open(contigfile))[0].sequence
    print('contig len', len(contig))

    K = 21

    nodegraph = khmer.Nodegraph(K, 1e5, 4)
    lh = khmer._GraphLabels(nodegraph)

    nodegraph.consume(contig)
    contig2 = contig[:200] + 'G' contig[201:]
    nodegraph.consume(contig2)

    hdn = nodegraph.find_high_degree_nodes(contig)
    assert len(hdn) == 2
    lh.label_across_high_degree_nodes(contig, hdn, 1)

    path = lh.assemble_labeled_path(contig[:K])
    path = path[0]                        #@CTB
    len_path = len(path)

    print('len path:', len_path)

    assert _equals_rc(path, contig)
>>>>>>> a3e6cfa6
<|MERGE_RESOLUTION|>--- conflicted
+++ resolved
@@ -1062,11 +1062,7 @@
     assert len(degree_nodes) == 1
     assert nodegraph.hash(contig[100:121]) in degree_nodes
 
-<<<<<<< HEAD
-    stopgraph.count(contig[101:122])      # stop traversal - only adj to start
-=======
     stopgraph.count(contig[101:122])       # stop traversal - only adj to start
->>>>>>> a3e6cfa6
 
     size, conns, visited = nodegraph.traverse_linear_path(contig[101:122],
                                                           degree_nodes,
@@ -1075,9 +1071,6 @@
     print(size, list(conns), len(visited))
     assert size == 0
     assert len(visited) == 0
-<<<<<<< HEAD
-    assert len(conns) == 0
-=======
     assert len(conns) == 0
 
 
@@ -1493,7 +1486,7 @@
     lh = khmer._GraphLabels(nodegraph)
 
     nodegraph.consume(contig)
-    contig2 = contig[:200] + 'G' contig[201:]
+    contig2 = contig[:200] + 'G' + contig[201:]
     nodegraph.consume(contig2)
 
     hdn = nodegraph.find_high_degree_nodes(contig)
@@ -1506,5 +1499,4 @@
 
     print('len path:', len_path)
 
-    assert _equals_rc(path, contig)
->>>>>>> a3e6cfa6
+    assert _equals_rc(path, contig)