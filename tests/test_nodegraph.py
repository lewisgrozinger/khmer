# This file is part of khmer, https://github.com/dib-lab/khmer/, and is
# Copyright (C) 2010-2015, Michigan State University.
# Copyright (C) 2015, The Regents of the University of California.
#
# Redistribution and use in source and binary forms, with or without
# modification, are permitted provided that the following conditions are
# met:
#
#     * Redistributions of source code must retain the above copyright
#       notice, this list of conditions and the following disclaimer.
#
#     * Redistributions in binary form must reproduce the above
#       copyright notice, this list of conditions and the following
#       disclaimer in the documentation and/or other materials provided
#       with the distribution.
#
#     * Neither the name of the Michigan State University nor the names
#       of its contributors may be used to endorse or promote products
#       derived from this software without specific prior written
#       permission.
#
# THIS SOFTWARE IS PROVIDED BY THE COPYRIGHT HOLDERS AND CONTRIBUTORS
# "AS IS" AND ANY EXPRESS OR IMPLIED WARRANTIES, INCLUDING, BUT NOT
# LIMITED TO, THE IMPLIED WARRANTIES OF MERCHANTABILITY AND FITNESS FOR
# A PARTICULAR PURPOSE ARE DISCLAIMED. IN NO EVENT SHALL THE COPYRIGHT
# HOLDER OR CONTRIBUTORS BE LIABLE FOR ANY DIRECT, INDIRECT, INCIDENTAL,
# SPECIAL, EXEMPLARY, OR CONSEQUENTIAL DAMAGES (INCLUDING, BUT NOT
# LIMITED TO, PROCUREMENT OF SUBSTITUTE GOODS OR SERVICES; LOSS OF USE,
# DATA, OR PROFITS; OR BUSINESS INTERRUPTION) HOWEVER CAUSED AND ON ANY
# THEORY OF LIABILITY, WHETHER IN CONTRACT, STRICT LIABILITY, OR TORT
# (INCLUDING NEGLIGENCE OR OTHERWISE) ARISING IN ANY WAY OUT OF THE USE
# OF THIS SOFTWARE, EVEN IF ADVISED OF THE POSSIBILITY OF SUCH DAMAGE.
#
# Contact: khmer-project@idyll.org
# pylint: disable=missing-docstring,protected-access,no-member,invalid-name

from __future__ import print_function
from __future__ import absolute_import

import khmer
from khmer import ReadParser

import screed

from . import khmer_tst_utils as utils
from nose.plugins.attrib import attr


def teardown():
    utils.cleanup()


@attr('huge')
def test_toobig():
    try:
        khmer.Nodegraph(32, 1e13, 1)
        assert 0, "This should fail"
    except MemoryError as err:
        print(str(err))


def test__get_set_tag_density():
    nodegraph = khmer._Nodegraph(32, [1])

    orig = nodegraph._get_tag_density()
    assert orig != 2
    nodegraph._set_tag_density(2)
    assert nodegraph._get_tag_density() == 2


def test_update_from():
    nodegraph = khmer.Nodegraph(5, 1000, 4)
    other_nodegraph = khmer.Nodegraph(5, 1000, 4)

    assert nodegraph.get('AAAAA') == 0
    assert nodegraph.get('GCGCG') == 0
    assert nodegraph.n_occupied() == 0
    assert other_nodegraph.get('AAAAA') == 0
    assert other_nodegraph.get('GCGCG') == 0
    assert other_nodegraph.n_occupied() == 0

    other_nodegraph.count('AAAAA')

    assert nodegraph.get('AAAAA') == 0
    assert nodegraph.get('GCGCG') == 0
    assert nodegraph.n_occupied() == 0
    assert other_nodegraph.get('AAAAA') == 1
    assert other_nodegraph.get('GCGCG') == 0
    assert other_nodegraph.n_occupied() == 1

    nodegraph.count('GCGCG')

    assert nodegraph.get('AAAAA') == 0
    assert nodegraph.get('GCGCG') == 1
    assert nodegraph.n_occupied() == 1
    assert other_nodegraph.get('AAAAA') == 1
    assert other_nodegraph.get('GCGCG') == 0
    assert other_nodegraph.n_occupied() == 1

    nodegraph.update(other_nodegraph)

    assert nodegraph.get('AAAAA') == 1
    assert nodegraph.get('GCGCG') == 1
    assert nodegraph.n_occupied() == 2
    assert other_nodegraph.get('AAAAA') == 1
    assert other_nodegraph.get('GCGCG') == 0
    assert other_nodegraph.n_occupied() == 1


def test_update_from_2():

    ng1 = khmer.Nodegraph(20, 1000, 4)
    ng2 = khmer.Nodegraph(20, 1000, 4)

    filename = utils.get_test_data('random-20-a.fa')
    ng1.consume_fasta(filename)
    ng2.consume_fasta(filename)

    assert ng1.n_occupied() == ng2.n_occupied()
    ng1.update(ng2)

    assert ng1.n_occupied() == ng2.n_occupied()


def test_update_from_diff_ksize_2():
    nodegraph = khmer.Nodegraph(5, 1000, 4)
    other_nodegraph = khmer.Nodegraph(4, 1000, 4)

    try:
        nodegraph.update(other_nodegraph)
        assert 0, "should not be reached"
    except ValueError as err:
        print(str(err))

    try:
        other_nodegraph.update(nodegraph)
        assert 0, "should not be reached"
    except ValueError as err:
        print(str(err))


def test_update_from_diff_tablesize():
    nodegraph = khmer.Nodegraph(5, 100, 4)
    other_nodegraph = khmer.Nodegraph(5, 1000, 4)

    try:
        nodegraph.update(other_nodegraph)
        assert 0, "should not be reached"
    except ValueError as err:
        print(str(err))


def test_update_from_diff_num_tables():
    nodegraph = khmer.Nodegraph(5, 1000, 3)
    other_nodegraph = khmer.Nodegraph(5, 1000, 4)

    try:
        nodegraph.update(other_nodegraph)
        assert 0, "should not be reached"
    except ValueError as err:
        print(str(err))


def test_n_occupied_1():
    filename = utils.get_test_data('random-20-a.fa')

    ksize = 20  # size of kmer
    htable_size = 100000  # size of hashtable
    num_nodegraphs = 1  # number of hashtables

    # test modified c++ n_occupied code
    nodegraph = khmer.Nodegraph(ksize, htable_size, num_nodegraphs)

    for _, record in enumerate(screed.open(filename)):
        nodegraph.consume(record.sequence)

    # this number calculated independently
    assert nodegraph.n_occupied() == 3884, nodegraph.n_occupied()


def test_bloom_python_1():
    # test python code to count unique kmers using bloom filter
    filename = utils.get_test_data('random-20-a.fa')

    ksize = 20  # size of kmer
    htable_size = 100000  # size of hashtable
    num_nodegraphs = 3  # number of hashtables

    nodegraph = khmer.Nodegraph(ksize, htable_size, num_nodegraphs)

    n_unique = 0
    for _, record in enumerate(screed.open(filename)):
        sequence = record.sequence
        seq_len = len(sequence)
        for num in range(0, seq_len + 1 - ksize):
            kmer = sequence[num:num + ksize]
            if not nodegraph.get(kmer):
                n_unique += 1
            nodegraph.count(kmer)

    assert n_unique == 3960
    assert nodegraph.n_occupied() == 3884, nodegraph.n_occupied()

    # this number equals n_unique
    assert nodegraph.n_unique_kmers() == 3960, nodegraph.n_unique_kmers()


def test_bloom_c_1():
    # test c++ code to count unique kmers using bloom filter

    filename = utils.get_test_data('random-20-a.fa')

    ksize = 20  # size of kmer
    htable_size = 100000  # size of hashtable
    num_nodegraphs = 3  # number of hashtables

    nodegraph = khmer.Nodegraph(ksize, htable_size, num_nodegraphs)

    for _, record in enumerate(screed.open(filename)):
        nodegraph.consume(record.sequence)

    assert nodegraph.n_occupied() == 3884
    assert nodegraph.n_unique_kmers() == 3960


def test_n_occupied_2():  # simple one
    ksize = 4

    nodegraph = khmer._Nodegraph(ksize, [11])
    nodegraph.count('AAAA')  # 00 00 00 00 = 0
    assert nodegraph.n_occupied() == 1

    nodegraph.count('ACTG')  # 00 10 01 11 =
    assert nodegraph.n_occupied() == 2

    nodegraph.count('AACG')  # 00 00 10 11 = 11  # collision 1

    assert nodegraph.n_occupied() == 2
    nodegraph.count('AGAC')   # 00  11 00 10 # collision 2
    assert nodegraph.n_occupied() == 2, nodegraph.n_occupied()


def test_bloom_c_2():  # simple one
    ksize = 4

    # use only 1 hashtable, no bloom filter
    nodegraph = khmer._Nodegraph(ksize, [11])
    nodegraph.count('AAAA')  # 00 00 00 00 = 0
    nodegraph.count('ACTG')  # 00 10 01 11 =
    assert nodegraph.n_unique_kmers() == 2
    nodegraph.count('AACG')  # 00 00 10 11 = 11  # collision  with 1st kmer
    assert nodegraph.n_unique_kmers() == 2
    nodegraph.count('AGAC')   # 00  11 00 10 # collision  with 2nd kmer
    assert nodegraph.n_unique_kmers() == 2

    # use two hashtables with 11,13
    other_nodegraph = khmer._Nodegraph(ksize, [11, 13])
    other_nodegraph.count('AAAA')  # 00 00 00 00 = 0

    other_nodegraph.count('ACTG')  # 00 10 01 11 = 2*16 +4 +3 = 39
    assert other_nodegraph.n_unique_kmers() == 2
    # 00 00 10 11 = 11  # collision with only 1st kmer
    other_nodegraph.count('AACG')
    assert other_nodegraph.n_unique_kmers() == 3
    other_nodegraph.count('AGAC')
    # 00  11 00 10  3*16 +2 = 50
    # collision with both 2nd and 3rd kmers

    assert other_nodegraph.n_unique_kmers() == 3


def test_combine_pe():
    inpfile = utils.get_test_data('combine_parts_1.fa')
    nodegraph = khmer._Nodegraph(32, [1])

    nodegraph.consume_partitioned_fasta(inpfile)
    assert nodegraph.count_partitions() == (2, 0)

    first_seq = "CATGCAGAAGTTCCGCAACCATACCGTTCAGT"
    pid1 = nodegraph.get_partition_id(first_seq)

    second_seq = "CAAATGTACATGCACTTAAAATCATCCAGCCG"
    pid2 = nodegraph.get_partition_id(second_seq)

    assert pid1 == 2
    assert pid2 == 80293

    nodegraph.join_partitions(pid1, pid2)

    pid1 = nodegraph.get_partition_id(first_seq)
    pid2 = nodegraph.get_partition_id(second_seq)

    assert pid1 == pid2
    assert nodegraph.count_partitions() == (1, 0)


def test_load_partitioned():
    inpfile = utils.get_test_data('combine_parts_1.fa')
    nodegraph = khmer._Nodegraph(32, [1])

    nodegraph.consume_partitioned_fasta(inpfile)
    assert nodegraph.count_partitions() == (2, 0)

    first_seq = "CATGCAGAAGTTCCGCAACCATACCGTTCAGT"
    assert nodegraph.get(first_seq)

    second_seq = "CAAATGTACATGCACTTAAAATCATCCAGCCG"
    assert nodegraph.get(second_seq)

    third_s = "CATGCAGAAGTTCCGCAACCATACCGTTCAGTTCCTGGTGGCTA"[-32:]
    assert nodegraph.get(third_s)


def test_count_within_radius_simple():
    inpfile = utils.get_test_data('all-A.fa')
    nodegraph = khmer._Nodegraph(4, [3, 5])

    print(nodegraph.consume_fasta(inpfile))
    n = nodegraph.count_kmers_within_radius('AAAA', 1)
    assert n == 1

    n = nodegraph.count_kmers_within_radius('AAAA', 10)
    assert n == 1


def test_count_within_radius_big():
    inpfile = utils.get_test_data('random-20-a.fa')
    nodegraph = khmer.Nodegraph(20, 1e5, 4)

    nodegraph.consume_fasta(inpfile)
    n = nodegraph.count_kmers_within_radius('CGCAGGCTGGATTCTAGAGG', int(1e6))
    assert n == 3961, n

    nodegraph = khmer.Nodegraph(21, 1e5, 4)
    nodegraph.consume_fasta(inpfile)
    n = nodegraph.count_kmers_within_radius('CGCAGGCTGGATTCTAGAGGC', int(1e6))
    assert n == 39


def test_count_kmer_degree():
    inpfile = utils.get_test_data('all-A.fa')
    nodegraph = khmer._Nodegraph(4, [3, 5])
    nodegraph.consume_fasta(inpfile)

    assert nodegraph.kmer_degree('AAAA') == 2
    assert nodegraph.kmer_degree('AAAT') == 1
    assert nodegraph.kmer_degree('AATA') == 0
    assert nodegraph.kmer_degree('TAAA') == 1


def test_kmer_neighbors():
<<<<<<< HEAD
=======
    return                                # @CTB disable test for now.
>>>>>>> ea4427ed
    inpfile = utils.get_test_data('all-A.fa')
    nodegraph = khmer._Nodegraph(4, [3, 5])
    nodegraph.consume_fasta(inpfile)

    h = khmer.forward_hash('AAAA', 4)
    print(type('AAAA'))
    assert nodegraph.neighbors(h) == [0, 0]       # AAAA on both sides
    assert nodegraph.neighbors('AAAA') == [0, 0]  # AAAA on both sides

    h = khmer.forward_hash('AAAT', 4)
    assert nodegraph.neighbors(h) == [0]          # AAAA on one side
    assert nodegraph.neighbors('AAAT') == [0]     # AAAA on one side

    h = khmer.forward_hash('AATA', 4)
    assert nodegraph.neighbors(h) == []           # no neighbors
    assert nodegraph.neighbors('AATA') == []      # AAAA on one side

    h = khmer.forward_hash('TAAA', 4)
    assert nodegraph.neighbors(h) == [0]          # AAAA on both sides
    assert nodegraph.neighbors('TAAA') == [0]     # AAAA on both sides


def test_save_load_tagset():
    nodegraph = khmer._Nodegraph(32, [1])

    outfile = utils.get_temp_filename('tagset')

    nodegraph.add_tag('A' * 32)
    nodegraph.save_tagset(outfile)

    nodegraph.add_tag('G' * 32)

    nodegraph.load_tagset(outfile)              # implicitly => clear_tags=True
    nodegraph.save_tagset(outfile)

    # if tags have been cleared, then the new tagfile will be larger (34 bytes)
    # else smaller (26 bytes).

    fp = open(outfile, 'rb')
    data = fp.read()
    fp.close()
    assert len(data) == 30, len(data)


def test_save_load_tagset_noclear():
    nodegraph = khmer._Nodegraph(32, [1])

    outfile = utils.get_temp_filename('tagset')

    nodegraph.add_tag('A' * 32)
    nodegraph.save_tagset(outfile)

    nodegraph.add_tag('G' * 32)

    nodegraph.load_tagset(outfile, False)  # set clear_tags => False; zero tags
    nodegraph.save_tagset(outfile)

    # if tags have been cleared, then the new tagfile will be large (34 bytes);
    # else small (26 bytes).

    fp = open(outfile, 'rb')
    data = fp.read()
    fp.close()
    assert len(data) == 38, len(data)


def test_stop_traverse():
    filename = utils.get_test_data('random-20-a.fa')

    ksize = 20  # size of kmer
    htable_size = 1e4  # size of hashtable
    num_nodegraphs = 3  # number of hashtables

    nodegraph = khmer.Nodegraph(ksize, htable_size, num_nodegraphs)

    # without tagging/joining across consume, this breaks into two partition;
    # with, it is one partition.
    nodegraph.add_stop_tag('TTGCATACGTTGAGCCAGCG')

    # DO NOT join reads across stoptags
    nodegraph.consume_fasta_and_tag(filename)
    subset = nodegraph.do_subset_partition(0, 0, True)
    nodegraph.merge_subset(subset)

    n, _ = nodegraph.count_partitions()
    assert n == 2, n


def test_get_ksize():
    kh = khmer._Nodegraph(22, [1])
    assert kh.ksize() == 22


def test_get_hashsizes():
    kh = khmer.Nodegraph(22, 100, 4)
    # Py2/3 hack, longify converts to long in py2, remove once py2 isn't
    # supported any longer.
    expected = utils.longify([97, 89, 83, 79])
    assert kh.hashsizes() == expected, kh.hashsizes()


def test_extract_unique_paths_0():
    kh = khmer._Nodegraph(10, [5, 7, 11, 13])

    x = kh.extract_unique_paths('ATGGAGAGACACAGATAGACAGGAGTGGCGATG', 10, 1)
    assert x == ['ATGGAGAGACACAGATAGACAGGAGTGGCGATG']

    kh.consume('ATGGAGAGACACAGATAGACAGGAGTGGCGATG')
    x = kh.extract_unique_paths('ATGGAGAGACACAGATAGACAGGAGTGGCGATG', 10, 1)
    assert not x


def test_extract_unique_paths_1():
    kh = khmer._Nodegraph(10, [5, 7, 11, 13])

    kh.consume('AGTGGCGATG')
    x = kh.extract_unique_paths('ATGGAGAGACACAGATAGACAGGAGTGGCGATG', 10, 1)
    print(x)
    assert x == ['ATGGAGAGACACAGATAGACAGGAGTGGCGAT']  # all but the last k-mer


def test_extract_unique_paths_2():
    kh = khmer._Nodegraph(10, [5, 7, 11, 13])

    kh.consume('ATGGAGAGAC')
    x = kh.extract_unique_paths('ATGGAGAGACACAGATAGACAGGAGTGGCGATG', 10, 1)
    print(x)
    assert x == ['TGGAGAGACACAGATAGACAGGAGTGGCGATG']  # all but the 1st k-mer


def test_extract_unique_paths_3():
    kh = khmer._Nodegraph(10, [5, 7, 11, 13])

    kh.consume('ATGGAGAGAC')
    kh.consume('AGTGGCGATG')
    x = kh.extract_unique_paths('ATGGAGAGACACAGATAGACAGGAGTGGCGATG', 10, 1)
    print(x)
    # all but the 1st/last k-mer
    assert x == ['TGGAGAGACACAGATAGACAGGAGTGGCGAT']


def test_extract_unique_paths_4():
    kh = khmer.Nodegraph(10, 1e6, 4)

    kh.consume('ATGGAGAGAC')
    kh.consume('AGTGGCGATG')

    kh.consume('ATAGACAGGA')

    x = kh.extract_unique_paths('ATGGAGAGACACAGATAGACAGGAGTGGCGATG', 10, 1)
    print(x)
    assert x == ['TGGAGAGACACAGATAGACAGG', 'TAGACAGGAGTGGCGAT']


def test_get_raw_tables():
    kh = khmer.Nodegraph(10, 1e6, 4)
    kh.consume('ATGGAGAGAC')
    kh.consume('AGTGGCGATG')
    kh.consume('ATAGACAGGA')
    tables = kh.get_raw_tables()

    for size, table in zip(kh.hashsizes(), tables):
        assert isinstance(table, memoryview)
        assert size == len(table)


def test_simple_median():
    hi = khmer.Nodegraph(6, 1e5, 2)

    (median, average, stddev) = hi.get_median_count("AAAAAA")
    print(median, average, stddev)
    assert median == 0
    assert average == 0.0
    assert stddev == 0.0

    hi.consume("AAAAAA")
    (median, average, stddev) = hi.get_median_count("AAAAAA")
    print(median, average, stddev)
    assert median == 1
    assert average == 1.0
    assert stddev == 0.0


def test_badget():
    hbts = khmer.Nodegraph(6, 1e6, 1)

    dna = "AGCTTTTCATTCTGACTGCAACGGGCAATATGTCTCTGTGTGGATTAAAAAAAGAGTGTCTGATAG"

    hbts.consume(dna)

    assert hbts.get("AGCTTT") == 1

    assert hbts.get("GATGAG") == 0

    try:
        hbts.get(b"AGCTT")
        assert 0, "this should fail"
    except ValueError as err:
        print(str(err))

    try:
        hbts.get(u"AGCTT")
        assert 0, "this should fail"
    except ValueError as err:
        print(str(err))


#


def test_load_notexist_should_fail():
    savepath = utils.get_temp_filename('tempnodegraphsave0.htable')

    hi = khmer._Countgraph(12, [1])
    try:
        hi.load(savepath)
        assert 0, "load should fail"
    except OSError:
        pass


def test_load_truncated_should_fail():
    inpath = utils.get_test_data('random-20-a.fa')
    savepath = utils.get_temp_filename('tempnodegraphsave0.ct')

    hi = khmer.Countgraph(12, 1000, 2)

    hi.consume_fasta(inpath)
    hi.save(savepath)

    fp = open(savepath, 'rb')
    data = fp.read()
    fp.close()

    fp = open(savepath, 'wb')
    fp.write(data[:1000])
    fp.close()

    hi = khmer._Countgraph(12, [1])
    try:
        hi.load(savepath)
        assert 0, "load should fail"
    except OSError as e:
        print(str(e))


def test_save_load_tagset_notexist():
    nodegraph = khmer._Nodegraph(32, [1])

    outfile = utils.get_temp_filename('tagset')
    try:
        nodegraph.load_tagset(outfile)
        assert 0, "this test should fail"
    except OSError as e:
        print(str(e))


def test_save_load_tagset_trunc():
    nodegraph = khmer._Nodegraph(32, [1])

    outfile = utils.get_temp_filename('tagset')

    nodegraph.add_tag('A' * 32)
    nodegraph.add_tag('G' * 32)
    nodegraph.save_tagset(outfile)

    # truncate tagset file...
    fp = open(outfile, 'rb')
    data = fp.read()
    fp.close()

    for i in range(len(data)):
        fp = open(outfile, 'wb')
        fp.write(data[:i])
        fp.close()

        # try loading it...
        try:
            nodegraph.load_tagset(outfile)
            assert 0, "this test should fail"
        except OSError as err:
            print(str(err), i)

    # try loading it...
    try:
        nodegraph.load_tagset(outfile)
        assert 0, "this test should fail"
    except OSError:
        pass

# to build the test files used below, add 'test' to this function
# and then look in /tmp. You will need to tweak the version info in
# khmer.hh in order to create "bad" versions, of course. -CTB


def _build_testfiles():
    # nodegraph file

    inpath = utils.get_test_data('random-20-a.fa')
    hi = khmer._Nodegraph(12, 2)
    hi.consume_fasta(inpath)
    hi.save('/tmp/goodversion-k12.htable')

    # tagset file

    nodegraph = khmer._Nodegraph(32, [1])

    nodegraph.add_tag('A' * 32)
    nodegraph.add_tag('G' * 32)
    nodegraph.save_tagset('/tmp/goodversion-k32.tagset')

    # stoptags file

    fakelump_fa = utils.get_test_data('fakelump.fa')

    nodegraph = khmer.Nodegraph(32, 4, 4)
    nodegraph.consume_fasta_and_tag(fakelump_fa)

    subset = nodegraph.do_subset_partition(0, 0)
    nodegraph.merge_subset(subset)

    EXCURSION_DISTANCE = 40
    EXCURSION_KMER_THRESHOLD = 82
    EXCURSION_KMER_COUNT_THRESHOLD = 1
    counting = khmer.Countgraph(32, 4, 4)

    nodegraph.repartition_largest_partition(None, counting,
                                            EXCURSION_DISTANCE,
                                            EXCURSION_KMER_THRESHOLD,
                                            EXCURSION_KMER_COUNT_THRESHOLD)

    nodegraph.save_stop_tags('/tmp/goodversion-k32.stoptags')


def test_hashbits_file_version_check():
    nodegraph = khmer._Nodegraph(12, [1])

    inpath = utils.get_test_data('badversion-k12.htable')

    try:
        nodegraph.load(inpath)
        assert 0, "this should fail"
    except OSError as e:
        print(str(e))


def test_nodegraph_file_type_check():
    kh = khmer._Countgraph(12, [1])
    savepath = utils.get_temp_filename('tempcountingsave0.ct')
    kh.save(savepath)

    nodegraph = khmer._Nodegraph(12, [1])

    try:
        nodegraph.load(savepath)
        assert 0, "this should fail"
    except OSError as e:
        print(str(e))


def test_stoptags_file_version_check():
    nodegraph = khmer._Nodegraph(32, [1])

    inpath = utils.get_test_data('badversion-k32.stoptags')

    try:
        nodegraph.load_stop_tags(inpath)
        assert 0, "this should fail"
    except OSError as e:
        print(str(e))


def test_stoptags_ksize_check():
    nodegraph = khmer._Nodegraph(31, [1])

    inpath = utils.get_test_data('goodversion-k32.stoptags')
    try:
        nodegraph.load_stop_tags(inpath)
        assert 0, "this should fail"
    except OSError as e:
        print(str(e))


def test_stop_tags_filetype_check():
    nodegraph = khmer._Nodegraph(31, [1])

    inpath = utils.get_test_data('goodversion-k32.tagset')
    try:
        nodegraph.load_stop_tags(inpath)
        assert 0, "this should fail"
    except OSError as e:
        print(str(e))


def test_tagset_file_version_check():
    nodegraph = khmer._Nodegraph(32, [1])

    inpath = utils.get_test_data('badversion-k32.tagset')

    try:
        nodegraph.load_tagset(inpath)
        assert 0, "this should fail"
    except OSError as e:
        print(str(e))


def test_stop_tags_truncate_check():
    nodegraph = khmer._Nodegraph(32, [1])

    inpath = utils.get_test_data('goodversion-k32.tagset')
    data = open(inpath, 'rb').read()

    truncpath = utils.get_temp_filename('zzz')
    for i in range(len(data)):
        fp = open(truncpath, 'wb')
        fp.write(data[:i])
        fp.close()

        try:
            nodegraph.load_stop_tags(truncpath)
            assert 0, "expect failure of previous command"
        except OSError as e:
            print(i, str(e))


def test_tagset_ksize_check():
    nodegraph = khmer._Nodegraph(31, [1])

    inpath = utils.get_test_data('goodversion-k32.tagset')
    try:
        nodegraph.load_tagset(inpath)
        assert 0, "this should fail"
    except OSError as e:
        print(str(e))


def test_tagset_filetype_check():
    nodegraph = khmer._Nodegraph(31, [1])

    inpath = utils.get_test_data('goodversion-k32.stoptags')
    try:
        nodegraph.load_tagset(inpath)
        assert 0, "this should fail"
    except OSError as e:
        print(str(e))


def test_bad_primes_list():
    try:
        khmer._Nodegraph(31, ["a", "b", "c"], 1)
        assert 0, "Bad primes list should fail"
    except TypeError as e:
        print(str(e))


def test_consume_absentfasta_with_reads_parser():
    nodegraph = khmer._Nodegraph(31, [1])
    try:
        nodegraph.consume_fasta_with_reads_parser()
        assert 0, "this should fail"
    except TypeError as err:
        print(str(err))
    try:
        readparser = ReadParser(utils.get_test_data('empty-file'))
        nodegraph.consume_fasta_with_reads_parser(readparser)
        assert 0, "this should fail"
    except OSError as err:
        print(str(err))
    except ValueError as err:
        print(str(err))


def test_bad_primes():
    try:
        khmer._Nodegraph.__new__(
            khmer._Nodegraph, 6, ["a", "b", "c"])
        assert 0, "this should fail"
    except TypeError as e:
        print(str(e))


def test_consume_fasta_and_tag_with_badreads_parser():
    nodegraph = khmer.Nodegraph(6, 1e6, 2)
    try:
        readsparser = khmer.ReadParser(utils.get_test_data("test-empty.fa"))
        nodegraph.consume_fasta_and_tag_with_reads_parser(readsparser)
        assert 0, "this should fail"
    except OSError as e:
        print(str(e))
    except ValueError as e:
        print(str(e))


def test_n_occupied_save_load():
    filename = utils.get_test_data('random-20-a.fa')

    nodegraph = khmer.Nodegraph(20, 100000, 3)

    for _, record in enumerate(screed.open(filename)):
        nodegraph.consume(record.sequence)

    assert nodegraph.n_occupied() == 3884
    assert nodegraph.n_unique_kmers() == 3960

    savefile = utils.get_temp_filename('out')
    nodegraph.save(savefile)

    ng2 = khmer.load_nodegraph(savefile)
    assert ng2.n_occupied() == 3884, ng2.n_occupied()
    assert ng2.n_unique_kmers() == 0    # this is intended behavior, sigh.


def test_n_occupied_vs_countgraph():
    filename = utils.get_test_data('random-20-a.fa')

    nodegraph = khmer.Nodegraph(20, 100000, 3)
    countgraph = khmer.Countgraph(20, 100000, 3)

    assert nodegraph.n_occupied() == 0, nodegraph.n_occupied()
    assert countgraph.n_occupied() == 0, countgraph.n_occupied()

    assert nodegraph.n_unique_kmers() == 0, nodegraph.n_unique_kmers()
    assert countgraph.n_unique_kmers() == 0, countgraph.n_unique_kmers()

    for _, record in enumerate(screed.open(filename)):
        nodegraph.consume(record.sequence)
        countgraph.consume(record.sequence)

    assert nodegraph.hashsizes() == nodegraph.hashsizes()

    # these are all the same -- good :).
    assert nodegraph.n_occupied() == 3884, nodegraph.n_occupied()
    assert countgraph.n_occupied() == 3884, countgraph.n_occupied()

    assert nodegraph.n_unique_kmers() == 3960, nodegraph.n_unique_kmers()
    assert countgraph.n_unique_kmers() == 3960, countgraph.n_unique_kmers()


def test_n_occupied_vs_countgraph_another_size():
    filename = utils.get_test_data('random-20-a.fa')

    nodegraph = khmer.Nodegraph(20, 10000, 3)
    countgraph = khmer.Countgraph(20, 10000, 3)

    assert nodegraph.n_occupied() == 0, nodegraph.n_occupied()
    assert countgraph.n_occupied() == 0, countgraph.n_occupied()

    assert nodegraph.n_unique_kmers() == 0, nodegraph.n_unique_kmers()
    assert countgraph.n_unique_kmers() == 0, countgraph.n_unique_kmers()

    for _, record in enumerate(screed.open(filename)):
        nodegraph.consume(record.sequence)
        countgraph.consume(record.sequence)

    assert nodegraph.hashsizes() == nodegraph.hashsizes()

    # these are all the same -- good :).
    assert nodegraph.n_occupied() == 3269, nodegraph.n_occupied()
    assert countgraph.n_occupied() == 3269, countgraph.n_occupied()

    assert nodegraph.n_unique_kmers() == 3916, nodegraph.n_unique_kmers()
    assert countgraph.n_unique_kmers() == 3916, countgraph.n_unique_kmers()<|MERGE_RESOLUTION|>--- conflicted
+++ resolved
@@ -349,10 +349,8 @@
 
 
 def test_kmer_neighbors():
-<<<<<<< HEAD
-=======
     return                                # @CTB disable test for now.
->>>>>>> ea4427ed
+
     inpfile = utils.get_test_data('all-A.fa')
     nodegraph = khmer._Nodegraph(4, [3, 5])
     nodegraph.consume_fasta(inpfile)
