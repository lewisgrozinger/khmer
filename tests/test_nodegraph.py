# This file is part of khmer, https://github.com/dib-lab/khmer/, and is
# Copyright (C) 2010-2015, Michigan State University.
# Copyright (C) 2015, The Regents of the University of California.
#
# Redistribution and use in source and binary forms, with or without
# modification, are permitted provided that the following conditions are
# met:
#
#     * Redistributions of source code must retain the above copyright
#       notice, this list of conditions and the following disclaimer.
#
#     * Redistributions in binary form must reproduce the above
#       copyright notice, this list of conditions and the following
#       disclaimer in the documentation and/or other materials provided
#       with the distribution.
#
#     * Neither the name of the Michigan State University nor the names
#       of its contributors may be used to endorse or promote products
#       derived from this software without specific prior written
#       permission.
#
# THIS SOFTWARE IS PROVIDED BY THE COPYRIGHT HOLDERS AND CONTRIBUTORS
# "AS IS" AND ANY EXPRESS OR IMPLIED WARRANTIES, INCLUDING, BUT NOT
# LIMITED TO, THE IMPLIED WARRANTIES OF MERCHANTABILITY AND FITNESS FOR
# A PARTICULAR PURPOSE ARE DISCLAIMED. IN NO EVENT SHALL THE COPYRIGHT
# HOLDER OR CONTRIBUTORS BE LIABLE FOR ANY DIRECT, INDIRECT, INCIDENTAL,
# SPECIAL, EXEMPLARY, OR CONSEQUENTIAL DAMAGES (INCLUDING, BUT NOT
# LIMITED TO, PROCUREMENT OF SUBSTITUTE GOODS OR SERVICES; LOSS OF USE,
# DATA, OR PROFITS; OR BUSINESS INTERRUPTION) HOWEVER CAUSED AND ON ANY
# THEORY OF LIABILITY, WHETHER IN CONTRACT, STRICT LIABILITY, OR TORT
# (INCLUDING NEGLIGENCE OR OTHERWISE) ARISING IN ANY WAY OUT OF THE USE
# OF THIS SOFTWARE, EVEN IF ADVISED OF THE POSSIBILITY OF SUCH DAMAGE.
#
# Contact: khmer-project@idyll.org
# pylint: disable=missing-docstring,protected-access,no-member,invalid-name

from __future__ import print_function
from __future__ import absolute_import

import khmer
from khmer import ReadParser

import screed

from . import khmer_tst_utils as utils
from nose.plugins.attrib import attr


def teardown():
    utils.cleanup()


@attr('huge')
def test_toobig():
    try:
        khmer.Nodegraph(32, 1e13, 1)
        assert 0, "This should fail"
    except MemoryError as err:
        print(str(err))


def test__get_set_tag_density():
    nodegraph = khmer._Nodegraph(32, [1])

    orig = nodegraph._get_tag_density()
    assert orig != 2
    nodegraph._set_tag_density(2)
    assert nodegraph._get_tag_density() == 2


def test_update_from():
    nodegraph = khmer.Nodegraph(5, 1000, 4)
    other_nodegraph = khmer.Nodegraph(5, 1000, 4)

    assert nodegraph.get('AAAAA') == 0
    assert nodegraph.get('GCGCG') == 0
    assert nodegraph.n_occupied() == 0
    assert other_nodegraph.get('AAAAA') == 0
    assert other_nodegraph.get('GCGCG') == 0
    assert other_nodegraph.n_occupied() == 0

    other_nodegraph.count('AAAAA')

    assert nodegraph.get('AAAAA') == 0
    assert nodegraph.get('GCGCG') == 0
    assert nodegraph.n_occupied() == 0
    assert other_nodegraph.get('AAAAA') == 1
    assert other_nodegraph.get('GCGCG') == 0
    assert other_nodegraph.n_occupied() == 1

    nodegraph.count('GCGCG')

    assert nodegraph.get('AAAAA') == 0
    assert nodegraph.get('GCGCG') == 1
    assert nodegraph.n_occupied() == 1
    assert other_nodegraph.get('AAAAA') == 1
    assert other_nodegraph.get('GCGCG') == 0
    assert other_nodegraph.n_occupied() == 1

    nodegraph.update(other_nodegraph)

    assert nodegraph.get('AAAAA') == 1
    assert nodegraph.get('GCGCG') == 1
    assert nodegraph.n_occupied() == 2
    assert other_nodegraph.get('AAAAA') == 1
    assert other_nodegraph.get('GCGCG') == 0
    assert other_nodegraph.n_occupied() == 1


def test_update_from_2():

    ng1 = khmer.Nodegraph(20, 1000, 4)
    ng2 = khmer.Nodegraph(20, 1000, 4)

    filename = utils.get_test_data('random-20-a.fa')
    ng1.consume_fasta(filename)
    ng2.consume_fasta(filename)

    assert ng1.n_occupied() == ng2.n_occupied()
    ng1.update(ng2)

    assert ng1.n_occupied() == ng2.n_occupied()


def test_update_from_diff_ksize_2():
    nodegraph = khmer.Nodegraph(5, 1000, 4)
    other_nodegraph = khmer.Nodegraph(4, 1000, 4)

    try:
        nodegraph.update(other_nodegraph)
        assert 0, "should not be reached"
    except ValueError as err:
        print(str(err))

    try:
        other_nodegraph.update(nodegraph)
        assert 0, "should not be reached"
    except ValueError as err:
        print(str(err))


def test_update_from_diff_tablesize():
    nodegraph = khmer.Nodegraph(5, 100, 4)
    other_nodegraph = khmer.Nodegraph(5, 1000, 4)

    try:
        nodegraph.update(other_nodegraph)
        assert 0, "should not be reached"
    except ValueError as err:
        print(str(err))


def test_update_from_diff_num_tables():
    nodegraph = khmer.Nodegraph(5, 1000, 3)
    other_nodegraph = khmer.Nodegraph(5, 1000, 4)

    try:
        nodegraph.update(other_nodegraph)
        assert 0, "should not be reached"
    except ValueError as err:
        print(str(err))


def test_n_occupied_1():
    filename = utils.get_test_data('random-20-a.fa')

    ksize = 20  # size of kmer
    htable_size = 100000  # size of hashtable
    num_nodegraphs = 1  # number of hashtables

    # test modified c++ n_occupied code
    nodegraph = khmer.Nodegraph(ksize, htable_size, num_nodegraphs)

    for _, record in enumerate(screed.open(filename)):
        nodegraph.consume(record.sequence)

    # this number calculated independently
    assert nodegraph.n_occupied() == 3884, nodegraph.n_occupied()


def test_bloom_python_1():
    # test python code to count unique kmers using bloom filter
    filename = utils.get_test_data('random-20-a.fa')

    ksize = 20  # size of kmer
    htable_size = 100000  # size of hashtable
    num_nodegraphs = 3  # number of hashtables

    nodegraph = khmer.Nodegraph(ksize, htable_size, num_nodegraphs)

    n_unique = 0
    for _, record in enumerate(screed.open(filename)):
        sequence = record.sequence
        seq_len = len(sequence)
        for num in range(0, seq_len + 1 - ksize):
            kmer = sequence[num:num + ksize]
            if not nodegraph.get(kmer):
                n_unique += 1
            nodegraph.count(kmer)

    assert n_unique == 3960
    assert nodegraph.n_occupied() == 3884, nodegraph.n_occupied()

    # this number equals n_unique
    assert nodegraph.n_unique_kmers() == 3960, nodegraph.n_unique_kmers()


def test_bloom_c_1():
    # test c++ code to count unique kmers using bloom filter

    filename = utils.get_test_data('random-20-a.fa')

    ksize = 20  # size of kmer
    htable_size = 100000  # size of hashtable
    num_nodegraphs = 3  # number of hashtables

    nodegraph = khmer.Nodegraph(ksize, htable_size, num_nodegraphs)

    for _, record in enumerate(screed.open(filename)):
        nodegraph.consume(record.sequence)

    assert nodegraph.n_occupied() == 3884
    assert nodegraph.n_unique_kmers() == 3960


def test_n_occupied_2():  # simple one
    ksize = 4

    nodegraph = khmer._Nodegraph(ksize, [11])
    nodegraph.count('AAAA')  # 00 00 00 00 = 0
    assert nodegraph.n_occupied() == 1

    nodegraph.count('ACTG')  # 00 10 01 11 =
    assert nodegraph.n_occupied() == 2

    nodegraph.count('AACG')  # 00 00 10 11 = 11  # collision 1

    assert nodegraph.n_occupied() == 2
    nodegraph.count('AGAC')   # 00  11 00 10 # collision 2
    assert nodegraph.n_occupied() == 2, nodegraph.n_occupied()


def test_bloom_c_2():  # simple one
    ksize = 4

    # use only 1 hashtable, no bloom filter
    nodegraph = khmer._Nodegraph(ksize, [11])
    nodegraph.count('AAAA')  # 00 00 00 00 = 0
    nodegraph.count('ACTG')  # 00 10 01 11 =
    assert nodegraph.n_unique_kmers() == 2
    nodegraph.count('AACG')  # 00 00 10 11 = 11  # collision  with 1st kmer
    assert nodegraph.n_unique_kmers() == 2
    nodegraph.count('AGAC')   # 00  11 00 10 # collision  with 2nd kmer
    assert nodegraph.n_unique_kmers() == 2

    # use two hashtables with 11,13
    other_nodegraph = khmer._Nodegraph(ksize, [11, 13])
    other_nodegraph.count('AAAA')  # 00 00 00 00 = 0

    other_nodegraph.count('ACTG')  # 00 10 01 11 = 2*16 +4 +3 = 39
    assert other_nodegraph.n_unique_kmers() == 2
    # 00 00 10 11 = 11  # collision with only 1st kmer
    other_nodegraph.count('AACG')
    assert other_nodegraph.n_unique_kmers() == 3
    other_nodegraph.count('AGAC')
    # 00  11 00 10  3*16 +2 = 50
    # collision with both 2nd and 3rd kmers

    assert other_nodegraph.n_unique_kmers() == 3


def test_combine_pe():
    inpfile = utils.get_test_data('combine_parts_1.fa')
    nodegraph = khmer._Nodegraph(32, [1])

    nodegraph.consume_partitioned_fasta(inpfile)
    assert nodegraph.count_partitions() == (2, 0)

    first_seq = "CATGCAGAAGTTCCGCAACCATACCGTTCAGT"
    pid1 = nodegraph.get_partition_id(first_seq)

    second_seq = "CAAATGTACATGCACTTAAAATCATCCAGCCG"
    pid2 = nodegraph.get_partition_id(second_seq)

    assert pid1 == 2
    assert pid2 == 80293

    nodegraph.join_partitions(pid1, pid2)

    pid1 = nodegraph.get_partition_id(first_seq)
    pid2 = nodegraph.get_partition_id(second_seq)

    assert pid1 == pid2
    assert nodegraph.count_partitions() == (1, 0)


def test_load_partitioned():
    inpfile = utils.get_test_data('combine_parts_1.fa')
    nodegraph = khmer._Nodegraph(32, [1])

    nodegraph.consume_partitioned_fasta(inpfile)
    assert nodegraph.count_partitions() == (2, 0)

    first_seq = "CATGCAGAAGTTCCGCAACCATACCGTTCAGT"
    assert nodegraph.get(first_seq)

    second_seq = "CAAATGTACATGCACTTAAAATCATCCAGCCG"
    assert nodegraph.get(second_seq)

    third_s = "CATGCAGAAGTTCCGCAACCATACCGTTCAGTTCCTGGTGGCTA"[-32:]
    assert nodegraph.get(third_s)


def test_count_within_radius_simple():
    inpfile = utils.get_test_data('all-A.fa')
    nodegraph = khmer._Nodegraph(4, [3, 5])

    print(nodegraph.consume_fasta(inpfile))
    n = nodegraph.count_kmers_within_radius('AAAA', 1)
    assert n == 1

    n = nodegraph.count_kmers_within_radius('AAAA', 10)
    assert n == 1


def test_count_within_radius_big():
    inpfile = utils.get_test_data('random-20-a.fa')
    nodegraph = khmer.Nodegraph(20, 1e5, 4)

    nodegraph.consume_fasta(inpfile)
    n = nodegraph.count_kmers_within_radius('CGCAGGCTGGATTCTAGAGG', int(1e6))
    assert n == 3961, n

    nodegraph = khmer.Nodegraph(21, 1e5, 4)
    nodegraph.consume_fasta(inpfile)
    n = nodegraph.count_kmers_within_radius('CGCAGGCTGGATTCTAGAGGC', int(1e6))
    assert n == 39


def test_count_kmer_degree():
    inpfile = utils.get_test_data('all-A.fa')
    nodegraph = khmer._Nodegraph(4, [3, 5])
    nodegraph.consume_fasta(inpfile)

    assert nodegraph.kmer_degree('AAAA') == 2
    assert nodegraph.kmer_degree('AAAT') == 1
    assert nodegraph.kmer_degree('AATA') == 0
    assert nodegraph.kmer_degree('TAAA') == 1


def test_kmer_neighbors():
<<<<<<< HEAD
    return                                # @CTB disable test for now.

=======
>>>>>>> 301c8a63
    inpfile = utils.get_test_data('all-A.fa')
    nodegraph = khmer._Nodegraph(4, [3, 5])
    nodegraph.consume_fasta(inpfile)

    h = khmer.forward_hash('AAAA', 4)
    print(type('AAAA'))
    assert nodegraph.neighbors(h) == [0, 0]       # AAAA on both sides
    assert nodegraph.neighbors('AAAA') == [0, 0]  # AAAA on both sides

    h = khmer.forward_hash('AAAT', 4)
    assert nodegraph.neighbors(h) == [0]          # AAAA on one side
    assert nodegraph.neighbors('AAAT') == [0]     # AAAA on one side

    h = khmer.forward_hash('AATA', 4)
    assert nodegraph.neighbors(h) == []           # no neighbors
    assert nodegraph.neighbors('AATA') == []      # AAAA on one side

    h = khmer.forward_hash('TAAA', 4)
    assert nodegraph.neighbors(h) == [0]          # AAAA on both sides
    assert nodegraph.neighbors('TAAA') == [0]     # AAAA on both sides


def test_save_load_tagset():
    nodegraph = khmer._Nodegraph(32, [1])

    outfile = utils.get_temp_filename('tagset')

    nodegraph.add_tag('A' * 32)
    nodegraph.save_tagset(outfile)

    nodegraph.add_tag('G' * 32)

    nodegraph.load_tagset(outfile)              # implicitly => clear_tags=True
    nodegraph.save_tagset(outfile)

    # if tags have been cleared, then the new tagfile will be larger (34 bytes)
    # else smaller (26 bytes).

    fp = open(outfile, 'rb')
    data = fp.read()
    fp.close()
    assert len(data) == 30, len(data)


def test_save_load_tagset_noclear():
    nodegraph = khmer._Nodegraph(32, [1])

    outfile = utils.get_temp_filename('tagset')

    nodegraph.add_tag('A' * 32)
    nodegraph.save_tagset(outfile)

    nodegraph.add_tag('G' * 32)

    nodegraph.load_tagset(outfile, False)  # set clear_tags => False; zero tags
    nodegraph.save_tagset(outfile)

    # if tags have been cleared, then the new tagfile will be large (34 bytes);
    # else small (26 bytes).

    fp = open(outfile, 'rb')
    data = fp.read()
    fp.close()
    assert len(data) == 38, len(data)


def test_stop_traverse():
    filename = utils.get_test_data('random-20-a.fa')

    ksize = 20  # size of kmer
    htable_size = 1e4  # size of hashtable
    num_nodegraphs = 3  # number of hashtables

    nodegraph = khmer.Nodegraph(ksize, htable_size, num_nodegraphs)

    # without tagging/joining across consume, this breaks into two partition;
    # with, it is one partition.
    nodegraph.add_stop_tag('TTGCATACGTTGAGCCAGCG')

    # DO NOT join reads across stoptags
    nodegraph.consume_fasta_and_tag(filename)
    subset = nodegraph.do_subset_partition(0, 0, True)
    nodegraph.merge_subset(subset)

    n, _ = nodegraph.count_partitions()
    assert n == 2, n


def test_get_ksize():
    kh = khmer._Nodegraph(22, [1])
    assert kh.ksize() == 22


def test_get_hashsizes():
    kh = khmer.Nodegraph(22, 100, 4)
    # Py2/3 hack, longify converts to long in py2, remove once py2 isn't
    # supported any longer.
    expected = utils.longify([97, 89, 83, 79])
    assert kh.hashsizes() == expected, kh.hashsizes()


def test_extract_unique_paths_0():
    kh = khmer._Nodegraph(10, [5, 7, 11, 13])

    x = kh.extract_unique_paths('ATGGAGAGACACAGATAGACAGGAGTGGCGATG', 10, 1)
    assert x == ['ATGGAGAGACACAGATAGACAGGAGTGGCGATG']

    kh.consume('ATGGAGAGACACAGATAGACAGGAGTGGCGATG')
    x = kh.extract_unique_paths('ATGGAGAGACACAGATAGACAGGAGTGGCGATG', 10, 1)
    assert not x


def test_extract_unique_paths_1():
    kh = khmer._Nodegraph(10, [5, 7, 11, 13])

    kh.consume('AGTGGCGATG')
    x = kh.extract_unique_paths('ATGGAGAGACACAGATAGACAGGAGTGGCGATG', 10, 1)
    print(x)
    assert x == ['ATGGAGAGACACAGATAGACAGGAGTGGCGAT']  # all but the last k-mer


def test_extract_unique_paths_2():
    kh = khmer._Nodegraph(10, [5, 7, 11, 13])

    kh.consume('ATGGAGAGAC')
    x = kh.extract_unique_paths('ATGGAGAGACACAGATAGACAGGAGTGGCGATG', 10, 1)
    print(x)
    assert x == ['TGGAGAGACACAGATAGACAGGAGTGGCGATG']  # all but the 1st k-mer


def test_extract_unique_paths_3():
    kh = khmer._Nodegraph(10, [5, 7, 11, 13])

    kh.consume('ATGGAGAGAC')
    kh.consume('AGTGGCGATG')
    x = kh.extract_unique_paths('ATGGAGAGACACAGATAGACAGGAGTGGCGATG', 10, 1)
    print(x)
    # all but the 1st/last k-mer
    assert x == ['TGGAGAGACACAGATAGACAGGAGTGGCGAT']


def test_extract_unique_paths_4():
    kh = khmer.Nodegraph(10, 1e6, 4)

    kh.consume('ATGGAGAGAC')
    kh.consume('AGTGGCGATG')

    kh.consume('ATAGACAGGA')

    x = kh.extract_unique_paths('ATGGAGAGACACAGATAGACAGGAGTGGCGATG', 10, 1)
    print(x)
    assert x == ['TGGAGAGACACAGATAGACAGG', 'TAGACAGGAGTGGCGAT']


def test_get_raw_tables():
    kh = khmer.Nodegraph(10, 1e6, 4)
    kh.consume('ATGGAGAGAC')
    kh.consume('AGTGGCGATG')
    kh.consume('ATAGACAGGA')
    tables = kh.get_raw_tables()

    for size, table in zip(kh.hashsizes(), tables):
        assert isinstance(table, memoryview)
        assert size == len(table)


def test_simple_median():
    hi = khmer.Nodegraph(6, 1e5, 2)

    (median, average, stddev) = hi.get_median_count("AAAAAA")
    print(median, average, stddev)
    assert median == 0
    assert average == 0.0
    assert stddev == 0.0

    hi.consume("AAAAAA")
    (median, average, stddev) = hi.get_median_count("AAAAAA")
    print(median, average, stddev)
    assert median == 1
    assert average == 1.0
    assert stddev == 0.0


def test_badget():
    hbts = khmer.Nodegraph(6, 1e6, 1)

    dna = "AGCTTTTCATTCTGACTGCAACGGGCAATATGTCTCTGTGTGGATTAAAAAAAGAGTGTCTGATAG"

    hbts.consume(dna)

    assert hbts.get("AGCTTT") == 1

    assert hbts.get("GATGAG") == 0

    try:
        hbts.get(b"AGCTT")
        assert 0, "this should fail"
    except ValueError as err:
        print(str(err))

    try:
        hbts.get(u"AGCTT")
        assert 0, "this should fail"
    except ValueError as err:
        print(str(err))


#


def test_load_notexist_should_fail():
    savepath = utils.get_temp_filename('tempnodegraphsave0.htable')

    hi = khmer._Countgraph(12, [1])
    try:
        hi.load(savepath)
        assert 0, "load should fail"
    except OSError:
        pass


def test_load_truncated_should_fail():
    inpath = utils.get_test_data('random-20-a.fa')
    savepath = utils.get_temp_filename('tempnodegraphsave0.ct')

    hi = khmer.Countgraph(12, 1000, 2)

    hi.consume_fasta(inpath)
    hi.save(savepath)

    fp = open(savepath, 'rb')
    data = fp.read()
    fp.close()

    fp = open(savepath, 'wb')
    fp.write(data[:1000])
    fp.close()

    hi = khmer._Countgraph(12, [1])
    try:
        hi.load(savepath)
        assert 0, "load should fail"
    except OSError as e:
        print(str(e))


def test_save_load_tagset_notexist():
    nodegraph = khmer._Nodegraph(32, [1])

    outfile = utils.get_temp_filename('tagset')
    try:
        nodegraph.load_tagset(outfile)
        assert 0, "this test should fail"
    except OSError as e:
        print(str(e))


def test_save_load_tagset_trunc():
    nodegraph = khmer._Nodegraph(32, [1])

    outfile = utils.get_temp_filename('tagset')

    nodegraph.add_tag('A' * 32)
    nodegraph.add_tag('G' * 32)
    nodegraph.save_tagset(outfile)

    # truncate tagset file...
    fp = open(outfile, 'rb')
    data = fp.read()
    fp.close()

    for i in range(len(data)):
        fp = open(outfile, 'wb')
        fp.write(data[:i])
        fp.close()

        # try loading it...
        try:
            nodegraph.load_tagset(outfile)
            assert 0, "this test should fail"
        except OSError as err:
            print(str(err), i)

    # try loading it...
    try:
        nodegraph.load_tagset(outfile)
        assert 0, "this test should fail"
    except OSError:
        pass

# to build the test files used below, add 'test' to this function
# and then look in /tmp. You will need to tweak the version info in
# khmer.hh in order to create "bad" versions, of course. -CTB


def _build_testfiles():
    # nodegraph file

    inpath = utils.get_test_data('random-20-a.fa')
    hi = khmer._Nodegraph(12, 2)
    hi.consume_fasta(inpath)
    hi.save('/tmp/goodversion-k12.htable')

    # tagset file

    nodegraph = khmer._Nodegraph(32, [1])

    nodegraph.add_tag('A' * 32)
    nodegraph.add_tag('G' * 32)
    nodegraph.save_tagset('/tmp/goodversion-k32.tagset')

    # stoptags file

    fakelump_fa = utils.get_test_data('fakelump.fa')

    nodegraph = khmer.Nodegraph(32, 4, 4)
    nodegraph.consume_fasta_and_tag(fakelump_fa)

    subset = nodegraph.do_subset_partition(0, 0)
    nodegraph.merge_subset(subset)

    EXCURSION_DISTANCE = 40
    EXCURSION_KMER_THRESHOLD = 82
    EXCURSION_KMER_COUNT_THRESHOLD = 1
    counting = khmer.Countgraph(32, 4, 4)

    nodegraph.repartition_largest_partition(None, counting,
                                            EXCURSION_DISTANCE,
                                            EXCURSION_KMER_THRESHOLD,
                                            EXCURSION_KMER_COUNT_THRESHOLD)

    nodegraph.save_stop_tags('/tmp/goodversion-k32.stoptags')


def test_hashbits_file_version_check():
    nodegraph = khmer._Nodegraph(12, [1])

    inpath = utils.get_test_data('badversion-k12.htable')

    try:
        nodegraph.load(inpath)
        assert 0, "this should fail"
    except OSError as e:
        print(str(e))


def test_nodegraph_file_type_check():
    kh = khmer._Countgraph(12, [1])
    savepath = utils.get_temp_filename('tempcountingsave0.ct')
    kh.save(savepath)

    nodegraph = khmer._Nodegraph(12, [1])

    try:
        nodegraph.load(savepath)
        assert 0, "this should fail"
    except OSError as e:
        print(str(e))


def test_stoptags_file_version_check():
    nodegraph = khmer._Nodegraph(32, [1])

    inpath = utils.get_test_data('badversion-k32.stoptags')

    try:
        nodegraph.load_stop_tags(inpath)
        assert 0, "this should fail"
    except OSError as e:
        print(str(e))


def test_stoptags_ksize_check():
    nodegraph = khmer._Nodegraph(31, [1])

    inpath = utils.get_test_data('goodversion-k32.stoptags')
    try:
        nodegraph.load_stop_tags(inpath)
        assert 0, "this should fail"
    except OSError as e:
        print(str(e))


def test_stop_tags_filetype_check():
    nodegraph = khmer._Nodegraph(31, [1])

    inpath = utils.get_test_data('goodversion-k32.tagset')
    try:
        nodegraph.load_stop_tags(inpath)
        assert 0, "this should fail"
    except OSError as e:
        print(str(e))


def test_tagset_file_version_check():
    nodegraph = khmer._Nodegraph(32, [1])

    inpath = utils.get_test_data('badversion-k32.tagset')

    try:
        nodegraph.load_tagset(inpath)
        assert 0, "this should fail"
    except OSError as e:
        print(str(e))


def test_stop_tags_truncate_check():
    nodegraph = khmer._Nodegraph(32, [1])

    inpath = utils.get_test_data('goodversion-k32.tagset')
    data = open(inpath, 'rb').read()

    truncpath = utils.get_temp_filename('zzz')
    for i in range(len(data)):
        fp = open(truncpath, 'wb')
        fp.write(data[:i])
        fp.close()

        try:
            nodegraph.load_stop_tags(truncpath)
            assert 0, "expect failure of previous command"
        except OSError as e:
            print(i, str(e))


def test_tagset_ksize_check():
    nodegraph = khmer._Nodegraph(31, [1])

    inpath = utils.get_test_data('goodversion-k32.tagset')
    try:
        nodegraph.load_tagset(inpath)
        assert 0, "this should fail"
    except OSError as e:
        print(str(e))


def test_tagset_filetype_check():
    nodegraph = khmer._Nodegraph(31, [1])

    inpath = utils.get_test_data('goodversion-k32.stoptags')
    try:
        nodegraph.load_tagset(inpath)
        assert 0, "this should fail"
    except OSError as e:
        print(str(e))


def test_bad_primes_list():
    try:
        khmer._Nodegraph(31, ["a", "b", "c"], 1)
        assert 0, "Bad primes list should fail"
    except TypeError as e:
        print(str(e))


def test_consume_absentfasta_with_reads_parser():
    nodegraph = khmer._Nodegraph(31, [1])
    try:
        nodegraph.consume_fasta_with_reads_parser()
        assert 0, "this should fail"
    except TypeError as err:
        print(str(err))
    try:
        readparser = ReadParser(utils.get_test_data('empty-file'))
        nodegraph.consume_fasta_with_reads_parser(readparser)
        assert 0, "this should fail"
    except OSError as err:
        print(str(err))
    except ValueError as err:
        print(str(err))


def test_bad_primes():
    try:
        khmer._Nodegraph.__new__(
            khmer._Nodegraph, 6, ["a", "b", "c"])
        assert 0, "this should fail"
    except TypeError as e:
        print(str(e))


def test_consume_fasta_and_tag_with_badreads_parser():
    nodegraph = khmer.Nodegraph(6, 1e6, 2)
    try:
        readsparser = khmer.ReadParser(utils.get_test_data("test-empty.fa"))
        nodegraph.consume_fasta_and_tag_with_reads_parser(readsparser)
        assert 0, "this should fail"
    except OSError as e:
        print(str(e))
    except ValueError as e:
        print(str(e))


def test_n_occupied_save_load():
    filename = utils.get_test_data('random-20-a.fa')

    nodegraph = khmer.Nodegraph(20, 100000, 3)

    for _, record in enumerate(screed.open(filename)):
        nodegraph.consume(record.sequence)

    assert nodegraph.n_occupied() == 3884
    assert nodegraph.n_unique_kmers() == 3960

    savefile = utils.get_temp_filename('out')
    nodegraph.save(savefile)

    ng2 = khmer.load_nodegraph(savefile)
    assert ng2.n_occupied() == 3884, ng2.n_occupied()
    assert ng2.n_unique_kmers() == 0    # this is intended behavior, sigh.


def test_n_occupied_vs_countgraph():
    filename = utils.get_test_data('random-20-a.fa')

    nodegraph = khmer.Nodegraph(20, 100000, 3)
    countgraph = khmer.Countgraph(20, 100000, 3)

    assert nodegraph.n_occupied() == 0, nodegraph.n_occupied()
    assert countgraph.n_occupied() == 0, countgraph.n_occupied()

    assert nodegraph.n_unique_kmers() == 0, nodegraph.n_unique_kmers()
    assert countgraph.n_unique_kmers() == 0, countgraph.n_unique_kmers()

    for _, record in enumerate(screed.open(filename)):
        nodegraph.consume(record.sequence)
        countgraph.consume(record.sequence)

    assert nodegraph.hashsizes() == nodegraph.hashsizes()

    # these are all the same -- good :).
    assert nodegraph.n_occupied() == 3884, nodegraph.n_occupied()
    assert countgraph.n_occupied() == 3884, countgraph.n_occupied()

    assert nodegraph.n_unique_kmers() == 3960, nodegraph.n_unique_kmers()
    assert countgraph.n_unique_kmers() == 3960, countgraph.n_unique_kmers()


def test_n_occupied_vs_countgraph_another_size():
    filename = utils.get_test_data('random-20-a.fa')

    nodegraph = khmer.Nodegraph(20, 10000, 3)
    countgraph = khmer.Countgraph(20, 10000, 3)

    assert nodegraph.n_occupied() == 0, nodegraph.n_occupied()
    assert countgraph.n_occupied() == 0, countgraph.n_occupied()

    assert nodegraph.n_unique_kmers() == 0, nodegraph.n_unique_kmers()
    assert countgraph.n_unique_kmers() == 0, countgraph.n_unique_kmers()

    for _, record in enumerate(screed.open(filename)):
        nodegraph.consume(record.sequence)
        countgraph.consume(record.sequence)

    assert nodegraph.hashsizes() == nodegraph.hashsizes()

    # these are all the same -- good :).
    assert nodegraph.n_occupied() == 3269, nodegraph.n_occupied()
    assert countgraph.n_occupied() == 3269, countgraph.n_occupied()

    assert nodegraph.n_unique_kmers() == 3916, nodegraph.n_unique_kmers()
    assert countgraph.n_unique_kmers() == 3916, countgraph.n_unique_kmers()<|MERGE_RESOLUTION|>--- conflicted
+++ resolved
@@ -349,11 +349,6 @@
 
 
 def test_kmer_neighbors():
-<<<<<<< HEAD
-    return                                # @CTB disable test for now.
-
-=======
->>>>>>> 301c8a63
     inpfile = utils.get_test_data('all-A.fa')
     nodegraph = khmer._Nodegraph(4, [3, 5])
     nodegraph.consume_fasta(inpfile)
