#
# This file is part of khmer, https://github.com/dib-lab/khmer/, and is
# Copyright (C) Michigan State University, 2009-2015. It is licensed under
# the three-clause BSD license; see LICENSE.
# Contact: khmer-project@idyll.org
#

from __future__ import print_function
from __future__ import absolute_import
from __future__ import unicode_literals

# pylint: disable=C0111,C0103,E1103,W0612

import json
import sys
import os
import stat
import shutil
from io import StringIO
import traceback
from nose.plugins.attrib import attr
import threading
import bz2
import gzip
import io

from . import khmer_tst_utils as utils
import khmer
import khmer.kfile
import screed


def teardown():
    utils.cleanup()


def test_check_space():
    # @CTB this probably belongs in a new test file, along with other
    # tests of the file.py module.
    khmer.kfile.check_space(
        ['', utils.get_test_data('test-abund-read-2.fa')], False)


def test_load_into_counting():
    script = 'load-into-counting.py'
    args = ['-x', '1e3', '-N', '2', '-k', '20']

    outfile = utils.get_temp_filename('out.ct')
    infile = utils.get_test_data('test-abund-read-2.fa')

    args.extend([outfile, infile])

    (status, out, err) = utils.runscript(script, args)
    assert 'Total number of unique k-mers: 83' in err, err
    assert os.path.exists(outfile)


<<<<<<< HEAD
def test_load_into_count_graphsize_warning():
=======
def test_load_into_counting_autoargs_0():
    script = 'load-into-counting.py'

    outfile = utils.get_temp_filename('table')
    infile = utils.get_test_data('test-abund-read-2.fa')

    args = ['-U', '1e7', '--fp-rate', '0.08', outfile, infile]
    (status, out, err) = utils.runscript(script, args)

    assert os.path.exists(outfile)
    assert 'INFO: Overriding default fp 0.1 with new fp: 0.08' in err, err
    assert ' tablesize is too small!' in err, err
    assert 'Estimated FP rate with current config is: 0.9999546' in err, err
    assert 'Recommended tablesize is: 1.77407e+07 bytes' in err, err


def test_load_into_counting_autoargs_1():
    script = 'load-into-counting.py'

    outfile = utils.get_temp_filename('table')
    infile = utils.get_test_data('test-abund-read-2.fa')

    args = ['-U', '1e7', '--max-tablesize', '3e7', outfile, infile]
    (status, out, err) = utils.runscript(script, args)

    assert os.path.exists(outfile)
    assert "Ceiling is: 4.80833e+07 bytes" in err, err
    assert "set memory ceiling automatically." in err, err


def test_load_into_counting_tablesize_warning():
>>>>>>> c5ce4fbc
    script = 'load-into-counting.py'
    args = ['-k', '20']

    outfile = utils.get_temp_filename('out.ct')
    infile = utils.get_test_data('test-abund-read-2.fa')

    args.extend([outfile, infile])

    (status, out, err) = utils.runscript(script, args)
    assert os.path.exists(outfile)
    assert "WARNING: tablesize is default!" in err


def test_load_into_counting_max_memory_usage_parameter():
    script = 'load-into-counting.py'
    args = ['-M', '2e3', '-k', '20']

    outfile = utils.get_temp_filename('out.ct')
    infile = utils.get_test_data('test-abund-read-2.fa')

    args.extend([outfile, infile])

    (status, out, err) = utils.runscript(script, args)
    assert os.path.exists(outfile)
    assert "WARNING: tablesize is default!" not in err

    kh = khmer.load_countgraph(outfile)
    assert sum(kh.hashsizes()) < 3e8


def test_load_into_counting_abundance_dist_nobig():
    script = 'load-into-counting.py'
    args = ['-x', '1e3', '-N', '2', '-k', '20', '-b']

    outfile = utils.get_temp_filename('out.ct')
    infile = utils.get_test_data('test-abund-read-2.fa')

    args.extend([outfile, infile])

    (status, out, err) = utils.runscript(script, args)
    assert 'Total number of unique k-mers: 83' in err, err
    assert os.path.exists(outfile)

    htfile = outfile
    outfile = utils.get_temp_filename('out')
    script2 = 'abundance-dist.py'
    args = ['-z', htfile, infile, outfile]
    (status, out, err) = utils.runscript(script2, args)
    assert 'WARNING: The loaded graph has bigcount' in err, err
    assert 'bigcount' in err, err


def test_load_into_counting_nonwritable():
    script = 'load-into-counting.py'
    args = ['-x', '1e3', '-N', '2', '-k', '20']

    outfile = utils.get_temp_filename('test-nonwritable')
    with open(outfile, 'w') as fout:
        fout.write("This file is non-writable (after this)")

    os.chmod(outfile, stat.S_IWOTH | stat.S_IRUSR)
    infile = utils.get_test_data('test-abund-read-2.fa')

    args.extend([outfile, infile])

    (status, out, err) = utils.runscript(script, args, fail_ok=True)
    assert 'does not have write permission; exiting' in err, err
    assert status == 1, status


@attr('huge')
def test_load_into_counting_toobig():
    script = 'load-into-counting.py'
    args = ['-x', '1e12', '-N', '2', '-k', '20', '--force']

    outfile = utils.get_temp_filename('out.kh')
    infile = utils.get_test_data('test-abund-read-2.fa')

    args.extend([outfile, infile])

    (status, out, err) = utils.runscript(script, args, fail_ok=True)
    assert status == -1, status
    assert "MemoryError" in err, err


def test_load_into_counting_fail():
    script = 'load-into-counting.py'
    args = ['-x', '1e2', '-N', '2', '-k', '20']  # use small HT

    outfile = utils.get_temp_filename('out.ct')
    infile = utils.get_test_data('test-abund-read-2.fa')

    args.extend([outfile, infile])

    (status, out, err) = utils.runscript(script, args, fail_ok=True)
    assert status == 1, status
    print(err)
    assert "** ERROR: the graph structure is too small" in err


def test_load_into_counting_multifile():
    script = 'load-into-counting.py'
    args = ['-x', '1e7', '-N', '2', '-k', '20']

    outfile = utils.get_temp_filename('out.kh')
    infile = utils.get_test_data('test-abund-read-2.fa')

    args.extend([outfile, infile, infile, infile, infile, infile,
                 infile, infile, infile, infile, infile, infile])

    (status, out, err) = utils.runscript(script, args)
    assert 'Total number of unique k-mers: 95' in err, err
    assert os.path.exists(outfile)


def test_load_into_counting_tsv():
    script = 'load-into-counting.py'
    args = ['-x', '1e7', '-N', '2', '-k', '20', '-s', 'tsv']

    outfile = utils.get_temp_filename('out.ct')
    tabfile = outfile + '.info.tsv'
    infile = utils.get_test_data('test-abund-read-2.fa')

    args.extend([outfile, infile])

    (status, out, err) = utils.runscript(script, args)
    assert 'Total number of unique k-mers: 95' in err, err
    assert os.path.exists(outfile)
    assert os.path.exists(tabfile)
    with open(tabfile) as tabfh:
        tabfile_lines = tabfh.readlines()
    assert len(tabfile_lines) == 2
    outbase = os.path.basename(outfile)
    tsv = [outbase, '0.000', '95', '1001', infile]
    expected_tsv_line = '\t'.join(tsv) + '\n'
    assert tabfile_lines[1] == expected_tsv_line, tabfile_lines


def test_load_into_counting_json():
    script = 'load-into-counting.py'
    args = ['-x', '1e7', '-N', '2', '-k', '20', '-s', 'json']

    outfile = utils.get_temp_filename('out.ct')
    jsonfile = outfile + '.info.json'
    infile = utils.get_test_data('test-abund-read-2.fa')

    args.extend([outfile, infile])

    (status, out, err) = utils.runscript(script, args)
    assert 'Total number of unique k-mers: 95' in err, err
    assert os.path.exists(outfile)
    assert os.path.exists(jsonfile)

    with open(jsonfile) as jsonfh:
        got_json = json.load(jsonfh)
    outbase = os.path.basename(outfile)

    expected_json = {
        u"files": [infile],
        u"ht_name": outbase,
        u"num_kmers": 95,
        u"num_reads": 1001,
        u"fpr": 9.025048735197377e-11,
        u"mrinfo_version": "0.2.0",
    }

    assert got_json == expected_json, got_json


def test_load_into_counting_bad_summary_fmt():
    script = 'load-into-counting.py'
    args = ['-x', '1e7', '-N', '2', '-k', '20', '-s', 'badfmt']

    outfile = utils.get_temp_filename('out.ct')
    infile = utils.get_test_data('test-abund-read-2.fa')

    args.extend([outfile, infile])

    (status, out, err) = utils.runscript(script, args, fail_ok=True)
    assert status != 0, status
    assert "invalid choice: 'badfmt'" in err, err


def _make_counting(infilename, SIZE=1e7, N=2, K=20, BIGCOUNT=True):
    script = 'load-into-counting.py'
    args = ['-x', str(SIZE), '-N', str(N), '-k', str(K)]

    if not BIGCOUNT:
        args.append('-b')

    outfile = utils.get_temp_filename('out.ct')

    args.extend([outfile, infilename])

    utils.runscript(script, args)
    assert os.path.exists(outfile)

    return outfile


def test_filter_abund_1():
    script = 'filter-abund.py'

    infile = utils.get_temp_filename('test.fa')
    n_infile = utils.get_temp_filename('test-fastq-n-reads.fq')

    in_dir = os.path.dirname(infile)
    n_in_dir = os.path.dirname(n_infile)

    shutil.copyfile(utils.get_test_data('test-abund-read-2.fa'), infile)
    shutil.copyfile(utils.get_test_data('test-fastq-n-reads.fq'), n_infile)

    counting_ht = _make_counting(infile, K=17)
    n_counting_ht = _make_counting(n_infile, K=17)

    args = [counting_ht, infile]
    utils.runscript(script, args, in_dir)

    outfile = infile + '.abundfilt'
    n_outfile = n_infile + '.abundfilt'
    n_outfile2 = n_infile + '2.abundfilt'

    assert os.path.exists(outfile), outfile

    seqs = set([r.sequence for r in screed.open(outfile)])

    assert len(seqs) == 1, seqs
    assert 'GGTTGACGGGGCTCAGGG' in seqs

    args = [n_counting_ht, n_infile]
    utils.runscript(script, args, n_in_dir)

    seqs = set([r.sequence for r in screed.open(n_infile)])
    assert os.path.exists(n_outfile), n_outfile

    args = [n_counting_ht, n_infile, '-o', n_outfile2]
    utils.runscript(script, args, in_dir)
    assert os.path.exists(n_outfile2), n_outfile2


def test_filter_abund_2():
    infile = utils.get_temp_filename('test.fa')
    in_dir = os.path.dirname(infile)

    shutil.copyfile(utils.get_test_data('test-abund-read-2.fa'), infile)
    counting_ht = _make_counting(infile, K=17)

    script = 'filter-abund.py'
    args = ['-C', '1', counting_ht, infile, infile]
    utils.runscript(script, args, in_dir)

    outfile = infile + '.abundfilt'
    assert os.path.exists(outfile), outfile

    seqs = set([r.sequence for r in screed.open(outfile)])
    assert len(seqs) == 2, seqs
    assert 'GGTTGACGGGGCTCAGGG' in seqs


def test_filter_abund_2_stdin():
    infile = utils.get_temp_filename('test.fa')
    in_dir = os.path.dirname(infile)

    shutil.copyfile(utils.get_test_data('test-abund-read-2.fa'), infile)
    counting_ht = _make_counting(infile, K=17)

    script = 'filter-abund.py'
    args = ['-C', '1', counting_ht, '-']
    (status, out, err) = utils.runscript(script, args, in_dir, fail_ok=True)
    assert status == 1
    assert "Accepting input from stdin; output filename must be provided" \
           in str(err)

# make sure that FASTQ records are retained.


def test_filter_abund_3_fq_retained():
    infile = utils.get_temp_filename('test.fq')
    in_dir = os.path.dirname(infile)

    shutil.copyfile(utils.get_test_data('test-abund-read-2.fq'), infile)
    counting_ht = _make_counting(infile, K=17)

    script = 'filter-abund.py'
    args = ['-C', '1', counting_ht, infile, infile]
    utils.runscript(script, args, in_dir)

    outfile = infile + '.abundfilt'
    assert os.path.exists(outfile), outfile

    seqs = set([r.sequence for r in screed.open(outfile)])
    assert len(seqs) == 2, seqs
    assert 'GGTTGACGGGGCTCAGGG' in seqs

    # check for 'quality' string.
    quals = set([r.quality for r in screed.open(outfile)])
    assert len(quals) == 2, quals
    assert '##################' in quals


# make sure that FASTQ names are properly parsed, both formats.


def test_filter_abund_4_fq_casava_18():
    infile = utils.get_temp_filename('test.fq')
    in_dir = os.path.dirname(infile)

    shutil.copyfile(utils.get_test_data('test-abund-read-2.paired2.fq'),
                    infile)
    counting_ht = _make_counting(infile, K=17)

    script = 'filter-abund.py'
    args = [counting_ht, infile, infile]
    utils.runscript(script, args, in_dir)

    outfile = infile + '.abundfilt'
    assert os.path.exists(outfile), outfile

    seqs = set([r.name for r in screed.open(outfile)])
    assert 'pair:foo 1::N' in seqs, seqs


def test_filter_abund_1_singlefile():
    infile = utils.get_temp_filename('test.fa')
    in_dir = os.path.dirname(infile)

    shutil.copyfile(utils.get_test_data('test-abund-read-2.fa'), infile)

    script = 'filter-abund-single.py'
    args = ['-x', '1e7', '-N', '2', '-k', '17', infile]
    (status, out, err) = utils.runscript(script, args, in_dir)

    assert 'Total number of unique k-mers: 98' in err, err

    outfile = infile + '.abundfilt'
    assert os.path.exists(outfile), outfile

    seqs = set([r.sequence for r in screed.open(outfile)])
    assert len(seqs) == 1, seqs
    assert 'GGTTGACGGGGCTCAGGG' in seqs


def test_filter_abund_2_singlefile():
    infile = utils.get_temp_filename('test.fa')
    in_dir = os.path.dirname(infile)
    tabfile = utils.get_temp_filename('test-savegraph.ct')

    shutil.copyfile(utils.get_test_data('test-abund-read-2.fa'), infile)

    script = 'filter-abund-single.py'
    args = ['-x', '1e7', '-N', '2', '-k', '17', '--savegraph',
            tabfile, infile]
    (status, out, err) = utils.runscript(script, args, in_dir)

    assert 'Total number of unique k-mers: 98' in err, err

    outfile = infile + '.abundfilt'
    assert os.path.exists(outfile), outfile

    seqs = set([r.sequence for r in screed.open(outfile)])
    assert len(seqs) == 1, seqs
    assert 'GGTTGACGGGGCTCAGGG' in seqs


def test_filter_abund_2_singlefile_fq_casava_18():
    infile = utils.get_temp_filename('test.fa')
    in_dir = os.path.dirname(infile)

    shutil.copyfile(utils.get_test_data('test-abund-read-2.paired2.fq'),
                    infile)

    script = 'filter-abund-single.py'
    args = ['-x', '1e7', '-N', '2', '-k', '17', infile]
    (status, out, err) = utils.runscript(script, args, in_dir)

    outfile = infile + '.abundfilt'
    assert os.path.exists(outfile), outfile

    seqs = set([r.name for r in screed.open(outfile)])
    assert 'pair:foo 1::N' in seqs, seqs


def test_filter_abund_4_retain_low_abund():
    # test that the -V option does not trim sequences that are low abundance
    infile = utils.get_temp_filename('test.fa')
    in_dir = os.path.dirname(infile)

    shutil.copyfile(utils.get_test_data('test-abund-read-2.fa'), infile)
    counting_ht = _make_counting(infile, K=17)

    script = 'filter-abund.py'
    args = ['-V', counting_ht, infile]
    utils.runscript(script, args, in_dir)

    outfile = infile + '.abundfilt'
    assert os.path.exists(outfile), outfile

    seqs = set([r.sequence for r in screed.open(outfile)])
    assert len(seqs) == 2, seqs
    assert 'GGTTGACGGGGCTCAGGG' in seqs


def test_filter_abund_5_trim_high_abund():
    # test that the -V option *does* trim sequences that are high abundance
    infile = utils.get_temp_filename('test.fa')
    in_dir = os.path.dirname(infile)

    shutil.copyfile(utils.get_test_data('test-abund-read-3.fa'), infile)
    counting_ht = _make_counting(infile, K=17)

    script = 'filter-abund.py'
    args = ['-V', counting_ht, infile]
    utils.runscript(script, args, in_dir)

    outfile = infile + '.abundfilt'
    assert os.path.exists(outfile), outfile

    seqs = set([r.sequence for r in screed.open(outfile)])
    assert len(seqs) == 2, seqs

    # trimmed sequence @ error
    assert 'GGTTGACGGGGCTCAGGGGGCGGCTGACTCCGAGAGACAGC' in seqs


def test_filter_abund_6_trim_high_abund_Z():
    # test that -V/-Z settings interact properly -
    # trimming should not happen if -Z is set high enough.

    infile = utils.get_temp_filename('test.fa')
    in_dir = os.path.dirname(infile)

    shutil.copyfile(utils.get_test_data('test-abund-read-3.fa'), infile)
    counting_ht = _make_counting(infile, K=17)

    script = 'filter-abund.py'
    args = ['-V', '-Z', '25', counting_ht, infile]
    utils.runscript(script, args, in_dir)

    outfile = infile + '.abundfilt'
    assert os.path.exists(outfile), outfile

    seqs = set([r.sequence for r in screed.open(outfile)])
    assert len(seqs) == 2, seqs

    # untrimmed seq.
    badseq = 'GGTTGACGGGGCTCAGGGGGCGGCTGACTCCGAGAGACAGCgtgCCGCAGCTGTCGTCAGGG' \
             'GATTTCCGGGCGG'
    assert badseq in seqs       # should be there, untrimmed


def test_filter_abund_7_retain_Ns():
    # check that filter-abund retains sequences with Ns, and treats them as As.

    infile = utils.get_temp_filename('test.fq')
    in_dir = os.path.dirname(infile)

    # copy test file over to test.fq & load into countgraph
    shutil.copyfile(utils.get_test_data('test-filter-abund-Ns.fq'), infile)
    counting_ht = _make_counting(infile, K=17)

    script = 'filter-abund.py'
    args = ['-C', '3', counting_ht, infile]
    utils.runscript(script, args, in_dir)

    outfile = infile + '.abundfilt'
    assert os.path.exists(outfile), outfile

    # test for a sequence with an 'N' in it --
    names = set([r.name for r in screed.open(outfile)])
    assert '895:1:37:17593:9954 1::FOO_withN' in names, names

    # check to see if that 'N' was properly changed to an 'A'
    seqs = set([r.sequence for r in screed.open(outfile)])
    assert 'GGTTGACGGGGCTCAGGGGGCGGCTGACTCCGAG' not in seqs, seqs

    # ...and that an 'N' remains in the output sequences
    found_N = False
    for s in seqs:
        if 'N' in s:
            found_N = True
    assert found_N, seqs


def test_filter_abund_single_8_retain_Ns():
    # check that filter-abund-single retains
    # sequences with Ns, and treats them as As.

    infile = utils.get_temp_filename('test.fq')
    in_dir = os.path.dirname(infile)

    # copy test file over to test.fq & load into countgraph
    shutil.copyfile(utils.get_test_data('test-filter-abund-Ns.fq'), infile)

    script = 'filter-abund-single.py'
    args = ['-k', '17', '-x', '1e7', '-N', '2', '-C', '3', infile]
    utils.runscript(script, args, in_dir)

    outfile = infile + '.abundfilt'
    assert os.path.exists(outfile), outfile

    # test for a sequence with an 'N' in it --
    names = set([r.name for r in screed.open(outfile)])
    assert '895:1:37:17593:9954 1::FOO_withN' in names, names

    # check to see if that 'N' was properly changed to an 'A'
    seqs = set([r.sequence for r in screed.open(outfile)])
    assert 'GGTTGACGGGGCTCAGGGGGCGGCTGACTCCGAG' not in seqs, seqs

    # ...and that an 'N' remains in the output sequences
    found_N = False
    for s in seqs:
        if 'N' in s:
            found_N = True
    assert found_N, seqs


def test_filter_stoptags():
    infile = utils.get_temp_filename('test.fa')
    in_dir = os.path.dirname(infile)
    stopfile = utils.get_temp_filename('stoptags', in_dir)

    # first, copy test-abund-read-2.fa to 'test.fa' in the temp dir.
    shutil.copyfile(utils.get_test_data('test-abund-read-2.fa'), infile)

    # now, create a file with some stop tags in it --
    K = 18
    kh = khmer._Nodegraph(K, [1])
    kh.add_stop_tag('GTTGACGGGGCTCAGGGG')
    kh.save_stop_tags(stopfile)
    del kh

    # finally, run filter-stoptags.
    script = 'filter-stoptags.py'
    args = ['-k', str(K), stopfile, infile, infile]
    utils.runscript(script, args, in_dir)

    # verify that the basic output file exists
    outfile = infile + '.stopfilt'
    assert os.path.exists(outfile), outfile

    # it should contain only one unique sequence, because we've trimmed
    # off everything after the beginning of the only long sequence in there.
    seqs = set([r.sequence for r in screed.open(outfile)])
    assert len(seqs) == 1, seqs
    assert 'GGTTGACGGGGCTCAGGG' in seqs, seqs


def test_filter_stoptags_fq():
    infile = utils.get_temp_filename('test.fa')
    in_dir = os.path.dirname(infile)
    stopfile = utils.get_temp_filename('stoptags', in_dir)

    # first, copy test-abund-read-2.fa to 'test.fa' in the temp dir.
    shutil.copyfile(utils.get_test_data('test-abund-read-2.fq'), infile)

    # now, create a file with some stop tags in it --
    K = 18
    kh = khmer._Nodegraph(K, [1])
    kh.add_stop_tag('GTTGACGGGGCTCAGGGG')
    kh.save_stop_tags(stopfile)
    del kh

    # finally, run filter-stoptags.
    script = 'filter-stoptags.py'
    args = ['-k', str(K), stopfile, infile, infile]
    utils.runscript(script, args, in_dir)

    # verify that the basic output file exists
    outfile = infile + '.stopfilt'
    assert os.path.exists(outfile), outfile

    # it should contain only one unique sequence, because we've trimmed
    # off everything after the beginning of the only long sequence in there.
    seqs = set([r.sequence for r in screed.open(outfile)])
    assert len(seqs) == 1, seqs
    assert 'GGTTGACGGGGCTCAGGG' in seqs, seqs

    # make sure that record names are carried through unparsed
    names = [r.name for r in screed.open(outfile)]
    names = set(names)
    assert 'seq 1::BAR' in names


def test_count_median():
    infile = utils.get_temp_filename('test.fa')
    outfile = infile + '.counts'

    shutil.copyfile(utils.get_test_data('test-abund-read-2.fa'), infile)
    counting_ht = _make_counting(infile, K=8)

    script = 'count-median.py'
    args = [counting_ht, infile, outfile]
    utils.runscript(script, args)

    assert os.path.exists(outfile), outfile

    data = [x.strip() for x in open(outfile).readlines()[1:]]
    data = set(data)
    assert len(data) == 2, data
    assert 'seq,1001,1001.0,0.0,18' in data, data
    assert '895:1:37:17593:9954/1,1,103.803741455,303.702941895,114' in data


def test_count_median_fq_csv():
    infile = utils.get_temp_filename('test.fq')
    outfile = infile + '.counts'

    shutil.copyfile(utils.get_test_data('test-abund-read-2.fq'), infile)
    counting_ht = _make_counting(infile, K=8)

    script = 'count-median.py'
    args = [counting_ht, infile, outfile]
    utils.runscript(script, args)

    assert os.path.exists(outfile), outfile

    data = [x.strip() for x in open(outfile)]
    data = set(data)
    assert len(data) == 4, data
    assert 'name,median,average,stddev,seqlen' in data
    assert 'seq,1001,1001.0,0.0,18' in data

    # verify that sequence names remain unparsed
    names = set([line.split(',')[0] for line in data])
    assert '895:1:37:17593:9954 1::FOO' in names, names


def test_count_median_fq_csv_stdout():
    infile = utils.get_temp_filename('test.fq')
    outfile = '-'

    shutil.copyfile(utils.get_test_data('test-abund-read-2.fq'), infile)
    counting_ht = _make_counting(infile, K=8)

    script = 'count-median.py'
    args = [counting_ht, infile, outfile]
    (status, out, err) = utils.runscript(script, args)

    assert 'name,median,average,stddev,seqlen' in out
    assert 'seq,1001,1001.0,0.0,18' in out


def test_load_graph():
    script = 'load-graph.py'
    args = ['-x', '1e7', '-N', '2', '-k', '20']

    outfile = utils.get_temp_filename('out')
    infile = utils.get_test_data('random-20-a.fa')

    args.extend([outfile, infile])

    (status, out, err) = utils.runscript(script, args)

    assert 'Total number of unique k-mers: 3960' in err, err

    ht_file = outfile
    assert os.path.exists(ht_file), ht_file

    tagset_file = outfile + '.tagset'
    assert os.path.exists(tagset_file), tagset_file

    try:
        ht = khmer.load_nodegraph(ht_file)
    except OSError as err:
        assert 0, str(err)
    ht.load_tagset(tagset_file)

    # check to make sure we get the expected result for this data set
    # upon partitioning (all in one partition).  This is kind of a
    # roundabout way of checking that load-graph worked :)
    subset = ht.do_subset_partition(0, 0)
    x = ht.subset_count_partitions(subset)
    assert x == (1, 0), x


def test_oxli_build_graph():
    script = 'oxli'
    args = ['build-graph', '-x', '1e7', '-N', '2', '-k', '20']

    outfile = utils.get_temp_filename('out')
    infile = utils.get_test_data('random-20-a.fa')

    args.extend([outfile, infile])

    (status, out, err) = utils.runscript(script, args)

    assert 'Total number of unique k-mers: 3960' in err, err

    ht_file = outfile
    assert os.path.exists(ht_file), ht_file

    tagset_file = outfile + '.tagset'
    assert os.path.exists(tagset_file), tagset_file

    ht = khmer.load_nodegraph(ht_file)
    ht.load_tagset(tagset_file)

    # check to make sure we get the expected result for this data set
    # upon partitioning (all in one partition).  This is kind of a
    # roundabout way of checking that load-graph worked :)
    subset = ht.do_subset_partition(0, 0)
    x = ht.subset_count_partitions(subset)
    assert x == (1, 0), x


def test_oxli_build_graph_unique_kmers_arg():
    script = 'oxli'
    args = ['build-graph', '-x', '1e7', '-N', '2', '-k', '20', '-U', '3960']

    outfile = utils.get_temp_filename('out')
    infile = utils.get_test_data('random-20-a.fa')

    args.extend([outfile, infile])

    (status, out, err) = utils.runscript(script, args)

    assert 'Total number of unique k-mers: 3960' in err, err
    assert 'INFO: set memory ceiling automatically' in err, err
    assert 'Ceiling is: 1e+06 bytes' in err, err

    ht_file = outfile
    assert os.path.exists(ht_file), ht_file

    tagset_file = outfile + '.tagset'
    assert os.path.exists(tagset_file), tagset_file

    ht = khmer.load_hashbits(ht_file)
    ht.load_tagset(tagset_file)

    # check to make sure we get the expected result for this data set
    # upon partitioning (all in one partition).  This is kind of a
    # roundabout way of checking that load-graph worked :)
    subset = ht.do_subset_partition(0, 0)
    x = ht.subset_count_partitions(subset)
    assert x == (1, 0), x


def test_oxli_nocommand():
    script = 'oxli'

    (status, out, err) = utils.runscript(script, [])
    assert status == 0


def test_load_graph_no_tags():
    script = 'load-graph.py'
    args = ['-x', '1e7', '-N', '2', '-k', '20', '-n']

    outfile = utils.get_temp_filename('out')
    infile = utils.get_test_data('random-20-a.fa')

    args.extend([outfile, infile])

    utils.runscript(script, args)

    ht_file = outfile
    assert os.path.exists(ht_file), ht_file

    tagset_file = outfile + '.tagset'
    assert not os.path.exists(tagset_file), tagset_file

    assert khmer.load_nodegraph(ht_file)

    # can't think of a good way to make sure this worked, beyond just
    # loading the ht file...


def test_oxli_build_graph_no_tags():
    script = 'oxli'
    args = ['build-graph', '-x', '1e7', '-N', '2', '-k', '20', '-n']

    outfile = utils.get_temp_filename('out')
    infile = utils.get_test_data('random-20-a.fa')

    args.extend([outfile, infile])

    utils.runscript(script, args)

    ht_file = outfile
    assert os.path.exists(ht_file), ht_file

    tagset_file = outfile + '.tagset'
    assert not os.path.exists(tagset_file), tagset_file

    assert khmer.load_nodegraph(ht_file)

    # can't think of a good way to make sure this worked, beyond just
    # loading the ht file...


def test_load_graph_fail():
    script = 'load-graph.py'
    args = ['-x', '1e3', '-N', '2', '-k', '20']  # use small HT

    outfile = utils.get_temp_filename('out')
    infile = utils.get_test_data('random-20-a.fa')

    args.extend([outfile, infile])

    (status, out, err) = utils.runscript(script, args, fail_ok=True)
    assert status == 1, status
    assert "** ERROR: the graph structure is too small" in err


def test_oxli_build_graph_fail():
    script = 'oxli'
    args = ['build-graph', '-x', '1e3', '-N', '2', '-k', '20']  # use small HT

    outfile = utils.get_temp_filename('out')
    infile = utils.get_test_data('random-20-a.fa')

    args.extend([outfile, infile])

    (status, out, err) = utils.runscript(script, args, fail_ok=True)
    assert status == 1, status
    assert "** ERROR: the graph structure is too small" in err


def test_load_graph_write_fp():
    script = 'load-graph.py'
    args = ['-x', '1e5', '-N', '2', '-k', '20']  # use small HT

    outfile = utils.get_temp_filename('out')
    infile = utils.get_test_data('random-20-a.fa')

    args.extend([outfile, infile])

    (status, out, err) = utils.runscript(script, args)

    ht_file = outfile
    assert os.path.exists(ht_file), ht_file

    info_file = outfile + '.info'
    assert os.path.exists(info_file), info_file
    data = [x.strip() for x in open(info_file)]
    data = set(data)
    assert '3959 unique k-mers' in data, data
    assert 'false positive rate estimated to be 0.002' in data


def test_oxli_build_graph_write_fp():
    script = 'oxli'
    # use small HT
    args = ['build-graph', '-x', '1e5', '-N', '2', '-k', '20']

    outfile = utils.get_temp_filename('out')
    infile = utils.get_test_data('random-20-a.fa')

    args.extend([outfile, infile])

    (status, out, err) = utils.runscript(script, args)

    ht_file = outfile
    assert os.path.exists(ht_file), ht_file

    info_file = outfile + '.info'
    assert os.path.exists(info_file), info_file
    data = [x.strip() for x in open(info_file)]
    data = set(data)
    assert '3959 unique k-mers' in data
    assert 'false positive rate estimated to be 0.002' in data


def test_load_graph_multithread():
    script = 'load-graph.py'

    outfile = utils.get_temp_filename('test')
    infile = utils.get_test_data('test-reads.fa')

    args = ['-N', '4', '-x', '1e7', '-T', '8', outfile, infile]

    (status, out, err) = utils.runscript(script, args)


def test_oxli_build_graph_multithread():
    script = 'oxli'

    outfile = utils.get_temp_filename('test')
    infile = utils.get_test_data('test-reads.fa')

    args = ['build-graph', '-N', '4', '-x', '1e7', '-T', '8', outfile, infile]

    (status, out, err) = utils.runscript(script, args)


def test_load_graph_max_memory_usage_parameter():
    script = 'load-graph.py'
    args = ['-M', '2e7', '-k', '20', '-n']

    outfile = utils.get_temp_filename('out')
    infile = utils.get_test_data('random-20-a.fa')

    args.extend([outfile, infile])

    (status, out, err) = utils.runscript(script, args)

    assert 'Total number of unique k-mers: 3960' in err, err

    ht_file = outfile
    assert os.path.exists(ht_file), ht_file

    try:
        ht = khmer.load_nodegraph(ht_file)
    except OSError as err:
        assert 0, str(err)

    assert (sum(ht.hashsizes()) / 8.) < 2e7, ht.hashsizes()


def _make_graph(infilename, min_hashsize=1e7, n_hashes=2, ksize=20,
                do_partition=False,
                annotate_partitions=False,
                stop_big_traverse=False):
    script = 'load-graph.py'
    args = ['-x', str(min_hashsize), '-N', str(n_hashes), '-k', str(ksize)]

    outfile = utils.get_temp_filename('out')
    infile = infilename

    args.extend([outfile, infile])

    utils.runscript(script, args)

    ht_file = outfile
    assert os.path.exists(ht_file), ht_file

    tagset_file = outfile + '.tagset'
    assert os.path.exists(tagset_file), tagset_file

    if do_partition:
        script = 'partition-graph.py'
        args = [outfile]
        if stop_big_traverse:
            args.insert(0, '--no-big-traverse')
        utils.runscript(script, args)

        script = 'merge-partitions.py'
        args = [outfile, '-k', str(ksize)]
        utils.runscript(script, args)

        final_pmap_file = outfile + '.pmap.merged'
        assert os.path.exists(final_pmap_file)

        if annotate_partitions:
            script = 'annotate-partitions.py'
            args = ["-k", str(ksize), outfile, infilename]

            in_dir = os.path.dirname(outfile)
            utils.runscript(script, args, in_dir)

            baseinfile = os.path.basename(infilename)
            assert os.path.exists(os.path.join(in_dir, baseinfile + '.part'))

    return outfile


def _DEBUG_make_graph(infilename, min_hashsize=1e7, n_hashes=2, ksize=20,
                      do_partition=False,
                      annotate_partitions=False,
                      stop_big_traverse=False):
    script = 'load-graph.py'
    args = ['-x', str(min_hashsize), '-N', str(n_hashes), '-k', str(ksize)]

    outfile = utils.get_temp_filename('out')
    infile = utils.get_test_data(infilename)

    args.extend([outfile, infile])

    utils.runscript(script, args)

    ht_file = outfile + '.ct'
    assert os.path.exists(ht_file), ht_file

    tagset_file = outfile + '.tagset'
    assert os.path.exists(tagset_file), tagset_file

    if do_partition:
        print(">>>> DEBUG: Partitioning <<<")
        script = 'partition-graph.py'
        args = [outfile]
        if stop_big_traverse:
            args.insert(0, '--no-big-traverse')
        utils.runscript(script, args)

        print(">>>> DEBUG: Merging Partitions <<<")
        script = 'merge-partitions.py'
        args = [outfile, '-k', str(ksize)]
        utils.runscript(script, args)

        final_pmap_file = outfile + '.pmap.merged'
        assert os.path.exists(final_pmap_file)

        if annotate_partitions:
            print(">>>> DEBUG: Annotating Partitions <<<")
            script = 'annotate-partitions.py'
            args = ["-k", str(ksize), outfile, infilename]

            in_dir = os.path.dirname(outfile)
            utils.runscript(script, args, in_dir)

            baseinfile = os.path.basename(infilename)
            assert os.path.exists(os.path.join(in_dir, baseinfile + '.part'))

    return outfile


def test_partition_graph_1():
    graphbase = _make_graph(utils.get_test_data('random-20-a.fa'))

    script = 'partition-graph.py'
    args = [graphbase]

    utils.runscript(script, args)

    script = 'merge-partitions.py'
    args = [graphbase, '-k', str(20)]
    utils.runscript(script, args)

    final_pmap_file = graphbase + '.pmap.merged'
    assert os.path.exists(final_pmap_file)

    ht = khmer.load_nodegraph(graphbase)
    ht.load_tagset(graphbase + '.tagset')
    ht.load_partitionmap(final_pmap_file)

    x = ht.count_partitions()
    assert x == (1, 0), x          # should be exactly one partition.


def test_partition_graph_nojoin_k21():
    # test with K=21
    graphbase = _make_graph(utils.get_test_data('random-20-a.fa'), ksize=21)

    script = 'partition-graph.py'
    args = [graphbase]

    utils.runscript(script, args)

    script = 'merge-partitions.py'
    args = [graphbase, '-k', str(21)]
    utils.runscript(script, args)

    final_pmap_file = graphbase + '.pmap.merged'
    assert os.path.exists(final_pmap_file)

    ht = khmer.load_nodegraph(graphbase)
    ht.load_tagset(graphbase + '.tagset')
    ht.load_partitionmap(final_pmap_file)

    x = ht.count_partitions()
    assert x == (99, 0), x          # should be 99 partitions at K=21


def test_partition_graph_nojoin_stoptags():
    # test with stoptags
    graphbase = _make_graph(utils.get_test_data('random-20-a.fa'))

    # add in some stop tags
    ht = khmer.load_nodegraph(graphbase)
    ht.add_stop_tag('TTGCATACGTTGAGCCAGCG')
    stoptags_file = graphbase + '.stoptags'
    ht.save_stop_tags(stoptags_file)
    del ht

    # run script with stoptags option
    script = 'partition-graph.py'
    args = ['--stoptags', stoptags_file, graphbase]

    utils.runscript(script, args)

    script = 'merge-partitions.py'
    args = [graphbase, '-k', str(20)]
    utils.runscript(script, args)

    final_pmap_file = graphbase + '.pmap.merged'
    assert os.path.exists(final_pmap_file)

    ht = khmer.load_nodegraph(graphbase)
    ht.load_tagset(graphbase + '.tagset')
    ht.load_partitionmap(final_pmap_file)

    x = ht.count_partitions()
    assert x == (2, 0), x          # should be 2 partitions


def test_partition_graph_big_traverse():
    graphbase = _make_graph(utils.get_test_data('biglump-random-20-a.fa'),
                            do_partition=True, stop_big_traverse=False)

    final_pmap_file = graphbase + '.pmap.merged'
    assert os.path.exists(final_pmap_file)

    ht = khmer.load_nodegraph(graphbase)
    ht.load_tagset(graphbase + '.tagset')
    ht.load_partitionmap(final_pmap_file)

    x = ht.count_partitions()
    assert x == (1, 0), x          # should be exactly one partition.


def test_partition_graph_no_big_traverse():
    # do NOT exhaustively traverse
    graphbase = _make_graph(utils.get_test_data('biglump-random-20-a.fa'),
                            do_partition=True, stop_big_traverse=True)

    final_pmap_file = graphbase + '.pmap.merged'
    assert os.path.exists(final_pmap_file)

    ht = khmer.load_nodegraph(graphbase)
    ht.load_tagset(graphbase + '.tagset')
    ht.load_partitionmap(final_pmap_file)

    x = ht.count_partitions()
    assert x[0] == 4, x       # should be four partitions, broken at knot.


def test_partition_find_knots_execute():
    graphbase = _make_graph(utils.get_test_data('random-20-a.fa'))

    script = 'partition-graph.py'
    args = [graphbase]

    utils.runscript(script, args)

    script = 'find-knots.py'
    args = [graphbase]
    utils.runscript(script, args)

    stoptags_file = graphbase + '.stoptags'
    assert os.path.exists(stoptags_file)


def test_annotate_partitions():
    seqfile = utils.get_test_data('random-20-a.fa')
    graphbase = _make_graph(seqfile, do_partition=True)
    in_dir = os.path.dirname(graphbase)

    # get the final pmap file
    final_pmap_file = graphbase + '.pmap.merged'
    assert os.path.exists(final_pmap_file)

    script = 'annotate-partitions.py'
    args = ["-k", "20", graphbase, seqfile]
    utils.runscript(script, args, in_dir)

    partfile = os.path.join(in_dir, 'random-20-a.fa.part')

    parts = [r.name.split('\t')[1] for r in screed.open(partfile)]
    parts = set(parts)
    assert '2' in parts
    assert len(parts) == 1


def test_annotate_partitions_2():
    # test with K=21 (no joining of sequences)
    seqfile = utils.get_test_data('random-20-a.fa')
    graphbase = _make_graph(seqfile, do_partition=True,
                            ksize=21)
    in_dir = os.path.dirname(graphbase)

    # get the final pmap file
    final_pmap_file = graphbase + '.pmap.merged'
    assert os.path.exists(final_pmap_file)

    script = 'annotate-partitions.py'
    args = ["-k", "21", graphbase, seqfile]
    utils.runscript(script, args, in_dir)

    partfile = os.path.join(in_dir, 'random-20-a.fa.part')

    parts = [r.name.split('\t')[1] for r in screed.open(partfile)]
    parts = set(parts)
    print(parts)
    assert len(parts) == 99, len(parts)


def test_extract_partitions():
    seqfile = utils.get_test_data('random-20-a.fa')
    graphbase = _make_graph(
        seqfile, do_partition=True, annotate_partitions=True)
    in_dir = os.path.dirname(graphbase)

    # get the final part file
    partfile = os.path.join(in_dir, 'random-20-a.fa.part')

    # ok, now run extract-partitions.
    script = 'extract-partitions.py'
    args = ['extracted', partfile]

    utils.runscript(script, args, in_dir)

    distfile = os.path.join(in_dir, 'extracted.dist')
    groupfile = os.path.join(in_dir, 'extracted.group0000.fa')
    assert os.path.exists(distfile)
    assert os.path.exists(groupfile)

    dist = open(distfile).readline()
    assert dist.strip() == '99 1 1 99'

    parts = [r.name.split('\t')[1] for r in screed.open(partfile)]
    assert len(parts) == 99, len(parts)
    parts = set(parts)
    assert len(parts) == 1, len(parts)


def test_extract_partitions_header_whitespace():
    seqfile = utils.get_test_data('test-overlap2.fa')
    graphbase = _make_graph(
        seqfile, do_partition=True, annotate_partitions=True)
    in_dir = os.path.dirname(graphbase)

    # get the final part file
    partfile = os.path.join(in_dir, 'test-overlap2.fa.part')

    # ok, now run extract-partitions.
    script = 'extract-partitions.py'
    args = ['extracted', partfile]

    utils.runscript(script, args, in_dir)

    distfile = os.path.join(in_dir, 'extracted.dist')
    groupfile = os.path.join(in_dir, 'extracted.group0000.fa')
    assert os.path.exists(distfile)
    assert os.path.exists(groupfile)

    dist = open(distfile).readline()
    assert dist.strip() == '1 11960 11960 11960', dist.strip()

    parts = [r.name.split('\t')[1]
             for r in screed.open(partfile)]
    assert len(parts) == 13538, len(parts)
    parts = set(parts)
    assert len(parts) == 12602, len(parts)


def test_extract_partitions_fq():
    seqfile = utils.get_test_data('random-20-a.fq')
    graphbase = _make_graph(
        seqfile, do_partition=True, annotate_partitions=True)
    in_dir = os.path.dirname(graphbase)

    # get the final part file
    partfile = os.path.join(in_dir, 'random-20-a.fq.part')

    # ok, now run extract-partitions.
    script = 'extract-partitions.py'
    args = ['extracted', partfile]

    utils.runscript(script, args, in_dir)

    distfile = os.path.join(in_dir, 'extracted.dist')
    groupfile = os.path.join(in_dir, 'extracted.group0000.fq')
    assert os.path.exists(distfile)
    assert os.path.exists(groupfile)

    dist = open(distfile).readline()
    assert dist.strip() == '99 1 1 99'

    screed_iter = screed.open(partfile)
    names = [r.name.split('\t')[0] for r in screed_iter]
    assert '35 1::FOO' in names
    assert '46 1::FIZ' in names

    screed_iter = screed.open(partfile)
    parts = [r.name.split('\t')[1] for r in screed_iter]

    assert len(parts) == 99, len(parts)
    parts = set(parts)
    assert len(parts) == 1, len(parts)

    quals = set([r.quality for r in screed.open(partfile)])
    quals = list(quals)
    assert quals[0], quals


def test_extract_partitions_output_unassigned():
    seqfile = utils.get_test_data('random-20-a.fa')
    graphbase = _make_graph(
        seqfile, do_partition=True, annotate_partitions=True)
    in_dir = os.path.dirname(graphbase)

    # get the final part file
    partfile = os.path.join(in_dir, 'random-20-a.fa.part')

    # ok, now run extract-partitions.
    script = 'extract-partitions.py'
    args = ['-U', 'extracted', partfile]

    utils.runscript(script, args, in_dir)

    distfile = os.path.join(in_dir, 'extracted.dist')
    groupfile = os.path.join(in_dir, 'extracted.group0000.fa')
    unassigned_file = os.path.join(in_dir, 'extracted.unassigned.fa')
    assert os.path.exists(distfile)
    assert os.path.exists(groupfile)
    assert os.path.exists(unassigned_file)

    dist = open(distfile).readline()
    assert dist.strip() == '99 1 1 99'

    parts = [r.name.split('\t')[1] for r in screed.open(partfile)]
    assert len(parts) == 99, len(parts)
    parts = set(parts)
    assert len(parts) == 1, len(parts)


def test_extract_partitions_no_output_groups():
    seqfile = utils.get_test_data('random-20-a.fq')
    graphbase = _make_graph(
        seqfile, do_partition=True, annotate_partitions=True)
    in_dir = os.path.dirname(graphbase)

    # get the final part file
    partfile = os.path.join(in_dir, 'random-20-a.fq.part')

    # ok, now run extract-partitions.
    script = 'extract-partitions.py'
    args = ['-n', 'extracted', partfile]

    # We expect a sys.exit -> we need the test to be tolerant
    status, out, err = utils.runscript(script, args, in_dir)
    assert "NOT outputting groups! Beware!" in err
    # Group files are created after output_groups is
    # checked. They should not exist in this scenario
    groupfile = os.path.join(in_dir, 'extracted.group0000.fa')
    assert not os.path.exists(groupfile)


def test_extract_partitions_pid_0():
    basefile = utils.get_test_data('random-20-a.fa.part')
    partfile = utils.get_temp_filename('random-20-a.fa.part')
    shutil.copyfile(basefile, partfile)

    in_dir = os.path.dirname(partfile)
    # ok, now run extract-partitions.
    script = 'extract-partitions.py'
    args = ['-U', 'extracted', partfile]

    utils.runscript(script, args, in_dir)

    distfile = os.path.join(in_dir, 'extracted.dist')
    groupfile = os.path.join(in_dir, 'extracted.group0000.fa')
    unassigned_file = os.path.join(in_dir, 'extracted.unassigned.fa')
    assert os.path.exists(distfile)
    assert os.path.exists(groupfile)
    assert os.path.exists(unassigned_file)

    # Assert unassigned file not empty
    unassigned_content = open(unassigned_file).readline()
    assert unassigned_content.strip().split('\t')[0] != ''


def test_extract_partitions_multi_groups():
    basefile = utils.get_test_data('random-20-a.fa.part')
    partfile = utils.get_temp_filename('random-20-a.fa.part')
    shutil.copyfile(basefile, partfile)

    in_dir = os.path.dirname(partfile)

    # ok, now run extract-partitions.
    script = 'extract-partitions.py'
    args = ['-m', '1', '-X', '1', 'extracted', partfile]

    utils.runscript(script, args, in_dir)

    # Multiple group files are created after should be created
    groupfile1 = os.path.join(in_dir, 'extracted.group0000.fa')
    groupfile2 = os.path.join(in_dir, 'extracted.group0001.fa')
    groupfile3 = os.path.join(in_dir, 'extracted.group0002.fa')
    assert os.path.exists(groupfile1)
    assert os.path.exists(groupfile2)
    assert os.path.exists(groupfile3)


def test_extract_partitions_no_groups():
    empty_file = utils.get_temp_filename('empty-file')
    basefile = utils.get_test_data('empty-file')

    shutil.copyfile(basefile, empty_file)
    in_dir = os.path.dirname(empty_file)

    # ok, now run extract-partitions.
    script = 'extract-partitions.py'
    args = ['extracted', empty_file]

    status, _, err = utils.runscript(script, args, in_dir, fail_ok=True)
    assert "ERROR: Input file", "is empty; Exiting." in err
    assert status != 0
    # No group files should be created
    groupfile = os.path.join(in_dir, 'extracted.group0000.fa')

    assert not os.path.exists(groupfile)


def test_abundance_dist():
    infile = utils.get_temp_filename('test.fa')
    outfile = utils.get_temp_filename('test.dist')
    in_dir = os.path.dirname(infile)

    shutil.copyfile(utils.get_test_data('test-abund-read-2.fa'), infile)

    htfile = _make_counting(infile, K=17)

    script = 'abundance-dist.py'
    args = ['-z', htfile, infile, outfile]
    utils.runscript(script, args, in_dir)

    with open(outfile) as fp:
        line = fp.readline().strip()
        assert (line == 'abundance,count,cumulative,cumulative_fraction'), line
        line = fp.readline().strip()
        assert line == '1,96,96,0.98', line
        line = fp.readline().strip()
        assert line == '1001,2,98,1.0', line


def test_abundance_dist_stdout():
    infile = utils.get_temp_filename('test.fa')
    in_dir = os.path.dirname(infile)

    shutil.copyfile(utils.get_test_data('test-abund-read-2.fa'), infile)

    htfile = _make_counting(infile, K=17)

    script = 'abundance-dist.py'
    args = ['-z', htfile, infile, "-"]
    (status, out, err) = utils.runscript(script, args, in_dir)

    assert '1,96,96,0.98' in out, out
    assert '1001,2,98,1.0' in out, out


def test_abundance_dist_nobigcount():
    infile = utils.get_temp_filename('test.fa')
    outfile = utils.get_temp_filename('test.dist')
    in_dir = os.path.dirname(infile)

    shutil.copyfile(utils.get_test_data('test-abund-read-2.fa'), infile)

    htfile = _make_counting(infile, K=17)

    script = 'abundance-dist.py'
    args = ['-b', '-z', htfile, infile, outfile]
    utils.runscript(script, args, in_dir)

    with open(outfile) as fp:
        line = fp.readline().strip()    # skip header
        line = fp.readline().strip()
        assert line == '1,96,96,0.98', line
        line = fp.readline().strip()
        assert line == '255,2,98,1.0', line


def test_abundance_dist_threaded():
    infile = utils.get_temp_filename('test.fa')
    outfile = utils.get_temp_filename('test.dist')
    in_dir = os.path.dirname(infile)

    shutil.copyfile(utils.get_test_data('test-abund-read-2.fa'), infile)

    script = 'abundance-dist-single.py'
    args = ['-x', '1e7', '-N', '2', '-k', '17', '-z', '--threads', '18',
            infile, outfile]
    (status, out, err) = utils.runscript(script, args, in_dir)

    assert 'Total number of unique k-mers: 98' in err, err

    with open(outfile) as fp:
        line = fp.readline().strip()    # skip header
        line = fp.readline().strip()
        assert line == '1,96,96,0.98', line
        line = fp.readline().strip()
        assert line == '1001,2,98,1.0', line


def test_abundance_dist_single_csv():
    infile = utils.get_temp_filename('test.fa')
    outfile = utils.get_temp_filename('test.dist')
    in_dir = os.path.dirname(infile)

    shutil.copyfile(utils.get_test_data('test-abund-read-2.fa'), infile)

    script = 'abundance-dist-single.py'
    args = ['-x', '1e7', '-N', '2', '-k', '17', '-z', infile,
            outfile]
    (status, out, err) = utils.runscript(script, args, in_dir)

    with open(outfile) as fp:
        line = fp.readline().strip()
        assert (line == 'abundance,count,cumulative,cumulative_fraction'), line
        line = fp.readline().strip()
        assert line == '1,96,96,0.98', line
        line = fp.readline().strip()
        assert line == '1001,2,98,1.0', line


def test_abundance_dist_single_nobigcount():
    infile = utils.get_temp_filename('test.fa')
    outfile = utils.get_temp_filename('test.dist')
    in_dir = os.path.dirname(infile)

    shutil.copyfile(utils.get_test_data('test-abund-read-2.fa'), infile)

    script = 'abundance-dist-single.py'
    args = ['-x', '1e7', '-N', '2', '-k', '17', '-z', '-b', infile, outfile]
    utils.runscript(script, args, in_dir)

    with open(outfile) as fp:
        line = fp.readline().strip()    # skip header
        line = fp.readline().strip()
        assert line == '1,96,96,0.98', line
        line = fp.readline().strip()
        assert line == '255,2,98,1.0', line


def test_abundance_dist_single_nosquash():
    infile = utils.get_temp_filename('test.fa')
    outfile = utils.get_temp_filename('test-abund-read-2.fa')
    in_dir = os.path.dirname(infile)

    shutil.copyfile(utils.get_test_data('test-abund-read-2.fa'), infile)

    script = 'abundance-dist-single.py'
    args = ['-x', '1e7', '-N', '2', '-k', '17', '-z', infile, outfile]
    utils.runscript(script, args, in_dir)

    with open(outfile) as fp:
        line = fp.readline().strip()    # skip header
        line = fp.readline().strip()
        assert line == '1,96,96,0.98', line
        line = fp.readline().strip()
        assert line == '1001,2,98,1.0', line


def test_abundance_dist_single_savegraph():
    infile = utils.get_temp_filename('test.fa')
    outfile = utils.get_temp_filename('test.dist')
    tabfile = utils.get_temp_filename('test-savegraph.ct')
    in_dir = os.path.dirname(infile)

    shutil.copyfile(utils.get_test_data('test-abund-read-2.fa'), infile)

    script = 'abundance-dist-single.py'
    args = ['-x', '1e7', '-N', '2', '-k', '17', '-z', '--savegraph',
            tabfile, infile, outfile]
    utils.runscript(script, args, in_dir)

    with open(outfile) as fp:
        line = fp.readline().strip()    # skip header
        line = fp.readline().strip()
        assert line == '1,96,96,0.98', line
        line = fp.readline().strip()
        assert line == '1001,2,98,1.0', line


def test_do_partition():
    seqfile = utils.get_test_data('random-20-a.fa')
    graphbase = utils.get_temp_filename('out')
    in_dir = os.path.dirname(graphbase)

    script = 'do-partition.py'
    args = ["-k", "20", graphbase, seqfile]

    utils.runscript(script, args, in_dir)

    partfile = os.path.join(in_dir, 'random-20-a.fa.part')

    parts = [r.name.split('\t')[1] for r in screed.open(partfile)]
    parts = set(parts)
    assert '2' in parts
    assert len(parts) == 1


def test_do_partition_2():
    # test with K=21 (no joining of sequences)
    seqfile = utils.get_test_data('random-20-a.fa')
    graphbase = utils.get_temp_filename('out')
    in_dir = os.path.dirname(graphbase)

    script = 'do-partition.py'
    args = ["-k", "21", graphbase, seqfile]

    utils.runscript(script, args, in_dir)

    partfile = os.path.join(in_dir, 'random-20-a.fa.part')

    parts = [r.name.split('\t')[1] for r in screed.open(partfile)]
    parts = set(parts)

    assert len(parts) == 99, len(parts)


def test_do_partition_2_fq():
    # test with K=21 (no joining of sequences)
    seqfile = utils.get_test_data('random-20-a.fq')
    graphbase = utils.get_temp_filename('out')
    in_dir = os.path.dirname(graphbase)

    script = 'do-partition.py'
    args = ["-k", "21", graphbase, seqfile]

    utils.runscript(script, args, in_dir)

    partfile = os.path.join(in_dir, 'random-20-a.fq.part')

    screed_iter = screed.open(partfile)
    names = [r.name.split('\t')[0] for r in screed_iter]
    assert '35 1::FOO' in names
    assert '46 1::FIZ' in names


def test_interleave_read_stdout():
    # create input files
    infile1 = utils.get_test_data('paired-slash1.fq.1')
    infile2 = utils.get_test_data('paired-slash1.fq.2')

    # correct output
    ex_outfile = utils.get_test_data('paired-slash1.fq')

    # actual output file
    outfile = utils.get_temp_filename('out.fq')

    script = 'interleave-reads.py'
    args = [infile1, infile2]

    (stats, out, err) = utils.runscript(script, args)

    with open(outfile, 'w') as ofile:
        ofile.write(out)

    n = 0
    for r, q in zip(screed.open(ex_outfile), screed.open(outfile)):
        n += 1
        assert r.name == q.name
        assert r.sequence == q.sequence
    assert n > 0


def test_interleave_read_seq1_fq():
    # create input files
    infile1 = utils.get_test_data('paired-slash1.fq.1')
    infile2 = utils.get_test_data('paired-slash1.fq.2')

    # correct output
    ex_outfile = utils.get_test_data('paired-slash1.fq')

    # actual output file
    outfile = utils.get_temp_filename('out.fq')

    script = 'interleave-reads.py'
    args = [infile1, infile2, '-o', outfile]

    utils.runscript(script, args)

    n = 0
    for r, q in zip(screed.open(ex_outfile), screed.open(outfile)):
        n += 1
        assert r.name == q.name
        assert r.sequence == q.sequence
    assert n > 0


def test_interleave_reads_1_fq():
    # test input files
    infile1 = utils.get_test_data('paired.fq.1')
    infile2 = utils.get_test_data('paired.fq.2')

    # correct output
    ex_outfile = utils.get_test_data('paired.fq')

    # actual output file
    outfile = utils.get_temp_filename('out.fq')

    script = 'interleave-reads.py'
    args = [infile1, infile2, '-o', outfile]

    utils.runscript(script, args)

    r = open(ex_outfile).read()
    q = open(outfile).read()

    assert r == q, (r, q)


def test_interleave_reads_broken_fq():
    # test input files
    infile1 = utils.get_test_data('paired-broken.fq.1')
    infile2 = utils.get_test_data('paired-broken.fq.2')

    # actual output file
    outfile = utils.get_temp_filename('out.fq')

    script = 'interleave-reads.py'
    args = [infile1, infile2, '-o', outfile]

    status, out, err = utils.runscript(script, args, fail_ok=True)
    assert status == 1
    assert 'ERROR: Input files contain different number of records.' in err


def test_interleave_reads_broken_fq_2():
    # test input files
    infile1 = utils.get_test_data('paired-broken2.fq.1')
    infile2 = utils.get_test_data('paired-broken2.fq.2')

    # actual output file
    outfile = utils.get_temp_filename('out.fq')

    script = 'interleave-reads.py'
    args = [infile1, infile2, '-o', outfile]

    status, out, err = utils.runscript(script, args, fail_ok=True)
    assert status == 1
    assert "ERROR: This doesn't look like paired data!" in err


def test_interleave_reads_broken_fq_3():
    # test input files
    infile1 = utils.get_test_data('paired-broken3.fq.1')
    infile2 = utils.get_test_data('paired-broken3.fq.2')

    # actual output file
    outfile = utils.get_temp_filename('out.fq')

    script = 'interleave-reads.py'
    args = [infile1, infile2, '-o', outfile]

    status, out, err = utils.runscript(script, args, fail_ok=True)
    assert status == 1
    assert "ERROR: This doesn't look like paired data!" in err


def test_interleave_reads_broken_fq_5():
    # test input files
    infile1 = utils.get_test_data('paired-broken4.fq.1')
    infile2 = utils.get_test_data('paired-broken4.fq.2')

    # actual output file
    outfile = utils.get_temp_filename('out.fq')

    script = 'interleave-reads.py'
    args = [infile1, infile2, '-o', outfile]

    status, out, err = utils.runscript(script, args, fail_ok=True)
    assert status == 1
    assert "ERROR: This doesn't look like paired data!" in err


def test_interleave_reads_2_fa():
    # test input files
    infile1 = utils.get_test_data('paired.fa.1')
    infile2 = utils.get_test_data('paired.fa.2')

    # correct output
    ex_outfile = utils.get_test_data('paired.fa')

    # actual output file
    outfile = utils.get_temp_filename('out.fa')

    script = 'interleave-reads.py'
    args = [infile1, infile2, '-o', outfile]

    utils.runscript(script, args)

    n = 0
    for r, q in zip(screed.open(ex_outfile), screed.open(outfile)):
        n += 1
        assert r.name == q.name
        assert r.sequence == q.sequence
    assert n > 0


def test_make_initial_stoptags():
    # gen input files using load-graph.py -t
    # should keep test_data directory size down
    # or something like that
    # this assumes (obv.) load-graph works properly
    bzinfile = utils.get_temp_filename('test-reads.fq.bz2')
    shutil.copyfile(utils.get_test_data('test-reads.fq.bz2'), bzinfile)
    in_dir = os.path.dirname(bzinfile)

    genscript = 'load-graph.py'
    genscriptargs = ['test-reads', 'test-reads.fq.bz2']
    utils.runscript(genscript, genscriptargs, in_dir)

    # test input file gen'd by load-graphs
    infile = utils.get_temp_filename('test-reads.pt')
    infile2 = utils.get_temp_filename('test-reads.tagset', in_dir)

    # get file to compare against
    ex_outfile = utils.get_test_data('test-reads.stoptags')

    # actual output file
    outfile1 = utils.get_temp_filename('test-reads.stoptags', in_dir)

    script = 'make-initial-stoptags.py'
    # make-initial-stoptags has weird file argument syntax
    # read the code before modifying
    args = ['test-reads']

    utils.runscript(script, args, in_dir)
    assert os.path.exists(outfile1), outfile1


def test_extract_paired_reads_1_fa():
    # test input file
    infile = utils.get_test_data('paired-mixed.fa')

    ex_outfile1 = utils.get_test_data('paired-mixed.fa.pe')
    ex_outfile2 = utils.get_test_data('paired-mixed.fa.se')

    # actual output files...
    outfile1 = utils.get_temp_filename('paired-mixed.fa.pe')
    in_dir = os.path.dirname(outfile1)
    outfile2 = utils.get_temp_filename('paired-mixed.fa.se', in_dir)

    script = 'extract-paired-reads.py'
    args = [infile]

    utils.runscript(script, args, in_dir)

    assert os.path.exists(outfile1), outfile1
    assert os.path.exists(outfile2), outfile2

    n = 0
    for r, q in zip(screed.open(ex_outfile1), screed.open(outfile1)):
        n += 1
        assert r.name == q.name
        assert r.sequence == q.sequence
    assert n > 0

    n = 0
    for r, q in zip(screed.open(ex_outfile2), screed.open(outfile2)):
        n += 1
        assert r.name == q.name
        assert r.sequence == q.sequence
    assert n > 0


def test_extract_paired_reads_2_fq():
    # test input file
    infile = utils.get_test_data('paired-mixed.fq')

    ex_outfile1 = utils.get_test_data('paired-mixed.fq.pe')
    ex_outfile2 = utils.get_test_data('paired-mixed.fq.se')

    # actual output files...
    outfile1 = utils.get_temp_filename('paired-mixed.fq.pe')
    in_dir = os.path.dirname(outfile1)
    outfile2 = utils.get_temp_filename('paired-mixed.fq.se', in_dir)

    script = 'extract-paired-reads.py'
    args = [infile]

    utils.runscript(script, args, in_dir)

    assert os.path.exists(outfile1), outfile1
    assert os.path.exists(outfile2), outfile2

    n = 0
    for r, q in zip(screed.open(ex_outfile1),
                    screed.open(outfile1)):
        n += 1
        assert r.name == q.name, (r.name, q.name, n)
        assert r.sequence == q.sequence
        assert r.quality == q.quality
    assert n > 0

    n = 0
    for r, q in zip(screed.open(ex_outfile2),
                    screed.open(outfile2)):
        n += 1
        assert r.name == q.name
        assert r.sequence == q.sequence
        assert r.quality == q.quality
    assert n > 0


def test_extract_paired_reads_3_output_dir():
    # test input file
    infile = utils.get_test_data('paired-mixed.fa')

    ex_outfile1 = utils.get_test_data('paired-mixed.fa.pe')
    ex_outfile2 = utils.get_test_data('paired-mixed.fa.se')

    # output directory
    out_dir = utils.get_temp_filename('output')

    script = 'extract-paired-reads.py'
    args = [infile, '-d', out_dir]

    utils.runscript(script, args)

    outfile1 = os.path.join(out_dir, 'paired-mixed.fa.pe')
    outfile2 = os.path.join(out_dir, 'paired-mixed.fa.se')
    assert os.path.exists(outfile1), outfile1
    assert os.path.exists(outfile2), outfile2

    n = 0
    for r, q in zip(screed.open(ex_outfile1), screed.open(outfile1)):
        n += 1
        assert r.name == q.name
        assert r.sequence == q.sequence
    assert n > 0

    n = 0
    for r, q in zip(screed.open(ex_outfile2), screed.open(outfile2)):
        n += 1
        assert r.name == q.name
        assert r.sequence == q.sequence
    assert n > 0


def test_extract_paired_reads_4_output_files():
    # test input file
    infile = utils.get_test_data('paired-mixed.fa')

    ex_outfile1 = utils.get_test_data('paired-mixed.fa.pe')
    ex_outfile2 = utils.get_test_data('paired-mixed.fa.se')

    # actual output files...
    outfile1 = utils.get_temp_filename('out_pe')
    outfile2 = utils.get_temp_filename('out_se')

    script = 'extract-paired-reads.py'
    args = [infile, '-p', outfile1, '-s', outfile2]

    utils.runscript(script, args)

    assert os.path.exists(outfile1), outfile1
    assert os.path.exists(outfile2), outfile2

    n = 0
    for r, q in zip(screed.open(ex_outfile1), screed.open(outfile1)):
        n += 1
        assert r.name == q.name
        assert r.sequence == q.sequence
    assert n > 0

    n = 0
    for r, q in zip(screed.open(ex_outfile2), screed.open(outfile2)):
        n += 1
        assert r.name == q.name
        assert r.sequence == q.sequence
    assert n > 0


def test_extract_paired_reads_5_stdin_error():
    script = 'extract-paired-reads.py'
    args = ['-f', '/dev/stdin']

    status, out, err = utils.runscript(script, args, fail_ok=True)
    assert status == 1
    assert "output filenames must be provided." in err


def execute_extract_paired_streaming(ifilename):
    fifo = utils.get_temp_filename('fifo')
    in_dir = os.path.dirname(fifo)
    outfile1 = utils.get_temp_filename('paired.pe')
    outfile2 = utils.get_temp_filename('paired.se')
    script = 'extract-paired-reads.py'
    args = [fifo, '-p', outfile1, '-s', outfile2]

    # make a fifo to simulate streaming
    os.mkfifo(fifo)

    thread = threading.Thread(target=utils.runscript,
                              args=(script, args, in_dir))
    thread.start()
    ifile = open(ifilename, 'r')
    fifofile = open(fifo, 'w')
    chunk = ifile.read(4)
    while len(chunk) > 0:
        fifofile.write(chunk)
        chunk = ifile.read(4)
    fifofile.close()
    thread.join()
    assert os.path.exists(outfile1), outfile1
    assert os.path.exists(outfile2), outfile2


def test_extract_paired_streaming():
    testinput = utils.get_test_data('paired-mixed.fa')
    o = execute_extract_paired_streaming(testinput)


def execute_split_paired_streaming(ifilename):
    fifo = utils.get_temp_filename('fifo')
    in_dir = os.path.dirname(fifo)
    outfile1 = utils.get_temp_filename('paired-1.fa')
    outfile2 = utils.get_temp_filename('paired-2.fa')
    script = 'split-paired-reads.py'
    args = [fifo, '-1', outfile1, '-2', outfile2]

    # make a fifo to simulate streaming
    os.mkfifo(fifo)

    thread = threading.Thread(target=utils.runscript,
                              args=(script, args, in_dir))
    thread.start()
    ifile = open(ifilename, 'r')
    fifofile = open(fifo, 'w')
    chunk = ifile.read(4)
    while len(chunk) > 0:
        fifofile.write(chunk)
        chunk = ifile.read(4)
    fifofile.close()
    thread.join()
    assert os.path.exists(outfile1), outfile1
    assert os.path.exists(outfile2), outfile2


def test_split_paired_streaming():
    o = execute_split_paired_streaming(utils.get_test_data('paired.fa'))


def test_split_paired_reads_1_fa():
    # test input file
    infile = utils.get_test_data('paired.fa')

    ex_outfile1 = utils.get_test_data('paired.fa.1')
    ex_outfile2 = utils.get_test_data('paired.fa.2')

    # actual output files...
    outfile1 = utils.get_temp_filename('paired.fa.1')
    in_dir = os.path.dirname(outfile1)
    outfile2 = utils.get_temp_filename('paired.fa.2', in_dir)

    script = 'split-paired-reads.py'
    args = [infile]

    utils.runscript(script, args, in_dir)

    assert os.path.exists(outfile1), outfile1
    assert os.path.exists(outfile2), outfile2

    n = 0
    for r, q in zip(screed.open(ex_outfile1), screed.open(outfile1)):
        n += 1
        assert r.name == q.name
        assert r.sequence == q.sequence
    assert n > 0

    n = 0
    for r, q in zip(screed.open(ex_outfile2), screed.open(outfile2)):
        n += 1
        assert r.name == q.name
        assert r.sequence == q.sequence
    assert n > 0


def test_split_paired_reads_2_fq():
    # test input file
    infile = utils.get_test_data('paired.fq')

    ex_outfile1 = utils.get_test_data('paired.fq.1')
    ex_outfile2 = utils.get_test_data('paired.fq.2')

    # actual output files...
    outfile1 = utils.get_temp_filename('paired.fq.1')
    in_dir = os.path.dirname(outfile1)
    outfile2 = utils.get_temp_filename('paired.fq.2', in_dir)

    script = 'split-paired-reads.py'
    args = [infile]

    utils.runscript(script, args, in_dir)

    assert os.path.exists(outfile1), outfile1
    assert os.path.exists(outfile2), outfile2

    n = 0
    for r, q in zip(screed.open(ex_outfile1), screed.open(outfile1)):
        n += 1
        assert r.name == q.name
        assert r.sequence == q.sequence
        assert r.quality == q.quality
    assert n > 0

    n = 0
    for r, q in zip(screed.open(ex_outfile2), screed.open(outfile2)):
        n += 1
        assert r.name == q.name
        assert r.sequence == q.sequence
        assert r.quality == q.quality
    assert n > 0


def test_split_paired_reads_2_mixed_fq_require_pair():
    # test input file
    infile = utils.get_temp_filename('test.fq')
    shutil.copyfile(utils.get_test_data('paired-mixed.fq'), infile)
    in_dir = os.path.dirname(infile)

    script = 'split-paired-reads.py'
    args = [infile]

    status, out, err = utils.runscript(script, args, in_dir, fail_ok=True)
    assert status == 1, status
    assert "Unpaired reads found" in err


def test_split_paired_reads_2_stdin_no_out():
    script = 'split-paired-reads.py'
    args = ['-']

    status, out, err = utils.runscript(script, args, fail_ok=True)
    assert status == 1
    assert "Accepting input from stdin; output filenames must " in err


def test_split_paired_reads_2_mixed_fq():
    # test input file
    infile = utils.get_temp_filename('test.fq')
    shutil.copyfile(utils.get_test_data('paired-mixed-2.fq'), infile)
    in_dir = os.path.dirname(infile)

    script = 'split-paired-reads.py'
    args = ['-0', '/dev/null', infile]

    status, out, err = utils.runscript(script, args, in_dir)
    assert status == 0
    assert "split 6 sequences (3 left, 3 right, 5 orphans)" in err, err


def test_split_paired_reads_2_mixed_fq_orphans_to_file():
    # test input file
    infile = utils.get_temp_filename('test.fq')
    shutil.copyfile(utils.get_test_data('paired-mixed-2.fq'), infile)
    in_dir = os.path.dirname(infile)
    outfile = utils.get_temp_filename('out.fq')

    script = 'split-paired-reads.py'
    args = ['-0', outfile, infile]

    status, out, err = utils.runscript(script, args, in_dir)
    assert status == 0
    assert "split 6 sequences (3 left, 3 right, 5 orphans)" in err, err

    n_orphans = len([1 for record in screed.open(outfile)])
    assert n_orphans == 5
    n_left = len([1 for record in screed.open(infile + '.1')])
    assert n_left == 3
    n_right = len([1 for record in screed.open(infile + '.2')])
    assert n_right == 3
    for filename in [outfile, infile + '.1', infile + '.2']:
        fp = gzip.open(filename)
        try:
            fp.read()
        except IOError as e:
            assert "Not a gzipped file" in str(e), str(e)
        fp.close()


def test_split_paired_reads_2_mixed_fq_gzfile():
    # test input file
    infile = utils.get_temp_filename('test.fq')
    shutil.copyfile(utils.get_test_data('paired-mixed-2.fq'), infile)
    in_dir = os.path.dirname(infile)
    outfile = utils.get_temp_filename('out.fq')

    script = 'split-paired-reads.py'
    args = ['-0', outfile, '--gzip', infile]

    status, out, err = utils.runscript(script, args, in_dir)
    assert status == 0
    assert "split 6 sequences (3 left, 3 right, 5 orphans)" in err, err

    n_orphans = len([1 for record in screed.open(outfile)])
    assert n_orphans == 5
    n_left = len([1 for record in screed.open(infile + '.1')])
    assert n_left == 3
    n_right = len([1 for record in screed.open(infile + '.2')])
    assert n_right == 3

    for filename in [outfile, infile + '.1', infile + '.2']:
        fp = gzip.open(filename)
        fp.read()                       # this will fail if not gzip file.
        fp.close()


def test_split_paired_reads_2_mixed_fq_broken_pairing_format():
    # test input file
    infile = utils.get_temp_filename('test.fq')
    shutil.copyfile(utils.get_test_data('paired-mixed-broken.fq'), infile)
    in_dir = os.path.dirname(infile)

    script = 'split-paired-reads.py'
    args = [infile]

    status, out, err = utils.runscript(script, args, in_dir, fail_ok=True)
    assert status == 1
    assert "Unpaired reads found starting at 895:1:37:17593:9954" in err, err


def test_split_paired_reads_3_output_dir():
    # test input file
    infile = utils.get_test_data('paired.fq')

    ex_outfile1 = utils.get_test_data('paired.fq.1')
    ex_outfile2 = utils.get_test_data('paired.fq.2')

    # actual output files...
    outfile1 = utils.get_temp_filename('paired.fq.1')
    output_dir = os.path.dirname(outfile1)
    outfile2 = utils.get_temp_filename('paired.fq.2', output_dir)

    script = 'split-paired-reads.py'
    args = ['--output-dir', output_dir, infile]

    utils.runscript(script, args)

    assert os.path.exists(outfile1), outfile1
    assert os.path.exists(outfile2), outfile2

    n = 0
    for r, q in zip(screed.open(ex_outfile1), screed.open(outfile1)):
        n += 1
        assert r.name == q.name
        assert r.sequence == q.sequence
        assert r.quality == q.quality
    assert n > 0

    n = 0
    for r, q in zip(screed.open(ex_outfile2), screed.open(outfile2)):
        n += 1
        assert r.name == q.name
        assert r.sequence == q.sequence
        assert r.quality == q.quality
    assert n > 0


def test_split_paired_reads_3_output_files():
    # test input file
    infile = utils.get_test_data('paired.fq')

    ex_outfile1 = utils.get_test_data('paired.fq.1')
    ex_outfile2 = utils.get_test_data('paired.fq.2')

    # actual output files...
    outfile1 = utils.get_temp_filename('xxx')
    output_dir = os.path.dirname(outfile1)
    outfile2 = utils.get_temp_filename('yyy', output_dir)

    script = 'split-paired-reads.py'
    args = ['-1', outfile1, '-2', outfile2, infile]

    utils.runscript(script, args)

    assert os.path.exists(outfile1), outfile1
    assert os.path.exists(outfile2), outfile2

    n = 0
    for r, q in zip(screed.open(ex_outfile1), screed.open(outfile1)):
        n += 1
        assert r.name == q.name
        assert r.sequence == q.sequence
        assert r.quality == q.quality
    assert n > 0

    n = 0
    for r, q in zip(screed.open(ex_outfile2), screed.open(outfile2)):
        n += 1
        assert r.name == q.name
        assert r.sequence == q.sequence
        assert r.quality == q.quality
    assert n > 0


def test_split_paired_reads_3_output_files_left():
    # test input file
    infile = utils.get_test_data('paired.fq')

    ex_outfile1 = utils.get_test_data('paired.fq.1')
    ex_outfile2 = utils.get_test_data('paired.fq.2')

    # actual output files...
    outfile1 = utils.get_temp_filename('xxx')
    output_dir = os.path.dirname(outfile1)
    outfile2 = utils.get_temp_filename('paired.fq.2', output_dir)

    script = 'split-paired-reads.py'
    args = ['-d', output_dir, '-1', outfile1, infile]

    utils.runscript(script, args)

    assert os.path.exists(outfile1), outfile1
    assert os.path.exists(outfile2), outfile2

    n = 0
    for r, q in zip(screed.open(ex_outfile1), screed.open(outfile1)):
        n += 1
        assert r.name == q.name
        assert r.sequence == q.sequence
        assert r.quality == q.quality
    assert n > 0

    n = 0
    for r, q in zip(screed.open(ex_outfile2), screed.open(outfile2)):
        n += 1
        assert r.name == q.name
        assert r.sequence == q.sequence
        assert r.quality == q.quality
    assert n > 0


def test_split_paired_reads_3_output_files_right():
    # test input file
    infile = utils.get_test_data('paired.fq')

    ex_outfile1 = utils.get_test_data('paired.fq.1')
    ex_outfile2 = utils.get_test_data('paired.fq.2')

    # actual output files...
    outfile1 = utils.get_temp_filename('paired.fq.1')
    output_dir = os.path.dirname(outfile1)
    outfile2 = utils.get_temp_filename('yyy', output_dir)

    script = 'split-paired-reads.py'
    args = ['-2', outfile2, '-d', output_dir, infile]

    utils.runscript(script, args)

    assert os.path.exists(outfile1), outfile1
    assert os.path.exists(outfile2), outfile2

    n = 0
    for r, q in zip(screed.open(ex_outfile1), screed.open(outfile1)):
        n += 1
        assert r.name == q.name
        assert r.sequence == q.sequence
        assert r.quality == q.quality
    assert n > 0

    n = 0
    for r, q in zip(screed.open(ex_outfile2), screed.open(outfile2)):
        n += 1
        assert r.name == q.name
        assert r.sequence == q.sequence
        assert r.quality == q.quality
    assert n > 0


def test_sample_reads_randomly():
    infile = utils.get_temp_filename('test.fa')
    in_dir = os.path.dirname(infile)

    shutil.copyfile(utils.get_test_data('test-reads.fa'), infile)

    script = 'sample-reads-randomly.py'
    # fix random number seed for reproducibility
    args = ['-N', '10', '-M', '12000', '-R', '1']
    args.append(infile)
    utils.runscript(script, args, in_dir)

    outfile = infile + '.subset'
    assert os.path.exists(outfile), outfile

    seqs = set([r.name for r in screed.open(outfile)])
    print(list(sorted(seqs)))

    if sys.version_info.major == 2:
        answer = {'850:2:1:1859:11742/1', '850:2:1:1859:11742/2',
                  '850:2:1:2131:17360/1', '850:2:1:2131:17360/2',
                  '850:2:1:2416:7565/1', '850:2:1:2416:7565/2',
                  '850:2:1:2490:13491/1', '850:2:1:2490:13491/2',
                  '850:2:1:2962:3999/1', '850:2:1:2962:3999/2',
                  '850:2:1:3096:20321/1', '850:2:1:3096:20321/2',
                  '850:2:1:3164:6414/1', '850:2:1:3164:6414/2',
                  '850:2:1:3206:13876/1', '850:2:1:3206:13876/2',
                  '850:2:1:3631:20919/1', '850:2:1:3631:20919/2',
                  '850:2:1:3655:15581/1', '850:2:1:3655:15581/2'}
    else:
        answer = {'850:2:1:1257:3404/1', '850:2:1:1257:3404/2',
                  '850:2:1:1362:19357/1', '850:2:1:1362:19357/2',
                  '850:2:1:1396:5659/1', '850:2:1:1396:5659/2',
                  '850:2:1:2063:11124/1', '850:2:1:2063:11124/2',
                  '850:2:1:2121:12070/1', '850:2:1:2121:12070/2',
                  '850:2:1:2528:15779/1', '850:2:1:2528:15779/2',
                  '850:2:1:2581:12886/1', '850:2:1:2581:12886/2',
                  '850:2:1:2864:8505/1', '850:2:1:2864:8505/2',
                  '850:2:1:3000:2015/1', '850:2:1:3000:2015/2',
                  '850:2:1:3302:5025/1', '850:2:1:3302:5025/2'}

    assert seqs == answer


def test_sample_reads_randomly_force_single():
    infile = utils.get_temp_filename('test.fa')
    in_dir = os.path.dirname(infile)

    shutil.copyfile(utils.get_test_data('test-reads.fa'), infile)

    script = 'sample-reads-randomly.py'
    # fix random number seed for reproducibility
    args = ['-N', '10', '-M', '12000', '-R', '1', '--force_single']
    args.append(infile)
    utils.runscript(script, args, in_dir)

    outfile = infile + '.subset'
    assert os.path.exists(outfile), outfile

    seqs = set([r.name for r in screed.open(outfile)])
    print(list(sorted(seqs)))

    if sys.version_info.major == 2:
        answer = {'850:2:1:2399:20086/2',
                  '850:2:1:2273:13309/1',
                  '850:2:1:2065:16816/1',
                  '850:2:1:1984:7162/2',
                  '850:2:1:2691:14602/1',
                  '850:2:1:1762:5439/1',
                  '850:2:1:2503:4494/2',
                  '850:2:1:2263:11143/2',
                  '850:2:1:1792:15774/2',
                  '850:2:1:2084:17145/1'}
    else:
        answer = {'850:2:1:1199:4197/1',
                  '850:2:1:1251:16575/2',
                  '850:2:1:1267:6790/2',
                  '850:2:1:1601:4443/1',
                  '850:2:1:1625:19325/1',
                  '850:2:1:1832:14607/2',
                  '850:2:1:1946:20852/2',
                  '850:2:1:2401:4896/2',
                  '850:2:1:2562:1308/1',
                  '850:2:1:3123:15968/2'}

    assert seqs == answer


def test_sample_reads_randomly_force_single_outfile():
    infile = utils.get_temp_filename('test.fa')
    in_dir = os.path.dirname(infile)

    shutil.copyfile(utils.get_test_data('test-reads.fa'), infile)

    script = 'sample-reads-randomly.py'
    # fix random number seed for reproducibility
    args = ['-N', '10', '-M', '12000', '-R', '1', '--force_single', '-o',
            in_dir + '/randreads.out']

    args.append(infile)
    utils.runscript(script, args, in_dir)

    outfile = in_dir + '/randreads.out'
    assert os.path.exists(outfile), outfile

    seqs = set([r.name for r in screed.open(outfile)])
    print(list(sorted(seqs)))

    if sys.version_info.major == 2:
        answer = {'850:2:1:2399:20086/2',
                  '850:2:1:2273:13309/1',
                  '850:2:1:2065:16816/1',
                  '850:2:1:1984:7162/2',
                  '850:2:1:2691:14602/1',
                  '850:2:1:1762:5439/1',
                  '850:2:1:2503:4494/2',
                  '850:2:1:2263:11143/2',
                  '850:2:1:1792:15774/2',
                  '850:2:1:2084:17145/1'}
    else:
        answer = {'850:2:1:1199:4197/1',
                  '850:2:1:1251:16575/2',
                  '850:2:1:1267:6790/2',
                  '850:2:1:1601:4443/1',
                  '850:2:1:1625:19325/1',
                  '850:2:1:1832:14607/2',
                  '850:2:1:1946:20852/2',
                  '850:2:1:2401:4896/2',
                  '850:2:1:2562:1308/1',
                  '850:2:1:3123:15968/2'}

    assert seqs == answer


def test_sample_reads_randomly_fq():
    infile = utils.get_temp_filename('test.fq.gz')
    in_dir = os.path.dirname(infile)

    shutil.copyfile(utils.get_test_data('test-reads.fq.gz'), infile)

    script = 'sample-reads-randomly.py'
    # fix random number seed for reproducibility
    args = ['-N', '10', '-M', '12000', '-R', '1']
    args.append(infile)
    utils.runscript(script, args, in_dir)

    outfile = infile + '.subset'
    assert os.path.exists(outfile), outfile

    if sys.version_info.major == 2:
        answer = {'850:2:1:2399:20086/2',
                  '850:2:1:1762:5439 1::FOO',
                  '850:2:1:2065:16816/1',
                  '850:2:1:2263:11143/2',
                  '850:2:1:1792:15774/2',
                  '850:2:1:2691:14602/1',
                  '850:2:1:2503:4494 1::FOO',
                  '850:2:1:2084:17145/1',
                  '850:2:1:1984:7162 1::FOO',
                  '850:2:1:2273:13309 1::FOO'}
    else:
        answer = {'850:2:1:1199:4197 1::FOO',
                  '850:2:1:1251:16575/2',
                  '850:2:1:1267:6790/2',
                  '850:2:1:1601:4443 1::FOO',
                  '850:2:1:1625:1932 1::FOO1',
                  '850:2:1:1832:14607 1::FOO',
                  '850:2:1:1946:20852 1::FOO',
                  '850:2:1:2401:4896/2',
                  '850:2:1:2562:1308/1',
                  '850:2:1:3123:15968/2'}

    seqs = set([r.name for r in screed.open(outfile)])
    print(list(sorted(seqs)))
    assert seqs == answer


def test_sample_reads_randomly_stdin_no_out():
    script = 'sample-reads-randomly.py'
    args = ['-']

    (status, out, err) = utils.runscript(script, args, fail_ok=True)
    assert status != 0
    assert "Accepting input from stdin; output filename" in err, err


def test_fastq_to_fasta():

    script = 'fastq-to-fasta.py'
    clean_infile = utils.get_temp_filename('test-clean.fq')
    n_infile = utils.get_temp_filename('test-n.fq')

    shutil.copyfile(utils.get_test_data('test-fastq-reads.fq'), clean_infile)
    shutil.copyfile(utils.get_test_data('test-fastq-n-reads.fq'), n_infile)

    clean_outfile = clean_infile + '.keep.fa'
    n_outfile = n_infile + '.keep.fa'

    in_dir = os.path.dirname(clean_infile)
    in_dir_n = os.path.dirname(n_infile)

    args = [clean_infile, '-n', '-o', clean_outfile]
    (status, out, err) = utils.runscript(script, args, in_dir)
    assert len(out.splitlines()) == 0, len(out.splitlines())
    assert "No lines dropped" in err

    names = [r.name for r in screed.open(clean_outfile)]
    assert '895:1:1:1246:14654 1:N:0:NNNNN' in names, names

    args = [n_infile, '-n', '-o', n_outfile]
    (status, out, err) = utils.runscript(script, args, in_dir_n)
    assert len(out.splitlines()) == 0
    assert "No lines dropped" in err

    args = [clean_infile, '-o', clean_outfile]
    (status, out, err) = utils.runscript(script, args, in_dir)
    assert len(out.splitlines()) == 0
    assert "0 lines dropped" in err

    args = [n_infile, '-o', n_outfile]
    (status, out, err) = utils.runscript(script, args, in_dir_n)
    assert len(out.splitlines()) == 0, out
    assert "4 lines dropped" in err, err

    args = [clean_infile]
    (status, out, err) = utils.runscript(script, args, in_dir)
    assert len(out.splitlines()) > 0
    assert "0 lines dropped" in err

    args = [n_infile]
    (status, out, err) = utils.runscript(script, args, in_dir_n)
    assert len(out.splitlines()) > 0
    assert "4 lines dropped" in err

    args = [clean_infile, '-o', clean_outfile, '--gzip']
    (status, out, err) = utils.runscript(script, args, in_dir)
    assert len(out.splitlines()) == 0
    assert "0 lines dropped" in err

    args = [clean_infile, '-o', clean_outfile, '--bzip']
    (status, out, err) = utils.runscript(script, args, in_dir)
    assert len(out.splitlines()) == 0
    assert "0 lines dropped" in err


def test_fastq_to_fasta_streaming_compressed_gzip():

    script = 'fastq-to-fasta.py'
    infile = utils.get_temp_filename('test-clean.fq')
    in_dir = os.path.dirname(infile)
    fifo = utils.get_temp_filename('fifo')
    copyfilepath = utils.get_temp_filename('copied.fa.gz', in_dir)
    shutil.copyfile(utils.get_test_data('test-reads.fq.gz'), infile)

    # make a fifo to simulate streaming
    os.mkfifo(fifo)
    args = ['--gzip', '-o', fifo, infile]
    # FIFOs MUST BE OPENED FOR READING BEFORE THEY ARE WRITTEN TO
    # If this isn't done, they will BLOCK and things will hang.
    thread = threading.Thread(target=utils.runscript,
                              args=(script, args, in_dir))
    thread.start()
    copyfile = io.open(copyfilepath, 'wb')
    fifofile = io.open(fifo, 'rb')

    # read binary to handle compressed files
    chunk = fifofile.read(8192)
    while len(chunk) > 0:
        copyfile.write(chunk)
        chunk = fifofile.read(8192)

    fifofile.close()
    thread.join()
    copyfile.close()

    # verify that the seqs are there and not broken
    f = screed.open(copyfilepath)
    count = 0
    for _ in f:
        count += 1

    assert count == 25000, count
    f.close()

    # verify we're looking at a gzipped file
    gzfile = io.open(file=copyfilepath, mode='rb', buffering=8192)
    magic = b"\x1f\x8b\x08"  # gzip magic signature
    file_start = gzfile.peek(len(magic))
    assert file_start[:3] == magic, file_start[:3]


def test_fastq_to_fasta_streaming_compressed_bzip():

    script = 'fastq-to-fasta.py'
    infile = utils.get_temp_filename('test-clean.fq')
    in_dir = os.path.dirname(infile)
    fifo = utils.get_temp_filename('fifo')
    copyfilepath = utils.get_temp_filename('copied.fa.bz', in_dir)
    shutil.copyfile(utils.get_test_data('test-reads.fq.gz'), infile)

    # make a fifo to simulate streaming
    os.mkfifo(fifo)
    args = ['--bzip', '-o', fifo, infile]
    # FIFOs MUST BE OPENED FOR READING BEFORE THEY ARE WRITTEN TO
    # If this isn't done, they will BLOCK and things will hang.
    thread = threading.Thread(target=utils.runscript,
                              args=(script, args, in_dir))
    thread.start()
    copyfile = io.open(copyfilepath, 'wb')
    fifofile = io.open(fifo, 'rb')

    # read binary to handle compressed files
    chunk = fifofile.read(8192)
    while len(chunk) > 0:
        copyfile.write(chunk)
        chunk = fifofile.read(8192)

    fifofile.close()
    thread.join()
    copyfile.close()

    # verify that the seqs are there and not broken
    f = screed.open(copyfilepath)
    count = 0
    for _ in f:
        count += 1

    assert count == 25000, count
    f.close()

    # verify we're looking at a gzipped file
    bzfile = io.open(file=copyfilepath, mode='rb', buffering=8192)
    magic = b"\x42\x5a\x68"  # bzip magic signature
    file_start = bzfile.peek(len(magic))
    assert file_start[:3] == magic, file_start[:3]


def test_extract_long_sequences_fa():

    script = 'extract-long-sequences.py'
    fa_infile = utils.get_temp_filename('test.fa')

    shutil.copyfile(utils.get_test_data('paired-mixed.fa'), fa_infile)

    fa_outfile = fa_infile + '.keep.fa'

    in_dir_fa = os.path.dirname(fa_infile)

    args = [fa_infile, '-l', '10', '-o', fa_outfile]
    (status, out, err) = utils.runscript(script, args, in_dir_fa)

    countlines = sum(1 for line in open(fa_outfile))
    assert countlines == 22, countlines

    names = [r.name for r in screed.open(fa_outfile)]
    assert "895:1:37:17593:9954/1" in names
    assert "895:1:37:17593:9954/2" in names


def test_extract_long_sequences_fq():

    script = 'extract-long-sequences.py'
    fq_infile = utils.get_temp_filename('test.fq')

    shutil.copyfile(utils.get_test_data('paired-mixed.fq'), fq_infile)

    fq_outfile = fq_infile + '.keep.fq'

    in_dir_fq = os.path.dirname(fq_infile)

    args = [fq_infile, '-l', '10', '-o', fq_outfile]
    (status, out, err) = utils.runscript(script, args, in_dir_fq)

    countlines = sum(1 for line in open(fq_outfile))
    assert countlines == 44, countlines

    names = [r.name for r in screed.open(fq_outfile)]
    assert "895:1:37:17593:9954 1::foo" in names
    assert "895:1:37:17593:9954 2::foo" in names


def test_sample_reads_randomly_S():
    infile = utils.get_temp_filename('test.fq')
    in_dir = os.path.dirname(infile)

    shutil.copyfile(utils.get_test_data('test-fastq-reads.fq'), infile)

    script = 'sample-reads-randomly.py'

    # fix random number seed for reproducibility
    args = ['-N', '10', '-R', '1', '-S', '3']

    badargs = list(args)
    badargs.extend(['-o', 'test', infile, infile])
    (status, out, err) = utils.runscript(script, badargs, in_dir, fail_ok=True)
    assert status == 1, (status, out, err)
    assert "Error: cannot specify -o with more than one sample" in err

    args.append(infile)

    utils.runscript(script, args, in_dir)

    outfile = infile + '.subset.0'
    assert os.path.exists(outfile), outfile

    seqs = set([r.name for r in screed.open(outfile, parse_description=True)])
    print(list(sorted(seqs)))

    print(seqs)
    if sys.version_info.major == 2:
        answer = {'895:1:1:1303:14389', '895:1:1:1347:3237',
                  '895:1:1:1295:6189', '895:1:1:1308:20421',
                  '895:1:1:1320:11648', '895:1:1:1352:5369',
                  '895:1:1:1318:10532', '895:1:1:1363:11839',
                  '895:1:1:1355:13535', '895:1:1:1349:15165'}
    else:
        answer = {'895:1:1:1290:11501', '895:1:1:1303:14389',
                  '895:1:1:1307:4308', '895:1:1:1308:2539',
                  '895:1:1:1331:1766', '895:1:1:1333:2512',
                  '895:1:1:1347:3237', '895:1:1:1363:11839',
                  '895:1:1:1378:18986', '895:1:1:1383:3089'}

    assert seqs == answer

    outfile = infile + '.subset.1'
    assert os.path.exists(outfile), outfile

    seqs = set([r.name for r in screed.open(outfile, parse_description=True)])
    print(list(sorted(seqs)))

    if sys.version_info.major == 2:
        answer = set(['895:1:1:1303:14389', '895:1:1:1373:4848',
                      '895:1:1:1357:19736', '895:1:1:1347:3237',
                      '895:1:1:1338:7557', '895:1:1:1388:11093',
                      '895:1:1:1296:1784', '895:1:1:1290:11501',
                      '895:1:1:1355:13535', '895:1:1:1303:6251'])
    else:
        answer = {'895:1:1:1255:18861', '895:1:1:1276:16426',
                  '895:1:1:1303:6251', '895:1:1:1308:20421',
                  '895:1:1:1314:10430', '895:1:1:1351:14718',
                  '895:1:1:1355:13535', '895:1:1:1358:4953',
                  '895:1:1:1362:3983', '895:1:1:1363:9988'}
    assert seqs == answer

    seqs = set([r.name for r in screed.open(outfile, parse_description=True)])
    print(list(sorted(seqs)))

    if sys.version_info.major == 2:
        answer = {'895:1:1:1303:14389', '895:1:1:1373:4848',
                  '895:1:1:1357:19736', '895:1:1:1347:3237',
                  '895:1:1:1338:7557', '895:1:1:1388:11093',
                  '895:1:1:1296:1784', '895:1:1:1290:11501',
                  '895:1:1:1355:13535', '895:1:1:1303:6251'}

    else:
        answer = {'895:1:1:1362:3983', '895:1:1:1363:9988',
                  '895:1:1:1314:10430', '895:1:1:1255:18861',
                  '895:1:1:1308:20421', '895:1:1:1358:4953',
                  '895:1:1:1351:14718', '895:1:1:1303:6251',
                  '895:1:1:1276:16426', '895:1:1:1355:13535'}

    assert seqs == answer


def test_count_overlap_invalid_datafile():
    seqfile1 = utils.get_temp_filename('test-overlap1.fa')
    in_dir = os.path.dirname(seqfile1)
    shutil.copy(utils.get_test_data('test-overlap1.fa'), seqfile1)
    htfile = _make_graph(seqfile1, ksize=20)
    outfile = utils.get_temp_filename('overlap.out', in_dir)
    script = 'count-overlap.py'
    args = ['--ksize', '20', '--n_tables', '2', '--max-tablesize', '10000000',
            htfile, htfile, outfile]
    (status, out, err) = utils.runscript(script, args, in_dir, fail_ok=True)
    assert status != 0
    assert "OSError" in err


def test_count_overlap_csv():
    seqfile1 = utils.get_temp_filename('test-overlap1.fa')
    in_dir = os.path.dirname(seqfile1)
    seqfile2 = utils.get_temp_filename('test-overlap2.fa', in_dir)
    outfile = utils.get_temp_filename('overlap.out', in_dir)
    curvefile = utils.get_temp_filename('overlap.out.curve', in_dir)
    shutil.copy(utils.get_test_data('test-overlap1.fa'), seqfile1)
    shutil.copy(utils.get_test_data('test-overlap2.fa'), seqfile2)
    htfile = _make_graph(seqfile1, ksize=20)
    script = 'count-overlap.py'
    args = ['--ksize', '20', '--n_tables', '2', '--max-tablesize',
            '10000000', htfile, seqfile2, outfile]
    (status, out, err) = utils.runscript(script, args, in_dir)
    assert status == 0
    assert os.path.exists(outfile), outfile
    data = [x.strip() for x in open(outfile)]
    data = set(data)
    assert '# of unique k-mers in dataset2: 759020' in data
    assert '# of overlap unique k-mers: 245547' in data
    assert os.path.exists(curvefile), curvefile
    data = [x.strip() for x in open(curvefile)]
    data = set(data)
    assert '178630,1134' in data, data
    assert '496280,2904' in data
    assert '752031,238558' in data


def execute_streaming_diginorm(ifilename):
    '''Helper function for the matrix of streaming tests for read_parser
    using diginorm, i.e. uncompressed fasta, gzip fasta, bz2 fasta,
    uncompressed fastq, etc.
    This is not directly executed but is run by the tests themselves
    '''
    # Get temp filenames, etc.
    fifo = utils.get_temp_filename('fifo')
    in_dir = os.path.dirname(fifo)
    script = 'normalize-by-median.py'
    args = ['-C', '1', '-k', '17', '-o', 'outfile', fifo]

    # make a fifo to simulate streaming
    os.mkfifo(fifo)

    # FIFOs MUST BE OPENED FOR READING BEFORE THEY ARE WRITTEN TO
    # If this isn't done, they will BLOCK and things will hang.
    thread = threading.Thread(target=utils.runscript,
                              args=(script, args, in_dir))
    thread.start()
    ifile = io.open(ifilename, 'rb')
    fifofile = io.open(fifo, 'wb')
    # read binary to handle compressed files
    chunk = ifile.read(8192)
    while len(chunk) > 0:
        fifofile.write(chunk)
        chunk = ifile.read(8192)

    fifofile.close()

    thread.join()

    return in_dir + '/outfile'


def _execute_load_graph_streaming(filename):
    '''Helper function for the matrix of streaming tests using screed via
    filter-abund-single, i.e. uncompressed fasta, gzip fasta, bz2 fasta,
    uncompressed fastq, etc.
    This is not directly executed but is run by the tests themselves
    '''

    scripts = utils.scriptpath()
    infile = utils.get_temp_filename('temp')
    in_dir = os.path.dirname(infile)
    shutil.copyfile(utils.get_test_data(filename), infile)

    args = '-x 1e7 -N 2 -k 20 out -'

    cmd = 'cat {infile} | {scripts}/load-graph.py {args}'.format(
        infile=infile, scripts=scripts, args=args)

    (status, out, err) = utils.run_shell_cmd(cmd, in_directory=in_dir)

    if status != 0:
        print(out)
        print(err)
        assert status == 0, status

    assert 'Total number of unique k-mers: 3960' in err, err

    ht_file = os.path.join(in_dir, 'out')
    assert os.path.exists(ht_file), ht_file

    tagset_file = os.path.join(in_dir, 'out.tagset')
    assert os.path.exists(tagset_file), tagset_file

    ht = khmer.load_nodegraph(ht_file)
    ht.load_tagset(tagset_file)

    # check to make sure we get the expected result for this data set
    # upon partitioning (all in one partition).  This is kind of a
    # roundabout way of checking that load-graph worked :)
    subset = ht.do_subset_partition(0, 0)
    x = ht.subset_count_partitions(subset)
    assert x == (1, 0), x


def test_screed_streaming_ufa():
    # uncompressed fa
    o = execute_streaming_diginorm(utils.get_test_data('test-abund-read-2.fa'))

    pathstat = os.stat(o)
    seqs = [r.sequence for r in screed.open(o)]
    assert len(seqs) == 1, seqs
    assert seqs[0].startswith('GGTTGACGGGGCTCAGGGGG')


def test_screed_streaming_ufq():
    # uncompressed fq
    o = execute_streaming_diginorm(utils.get_test_data('test-fastq-reads.fq'))

    seqs = [r.sequence for r in screed.open(o)]
    assert seqs[0].startswith('CAGGCGCCCACCACCGTGCCCTCCAACCTGATGGT')


def test_screed_streaming_bzipfq():
    # bzip compressed fq
    o = execute_streaming_diginorm(utils.get_test_data('100-reads.fq.bz2'))
    seqs = [r.sequence for r in screed.open(o)]
    assert len(seqs) == 100, seqs
    assert seqs[0].startswith('CAGGCGCCCACCACCGTGCCCTCCAACCTGATGGT'), seqs


def test_screed_streaming_bzipfa():
    # bzip compressed fa
    o = execute_streaming_diginorm(
        utils.get_test_data('test-abund-read-2.fa.bz2'))

    seqs = [r.sequence for r in screed.open(o)]
    assert len(seqs) == 1, seqs
    assert seqs[0].startswith('GGTTGACGGGGCTCAGGGGG')


@attr('known_failing')
def test_screed_streaming_gzipfq():
    # gzip compressed fq
    o = execute_streaming_diginorm(utils.get_test_data('100-reads.fq.gz'))
    assert os.path.exists(o)
    seqs = [r.sequence for r in screed.open(o)]
    assert seqs[0].startswith('CAGGCGCCCACCACCGTGCCCTCCAACCTG')


@attr('known_failing')
def test_screed_streaming_gzipfa():
    o = execute_streaming_diginorm(
        utils.get_test_data('test-abund-read-2.fa.gz'))
    assert os.path.exists(o)
    seqs = [r.sequence for r in screed.open(o)]
    assert seqs[0].startswith('GGTTGACGGGGCTCAGGGG')


def test_read_parser_streaming_ufa():
    # uncompressed FASTA
    _execute_load_graph_streaming(utils.get_test_data('random-20-a.fa'))


def test_read_parser_streaming_ufq():
    # uncompressed FASTQ
    _execute_load_graph_streaming(utils.get_test_data('random-20-a.fq'))


@attr('known_failing')
def test_read_parser_streaming_bzfq():
    # bzip compressed FASTQ
    _execute_load_graph_streaming(utils.get_test_data('random-20-a.fq.bz2'))


def test_read_parser_streaming_gzfq():
    # gzip compressed FASTQ
    _execute_load_graph_streaming(utils.get_test_data('random-20-a.fq.gz'))


@attr('known_failing')
def test_read_parser_streaming_bzfa():
    # bzip compressed FASTA
    _execute_load_graph_streaming(utils.get_test_data('random-20-a.fa.bz2'))


def test_read_parser_streaming_gzfa():
    # gzip compressed FASTA
    _execute_load_graph_streaming(utils.get_test_data('random-20-a.fa.gz'))


def test_readstats():
    readstats_output = ("358 bp / 5 seqs; 71.6 average length",
                        "916 bp / 11 seqs; 83.3 average length")

    args = [utils.get_test_data("test-sweep-reads.fq"),
            utils.get_test_data("paired-mixed.fq")]
    status, out, err = utils.runscript('readstats.py', args)
    assert status == 0

    for k in readstats_output:
        assert k in out, (k, out)


def test_readstats_csv():
    readstats_output = ("358,5,71.6," +
                        utils.get_test_data("test-sweep-reads.fq"),
                        "916,11,83.3," +
                        utils.get_test_data("paired-mixed.fq"))

    args = [utils.get_test_data("test-sweep-reads.fq"),
            utils.get_test_data("paired-mixed.fq"),
            '--csv']
    status, out, err = utils.runscript('readstats.py', args)
    assert status == 0

    for k in readstats_output:
        assert k in out, (k, out)


def test_readstats_output():
    readstats_output = ("358 bp / 5 seqs; 71.6 average length",
                        "916 bp / 11 seqs; 83.3 average length")

    outfile = utils.get_temp_filename('output.txt')
    args = ["-o", outfile,
            utils.get_test_data("test-sweep-reads.fq"),
            utils.get_test_data("paired-mixed.fq")]

    status, _, _ = utils.runscript('readstats.py', args)
    assert status == 0

    out = open(outfile).read()

    for k in readstats_output:
        assert k in out, (k, out)


def test_readstats_empty():
    expected_output = "No sequences found in 2 files"

    args = [utils.get_test_data("test-empty.fa"),
            utils.get_test_data("test-empty.fa.bz2")]

    status, out, err = utils.runscript('readstats.py', args)
    assert status == 0

    assert expected_output in out


def test_trim_low_abund_1():
    infile = utils.get_temp_filename('test.fa')
    in_dir = os.path.dirname(infile)

    shutil.copyfile(utils.get_test_data('test-abund-read-2.fa'), infile)

    args = ["-k", "17", "-x", "1e7", "-N", "2", infile]
    utils.runscript('trim-low-abund.py', args, in_dir)

    outfile = infile + '.abundtrim'
    assert os.path.exists(outfile), outfile

    seqs = set([r.sequence for r in screed.open(outfile)])
    assert len(seqs) == 1, seqs
    assert 'GGTTGACGGGGCTCAGGG' in seqs


def test_trim_low_abund_1_duplicate_filename_err():
    infile = utils.get_temp_filename('test.fa')
    in_dir = os.path.dirname(infile)

    shutil.copyfile(utils.get_test_data('test-abund-read-2.fa'), infile)

    args = ["-k", "17", "-x", "1e7", "-N", "2", '-C', '1', infile, infile]
    (status, out, err) = utils.runscript('trim-low-abund.py', args, in_dir,
                                         fail_ok=True)
    assert status == 1
    assert "Error: Cannot input the same filename multiple times." in str(err)


def test_trim_low_abund_1_stdin_err():
    args = ["-"]

    (status, out, err) = utils.runscript('trim-low-abund.py', args,
                                         fail_ok=True)
    assert status == 1
    assert "Accepting input from stdin; output filename must be provided" \
           in str(err)


def test_trim_low_abund_2():
    infile = utils.get_temp_filename('test.fa')
    infile2 = utils.get_temp_filename('test2.fa')
    in_dir = os.path.dirname(infile)

    shutil.copyfile(utils.get_test_data('test-abund-read-2.fa'), infile)
    shutil.copyfile(utils.get_test_data('test-abund-read-2.fa'), infile2)

    args = ["-k", "17", "-x", "1e7", "-N", "2", '-C', '1', infile, infile2]
    utils.runscript('trim-low-abund.py', args, in_dir)

    outfile = infile + '.abundtrim'
    assert os.path.exists(outfile), outfile

    seqs = set([r.sequence for r in screed.open(outfile)])
    assert len(seqs) == 2, seqs
    assert 'GGTTGACGGGGCTCAGGG' in seqs

# make sure that FASTQ records are retained.


def test_trim_low_abund_3_fq_retained():
    infile = utils.get_temp_filename('test.fq')
    infile2 = utils.get_temp_filename('test2.fq')
    in_dir = os.path.dirname(infile)

    shutil.copyfile(utils.get_test_data('test-abund-read-2.fq'), infile)
    shutil.copyfile(utils.get_test_data('test-abund-read-2.fq'), infile2)

    args = ["-k", "17", "-x", "1e7", "-N", "2", '-C', '1', infile, infile2]
    utils.runscript('trim-low-abund.py', args, in_dir)

    outfile = infile + '.abundtrim'
    assert os.path.exists(outfile), outfile

    seqs = set([r.sequence for r in screed.open(outfile)])
    assert len(seqs) == 2, seqs
    assert 'GGTTGACGGGGCTCAGGG' in seqs

    # check for 'quality' string.
    seqs = set([r.quality for r in screed.open(outfile)])
    assert len(seqs) == 2, seqs
    assert '##################' in seqs


# test that the -V option does not trim sequences that are low abundance


def test_trim_low_abund_4_retain_low_abund():
    infile = utils.get_temp_filename('test.fa')
    in_dir = os.path.dirname(infile)

    shutil.copyfile(utils.get_test_data('test-abund-read-2.fa'), infile)

    args = ["-k", "17", "-x", "1e7", "-N", "2", '-V', infile]
    utils.runscript('trim-low-abund.py', args, in_dir)

    outfile = infile + '.abundtrim'
    assert os.path.exists(outfile), outfile

    seqs = set([r.sequence for r in screed.open(outfile)])
    assert len(seqs) == 2, seqs
    assert 'GGTTGACGGGGCTCAGGG' in seqs

# test that the -V option *does* trim sequences that are low abundance


def test_trim_low_abund_5_trim_high_abund():
    infile = utils.get_temp_filename('test.fa')
    in_dir = os.path.dirname(infile)

    shutil.copyfile(utils.get_test_data('test-abund-read-3.fa'), infile)

    args = ["-k", "17", "-x", "1e7", "-N", "2", '-V', infile]
    utils.runscript('trim-low-abund.py', args, in_dir)

    outfile = infile + '.abundtrim'
    assert os.path.exists(outfile), outfile

    seqs = set([r.sequence for r in screed.open(outfile)])
    assert len(seqs) == 2, seqs

    # trimmed sequence @ error
    assert 'GGTTGACGGGGCTCAGGGGGCGGCTGACTCCGAGAGACAGC' in seqs

# test that -V/-Z setting - should not trip if -Z is set high enough.


def test_trim_low_abund_6_trim_high_abund_Z():
    infile = utils.get_temp_filename('test.fa')
    in_dir = os.path.dirname(infile)

    shutil.copyfile(utils.get_test_data('test-abund-read-3.fa'), infile)

    args = ["-k", "17", "-x", "1e7", "-N", "2", '-V', '-Z', '25', infile]
    utils.runscript('trim-low-abund.py', args, in_dir)

    outfile = infile + '.abundtrim'
    assert os.path.exists(outfile), outfile

    seqs = set([r.sequence for r in screed.open(outfile)])
    assert len(seqs) == 2, seqs

    # untrimmed seq.
    badseq = 'GGTTGACGGGGCTCAGGGGGCGGCTGACTCCGAGAGACAGCgtgCCGCAGCTGTCGTCAGGG' \
             'GATTTCCGGGCGG'
    assert badseq in seqs       # should be there, untrimmed


def test_trim_low_abund_keep_paired():
    infile = utils.get_temp_filename('test.fa')
    in_dir = os.path.dirname(infile)

    shutil.copyfile(utils.get_test_data('test-abund-read-2.paired.fq'), infile)

    args = ["-k", "17", "-x", "1e7", "-N", "2", "-V", infile]
    utils.runscript('trim-low-abund.py', args, in_dir)

    outfile = infile + '.abundtrim'
    assert os.path.exists(outfile), outfile

    seqs = [r.name for r in screed.open(outfile)]
    assert seqs[-2:] == ['pair/1', 'pair/2'], seqs


def test_trim_low_abund_keep_paired_casava18():
    infile = utils.get_temp_filename('test.fa')
    in_dir = os.path.dirname(infile)

    shutil.copyfile(utils.get_test_data('test-abund-read-2.paired2.fq'),
                    infile)

    args = ["-k", "17", "-x", "1e7", "-N", "2", "-V", infile]
    utils.runscript('trim-low-abund.py', args, in_dir)

    outfile = infile + '.abundtrim'
    assert os.path.exists(outfile), outfile

    seqs = [r.name for r in screed.open(outfile)]
    assert seqs[-2:] == ['pair:foo 1::N', 'pair:foo 2::N'], seqs


def test_trim_low_abund_highfpr():
    infile = utils.get_temp_filename('test.fa')
    in_dir = os.path.dirname(infile)

    shutil.copyfile(utils.get_test_data('test-abund-read-2.paired.fq'), infile)

    args = ["-k", "17", "-x", "1", "-N", "1", "-V", infile]
    code, out, err = utils.runscript('trim-low-abund.py', args, in_dir,
                                     fail_ok=True)

    assert code == 1
    assert '** ERROR: the graph structure is too small' in err, err


def test_trim_low_abund_trimtest():
    infile = utils.get_temp_filename('test.fa')
    in_dir = os.path.dirname(infile)

    shutil.copyfile(utils.get_test_data('test-abund-read-2.paired.fq'), infile)

    args = ["-k", "17", "-x", "1e7", "-N", "2", "-Z", "2", "-C", "1",
            "-V", infile]
    utils.runscript('trim-low-abund.py', args, in_dir)

    outfile = infile + '.abundtrim'
    assert os.path.exists(outfile), outfile

    for record in screed.open(outfile):
        if record.name == 'seqtrim/1':
            print(record.name, record.sequence)
            assert record.sequence == \
                'GGTTGACGGGGCTCAGGGGGCGGCTGACTCCGAGAGACAGCAGCC'
        elif record.name == 'seqtrim/2':
            print(record.name, record.sequence)
            assert record.sequence == \
                'GGTTGACGGGGCTCAGGGGGCGGCTGACTCCGAGAGACAGCAGCCGC'
        elif record.name == 'seqtrim2/1':
            print(record.name, record.sequence)
            assert record.sequence == \
                'GGTTGACGGGGCTCAGGGGGCGGCTGACTCCGAGAGACAGCA'


def test_trim_low_abund_trimtest_after_load():
    infile = utils.get_temp_filename('test.fa')
    in_dir = os.path.dirname(infile)

    saved_table = utils.get_temp_filename('save.ct')

    shutil.copyfile(utils.get_test_data('test-abund-read-2.paired.fq'), infile)

    args = ["-k", "17", "-x", "1e7", "-N", "2", saved_table, infile]
    utils.runscript('load-into-counting.py', args, in_dir)

    args = ["-Z", "2", "-C", "2", "-V", '--loadgraph', saved_table, infile]
    utils.runscript('trim-low-abund.py', args, in_dir)

    outfile = infile + '.abundtrim'
    assert os.path.exists(outfile), outfile

    for record in screed.open(outfile):
        if record.name == 'seqtrim/1':
            print(record.name, record.sequence)
            assert record.sequence == \
                'GGTTGACGGGGCTCAGGGGGCGGCTGACTCCGAGAGACAGCAGCC'
        elif record.name == 'seqtrim/2':
            print(record.name, record.sequence)
            assert record.sequence == \
                'GGTTGACGGGGCTCAGGGGGCGGCTGACTCCGAGAGACAGCAGCCGC'
        elif record.name == 'seqtrim2/1':
            print(record.name, record.sequence)
            assert record.sequence == \
                'GGTTGACGGGGCTCAGGGGGCGGCTGACTCCGAGAGACAGCA'


def test_trim_low_abund_trimtest_savegraph():
    infile = utils.get_temp_filename('test.fa')
    in_dir = os.path.dirname(infile)

    saved_table = utils.get_temp_filename('save.ct')

    shutil.copyfile(utils.get_test_data('test-abund-read-2.paired.fq'), infile)

    args = ["-k", "17", "-x", "1e7", "-N", "2",
            "-Z", "2", "-C", "2", "-V", '--savegraph', saved_table, infile]
    utils.runscript('trim-low-abund.py', args, in_dir)

    outfile = infile + '.abundtrim'
    assert os.path.exists(outfile), outfile
    assert os.path.exists(saved_table)

    for record in screed.open(outfile):
        if record.name == 'seqtrim/1':
            print(record.name, record.sequence)
            assert record.sequence == \
                'GGTTGACGGGGCTCAGGGGGCGGCTGACTCCGAGAGACAGCAGCC'
        elif record.name == 'seqtrim/2':
            print(record.name, record.sequence)
            assert record.sequence == \
                'GGTTGACGGGGCTCAGGGGGCGGCTGACTCCGAGAGACAGCAGCCGC'
        elif record.name == 'seqtrim2/1':
            print(record.name, record.sequence)
            assert record.sequence == \
                'GGTTGACGGGGCTCAGGGGGCGGCTGACTCCGAGAGACAGCA'

# test that -o/--out option outputs to STDOUT


def test_trim_low_abund_stdout():
    infile = utils.get_temp_filename('test.fa')
    in_dir = os.path.dirname(infile)

    shutil.copyfile(utils.get_test_data('test-abund-read-2.fa'), infile)

    args = ["-k", "17", "-x", "1e7", "-N", "2", infile, "-o", "-"]
    _, out, err = utils.runscript('trim-low-abund.py', args, in_dir)

    assert 'GGTTGACGGGGCTCAGGG' in out


def test_roundtrip_casava_format_1():
    # check to make sure that extract-paired-reads produces a file identical
    # to the input file when only paired data is given.

    infile = utils.get_temp_filename('test.fq')
    in_dir = os.path.dirname(infile)

    shutil.copyfile(utils.get_test_data('casava_18-pe.fq'), infile)

    _, out, err = utils.runscript('extract-paired-reads.py', [infile], in_dir)

    r = open(infile).read()

    outfile = infile + '.pe'
    r2 = open(outfile).read()
    assert r == r2, (r, r2)


def test_roundtrip_casava_format_2():
    # check that split-paired-reads -> interleave-reads produces a file
    # identical to input, when only paired reads are given.

    infile = utils.get_temp_filename('test.fq')
    outfile = utils.get_temp_filename('test2.fq')
    in_dir = os.path.dirname(infile)

    shutil.copyfile(utils.get_test_data('casava_18-pe.fq'), infile)

    _, out, err = utils.runscript('split-paired-reads.py', [infile], in_dir)

    utils.runscript('interleave-reads.py', [infile + '.1',
                                            infile + '.2',
                                            '-o', outfile], in_dir)

    r = open(infile).read()
    r2 = open(outfile).read()
    assert r == r2, (r, r2)


def test_existance_failure():
    expected_output = 'ERROR: Input file'

    args = [utils.get_temp_filename('thisfiledoesnotexistatall')]

    status, out, err = utils.runscript(
        'extract-paired-reads.py', args, fail_ok=True)
    assert status == 1

    assert expected_output in err


def test_roundtrip_commented_format():
    """Split/interleave roundtrip for old style format with comments (#873).

    This should produce a file identical to the input when only paired
    reads are given.
    """
    infile = utils.get_temp_filename('test.fq')
    outfile = utils.get_temp_filename('test2.fq')
    in_dir = os.path.dirname(infile)

    shutil.copyfile(utils.get_test_data('old-style-format-w-comments.fq'),
                    infile)

    _, out, err = utils.runscript('split-paired-reads.py', [infile], in_dir)

    utils.runscript('interleave-reads.py', [infile + '.1',
                                            infile + '.2',
                                            '-o', outfile], in_dir)

    r = open(infile).read()
    r2 = open(outfile).read()
    assert r == r2, (r, r2)


def test_unique_kmers_defaults():
    infile = utils.get_temp_filename('random-20-a.fa')
    shutil.copyfile(utils.get_test_data('random-20-a.fa'), infile)

    args = ['-k', '20', '-e', '0.01', infile]

    _, out, err = utils.runscript('unique-kmers.py', args,
                                  os.path.dirname(infile))

    err = err.splitlines()
    assert ('Estimated number of unique 20-mers in {0}: 3950'.format(infile)
            in err)
    assert 'Total estimated number of unique 20-mers: 3950' in err


def test_unique_kmers_report_fp():
    infile = utils.get_temp_filename('random-20-a.fa')
    shutil.copyfile(utils.get_test_data('random-20-a.fa'), infile)
    outfile = utils.get_temp_filename('report.unique')

    args = ['-k', '20', '-e', '0.01', '-R', outfile, infile]

    _, out, err = utils.runscript('unique-kmers.py', args,
                                  os.path.dirname(infile))

    err = err.splitlines()
    assert ('Estimated number of unique 20-mers in {0}: 3950'.format(infile)
            in err)
    assert 'Total estimated number of unique 20-mers: 3950' in err

    with open(outfile, 'r') as report_fp:
        outf = report_fp.read().splitlines()
        assert '3950 20 (total)' in outf
        assert '3950 20 total' in outf


def test_unique_kmers_diagnostics():
    infile = utils.get_temp_filename('random-20-a.fa')
    shutil.copyfile(utils.get_test_data('random-20-a.fa'), infile)

    args = ['-k', '20', '-e', '0.01', '--diagnostics', infile]

    _, out, err = utils.runscript('unique-kmers.py', args,
                                  os.path.dirname(infile))

    out = out.splitlines()
    assert ('expected_fp\tnumber_hashtable(Z)\t'
            'size_hashtable(H)\texpected_memory_usage' in err)


def test_unique_kmers_multiple_inputs():
    infiles = []
    for fname in ('random-20-a.fa', 'paired-mixed.fa'):
        infile = utils.get_temp_filename(fname)
        shutil.copyfile(utils.get_test_data(fname), infile)
        infiles.append(infile)

    args = ['-k', '20', '-e', '0.01']
    args += infiles

    _, out, err = utils.runscript('unique-kmers.py', args,
                                  os.path.dirname(infile))

    err = err.splitlines()
    assert ('Estimated number of unique 20-mers in {0}: 3950'
            .format(infiles[0]) in err)
    assert ('Estimated number of unique 20-mers in {0}: 232'.format(infiles[1])
            in err)
    assert 'Total estimated number of unique 20-mers: 4170' in err<|MERGE_RESOLUTION|>--- conflicted
+++ resolved
@@ -55,9 +55,6 @@
     assert os.path.exists(outfile)
 
 
-<<<<<<< HEAD
-def test_load_into_count_graphsize_warning():
-=======
 def test_load_into_counting_autoargs_0():
     script = 'load-into-counting.py'
 
@@ -88,8 +85,7 @@
     assert "set memory ceiling automatically." in err, err
 
 
-def test_load_into_counting_tablesize_warning():
->>>>>>> c5ce4fbc
+def test_load_into_count_graphsize_warning():
     script = 'load-into-counting.py'
     args = ['-k', '20']
 
@@ -816,7 +812,7 @@
     tagset_file = outfile + '.tagset'
     assert os.path.exists(tagset_file), tagset_file
 
-    ht = khmer.load_hashbits(ht_file)
+    ht = khmer.load_nodegraph(ht_file)
     ht.load_tagset(tagset_file)
 
     # check to make sure we get the expected result for this data set
