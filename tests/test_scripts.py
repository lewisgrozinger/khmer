--- conflicted
+++ resolved
@@ -596,9 +596,4 @@
     data = set(data)
     assert '178633 1155' in data
     assert '496285 2970' in data
-    assert '752053 238627' in data
-<<<<<<< HEAD
-    assert os.path.exists(figurefile), curvefile
-=======
-
->>>>>>> 8383b9d5
+    assert '752053 238627' in data