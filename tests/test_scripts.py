--- conflicted
+++ resolved
@@ -1502,47 +1502,27 @@
     assert '496285 2970' in data
     assert '752053 238627' in data
 
+
 def test_fastq_to_fasta():
-
     def run_test(script, args, in_dir, test_num, file_type):
         (status, out, err) = runscript(script, args, in_dir)
         print 'TEST #' + test_num + ' with ' + file_type + ':'
 
         if '-n' in args:
-            print err
-<<<<<<< HEAD
-            print out
             assert "No lines dropped" in err
-            assert not "No lines dropped" in out
-        elif not '-n' in args:
-            print 'no -n!!!'
+            assert len(out.splitlines()) == 2
+        elif '-n' not in args:
             if file_type == "N_FILE":
-                print err
+                assert "3 lines dropped" in err
+                assert len(out.splitlines()) == 2
+            if file_type == 'CLEAN_FILE':
+                assert "0 lines dropped" in err
+                assert len(out.splitlines()) == 2
                 print out
-                assert "3 lines dropped" in err 
-                assert not "3 lines dropped" in out
-            if file_type == 'CLEAN_FILE':
-                print err
-                print out
-                assert "0 lines dropped" in err
-                assert not "0 lines dropped" in out
         else:
             print err
-            print 'LOGIC ERROR'
-            assert 1==0
-=======
-            assert "No lines dropped" in err
-        if not '-n' in args:
-            print 'no -n!!!'
-            if file_type == "N_FILE":
-                print err
-                assert "3 lines dropped" in err 
-            if file_type == 'CLEAN_FILE':
-                print err
-                assert "0 lines dropped" in err
-        else:
-            print 'LOGIC ERROR'
->>>>>>> 57f823cd
+            print 'ARGUMENT ERROR OCCURED. TEST FAILED.'
+            assert 1 == 0
 
     script = scriptpath('fastq-to-fasta.py')
     clean_infile = utils.get_temp_filename('test-clean.fq')
@@ -1557,78 +1537,14 @@
     in_dir = os.path.dirname(clean_infile)
     in_dir2 = os.path.dirname(n_infile)
 
-    args = [clean_infile, '-n', '-o', clean_outfile]  
-    args2 = [n_infile, '-n', '-o', n_outfile]  
-
-<<<<<<< HEAD
+    args = [clean_infile, '-n', '-o', clean_outfile]
+    args2 = [n_infile, '-n', '-o', n_outfile]
+
     run_test(script, args, in_dir, '1', 'CLEAN_FILE')
     run_test(script, args2, in_dir2, '1', 'N_FILE')
 
-    args = [clean_infile, '-o', clean_outfile]  
-    args2 = [n_infile, '-o', n_outfile]  
+    args = [clean_infile, '-o', clean_outfile]
+    args2 = [n_infile, '-o', n_outfile]
 
     run_test(script, args, in_dir, '2', 'CLEAN_FILE')
-    run_test(script, args2, in_dir2, '2', 'N_FILE')
-=======
-    print "TEST NUMBER ONEa"
-    run_test(script, args, in_dir, '1', 'CLEAN_FILE')
-    print "TEST NUMBER ONEb"
-    run_test(script, args2, in_dir2, '1', 'N_FILE')
-
-    args = [clean_infile, '-o', clean_outfile]  
-    args2 = [n_infile, '-o', n_outfile]  
-
-    print "TEST NUMBER TWOa"
-    run_test(script, args, in_dir, '2', 'CLEAN_FILE')
-    print "TEST NUMBER TWOb"
-    run_test(script, args2, in_dir2, '2', 'N_FILE')
-
-    args = [clean_infile]  
-    args2 = [n_infile]  
-
-    print "TEST NUMBER THREEa"
-    run_test(script, args, in_dir, '2', 'CLEAN_FILE')
-    print "TEST NUMBER THREEb"
-    run_test(script, args2, in_dir2, '2', 'N_FILE')
-    
-    
-    '''
-    # TEST #1 -n -o CLEAN
-    (status, out, err) = runscript(script, args, in_dir)
-    assert os.path.exists(clean_outfile), clean_outfile
-    assert "No lines dropped" in out
-    print "TEST1 CLEAN: python fastq-to-fasta.py clean -n -o cleanout.fa"
-    print out
-
-    # TEST #1 -n -o N_FILE
-    (status2, out2, err2) = runscript(script, args2, in_dir2)
-    assert os.path.exists(n_outfile), n_outfile
-    assert "3 lines dropped" in out2
-    print "TEST1 N_FILE: python fastq-to-n-fasta.py n_file -n -o n.fa"
-    print out2
-
-    # CHANGING ARGS FOR TEST #2
-    args = [clean_infile, '-o', clean_outfile]  
-    args2 = [n_infile,'-o', n_outfile]  
-    
-    # TEST #2 -o CLEAN
-    (status, out, err) = runscript(script, args, in_dir)
-    assert "No lines dropped" in out
-    print "TEST2 CLEAN: python fastq-to-fasta.py clean -n -o cleanout.fa"
-    print out
-
-    # TEST #2 -o N_FILE
-    (status2, out2, err2) = runscript(script, args2, in_dir2)
-    assert "No lines dropped" in out2
-    print "TEST2 N_FILE: python fastq-to-fasta.py n_file -n -o n_file.fa"
-    print out2
-
-    args = [clean_infile]  
-    args2 = [n_infile]  
-    
-    (status, out, err) = runscript(script, args, in_dir)
-    (status2, out2, err2) = runscript(script, args2, in_dir2)
-    
-    assert 1==0
-    '''
->>>>>>> 57f823cd
+    run_test(script, args2, in_dir2, '2', 'N_FILE')