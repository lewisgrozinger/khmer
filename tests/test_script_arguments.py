#
# This file is part of khmer, https://github.com/dib-lab/khmer/, and is
# Copyright (C) Michigan State University, 2014-2015. It is licensed under
# the three-clause BSD license; see LICENSE.
# Contact: khmer-project@idyll.org
#
"""
Tests for various argument-handling code.
"""
from __future__ import print_function, unicode_literals
from __future__ import absolute_import

import sys
import io
from . import khmer_tst_utils as utils

import argparse
import khmer.kfile
from khmer import khmer_args


def test_check_space():
    fakelump_fa = utils.get_test_data('fakelump.fa')

    save_stderr, sys.stderr = sys.stderr, io.StringIO()
    try:
        khmer.kfile.check_space(
            [fakelump_fa], force=False, _testhook_free_space=0)
        assert 0, "this should fail"
    except SystemExit as e:
        print(str(e))
    finally:
        sys.stderr = save_stderr


def test_check_tablespace():
<<<<<<< HEAD
    save_stderr, sys.stderr = sys.stderr, cStringIO.StringIO()

    parser = khmer_args.build_counting_args()
    args = parser.parse_args(['-M', '1e9'])

=======
    save_stderr, sys.stderr = sys.stderr, io.StringIO()
>>>>>>> e8e7d030
    try:
        khmer.kfile.check_space_for_hashtable(args, 'countgraph', force=False,
                                              _testhook_free_space=0)
        assert 0, "this should fail"
    except SystemExit as e:
        print(str(e))
    finally:
        sys.stderr = save_stderr


def test_check_space_force():
    fakelump_fa = utils.get_test_data('fakelump.fa')

    save_stderr, sys.stderr = sys.stderr, io.StringIO()
    try:
        khmer.kfile.check_space(
            [fakelump_fa], force=True, _testhook_free_space=0)
        assert True, "this should pass"
    except SystemExit as e:
        print(str(e))
    finally:
        sys.stderr = save_stderr


def test_check_tablespace_force():
<<<<<<< HEAD
    save_stderr, sys.stderr = sys.stderr, cStringIO.StringIO()

    parser = khmer_args.build_counting_args()
    args = parser.parse_args(['-M', '1e9'])

=======
    save_stderr, sys.stderr = sys.stderr, io.StringIO()
>>>>>>> e8e7d030
    try:
        khmer.kfile.check_space_for_hashtable(args, 'countgraph', True,
                                              _testhook_free_space=0)
        assert True, "this should pass"
    except SystemExit as e:
        print(str(e))
    finally:
        sys.stderr = save_stderr


def test_invalid_file_warn():
    save_stderr, sys.stderr = sys.stderr, io.StringIO()
    try:
        khmer.kfile.check_valid_file_exists(["nonexistent", "nonexistent2"])
        assert sys.stderr.getvalue().count("\n") == 2,  \
            "Should produce two warning lines"
    except SystemExit as e:
        print(str(e))
    finally:
        sys.stderr = save_stderr<|MERGE_RESOLUTION|>--- conflicted
+++ resolved
@@ -34,15 +34,11 @@
 
 
 def test_check_tablespace():
-<<<<<<< HEAD
-    save_stderr, sys.stderr = sys.stderr, cStringIO.StringIO()
+    save_stderr, sys.stderr = sys.stderr, io.StringIO()
 
     parser = khmer_args.build_counting_args()
     args = parser.parse_args(['-M', '1e9'])
 
-=======
-    save_stderr, sys.stderr = sys.stderr, io.StringIO()
->>>>>>> e8e7d030
     try:
         khmer.kfile.check_space_for_hashtable(args, 'countgraph', force=False,
                                               _testhook_free_space=0)
@@ -68,15 +64,11 @@
 
 
 def test_check_tablespace_force():
-<<<<<<< HEAD
-    save_stderr, sys.stderr = sys.stderr, cStringIO.StringIO()
+    save_stderr, sys.stderr = sys.stderr, io.StringIO()
 
     parser = khmer_args.build_counting_args()
     args = parser.parse_args(['-M', '1e9'])
 
-=======
-    save_stderr, sys.stderr = sys.stderr, io.StringIO()
->>>>>>> e8e7d030
     try:
         khmer.kfile.check_space_for_hashtable(args, 'countgraph', True,
                                               _testhook_free_space=0)
