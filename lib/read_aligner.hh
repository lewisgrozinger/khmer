--- conflicted
+++ resolved
@@ -226,11 +226,7 @@
     const HashIntoType bitmask;
     const size_t rc_left_shift;
 
-<<<<<<< HEAD
-    CountingHash* m_ch;
-=======
     khmer::Countgraph* m_ch;
->>>>>>> c4e2318c
     ScoringMatrix m_sm;
 
     size_t m_trusted_cutoff;
@@ -248,11 +244,7 @@
     Alignment* Align(const std::string&);
     Alignment* AlignForward(const std::string&);
 
-<<<<<<< HEAD
-    ReadAligner(CountingHash* ch,
-=======
     ReadAligner(khmer::Countgraph* ch,
->>>>>>> c4e2318c
                 BoundedCounterType trusted_cutoff, double bits_theta)
         : bitmask(comp_bitmask(ch->ksize())),
           rc_left_shift(ch->ksize() * 2 - 2),
@@ -273,11 +265,7 @@
 #endif
     }
 
-<<<<<<< HEAD
-    ReadAligner(CountingHash* ch,
-=======
     ReadAligner(khmer::Countgraph* ch,
->>>>>>> c4e2318c
                 BoundedCounterType trusted_cutoff, double bits_theta,
                 double* scoring_matrix, double* transitions)
         : bitmask(comp_bitmask(ch->ksize())),
