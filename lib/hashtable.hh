--- conflicted
+++ resolved
@@ -128,10 +128,7 @@
         return _ksize;
     }
 
-<<<<<<< HEAD
-=======
     // various hash functions.
->>>>>>> 9354bee8
     inline
     virtual
     HashIntoType
@@ -140,10 +137,7 @@
     }
 
     inline
-<<<<<<< HEAD
-=======
     virtual
->>>>>>> 9354bee8
     HashIntoType
     hash_dna_top_strand(const char * kmer) const {
         HashIntoType f = 0, r = 0;
@@ -152,26 +146,13 @@
     }
 
     inline
-<<<<<<< HEAD
-=======
     virtual
->>>>>>> 9354bee8
     HashIntoType
     hash_dna_bottom_strand(const char * kmer) const {
         HashIntoType f = 0, r = 0;
         _hash(kmer, _ksize, f, r);
         return r;
     }
-<<<<<<< HEAD
-=======
-
-    inline
-    virtual
-    std::string
-    unhash_dna(HashIntoType hashval) const {
-        return _revhash(hashval, _ksize);
-    }
->>>>>>> 9354bee8
 
     inline
     virtual
