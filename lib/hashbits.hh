//
// This file is part of khmer, http://github.com/ged-lab/khmer/, and is
// Copyright (C) Michigan State University, 2009-2013. It is licensed under
// the three-clause BSD license; see doc/LICENSE.txt. Contact: ctb@msu.edu
//

#ifndef HASHBITS_HH
#define HASHBITS_HH

#include <vector>
#include "hashtable.hh"

namespace khmer {
  class CountingHash;

  class Hashbits : public khmer::Hashtable {
  protected:
    std::vector<HashIntoType> _tablesizes;
    unsigned int _n_tables;
    HashIntoType _occupied_bins;
    HashIntoType _n_unique_kmers;
	HashIntoType _n_overlap_kmers;
    Byte ** _counts;

    virtual void _allocate_counters() {
      _n_tables = _tablesizes.size();

      HashIntoType tablebytes;
      HashIntoType tablesize;

      _counts = new Byte*[_n_tables];

      for (unsigned int i = 0; i < _n_tables; i++) {
	tablesize = _tablesizes[i];
	tablebytes = tablesize / 8 + 1;

	_counts[i] = new Byte[tablebytes];
	memset(_counts[i], 0, tablebytes);
      }
    }
            
<<<<<<< HEAD
=======
    uint32_t _all_tags_spin_lock;

>>>>>>> 1d17df5f
  public:
    Hashbits(WordLength ksize, std::vector<HashIntoType>& tablesizes)
    : khmer::Hashtable(ksize),
      _tablesizes(tablesizes) 
    {
      _occupied_bins = 0;
      _n_unique_kmers = 0;
      _n_overlap_kmers = 0;

      _allocate_counters();
    }

    ~Hashbits() {
      if (_counts) {
	for (unsigned int i = 0; i < _n_tables; i++) {
	  delete _counts[i];
	  _counts[i] = NULL;
	}
	delete _counts;
	_counts = NULL;

	_n_tables = 0;
      }

     delete partition;
    }

    std::vector<HashIntoType> get_tablesizes() const {
      return _tablesizes;
    }

    virtual void save(std::string);
    virtual void load(std::string);
    // for overlap k-mer counting
    void consume_fasta_overlap(const std::string &filename,HashIntoType curve[2][100],
                              khmer::Hashbits &ht2,
			      unsigned int &total_reads,
			      unsigned long long &n_consumed,
			      CallbackFn callback,
			      void * callback_data);



    // just for overlap k-mer counting!
    unsigned int check_and_process_read_overlap(std::string &read,
					    bool &is_valid,
                                            khmer::Hashbits &ht2);
    // for overlap k-mer counting!
    unsigned int consume_string_overlap(const std::string &s,
					khmer::Hashbits &ht2);

    // count number of occupied bins
    virtual const HashIntoType n_occupied(HashIntoType start=0,
				  HashIntoType stop=0) const {
      // @@ CTB need to be able to *save* this...
      return _occupied_bins/_n_tables;
    }
      
    virtual const HashIntoType n_kmers(HashIntoType start=0,
                  HashIntoType stop=0) const {
      return _n_unique_kmers;	// @@ CTB need to be able to *save* this...
    }

    // Get and set the hashbits for the given kmer.
    inline
    virtual
    BoundedCounterType
    test_and_set_bits(const char * kmer)
    {
      HashIntoType hash = _hash(kmer, _ksize);
      return test_and_set_bits(hash);
    }

    // Get and set the hashbits for the given kmer hash.
    // Generally, it is better to keep tests and mutations separate, 
    // but, in the interests of efficiency and thread safety, 
    // tests and mutations are being blended here against conventional 
    // software engineering wisdom.
    inline
    virtual
    BoundedCounterType
    test_and_set_bits( HashIntoType khash ) 
    {
      bool is_new_kmer = false;

      for (unsigned int i = 0; i < _n_tables; i++)
      {
        HashIntoType bin = khash % _tablesizes[i];
	HashIntoType byte = bin / 8;
	unsigned char bit = (unsigned char)(1 << (bin % 8));

	unsigned char bits_orig = __sync_fetch_and_or( *(_counts + i) + byte, bit );
	if (!(bits_orig & bit))
	{
	  __sync_add_and_fetch( &_occupied_bins, 1 );
	  is_new_kmer = true;
	}
      } // iteration over hashtables

      if (is_new_kmer)
      {
	__sync_add_and_fetch( &_n_unique_kmers, 1 );
	return 1; // kmer not seen before
      }

      return 0; // kmer already seen
    } // test_and_set_bits

    virtual const HashIntoType n_overlap_kmers(HashIntoType start=0,
                  HashIntoType stop=0) const {
      return _n_overlap_kmers;	// @@ CTB need to be able to *save* this...
    }

    virtual void count(const char * kmer) {
      HashIntoType hash = _hash(kmer, _ksize);
      count(hash);
    }

    virtual void count(HashIntoType khash) {
      bool is_new_kmer = false;

      for (unsigned int i = 0; i < _n_tables; i++) {
	HashIntoType bin = khash % _tablesizes[i];
	HashIntoType byte = bin / 8;
	unsigned char bit = bin % 8;
	if (!( _counts[i][byte] & (1<<bit))) {
	  _occupied_bins += 1;
	  is_new_kmer = true;
	}
	_counts[i][byte] |= (1 << bit);
      }
      if (is_new_kmer) {
	_n_unique_kmers +=1;
      }
    }

	virtual bool check_overlap(HashIntoType khash, Hashbits &ht2) {

	  for (unsigned int i = 0; i < ht2._n_tables; i++) {
		HashIntoType bin = khash % ht2._tablesizes[i];
		HashIntoType byte = bin / 8;
		unsigned char bit = bin % 8;
		if (!( ht2._counts[i][byte] & (1<<bit))) {
		  return false;
	}
      }
	  return true;
	  }

    virtual void count_overlap(const char * kmer, Hashbits &ht2) {
      HashIntoType hash = _hash(kmer, _ksize);
      count_overlap(hash,ht2);
    }

    virtual void count_overlap(HashIntoType khash, Hashbits &ht2) {
      bool is_new_kmer = false;

      for (unsigned int i = 0; i < _n_tables; i++) {
	HashIntoType bin = khash % _tablesizes[i];
	HashIntoType byte = bin / 8;
	unsigned char bit = bin % 8;
	if (!( _counts[i][byte] & (1<<bit))) {
	  _occupied_bins += 1;
	  is_new_kmer = true;
	}
	_counts[i][byte] |= (1 << bit);
      }
      if (is_new_kmer) {
	_n_unique_kmers +=1;
	if (check_overlap(khash,ht2)){
		_n_overlap_kmers +=1;
      }
    }
	}

    // get the count for the given k-mer.
    virtual const BoundedCounterType get_count(const char * kmer) const {
      HashIntoType hash = _hash(kmer, _ksize);
      return get_count(hash);
    }

    // get the count for the given k-mer hash.
    virtual const BoundedCounterType get_count(HashIntoType khash) const {
      for (unsigned int i = 0; i < _n_tables; i++) {
	HashIntoType bin = khash % _tablesizes[i];
	HashIntoType byte = bin / 8;
	unsigned char bit = bin % 8;
      
	if (!(_counts[i][byte] & (1 << bit))) {
	  return 0;
	}
      }
      return 1;
    }
  };
};

#include "counting.hh"

#endif // HASHBITS_HH

// vim: set sts=2 sw=2:<|MERGE_RESOLUTION|>--- conflicted
+++ resolved
@@ -39,11 +39,6 @@
       }
     }
             
-<<<<<<< HEAD
-=======
-    uint32_t _all_tags_spin_lock;
-
->>>>>>> 1d17df5f
   public:
     Hashbits(WordLength ksize, std::vector<HashIntoType>& tablesizes)
     : khmer::Hashtable(ksize),
