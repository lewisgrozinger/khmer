--- conflicted
+++ resolved
@@ -247,10 +247,6 @@
     unsigned int trim_on_density_explosion(std::string sequence, unsigned int radius, unsigned int max_volume)
       const;
 
-<<<<<<< HEAD
-    void load_stop_tags(std::string filename, bool clear_tags=true);
-=======
->>>>>>> 26b70f70
     unsigned int trim_on_stoptags(std::string sequence) const;
 
     void traverse_from_tags(unsigned int distance,
@@ -266,7 +262,7 @@
 
     virtual void print_stop_tags(std::string);
     virtual void save_stop_tags(std::string);
-    virtual void load_stop_tags(std::string);
+    void load_stop_tags(std::string filename, bool clear_tags=true);
   };
 };
 
