--- conflicted
+++ resolved
@@ -51,11 +51,7 @@
 
 template <bool direction>
 NodeGatherer<direction>::NodeGatherer(const Hashtable * ht,
-<<<<<<< HEAD
-                                KmerFilterList filters) :
-=======
                                       KmerFilterList filters) :
->>>>>>> 361511aa
     KmerFactory(ht->ksize()), graph(ht), filters(filters)
 {
     bitmask = 0;
@@ -67,24 +63,15 @@
 
 
 template <bool direction>
-<<<<<<< HEAD
-NodeGatherer<direction>::NodeGatherer(const Hashtable * ht) : 
-=======
 NodeGatherer<direction>::NodeGatherer(const Hashtable * ht) :
->>>>>>> 361511aa
     NodeGatherer(ht, KmerFilterList())
 {
 }
 
 
 template <bool direction>
-<<<<<<< HEAD
-NodeGatherer<direction>::NodeGatherer(const Hashtable * ht, 
-                                      KmerFilter filter) : 
-=======
 NodeGatherer<direction>::NodeGatherer(const Hashtable * ht,
                                       KmerFilter filter) :
->>>>>>> 361511aa
     NodeGatherer(ht, KmerFilterList())
 {
     filters.push_back(filter);
@@ -120,11 +107,7 @@
 
 template<bool direction>
 unsigned int NodeGatherer<direction>::neighbors(const Kmer& node,
-<<<<<<< HEAD
-                                                KmerQueue & node_q)
-=======
         KmerQueue & node_q)
->>>>>>> 361511aa
 const
 {
     unsigned int found = 0;
@@ -166,13 +149,8 @@
 
 template<bool direction>
 NodeCursor<direction>::NodeCursor(const Hashtable * ht,
-<<<<<<< HEAD
-                                Kmer start_kmer,
-                                KmerFilterList filters) :
-=======
                                   Kmer start_kmer,
                                   KmerFilterList filters) :
->>>>>>> 361511aa
     NodeGatherer<direction>(ht, filters)
 {
     cursor = start_kmer;
@@ -181,11 +159,7 @@
 
 template<bool direction>
 NodeCursor<direction>::NodeCursor(const Hashtable * ht,
-<<<<<<< HEAD
-                                Kmer start_kmer) :
-=======
                                   Kmer start_kmer) :
->>>>>>> 361511aa
     NodeCursor<direction>(ht, start_kmer, KmerFilterList())
 {
 }
@@ -216,29 +190,17 @@
 
 Traverser::Traverser(const Hashtable * ht,
                      KmerFilterList filters) :
-<<<<<<< HEAD
-    KmerFactory(ht->ksize()), 
-    graph(ht), 
-=======
     KmerFactory(ht->ksize()),
     graph(ht),
->>>>>>> 361511aa
     left_gatherer(ht, filters),
     right_gatherer(ht, filters)
 {
 }
 
-<<<<<<< HEAD
-Traverser::Traverser(const Hashtable * ht, 
-                     KmerFilter filter) : 
-    KmerFactory(ht->ksize()), 
-    graph(ht), 
-=======
 Traverser::Traverser(const Hashtable * ht,
                      KmerFilter filter) :
     KmerFactory(ht->ksize()),
     graph(ht),
->>>>>>> 361511aa
     left_gatherer(ht, filter),
     right_gatherer(ht, filter)
 {
@@ -255,32 +217,20 @@
 unsigned int Traverser::traverse(const Kmer& node,
                                  KmerQueue& node_q) const
 {
-<<<<<<< HEAD
-    return left_gatherer.neighbors(node, node_q) + 
-=======
     return left_gatherer.neighbors(node, node_q) +
->>>>>>> 361511aa
            right_gatherer.neighbors(node, node_q);
 }
 
 
 unsigned int Traverser::traverse_left(const Kmer& node,
-<<<<<<< HEAD
-                                 KmerQueue& node_q) const
-=======
                                       KmerQueue& node_q) const
->>>>>>> 361511aa
 {
     return left_gatherer.neighbors(node, node_q);
 }
 
 
 unsigned int Traverser::traverse_right(const Kmer& node,
-<<<<<<< HEAD
-                                 KmerQueue& node_q) const
-=======
                                        KmerQueue& node_q) const
->>>>>>> 361511aa
 {
     return right_gatherer.neighbors(node, node_q);
 }
