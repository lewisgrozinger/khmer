#include "hashtable.hh"
#include "hashbits.hh"
#include "parsers.hh"

using namespace std;
using namespace khmer;

void Hashbits::save(std::string outfilename)
{
  assert(_counts[0]);

  unsigned int save_ksize = _ksize;
  unsigned long long save_tablesize;

  ofstream outfile(outfilename.c_str(), ios::binary);

  outfile.write((const char *) &save_ksize, sizeof(save_ksize));

  for (unsigned int i = 0; i < _n_tables; i++) {
    save_tablesize = _tablesizes[i];
    unsigned long long tablebytes = save_tablesize / 8 + 1;

    outfile.write((const char *) &save_tablesize, sizeof(save_tablesize));

    outfile.write((const char *) _counts[i], tablebytes);
  }
  outfile.close();
}

void Hashbits::load(std::string infilename)
{
  if (_counts) {
    for (unsigned int i = 0; i < _n_tables; i++) {
      delete _counts[i]; _counts[i] = NULL;
    }
    delete _counts; _counts = NULL;
  }
  _tablesizes.clear();
  
  unsigned int save_ksize = 0;
  unsigned long long save_tablesize = 0;

  ifstream infile(infilename.c_str(), ios::binary);
  infile.read((char *) &save_ksize, sizeof(save_ksize));
  _ksize = (WordLength) save_ksize;
  _init_bitstuff();

  _counts = new Byte*[_n_tables];
  for (unsigned int i = 0; i < _n_tables; i++) {
    HashIntoType tablesize;
    unsigned long long tablebytes;

    infile.read((char *) &save_tablesize, sizeof(save_tablesize));

    tablesize = (HashIntoType) save_tablesize;
    _tablesizes.push_back(tablesize);

    tablebytes = tablesize / 8 + 1;
    _counts[i] = new Byte[tablebytes];

    unsigned long long loaded = 0;
    while (loaded != tablebytes) {
      infile.read((char *) _counts[i], tablebytes - loaded);
      loaded += infile.gcount();	// do I need to do this loop?
    }
  }
  infile.close();
}

//////////////////////////////////////////////////////////////////////
// graph stuff

void Hashbits::calc_connected_graph_size(const HashIntoType kmer_f,
					 const HashIntoType kmer_r,
					 unsigned long long& count,
					 SeenSet& keeper,
					 const unsigned long long threshold,
					 bool break_on_circum)
const
{
  HashIntoType kmer = uniqify_rc(kmer_f, kmer_r);
  const BoundedCounterType val = get_count(kmer);

  if (val == 0) {
    return;
  }

  // have we already seen me? don't count; exit.
  SeenSet::iterator i = keeper.find(kmer);
  if (i != keeper.end()) {
    return;
  }

  // is this in stop_tags?
  i = stop_tags.find(kmer);
  if (i != stop_tags.end()) {
    return;
  }

  // keep track of both seen kmers, and counts.
  keeper.insert(kmer);

  // is this a high-circumference k-mer? if so, don't count it; get outta here!
  if (break_on_circum && \
      kmer_degree(kmer_f, kmer_r) > 4) {
    return;
  }

  count += 1;

  // are we past the threshold? truncate search.
  if (threshold && count >= threshold) {
    return;
  }

  // otherwise, explore in all directions.

  // NEXT.

  HashIntoType f, r;
  const unsigned int rc_left_shift = _ksize*2 - 2;

  f = next_f(kmer_f, 'A');
  r = next_r(kmer_r, 'A');
  calc_connected_graph_size(f, r, count, keeper, threshold, break_on_circum);

  f = next_f(kmer_f, 'C');
  r = next_r(kmer_r, 'C');
  calc_connected_graph_size(f, r, count, keeper, threshold, break_on_circum);

  f = next_f(kmer_f, 'G');
  r = next_r(kmer_r, 'G');
  calc_connected_graph_size(f, r, count, keeper, threshold, break_on_circum);

  f = next_f(kmer_f, 'T');
  r = next_r(kmer_r, 'T');
  calc_connected_graph_size(f, r, count, keeper, threshold, break_on_circum);

  // PREVIOUS.

  
  r = prev_r(kmer_r, 'A');
  f = prev_f(kmer_f, 'A');
  calc_connected_graph_size(f, r, count, keeper, threshold, break_on_circum);

  r = prev_r(kmer_r, 'C');
  f = prev_f(kmer_f, 'C');
  calc_connected_graph_size(f, r, count, keeper, threshold, break_on_circum);

  r = prev_r(kmer_r, 'G');
  f = prev_f(kmer_f, 'G');
  calc_connected_graph_size(f, r, count, keeper, threshold, break_on_circum);

  r = prev_r(kmer_r, 'T');
  f = prev_f(kmer_f, 'T');
  calc_connected_graph_size(f, r, count, keeper, threshold, break_on_circum);
}

void Hashbits::save_tagset(std::string outfilename)
{
  ofstream outfile(outfilename.c_str(), ios::binary);
  const unsigned int tagset_size = all_tags.size();

  HashIntoType * buf = new HashIntoType[tagset_size];

  outfile.write((const char *) &tagset_size, sizeof(tagset_size));
  outfile.write((const char *) &_tag_density, sizeof(_tag_density));

  unsigned int i = 0;
  for (SeenSet::iterator pi = all_tags.begin(); pi != all_tags.end();
	 pi++, i++) {
    buf[i] = *pi;
  }

  outfile.write((const char *) buf, sizeof(HashIntoType) * tagset_size);
  outfile.close();

  delete buf;
}

void Hashbits::load_tagset(std::string infilename, bool clear_tags)
{
  ifstream infile(infilename.c_str(), ios::binary);
  assert(infile.is_open());

  if (clear_tags) {
    all_tags.clear();
  }

  unsigned int tagset_size = 0;
  infile.read((char *) &tagset_size, sizeof(tagset_size));
  infile.read((char *) &_tag_density, sizeof(_tag_density));

  HashIntoType * buf = new HashIntoType[tagset_size];

  infile.read((char *) buf, sizeof(HashIntoType) * tagset_size);

  for (unsigned int i = 0; i < tagset_size; i++) {
    all_tags.insert(buf[i]);
  }
  
  delete buf;
}

unsigned int Hashbits::kmer_degree(HashIntoType kmer_f, HashIntoType kmer_r)
const
{
  unsigned int neighbors = 0;

  const unsigned int rc_left_shift = _ksize*2 - 2;

  HashIntoType f, r;

  // NEXT.
  f = ((kmer_f << 2) & bitmask) | twobit_repr('A');
  r = kmer_r >> 2 | (twobit_comp('A') << rc_left_shift);
  if (get_count(uniqify_rc(f, r))) { neighbors++; }
	  
  f = ((kmer_f << 2) & bitmask) | twobit_repr('C');
  r = kmer_r >> 2 | (twobit_comp('C') << rc_left_shift);
  if (get_count(uniqify_rc(f, r))) { neighbors++; }

  f = ((kmer_f << 2) & bitmask) | twobit_repr('G');
  r = kmer_r >> 2 | (twobit_comp('G') << rc_left_shift);
  if (get_count(uniqify_rc(f, r))) { neighbors++; }

  f = ((kmer_f << 2) & bitmask) | twobit_repr('T');
  r = kmer_r >> 2 | (twobit_comp('T') << rc_left_shift);
  if (get_count(uniqify_rc(f, r))) { neighbors++; }

  // PREVIOUS.
  r = ((kmer_r << 2) & bitmask) | twobit_comp('A');
  f = kmer_f >> 2 | (twobit_repr('A') << rc_left_shift);
  if (get_count(uniqify_rc(f, r))) { neighbors++; }

  r = ((kmer_r << 2) & bitmask) | twobit_comp('C');
  f = kmer_f >> 2 | (twobit_repr('C') << rc_left_shift);
  if (get_count(uniqify_rc(f, r))) { neighbors++; }
    
  r = ((kmer_r << 2) & bitmask) | twobit_comp('G');
  f = kmer_f >> 2 | (twobit_repr('G') << rc_left_shift);
  if (get_count(uniqify_rc(f, r))) { neighbors++; }

  r = ((kmer_r << 2) & bitmask) | twobit_comp('T');
  f = kmer_f >> 2 | (twobit_repr('T') << rc_left_shift);
  if (get_count(uniqify_rc(f, r))) { neighbors++; }

  return neighbors;
}


//
// consume_fasta_and_tag: consume a FASTA file of reads, tagging reads every
//     so often.
//

void Hashbits::consume_fasta_and_tag(const std::string &filename,
				      unsigned int &total_reads,
				      unsigned long long &n_consumed,
				      CallbackFn callback,
				      void * callback_data)
{
  total_reads = 0;
  n_consumed = 0;

  IParser* parser = IParser::get_parser(filename.c_str());
  Read read;

  string seq = "";

  //
  // iterate through the FASTA file & consume the reads.
  //

  while(!parser->is_complete())  {
    read = parser->get_next_read();
    seq = read.seq;

    // n_consumed += this_n_consumed;

    if (check_read(seq)) {	// process?
      bool is_new_kmer;
      const char * first_kmer = seq.c_str();
      HashIntoType kmer_f = 0, kmer_r = 0;
      HashIntoType kmer = _hash(first_kmer, _ksize, kmer_f, kmer_r);

      unsigned int since = _tag_density / 2 + 1;
      for (unsigned int i = _ksize; i < seq.length(); i++) {

	is_new_kmer = (bool) !get_count(kmer);
	if (is_new_kmer) {
	  count(kmer);
	  n_consumed++;
	}

	if (!is_new_kmer && all_tags.find(kmer) != all_tags.end()) {
	  since = 1;
	} else {
	  since++;
	}

	if (since >= _tag_density) {
	  all_tags.insert(kmer);
	  since = 1;
	}

	kmer = _next_hash(seq[i], kmer_f, kmer_r);
      }

      is_new_kmer = (bool) !get_count(kmer);
      if (is_new_kmer) {
	count(kmer);
	n_consumed++;
      }

      if (since >= _tag_density/2 - 1) {
	all_tags.insert(kmer);	// insert the last k-mer, too.
      }
    }
	       
    // reset the sequence info, increment read number
    total_reads++;

    // run callback, if specified
    if (total_reads % CALLBACK_PERIOD == 0 && callback) {
      std::cout << "n tags: " << all_tags.size() << "\n";
      try {
        callback("consume_fasta_and_tag", callback_data, total_reads,
		 n_consumed);
      } catch (...) {
	delete parser;
        throw;
      }
    }
  }
  delete parser;
}

//
// consume_fasta_and_tag_with_stoptags: consume a FASTA file of reads,
//     tagging reads every so often.  Do not insert matches to stoptags,
//     and join the tags across those gaps.
//

void Hashbits::consume_fasta_and_tag_with_stoptags(const std::string &filename,
						   unsigned int &total_reads,
						   unsigned long long &n_consumed,
						   CallbackFn callback,
						   void * callback_data)
{
  total_reads = 0;
  n_consumed = 0;

  IParser* parser = IParser::get_parser(filename.c_str());
  Read read;

  string seq = "";

  SeenSet read_tags;

  //
  // iterate through the FASTA file & consume the reads.
  //

  while(!parser->is_complete())  {
    read = parser->get_next_read();
    seq = read.seq;

    read_tags.clear();

    // n_consumed += this_n_consumed;

    if (check_read(seq)) {	// process?
      bool is_new_kmer;
      const char * first_kmer = seq.c_str();
      HashIntoType kmer_f = 0, kmer_r = 0;
      HashIntoType kmer = _hash(first_kmer, _ksize, kmer_f, kmer_r);
      HashIntoType last_kmer;
      bool is_first_kmer = true;

      unsigned int since = _tag_density / 2 + 1;
      for (unsigned int i = _ksize; i < seq.length(); i++) {

	if (stop_tags.find(kmer) == stop_tags.end()) { // NOT a stop tag... ok.
	  is_new_kmer = (bool) !get_count(kmer);
	  if (is_new_kmer) {
	    count(kmer);
	    n_consumed++;
	  }

	  if (!is_new_kmer && all_tags.find(kmer) != all_tags.end()) {
	    read_tags.insert(kmer);
	    since = 1;
	  } else {
	    since++;
	  }

	  if (since >= _tag_density) {
	    all_tags.insert(kmer);
	    read_tags.insert(kmer);
	    since = 1;
	  }
	} else {		// stop tag!  do not insert, but connect.
	  // before first tag insertion; insert last kmer.
	  if (i > _ksize and read_tags.size() == 0) {
	    assert(!is_first_kmer);
	    read_tags.insert(last_kmer);
	    all_tags.insert(last_kmer);
	  }
	  
	  since = _tag_density - 1; // insert next kmer, too.
	}

	last_kmer = kmer;
	is_first_kmer = false;
	kmer = _next_hash(seq[i], kmer_f, kmer_r);
      }

      if (stop_tags.find(kmer) == stop_tags.end()) { // NOT a stop tag... ok.
	is_new_kmer = (bool) !get_count(kmer);
	if (is_new_kmer) {
	  count(kmer);
	  n_consumed++;
	}

	if (since >= _tag_density/2 - 1) {
	  all_tags.insert(kmer);	// insert the last k-mer, too.
	  read_tags.insert(kmer);
	}
      }
    }

    if (read_tags.size() > 1) {
      partition->assign_partition_id(*(read_tags.begin()), read_tags);
    }
	       
    // reset the sequence info, increment read number
    total_reads++;

    // run callback, if specified
    if (total_reads % CALLBACK_PERIOD == 0 && callback) {
      std::cout << "n tags: " << all_tags.size() << "\n";
      try {
        callback("consume_fasta_and_tag", callback_data, total_reads,
		 n_consumed);
      } catch (...) {
	delete parser;
        throw;
      }
    }
  }
  delete parser;
}

//
// divide_tags_into_subsets - take all of the tags in 'all_tags', and
//   divide them into subsets (based on starting tag) of <= given size.
//

void Hashbits::divide_tags_into_subsets(unsigned int subset_size,
					 SeenSet& divvy)
{
  unsigned int i = 0;

  for (SeenSet::const_iterator si = all_tags.begin(); si != all_tags.end();
       si++) {
    if (i % subset_size == 0) {
      divvy.insert(*si);
      i = 0;
    }
    i++;
  }
}

static PartitionID _parse_partition_id(string name)
{
  PartitionID p = 0;
  const char * s = name.c_str() + name.length() - 1;
  assert(*(s + 1) == (unsigned int) NULL);

  while(*s != '\t' && s >= name.c_str()) {
    s--;
  }

  if (*s == '\t') {
    p = (PartitionID) atoi(s + 1);
  } else {
    cerr << "consume_partitioned_fasta barfed on read "  << name << "\n";
    assert(0);
  }

  return p;
}

//
// consume_partitioned_fasta: consume a FASTA file of reads
//

void Hashbits::consume_partitioned_fasta(const std::string &filename,
					  unsigned int &total_reads,
					  unsigned long long &n_consumed,
					  CallbackFn callback,
					  void * callback_data)
{
  total_reads = 0;
  n_consumed = 0;

  IParser* parser = IParser::get_parser(filename.c_str());
  Read read;

  string seq = "";

  // reset the master subset partition
  delete partition;
  partition = new SubsetPartition(this);

  //
  // iterate through the FASTA file & consume the reads.
  //

  while(!parser->is_complete())  {
    read = parser->get_next_read();
    seq = read.seq;

    if (check_read(seq)) {
      // First, figure out what the partition is (if non-zero), and save that.
      PartitionID p = _parse_partition_id(read.name);

      // Then consume the sequence
      n_consumed += consume_string(seq); // @CTB why are we doing this?

      // Next, compute the tag & set the partition, if nonzero
      HashIntoType kmer = _hash(seq.c_str(), _ksize);
      all_tags.insert(kmer);
      if (p > 0) {
	partition->set_partition_id(kmer, p);
      }
    }
	       
    // reset the sequence info, increment read number
    total_reads++;

    // run callback, if specified
    if (total_reads % CALLBACK_PERIOD == 0 && callback) {
      try {
        callback("consume_partitioned_fasta", callback_data, total_reads,
		 n_consumed);
      } catch (...) {
	delete parser;
        throw;
      }
    }
  }

  delete parser;
}

void Hashbits::filter_if_present(const std::string infilename,
				 const std::string outputfile,
				 CallbackFn callback,
				 void * callback_data)
{
  IParser* parser = IParser::get_parser(infilename);
  ofstream outfile(outputfile.c_str());

  unsigned int total_reads = 0;
  unsigned int reads_kept = 0;

  Read read;
  string seq;

  std::string first_kmer;
  HashIntoType kmer;

  while(!parser->is_complete()) {
    read = parser->get_next_read();
    seq = read.seq;

    if (check_read(seq)) {
      const char * kmer_s = seq.c_str();
      bool keep = true;
      
      for (unsigned int i = 0; i < seq.length() - _ksize + 1; i++) {
	kmer = _hash(kmer_s + i, _ksize);

	if (get_count(kmer)) {
	  keep = false;
	  break;
	}
      }

      if (keep) {
	outfile << ">" << read.name;
	outfile << "\n" << seq << "\n";
	reads_kept++;
      }
	       
      total_reads++;

      // run callback, if specified
      if (total_reads % CALLBACK_PERIOD == 0 && callback) {
	try {
	  callback("filter_if_present", callback_data,total_reads, reads_kept);
	} catch (...) {
	  delete parser; parser = NULL;
	  outfile.close();
	  throw;
	}
      }
    }
  }

  delete parser; parser = NULL;

  return;
}


unsigned int Hashbits::count_kmers_within_radius(HashIntoType kmer_f,
						 HashIntoType kmer_r,
						 unsigned int radius,
						 unsigned int max_count,
						 const SeenSet * seen)
const
{
  HashIntoType f, r;
  NodeQueue node_q;
  std::queue<unsigned int> breadth_q;
  unsigned int cur_breadth = 0;
  unsigned int breadth = 0;

  const unsigned int rc_left_shift = _ksize*2 - 2;
  unsigned int total = 0;

  SeenSet keeper;		// keep track of traversed kmers
  if (seen) { keeper = *seen; }

  // start breadth-first search.

  node_q.push(kmer_f);
  node_q.push(kmer_r);
  breadth_q.push(0);

  while(!node_q.empty()) {
    kmer_f = node_q.front();
    node_q.pop();
    kmer_r = node_q.front();
    node_q.pop();
    breadth = breadth_q.front();
    breadth_q.pop();

    if (breadth > radius) {
      break;
    }

    HashIntoType kmer = uniqify_rc(kmer_f, kmer_r);
    if (keeper.find(kmer) != keeper.end()) {
      continue;
    }

    // keep track of seen kmers
    keeper.insert(kmer);
    total++;

    if (max_count && total > max_count) {
      break;
    }

    assert(breadth >= cur_breadth); // keep track of watermark, for debugging.
    if (breadth > cur_breadth) { cur_breadth = breadth; }

    //
    // Enqueue next set of nodes.
    //

    // NEXT.
    f = ((kmer_f << 2) & bitmask) | twobit_repr('A');
    r = kmer_r >> 2 | (twobit_comp('A') << rc_left_shift);
    if (get_count(uniqify_rc(f,r)) && 
	keeper.find(uniqify_rc(f,r)) == keeper.end()) {
      node_q.push(f); node_q.push(r);
      breadth_q.push(breadth + 1);
    }

    f = ((kmer_f << 2) & bitmask) | twobit_repr('C');
    r = kmer_r >> 2 | (twobit_comp('C') << rc_left_shift);
    if (get_count(uniqify_rc(f,r)) && 
	keeper.find(uniqify_rc(f,r)) == keeper.end()) {
      node_q.push(f); node_q.push(r);
      breadth_q.push(breadth + 1);
    }

    f = ((kmer_f << 2) & bitmask) | twobit_repr('G');
    r = kmer_r >> 2 | (twobit_comp('G') << rc_left_shift);
    if (get_count(uniqify_rc(f,r)) && 
	keeper.find(uniqify_rc(f,r)) == keeper.end()) {
      node_q.push(f); node_q.push(r);
      breadth_q.push(breadth + 1);
    }

    f = ((kmer_f << 2) & bitmask) | twobit_repr('T');
    r = kmer_r >> 2 | (twobit_comp('T') << rc_left_shift);
    if (get_count(uniqify_rc(f,r)) && 
	keeper.find(uniqify_rc(f,r)) == keeper.end()) {
      node_q.push(f); node_q.push(r);
      breadth_q.push(breadth + 1);
    }

    // PREVIOUS.
    r = ((kmer_r << 2) & bitmask) | twobit_comp('A');
    f = kmer_f >> 2 | (twobit_repr('A') << rc_left_shift);
    if (get_count(uniqify_rc(f,r)) && 
	keeper.find(uniqify_rc(f,r)) == keeper.end()) {
      node_q.push(f); node_q.push(r);
      breadth_q.push(breadth + 1);
    }

    r = ((kmer_r << 2) & bitmask) | twobit_comp('C');
    f = kmer_f >> 2 | (twobit_repr('C') << rc_left_shift);
    if (get_count(uniqify_rc(f,r)) && 
	keeper.find(uniqify_rc(f,r)) == keeper.end()) {
      node_q.push(f); node_q.push(r);
      breadth_q.push(breadth + 1);
    }
    
    r = ((kmer_r << 2) & bitmask) | twobit_comp('G');
    f = kmer_f >> 2 | (twobit_repr('G') << rc_left_shift);
    if (get_count(uniqify_rc(f,r)) && 
	keeper.find(uniqify_rc(f,r)) == keeper.end()) {
      node_q.push(f); node_q.push(r);
      breadth_q.push(breadth + 1);
    }

    r = ((kmer_r << 2) & bitmask) | twobit_comp('T');
    f = kmer_f >> 2 | (twobit_repr('T') << rc_left_shift);
    if (get_count(uniqify_rc(f,r)) && 
	keeper.find(uniqify_rc(f,r)) == keeper.end()) {
      node_q.push(f); node_q.push(r);
      breadth_q.push(breadth + 1);
    }
  }

  return total;
}

unsigned int Hashbits::count_kmers_within_depth(HashIntoType kmer_f,
						HashIntoType kmer_r,
						unsigned int depth,
						unsigned int max_count,
						SeenSet * seen)
const
{
  HashIntoType f, r;
  unsigned int count = 1;

  if (depth == 0) { return 0; }

  const unsigned int rc_left_shift = _ksize*2 - 2;

  seen->insert(uniqify_rc(kmer_f, kmer_r));

  // NEXT.
  f = ((kmer_f << 2) & bitmask) | twobit_repr('A');
  r = kmer_r >> 2 | (twobit_comp('A') << rc_left_shift);
  if (get_count(uniqify_rc(f,r)) && 
      seen->find(uniqify_rc(f,r)) == seen->end()) {
    count += count_kmers_within_depth(f, r, depth - 1, max_count - count,
				      seen);
    if (count >= max_count) { return count; }
  }

  f = ((kmer_f << 2) & bitmask) | twobit_repr('C');
  r = kmer_r >> 2 | (twobit_comp('C') << rc_left_shift);
  if (get_count(uniqify_rc(f,r)) && 
      seen->find(uniqify_rc(f,r)) == seen->end()) {
    count += count_kmers_within_depth(f, r, depth -1, max_count - count,
				      seen);
    if (count >= max_count) { return count; }
    ;
  }

  f = ((kmer_f << 2) & bitmask) | twobit_repr('G');
  r = kmer_r >> 2 | (twobit_comp('G') << rc_left_shift);
  if (get_count(uniqify_rc(f,r)) && 
      seen->find(uniqify_rc(f,r)) == seen->end()) {
    count += count_kmers_within_depth(f, r, depth -1, max_count - count,
				      seen);
    if (count >= max_count) { return count; }
    ;
  }

  f = ((kmer_f << 2) & bitmask) | twobit_repr('T');
  r = kmer_r >> 2 | (twobit_comp('T') << rc_left_shift);
  if (get_count(uniqify_rc(f,r)) && 
      seen->find(uniqify_rc(f,r)) == seen->end()) {
    count += count_kmers_within_depth(f, r, depth -1, max_count - count,
				      seen);
    if (count >= max_count) { return count; }
    ;
  }

  // PREVIOUS.
  r = ((kmer_r << 2) & bitmask) | twobit_comp('A');
  f = kmer_f >> 2 | (twobit_repr('A') << rc_left_shift);
  if (get_count(uniqify_rc(f,r)) && 
      seen->find(uniqify_rc(f,r)) == seen->end()) {
    count += count_kmers_within_depth(f, r, depth -1, max_count - count,
				      seen);
    if (count >= max_count) { return count; }
    ;
  }

  r = ((kmer_r << 2) & bitmask) | twobit_comp('C');
  f = kmer_f >> 2 | (twobit_repr('C') << rc_left_shift);
  if (get_count(uniqify_rc(f,r)) && 
      seen->find(uniqify_rc(f,r)) == seen->end()) {
    count += count_kmers_within_depth(f, r, depth -1, max_count - count,
				      seen);
    if (count >= max_count) { return count; }
    ;
  }
    
  r = ((kmer_r << 2) & bitmask) | twobit_comp('G');
  f = kmer_f >> 2 | (twobit_repr('G') << rc_left_shift);
  if (get_count(uniqify_rc(f,r)) && 
      seen->find(uniqify_rc(f,r)) == seen->end()) {
    count += count_kmers_within_depth(f, r, depth -1, max_count - count,
				      seen);
    if (count >= max_count) { return count; }
    ;
  }

  r = ((kmer_r << 2) & bitmask) | twobit_comp('T');
  f = kmer_f >> 2 | (twobit_repr('T') << rc_left_shift);
  if (get_count(uniqify_rc(f,r)) && 
      seen->find(uniqify_rc(f,r)) == seen->end()) {
    count += count_kmers_within_depth(f, r, depth -1, max_count - count,
				      seen);
    if (count >= max_count) { return count; }
    ;
  }

  return count;
}

unsigned int Hashbits::find_radius_for_volume(HashIntoType kmer_f,
					      HashIntoType kmer_r,
					      unsigned int max_count,
					      unsigned int max_radius)
const
{
  HashIntoType f, r;
  NodeQueue node_q;
  std::queue<unsigned int> breadth_q;
  unsigned int breadth = 0;

  const unsigned int rc_left_shift = _ksize*2 - 2;
  unsigned int total = 0;

  SeenSet keeper;		// keep track of traversed kmers

  // start breadth-first search.

  node_q.push(kmer_f);
  node_q.push(kmer_r);
  breadth_q.push(0);

  while(!node_q.empty()) {
    kmer_f = node_q.front();
    node_q.pop();
    kmer_r = node_q.front();
    node_q.pop();
    breadth = breadth_q.front();
    breadth_q.pop();

    HashIntoType kmer = uniqify_rc(kmer_f, kmer_r);
    if (keeper.find(kmer) != keeper.end()) {
      continue;
    }

    // keep track of seen kmers
    keeper.insert(kmer);
    total++;

    if (total >= max_count || breadth >= max_radius) {
      break;
    }

    //
    // Enqueue next set of nodes.
    //

    // NEXT.
    f = ((kmer_f << 2) & bitmask) | twobit_repr('A');
    r = kmer_r >> 2 | (twobit_comp('A') << rc_left_shift);
    if (get_count(uniqify_rc(f,r)) && 
	keeper.find(uniqify_rc(f,r)) == keeper.end()) {
      node_q.push(f); node_q.push(r);
      breadth_q.push(breadth + 1);
    }

    f = ((kmer_f << 2) & bitmask) | twobit_repr('C');
    r = kmer_r >> 2 | (twobit_comp('C') << rc_left_shift);
    if (get_count(uniqify_rc(f,r)) && 
	keeper.find(uniqify_rc(f,r)) == keeper.end()) {
      node_q.push(f); node_q.push(r);
      breadth_q.push(breadth + 1);
    }

    f = ((kmer_f << 2) & bitmask) | twobit_repr('G');
    r = kmer_r >> 2 | (twobit_comp('G') << rc_left_shift);
    if (get_count(uniqify_rc(f,r)) && 
	keeper.find(uniqify_rc(f,r)) == keeper.end()) {
      node_q.push(f); node_q.push(r);
      breadth_q.push(breadth + 1);
    }

    f = ((kmer_f << 2) & bitmask) | twobit_repr('T');
    r = kmer_r >> 2 | (twobit_comp('T') << rc_left_shift);
    if (get_count(uniqify_rc(f,r)) && 
	keeper.find(uniqify_rc(f,r)) == keeper.end()) {
      node_q.push(f); node_q.push(r);
      breadth_q.push(breadth + 1);
    }

    // PREVIOUS.
    r = ((kmer_r << 2) & bitmask) | twobit_comp('A');
    f = kmer_f >> 2 | (twobit_repr('A') << rc_left_shift);
    if (get_count(uniqify_rc(f,r)) && 
	keeper.find(uniqify_rc(f,r)) == keeper.end()) {
      node_q.push(f); node_q.push(r);
      breadth_q.push(breadth + 1);
    }

    r = ((kmer_r << 2) & bitmask) | twobit_comp('C');
    f = kmer_f >> 2 | (twobit_repr('C') << rc_left_shift);
    if (get_count(uniqify_rc(f,r)) && 
	keeper.find(uniqify_rc(f,r)) == keeper.end()) {
      node_q.push(f); node_q.push(r);
      breadth_q.push(breadth + 1);
    }
    
    r = ((kmer_r << 2) & bitmask) | twobit_comp('G');
    f = kmer_f >> 2 | (twobit_repr('G') << rc_left_shift);
    if (get_count(uniqify_rc(f,r)) && 
	keeper.find(uniqify_rc(f,r)) == keeper.end()) {
      node_q.push(f); node_q.push(r);
      breadth_q.push(breadth + 1);
    }

    r = ((kmer_r << 2) & bitmask) | twobit_comp('T');
    f = kmer_f >> 2 | (twobit_repr('T') << rc_left_shift);
    if (get_count(uniqify_rc(f,r)) && 
	keeper.find(uniqify_rc(f,r)) == keeper.end()) {
      node_q.push(f); node_q.push(r);
      breadth_q.push(breadth + 1);
    }

    if (node_q.empty()) {
      breadth = max_radius;
      break;
    }
  }

  return breadth;
}

unsigned int Hashbits::count_kmers_on_radius(HashIntoType kmer_f,
					     HashIntoType kmer_r,
					     unsigned int radius,
					     unsigned int max_volume)
const
{
  HashIntoType f, r;
  NodeQueue node_q;
  std::queue<unsigned int> breadth_q;
  unsigned int cur_breadth = 0;
  unsigned int breadth = 0;
  unsigned int count = 0;

  const unsigned int rc_left_shift = _ksize*2 - 2;
  unsigned int total = 0;

  SeenSet keeper;		// keep track of traversed kmers

  // start breadth-first search.

  node_q.push(kmer_f);
  node_q.push(kmer_r);
  breadth_q.push(0);

  while(!node_q.empty()) {
    kmer_f = node_q.front();
    node_q.pop();
    kmer_r = node_q.front();
    node_q.pop();
    breadth = breadth_q.front();
    breadth_q.pop();

    if (breadth > radius) {
      break;
    }

    HashIntoType kmer = uniqify_rc(kmer_f, kmer_r);
    if (keeper.find(kmer) != keeper.end()) {
      continue;
    }

    if (breadth == radius) {
      count++;
    }

    // keep track of seen kmers
    keeper.insert(kmer);
    total++;

    if (max_volume && total > max_volume) {
      break;
    }

    assert(breadth >= cur_breadth); // keep track of watermark, for debugging.
    if (breadth > cur_breadth) { cur_breadth = breadth; }

    //
    // Enqueue next set of nodes.
    //

    // NEXT.
    f = ((kmer_f << 2) & bitmask) | twobit_repr('A');
    r = kmer_r >> 2 | (twobit_comp('A') << rc_left_shift);
    if (get_count(uniqify_rc(f,r)) && 
	keeper.find(uniqify_rc(f,r)) == keeper.end()) {
      node_q.push(f); node_q.push(r);
      breadth_q.push(breadth + 1);
    }

    f = ((kmer_f << 2) & bitmask) | twobit_repr('C');
    r = kmer_r >> 2 | (twobit_comp('C') << rc_left_shift);
    if (get_count(uniqify_rc(f,r)) && 
	keeper.find(uniqify_rc(f,r)) == keeper.end()) {
      node_q.push(f); node_q.push(r);
      breadth_q.push(breadth + 1);
    }

    f = ((kmer_f << 2) & bitmask) | twobit_repr('G');
    r = kmer_r >> 2 | (twobit_comp('G') << rc_left_shift);
    if (get_count(uniqify_rc(f,r)) && 
	keeper.find(uniqify_rc(f,r)) == keeper.end()) {
      node_q.push(f); node_q.push(r);
      breadth_q.push(breadth + 1);
    }

    f = ((kmer_f << 2) & bitmask) | twobit_repr('T');
    r = kmer_r >> 2 | (twobit_comp('T') << rc_left_shift);
    if (get_count(uniqify_rc(f,r)) && 
	keeper.find(uniqify_rc(f,r)) == keeper.end()) {
      node_q.push(f); node_q.push(r);
      breadth_q.push(breadth + 1);
    }

    // PREVIOUS.
    r = ((kmer_r << 2) & bitmask) | twobit_comp('A');
    f = kmer_f >> 2 | (twobit_repr('A') << rc_left_shift);
    if (get_count(uniqify_rc(f,r)) && 
	keeper.find(uniqify_rc(f,r)) == keeper.end()) {
      node_q.push(f); node_q.push(r);
      breadth_q.push(breadth + 1);
    }

    r = ((kmer_r << 2) & bitmask) | twobit_comp('C');
    f = kmer_f >> 2 | (twobit_repr('C') << rc_left_shift);
    if (get_count(uniqify_rc(f,r)) && 
	keeper.find(uniqify_rc(f,r)) == keeper.end()) {
      node_q.push(f); node_q.push(r);
      breadth_q.push(breadth + 1);
    }
    
    r = ((kmer_r << 2) & bitmask) | twobit_comp('G');
    f = kmer_f >> 2 | (twobit_repr('G') << rc_left_shift);
    if (get_count(uniqify_rc(f,r)) && 
	keeper.find(uniqify_rc(f,r)) == keeper.end()) {
      node_q.push(f); node_q.push(r);
      breadth_q.push(breadth + 1);
    }

    r = ((kmer_r << 2) & bitmask) | twobit_comp('T');
    f = kmer_f >> 2 | (twobit_repr('T') << rc_left_shift);
    if (get_count(uniqify_rc(f,r)) && 
	keeper.find(uniqify_rc(f,r)) == keeper.end()) {
      node_q.push(f); node_q.push(r);
      breadth_q.push(breadth + 1);
    }
  }

  return count;
}

unsigned int Hashbits::trim_on_degree(std::string seq, unsigned int max_degree)
const
{
  if (!check_read(seq)) {
    return 0;

  }
  const char * first_kmer = seq.c_str();
  HashIntoType kmer_f = 0, kmer_r = 0;
  _hash(first_kmer, _ksize, kmer_f, kmer_r);

  if (kmer_degree(kmer_f, kmer_r) > max_degree) {
    return _ksize;
  }

  for (unsigned int i = _ksize; i < seq.length(); i++) {
    _next_hash(seq[i], kmer_f, kmer_r);

    if (kmer_degree(kmer_f, kmer_r) > max_degree) {
      return i;
    }
  }

  return seq.length();
}

unsigned int Hashbits::trim_on_sodd(std::string seq, unsigned int max_degree)
const
{
  if (!check_read(seq)) {
    return 0;
  }

  const unsigned int RADIUS = 2;
  const unsigned int INCR = 2*RADIUS;
  const char * first_kmer = seq.c_str();

  HashIntoType kmer_f, kmer_r;
  _hash(first_kmer, _ksize, kmer_f, kmer_r);
  if (count_kmers_on_radius(kmer_f, kmer_r, RADIUS, 20) > max_degree) {
    return _ksize - 1;
  }

  for (unsigned int i = INCR; i < seq.length() - _ksize + 1; i += INCR) {
    _hash(first_kmer + i, _ksize, kmer_f, kmer_r);
    if (count_kmers_on_radius(kmer_f, kmer_r, RADIUS, 20) > max_degree) {

      i -= INCR;
      unsigned int pos = 1;

      for (; pos < INCR; pos++) {
	_hash(first_kmer + i + pos, _ksize, kmer_f, kmer_r);
	if (count_kmers_on_radius(kmer_f, kmer_r, RADIUS, 20) > max_degree) {
	  break;
	}
      }

      if (pos == INCR) pos--;
      return i + pos + _ksize - 1;
    }
  }

  return seq.length();
}

unsigned int Hashbits::trim_on_density_explosion(std::string seq,
						 unsigned int radius,
						 unsigned int max_volume)
  const
{
  if (!check_read(seq)) {
    return 0;
  }
  unsigned int count;

  const char * first_kmer = seq.c_str();
  SeenSet path;

  HashIntoType kmer_f = 0, kmer_r = 0;
  HashIntoType kmer;
  SeenSet seen;

#if 0
  kmer = _hash(first_kmer, _ksize, kmer_f, kmer_r);
  path.insert(kmer);

  for (unsigned int i = _ksize; i < seq.length(); i++) {
    kmer = _next_hash(seq[i], kmer_f, kmer_r);
    path.insert(kmer);
  }
#endif // 0

  kmer = _hash(first_kmer, _ksize, kmer_f, kmer_r);
  count = count_kmers_within_depth(kmer_f, kmer_r, radius, max_volume, &seen);
  if (count >= max_volume) {
    return 0;
  }
  
  for (unsigned int i = _ksize; i < seq.length(); i++) {
    SeenSet seen;
    kmer = _next_hash(seq[i], kmer_f, kmer_r);
    count = count_kmers_within_depth(kmer_f, kmer_r, radius, max_volume,&seen);
    if (count >= max_volume) {
      return i - 1;
    }
  }

  return seq.length();
}

unsigned int Hashbits::trim_on_stoptags(std::string seq) const
{
  if (!check_read(seq)) {
    return 0;
  }

  const char * first_kmer = seq.c_str();
  SeenSet path;

  HashIntoType kmer_f = 0, kmer_r = 0;
  HashIntoType kmer;

  kmer = _hash(first_kmer, _ksize, kmer_f, kmer_r);

  if (stop_tags.find(kmer) != stop_tags.end()) {
    return 0;
  }

  for (unsigned int i = _ksize; i < seq.length(); i++) {
    kmer = _next_hash(seq[i], kmer_f, kmer_r);
    if (stop_tags.find(kmer) != stop_tags.end()) {
      return i - 1;
    }
  }
  return seq.length();
}

<<<<<<< HEAD
void Hashbits::load_stop_tags(std::string filename, bool clear_tags)
=======
#if 0

void Hashbits::load_stop_tags(std::string filename)
>>>>>>> 26b70f70
{
  std::ifstream infile(filename.c_str());
  assert(infile.is_open());

  if (clear_tags) {
    stop_tags.clear();
  }

  std::string line;
  HashIntoType kmer;

  getline(infile, line);
  while (!infile.eof()) {
    if (line[_ksize] != ' ') {
      std::cerr << "incorrect format\n";
      std::cerr << line << "\n";
      assert(0);
    }
    kmer = _hash(line.c_str(), _ksize);
    stop_tags.insert(kmer);

    getline(infile, line);
  }
  std::cout << "stop tags from: " << filename << ": "
	    << stop_tags.size() << "\n";
}

#endif // 0

void Hashbits::traverse_from_tags(unsigned int distance,
				  unsigned int threshold,
				  unsigned int num_high_todo,
				  CountingHash &counting) const
{
  unsigned int i = 0;
  unsigned int n = 0;
  unsigned int count;
  unsigned int n_big = 0;

  std::cout << all_tags.size() << " tags...\n";
  SeenSet::const_iterator si = all_tags.end();
  si--;

  for (; si != all_tags.begin(); si--, i++) {
      n++;
      count = _traverse_from_tag(*si, distance, counting);

      if (count >= threshold) {
	n_big++;
      }
      if (n_big >= num_high_todo) {
	break;
      }
      std::cout << "traverse-counting from " << *si << " " << i
		<< " " << n << " " << n_big << "\n";
  }
  std::cout << "traversed from " << n << " tags total.\n";
}

unsigned int Hashbits::_traverse_from_tag(HashIntoType start,
					  unsigned int radius,
					  CountingHash &counting)
const
{
  std::string kmer_s = _revhash(start, _ksize);
  HashIntoType kmer, kmer_f, kmer_r;
  kmer = _hash(kmer_s.c_str(), _ksize, kmer_f, kmer_r);

  HashIntoType f, r;
  NodeQueue node_q;
  std::queue<unsigned int> breadth_q;
  unsigned int cur_breadth = 0;
  unsigned int breadth = 0;

  const unsigned int rc_left_shift = _ksize*2 - 2;
  unsigned int total = 0;

  SeenSet keeper;		// keep track of traversed kmers

  // start breadth-first search.

  node_q.push(kmer_f);
  node_q.push(kmer_r);
  breadth_q.push(0);

  while(!node_q.empty()) {
    kmer_f = node_q.front();
    node_q.pop();
    kmer_r = node_q.front();
    node_q.pop();
    breadth = breadth_q.front();
    breadth_q.pop();

    if (breadth > radius) {
      break;
    }

    HashIntoType kmer = uniqify_rc(kmer_f, kmer_r);
    if (keeper.find(kmer) != keeper.end()) {
      continue;
    }

    // keep track of seen kmers
    keeper.insert(kmer);
    total++;

    counting.count(kmer);

    assert(breadth >= cur_breadth); // keep track of watermark, for debugging.
    if (breadth > cur_breadth) { cur_breadth = breadth; }

    //
    // Enqueue next set of nodes.
    //

    // NEXT.
    f = next_f(kmer_f, 'A');
    r = next_r(kmer_r, 'A');
      
    // f = ((kmer_f << 2) & bitmask) | twobit_repr('A');
    // r = kmer_r >> 2 | (twobit_comp('A') << rc_left_shift);
    if (get_count(uniqify_rc(f,r)) && 
	keeper.find(uniqify_rc(f,r)) == keeper.end()) {
      node_q.push(f); node_q.push(r);
      breadth_q.push(breadth + 1);
    }

    f = ((kmer_f << 2) & bitmask) | twobit_repr('C');
    r = kmer_r >> 2 | (twobit_comp('C') << rc_left_shift);
    if (get_count(uniqify_rc(f,r)) && 
	keeper.find(uniqify_rc(f,r)) == keeper.end()) {
      node_q.push(f); node_q.push(r);
      breadth_q.push(breadth + 1);
    }

    f = ((kmer_f << 2) & bitmask) | twobit_repr('G');
    r = kmer_r >> 2 | (twobit_comp('G') << rc_left_shift);
    if (get_count(uniqify_rc(f,r)) && 
	keeper.find(uniqify_rc(f,r)) == keeper.end()) {
      node_q.push(f); node_q.push(r);
      breadth_q.push(breadth + 1);
    }

    f = ((kmer_f << 2) & bitmask) | twobit_repr('T');
    r = kmer_r >> 2 | (twobit_comp('T') << rc_left_shift);
    if (get_count(uniqify_rc(f,r)) && 
	keeper.find(uniqify_rc(f,r)) == keeper.end()) {
      node_q.push(f); node_q.push(r);
      breadth_q.push(breadth + 1);
    }

    // PREVIOUS.
    r = ((kmer_r << 2) & bitmask) | twobit_comp('A');
    f = kmer_f >> 2 | (twobit_repr('A') << rc_left_shift);
    if (get_count(uniqify_rc(f,r)) && 
	keeper.find(uniqify_rc(f,r)) == keeper.end()) {
      node_q.push(f); node_q.push(r);
      breadth_q.push(breadth + 1);
    }

    r = ((kmer_r << 2) & bitmask) | twobit_comp('C');
    f = kmer_f >> 2 | (twobit_repr('C') << rc_left_shift);
    if (get_count(uniqify_rc(f,r)) && 
	keeper.find(uniqify_rc(f,r)) == keeper.end()) {
      node_q.push(f); node_q.push(r);
      breadth_q.push(breadth + 1);
    }
    
    r = ((kmer_r << 2) & bitmask) | twobit_comp('G');
    f = kmer_f >> 2 | (twobit_repr('G') << rc_left_shift);
    if (get_count(uniqify_rc(f,r)) && 
	keeper.find(uniqify_rc(f,r)) == keeper.end()) {
      node_q.push(f); node_q.push(r);
      breadth_q.push(breadth + 1);
    }

    r = ((kmer_r << 2) & bitmask) | twobit_comp('T');
    f = kmer_f >> 2 | (twobit_repr('T') << rc_left_shift);
    if (get_count(uniqify_rc(f,r)) && 
	keeper.find(uniqify_rc(f,r)) == keeper.end()) {
      node_q.push(f); node_q.push(r);
      breadth_q.push(breadth + 1);
    }
  }

  return total;
}

void Hashbits::hitraverse_to_stoptags(std::string filename,
				      CountingHash &counting,
				      unsigned int cutoff)
{
  Read read;
  IParser* parser = IParser::get_parser(filename);
  string name;
  string seq;
  unsigned int read_num = 0;

  while(!parser->is_complete()) {
    read = parser->get_next_read();
    seq = read.seq;

    if (check_read(seq)) {
      for (unsigned int i = 0; i < seq.length() - _ksize + 1; i++) {
	string kmer = seq.substr(i, i + _ksize);
	HashIntoType kmer_n = _hash(kmer.c_str(), _ksize);
	BoundedCounterType n = counting.get_count(kmer_n);

	if (n >= cutoff) {
	  stop_tags.insert(kmer_n);
	}
      }

      name.clear();
      seq.clear();
    }

    read_num += 1;
  }

  std::cout << "Inserted " << stop_tags.size() << " stop tags\n";
}

void Hashbits::save_stop_tags(std::string outfilename)
{
  ofstream outfile(outfilename.c_str(), ios::binary);
  const unsigned int tagset_size = stop_tags.size();

  HashIntoType * buf = new HashIntoType[tagset_size];

  outfile.write((const char *) &tagset_size, sizeof(tagset_size));

  unsigned int i = 0;
  for (SeenSet::iterator pi = stop_tags.begin(); pi != stop_tags.end();
	 pi++, i++) {
    buf[i] = *pi;
  }

  outfile.write((const char *) buf, sizeof(HashIntoType) * tagset_size);
  outfile.close();

  delete buf;
}

void Hashbits::load_stop_tags(std::string infilename)
{
  ifstream infile(infilename.c_str(), ios::binary);
  stop_tags.clear();

  unsigned int tagset_size = 0;
  infile.read((char *) &tagset_size, sizeof(tagset_size));

  HashIntoType * buf = new HashIntoType[tagset_size];

  infile.read((char *) buf, sizeof(HashIntoType) * tagset_size);

  for (unsigned int i = 0; i < tagset_size; i++) {
    stop_tags.insert(buf[i]);
  }
  
  delete buf;
}

void Hashbits::print_stop_tags(std::string infilename)
{
  ofstream printfile(infilename.c_str());

  unsigned int i = 0;
  for (SeenSet::iterator pi = stop_tags.begin(); pi != stop_tags.end();
	 pi++, i++) {
    std::string kmer = _revhash(*pi, _ksize);
    printfile << kmer << "\n";
  }
  
  printfile.close();
}<|MERGE_RESOLUTION|>--- conflicted
+++ resolved
@@ -1232,13 +1232,7 @@
   return seq.length();
 }
 
-<<<<<<< HEAD
 void Hashbits::load_stop_tags(std::string filename, bool clear_tags)
-=======
-#if 0
-
-void Hashbits::load_stop_tags(std::string filename)
->>>>>>> 26b70f70
 {
   std::ifstream infile(filename.c_str());
   assert(infile.is_open());
@@ -1265,8 +1259,6 @@
   std::cout << "stop tags from: " << filename << ": "
 	    << stop_tags.size() << "\n";
 }
-
-#endif // 0
 
 void Hashbits::traverse_from_tags(unsigned int distance,
 				  unsigned int threshold,
@@ -1483,25 +1475,6 @@
   delete buf;
 }
 
-void Hashbits::load_stop_tags(std::string infilename)
-{
-  ifstream infile(infilename.c_str(), ios::binary);
-  stop_tags.clear();
-
-  unsigned int tagset_size = 0;
-  infile.read((char *) &tagset_size, sizeof(tagset_size));
-
-  HashIntoType * buf = new HashIntoType[tagset_size];
-
-  infile.read((char *) buf, sizeof(HashIntoType) * tagset_size);
-
-  for (unsigned int i = 0; i < tagset_size; i++) {
-    stop_tags.insert(buf[i]);
-  }
-  
-  delete buf;
-}
-
 void Hashbits::print_stop_tags(std::string infilename)
 {
   ofstream printfile(infilename.c_str());
