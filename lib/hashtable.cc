--- conflicted
+++ resolved
@@ -1009,10 +1009,7 @@
         n++;
         if (n % 10000 == 0) {
             std::cout << "... find_high_degree_nodes: " << n << "\n";
-<<<<<<< HEAD
-=======
             std::cout << std::flush;
->>>>>>> 9398629c
         }
         Kmer kmer = kmers.next();
         if ((traverser.degree(kmer)) > 2) {
@@ -1021,10 +1018,7 @@
     }
 }
 
-<<<<<<< HEAD
-
-=======
->>>>>>> 9398629c
+
 unsigned int Hashtable::traverse_linear_path(const Kmer seed_kmer,
                                              SeenSet &adjacencies,
                                              SeenSet &visited, Hashtable &bf,
@@ -1078,7 +1072,6 @@
     return size;
 }
 
-<<<<<<< HEAD
 // Starting from the given seed k-mer, assemble the maximal linear path in
 // both directions.
 //
@@ -1144,7 +1137,4 @@
     return contig;
 }
 
-// vim: set sts=2 sw=2:
-=======
-// vim: set sts=2 sw=2:
->>>>>>> 9398629c
+// vim: set sts=2 sw=2: