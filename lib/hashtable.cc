--- conflicted
+++ resolved
@@ -39,49 +39,6 @@
                outfile << seq << endl;
             }
 
-<<<<<<< HEAD
-=======
-            /*
-            int numPos = seq.length() - Hashtable::_ksize + 1;
-
-            int readAbund[numPos];
-
-            int start;
-            int stop;
-            
-            for (int i = 0; i < numPos; i++)
-            {
-               string kmer= seq.substr(i, Hashtable::_ksize);
-               readAbund[i] = Hashtable::get_min_count(kmer);            
-            }
-
-            start = 0;
-            for (int i = 0; i < numPos; i++)
-            {
-               if (readAbund[i] >= threshold)
-                  break;
-               else
-                  start++;
-            }
-
-            stop = numPos - 1;
-            for (int i = (numPos-1); i >= 0; i--)
-            {
-               if (readAbund[i] >= threshold)
-                  break;
-               else
-                  stop--;
-            }
-
-            if ((stop - start + Hashtable::_ksize) > minLength)
-            {
-               string mySeq = seq.substr(start,(stop-start)+Hashtable::_ksize);
-               outfile << ">" << name << endl;
-               outfile << mySeq << endl;
-            }
-            */
-
->>>>>>> d5f338e9
             name.clear();
             seq.clear();
          }
@@ -115,7 +72,6 @@
      {
        getline(infile, line);
 
-<<<<<<< HEAD
        if (isRead) {
          n++;
          if (n % 10000 == 0)
@@ -123,10 +79,6 @@
 
          Hashtable::consume_string(line);
        }
-=======
-       if (isRead)
-         Hashtable::consume_string(line);
->>>>>>> d5f338e9
        
        isRead = isRead? 0 : 1;
      }
@@ -142,11 +94,7 @@
   const char * sp = s.c_str();
   unsigned int length = s.length();
 
-<<<<<<< HEAD
-#if 1
-=======
 #if 0
->>>>>>> d5f338e9
   const unsigned int length = s.length() - _ksize + 1;
   for (unsigned int i = 0; i < length; i++) {
     count(&sp[i]);
@@ -264,12 +212,7 @@
     mask |= 3;
   }
 
-<<<<<<< HEAD
   HashIntoType h = 0, r = 0;
-=======
-  unsigned long long int h = 0;
-  unsigned long long int r = 0;
->>>>>>> d5f338e9
 
   _hash(sp, _ksize, &h, &r);
 
