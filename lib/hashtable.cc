--- conflicted
+++ resolved
@@ -1018,10 +1018,7 @@
     }
 }
 
-<<<<<<< HEAD
-
-=======
->>>>>>> 8760d84b
+
 unsigned int Hashtable::traverse_linear_path(const Kmer seed_kmer,
                                              SeenSet &adjacencies,
                                              SeenSet &visited, Hashtable &bf,
@@ -1030,13 +1027,6 @@
 {
     unsigned int size = 0;
 
-<<<<<<< HEAD
-    auto filter = [&] (Kmer& n) -> bool {
-        return true;
-    };
-
-=======
->>>>>>> 8760d84b
     Traverser traverser(this);
 
     // if this k-mer is in the Bloom filter, truncate search.
@@ -1056,11 +1046,7 @@
         size += 1;
 
         KmerQueue node_q;
-<<<<<<< HEAD
-        traverser.traverse(kmer, node_q, filter);
-=======
         traverser.traverse(kmer, node_q);
->>>>>>> 8760d84b
 
         while (node_q.size()) {
             Kmer node = node_q.front();
@@ -1082,7 +1068,6 @@
     return size;
 }
 
-<<<<<<< HEAD
 // Starting from the given seed k-mer, assemble the maximal linear path in
 // both directions.
 //
@@ -1148,7 +1133,4 @@
     return contig;
 }
 
-// vim: set sts=2 sw=2:
-=======
-// vim: set sts=2 sw=2:
->>>>>>> 8760d84b
+// vim: set sts=2 sw=2: