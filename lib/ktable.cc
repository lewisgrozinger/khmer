#include <assert.h>
#include "ktable.hh"
#include <math.h>
#include <string>
#include <iostream>

using namespace std;
using namespace khmer;

//
// _hash: hash a k-length DNA sequence into an unsigned int.
//

<<<<<<< HEAD
unsigned long long int khmer::_hash(const char * kmer, unsigned int k, 
                                    unsigned long long int * h, 
                                    unsigned long long int * r)
=======
HashIntoType khmer::_hash(const char * kmer, WordLength k, 
			  HashIntoType * h, HashIntoType * r)
>>>>>>> 42809f14
{
  *h |= twobit_repr(kmer[0]);
  *r |= twobit_comp(kmer[k-1]);

  for (WordLength i = 1; i < k; i++) {
    *h = *h << 2;
    *r = *r << 2;

    *h |= twobit_repr(kmer[i]);
    *r |= twobit_comp(kmer[k-1-i]);
  }

  return *h < *r ? *h : *r;
}

HashIntoType khmer::_hash(const char * kmer, WordLength k)
{
  HashIntoType h = 0;
  HashIntoType r = 0;

  
  return _hash(kmer, k, &h, &r);
}

//
// _revhash: given an unsigned int, return the associated k-mer.
//

std::string khmer::_revhash(HashIntoType hash, WordLength k)
{
  std::string s = "";

  unsigned int val = hash & 3;
  s += revtwobit_repr(val);

  for (WordLength i = 1; i < k; i++) {
    hash = hash >> 2;
    val = hash & 3;
    s += revtwobit_repr(val);
  }

  reverse(s.begin(), s.end());

  return s;
}

//
// consume_string: run through every k-mer in the given string, & hash it.
//

void KTable::consume_string(const std::string &s)
{
  const char * sp = s.c_str();

<<<<<<< HEAD
#if 0
  for (unsigned int i = 0; i < s.length() - _ksize + 1; i++) {
=======
#if 1
  const unsigned int length = s.length() - _ksize + 1;
  for (unsigned int i = 0; i < length; i++) {
>>>>>>> 42809f14
    count(&sp[i]);
  }
#else

  unsigned int mask = 0;
  for (unsigned int i = 0; i < _ksize; i++) {
    mask = mask << 2;
    mask |= 3;
  }

  unsigned long long int h;
  unsigned long long int r;

  _hash(sp, _ksize, &h, &r);
  
  if (h < r)
     _counts[h]++;
  else
    _counts[r]++;

  for (unsigned int i = _ksize; i < length; i++) {
    short int repr = twobit_repr(sp[i]);

    // left-shift the previous hash over
    h = h << 2;

    // 'or' in the current nt
    h |= twobit_repr(sp[i]);

    // mask off the 2 bits we shifted over.
    h &= mask;

    // now handle reverse complement
    r = r >> 2;
    r |= (twobit_comp(sp[i]) << (_ksize*2 - 2));

    if (h < r)
      _counts[h]++;
    else
      _counts[r]++;
  }

#endif // 0
}

void KTable::update(const KTable &other)
{
  assert(_ksize == other._ksize);

  for (unsigned int i = 0; i < n_entries(); i++) {
    _counts[i] += other._counts[i];
  }
}

KTable * KTable::intersect(const KTable &other) const
{
  assert(_ksize == other._ksize);

  KTable * intersection = new KTable(_ksize);

  for (unsigned int i = 0; i < n_entries(); i++) {
    if (_counts[i] > 0 && other._counts[i] > 0) {
      intersection->_counts[i] = _counts[i] + other._counts[i];
    }
  }
  return intersection;
}<|MERGE_RESOLUTION|>--- conflicted
+++ resolved
@@ -11,14 +11,8 @@
 // _hash: hash a k-length DNA sequence into an unsigned int.
 //
 
-<<<<<<< HEAD
-unsigned long long int khmer::_hash(const char * kmer, unsigned int k, 
-                                    unsigned long long int * h, 
-                                    unsigned long long int * r)
-=======
 HashIntoType khmer::_hash(const char * kmer, WordLength k, 
 			  HashIntoType * h, HashIntoType * r)
->>>>>>> 42809f14
 {
   *h |= twobit_repr(kmer[0]);
   *r |= twobit_comp(kmer[k-1]);
@@ -72,15 +66,11 @@
 void KTable::consume_string(const std::string &s)
 {
   const char * sp = s.c_str();
+  unsigned int length = s.length();
 
-<<<<<<< HEAD
 #if 0
-  for (unsigned int i = 0; i < s.length() - _ksize + 1; i++) {
-=======
-#if 1
   const unsigned int length = s.length() - _ksize + 1;
   for (unsigned int i = 0; i < length; i++) {
->>>>>>> 42809f14
     count(&sp[i]);
   }
 #else
