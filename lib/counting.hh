--- conflicted
+++ resolved
@@ -55,11 +55,7 @@
 
     CountingHash( WordLength ksize, HashIntoType single_tablesize ) :
         khmer::Hashtable(ksize), _use_bigcount(false),
-<<<<<<< HEAD
-        _bigcount_spin_lock(false)
-=======
         _bigcount_spin_lock(false), _n_unique_kmers(0)
->>>>>>> adc7775d
     {
         _tablesizes.push_back(single_tablesize);
 
@@ -68,11 +64,7 @@
 
     CountingHash( WordLength ksize, std::vector<HashIntoType>& tablesizes ) :
         khmer::Hashtable(ksize), _use_bigcount(false),
-<<<<<<< HEAD
-        _bigcount_spin_lock(false), _tablesizes(tablesizes)
-=======
         _bigcount_spin_lock(false), _tablesizes(tablesizes), _n_unique_kmers(0)
->>>>>>> adc7775d
     {
 
         _allocate_counters();
@@ -172,18 +164,12 @@
             //	 However, do we actually care if there is a little
             //	 bit of slop here? It can always be trimmed off later, if
             //	 that would help with stats.
-<<<<<<< HEAD
-            //while (!__sync_bool_compare_and_swap( &_bigcount_spin_lock, 0, 1 ));
-            if ( _max_count > _counts[i][bin]) {
-                __sync_add_and_fetch(&(_counts[i][bin]), 1);
-=======
+
             if ( _max_count > current_count ) {
                 __sync_add_and_fetch( *(_counts + i) + bin, 1 );
->>>>>>> adc7775d
             } else {
                 n_full++;
             }
-            //__sync_bool_compare_and_swap( &_bigcount_spin_lock, 1, 0 );
         } // for each table
 
         if (n_full == _n_tables && _use_bigcount) {
