--- conflicted
+++ resolved
@@ -79,9 +79,6 @@
 HashIntoType _hash_murmur(const std::string& kmer,
                           HashIntoType& h, HashIntoType& r);
 HashIntoType _hash_murmur_forward(const std::string& kmer);
-<<<<<<< HEAD
-}
-=======
 
 /**
  * \class Kmer
@@ -219,7 +216,6 @@
         return Kmer(kmer_f, kmer_r, kmer_u);
     }
 };
->>>>>>> 59bec6be
 
 /**
  * \Class KmerIterator
