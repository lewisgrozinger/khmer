#!/bin/bash

cov_analysis_dir=/usr/local/cov-analysis-linux64-6.6.1/bin
cov_analysis_bin=cov-build

rm -Rf .env build dist khmer/_khmermodule.so cov-int

virtualenv .env

. .env/bin/activate

make clean

unset coverage_pre coverage_post coverity

if [[ "${NODE_LABELS}" == *linux* ]]
then
	if type gcov >/dev/null 2>&1
	then
		export CFLAGS="-pg -fprofile-arcs -ftest-coverage"
		coverage_post='--debug --inplace --libraries gcov'
	else
		echo "gcov was not found, skipping coverage check"
	fi
else
	echo "Not on a Linux node, skipping coverage check"
		
fi

if [[ "${JOB_NAME}" == khmer-multi/* ]]
then
	if [[ -x ${cov_analysis_dir}/${cov_analysis_bin} ]]
	then
		if [[ -n "${COVERITY_TOKEN}" ]]
			#was -v COVERITY_TOKEN, but OS X bash not new enough
		then
			PATH=${PATH}:${cov_analysis_dir}
			coverity="${cov_analysis_bin} --dir cov-int"
		else
			echo "Missing coverity credentials, skipping scan"
		fi
	else
		echo "${cov_analysis_bin} does not exist in \
			${cov_analysis_dir}. Skipping coverity scan."
	fi
else
	echo "Not the main build so skipping the coverity scan"
fi

${coverity} python setup.py build_ext ${coverage_post}

if [[ -n "$coverity" ]]
	# was -v coverity but OS X bash not new enough
then
	tar czf khmer-cov.tgz cov-int
	curl --form project=Khmer --form token=${COVERITY_TOKEN} --form \
		email=mcrusoe@msu.edu --form file=@khmer-cov.tgz --form \
		version=0.0.0.${BUILD_TAG} \
		http://scan5.coverity.com/cgi-bin/upload.py
fi

<<<<<<< HEAD
python setup.py develop
pip install --quiet nosexcover
python setup.py nosetests --with-xcoverage --with-xunit --cover-package=khmer \
	--cover-erase --attr=\!known_failing
=======

pip install --quiet nose coverage
python setup.py develop
coverage run --source=scripts,khmer -m nose --with-xunit \
	--attr=\!known_failing #--cover-package=khmer 
coverage xml
# we need to get coverage to look at our scripts. Since they aren't in a
# python module we can't tell nosetests to look for them (via an import
# statement). So we run nose inside of coverage.
>>>>>>> 8fa8060c

make doc

pip install --quiet pylint
pylint -f parseable khmer/*.py scripts/*.py tests khmer | tee ../pylint.out

if [[ -n "${coverage_post}" ]]
	# was -v coverage_post but OS X bash not new enough
then
	pip install -U gcovr
	# work around a bug in 3.1 ?
	# pip install -e  git+git@github.com:nschum/gcovr.git@fix-argument-type#egg=gcovr
	# gcovr -r $PWD --xml > coverage-gcovr.xml
	gcovr --xml > coverage-gcovr.xml

	make cppcheck

	mkdir -p doc/doxygen
	doxygen
fi<|MERGE_RESOLUTION|>--- conflicted
+++ resolved
@@ -59,13 +59,6 @@
 		http://scan5.coverity.com/cgi-bin/upload.py
 fi
 
-<<<<<<< HEAD
-python setup.py develop
-pip install --quiet nosexcover
-python setup.py nosetests --with-xcoverage --with-xunit --cover-package=khmer \
-	--cover-erase --attr=\!known_failing
-=======
-
 pip install --quiet nose coverage
 python setup.py develop
 coverage run --source=scripts,khmer -m nose --with-xunit \
@@ -74,7 +67,6 @@
 # we need to get coverage to look at our scripts. Since they aren't in a
 # python module we can't tell nosetests to look for them (via an import
 # statement). So we run nose inside of coverage.
->>>>>>> 8fa8060c
 
 make doc
 
