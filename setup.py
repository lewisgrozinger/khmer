--- conflicted
+++ resolved
@@ -114,10 +114,7 @@
 SOURCES.extend(path_join("third-party", "smhasher", bn + ".cc") for bn in [
     "MurmurHash3"])
 
-<<<<<<< HEAD
-=======
 # Don't forget to update lib/Makefile with these flags!
->>>>>>> 59bec6be
 EXTRA_COMPILE_ARGS = ['-O3', '-std=c++11', '-pedantic']
 EXTRA_LINK_ARGS = []
 
