--- conflicted
+++ resolved
@@ -48,37 +48,19 @@
 
 BUILD_DEPENDS = []
 BUILD_DEPENDS.extend(path_join("lib", bn + ".hh") for bn in [
-<<<<<<< HEAD
-    "khmer", "khmer_config", "kmer_hash", "hashtable", "counting",
-    "hashbits", "labelhash", "async_hash", "khmer_async"])
-
-SOURCES = ["khmer/_khmermodule.cc"]
-SOURCES.extend(path_join("lib", bn + ".cc") for bn in [
-    "khmer_config", "thread_id_map", "trace_logger", "perf_metrics",
-    "read_parsers", "kmer_hash", "hashtable", "hashbits", "labelhash",
-    "counting", "subset", "read_aligner", "async_hash", "khmer_async"])
-
-EXTRA_COMPILE_ARGS = ['-O3', '-std=c++11']
-
-if sys.platform == 'darwin':
-    EXTRA_COMPILE_ARGS.extend(['-arch', 'x86_64'])  # force 64bit only builds
-else:
-    EXTRA_COMPILE_ARGS.extend(['-fopenmp', '-lboost'])
-
-=======
     "khmer", "kmer_hash", "hashtable", "counting", "hashbits", "labelhash"])
 
 SOURCES = ["khmer/_khmermodule.cc"]
 SOURCES.extend(path_join("lib", bn + ".cc") for bn in [
     "trace_logger", "perf_metrics", "read_parsers", "kmer_hash", "hashtable",
-    "hashbits", "labelhash", "counting", "subset", "read_aligner"])
+    "hashbits", "labelhash", "counting", "subset", "read_aligner", "async_hash", "khmer_async"])
 
-EXTRA_COMPILE_ARGS = ['-O3', ]
+EXTRA_COMPILE_ARGS = ['-O3', '-std=c++11']
 
 if sys.platform == 'darwin':
     # force 64bit only builds
     EXTRA_COMPILE_ARGS.extend(['-arch', 'x86_64'])
->>>>>>> 254bd618
+
 EXTENSION_MOD_DICT = \
     {
         "sources": SOURCES,
