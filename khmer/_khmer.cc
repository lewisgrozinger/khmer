//
// This file is part of khmer, https://github.com/dib-lab/khmer/, and is
// Copyright (C) Michigan State University, 2009-2015. It is licensed under
// the three-clause BSD license; see doc/LICENSE.txt.
// Contact: khmer-project@idyll.org
//

//
// A module for Python that exports khmer C++ library functions.
//

// Must be first.
#include <Python.h>

#include <iostream>

#include "khmer.hh"
#include "kmer_hash.hh"
#include "hashtable.hh"
#include "hashbits.hh"
#include "counting.hh"
#include "read_aligner.hh"
#include "labelhash.hh"
#include "khmer_exception.hh"
#include "hllcounter.hh"

using namespace khmer;
using namespace read_parsers;

//
// Python 2/3 compatibility: PyInt and PyLong
//

#if (PY_MAJOR_VERSION >= 3)
#define PyInt_Check(arg) PyLong_Check(arg)
#define PyInt_AsLong(arg) PyLong_AsLong(arg)
#define PyInt_FromLong(arg) PyLong_FromLong(arg)
#endif

//
// Python 2/3 compatibility: PyBytes and PyString
// https://docs.python.org/2/howto/cporting.html#str-unicode-unification
//

#include "bytesobject.h"

//
// Python 2/3 compatibility: Module initialization
// http://python3porting.com/cextensions.html#module-initialization
//

#if PY_MAJOR_VERSION >= 3
#define MOD_ERROR_VAL NULL
#define MOD_SUCCESS_VAL(val) val
#define MOD_INIT(name) PyMODINIT_FUNC PyInit_##name(void)
#define MOD_DEF(ob, name, doc, methods) \
          static struct PyModuleDef moduledef = { \
            PyModuleDef_HEAD_INIT, name, doc, -1, methods, }; \
          ob = PyModule_Create(&moduledef);
#else
#define MOD_ERROR_VAL
#define MOD_SUCCESS_VAL(val)
#define MOD_INIT(name) void init##name(void)
#define MOD_DEF(ob, name, doc, methods) \
          ob = Py_InitModule3(name, methods, doc);
#endif

using namespace khmer;

//
// Function necessary for Python loading:
//

extern "C" {
    MOD_INIT(_khmer);
}

/***********************************************************************/

//
// Read object -- name, sequence, and FASTQ stuff
//

namespace khmer
{

namespace python
{

typedef struct {
    PyObject_HEAD
    //! Pointer to the low-level genomic read object.
    read_parsers:: Read *   read;
} khmer_Read_Object;


static
void
khmer_Read_dealloc(khmer_Read_Object * obj)
{
    delete obj->read;
    obj->read = NULL;
    Py_TYPE(obj)->tp_free((PyObject*)obj);
}


static
PyObject *
Read_get_name(khmer_Read_Object * obj, void * closure )
{
    return PyUnicode_FromString(obj->read->name.c_str()) ;
}


static
PyObject *
Read_get_sequence(khmer_Read_Object * obj, void * closure)
{
    return PyUnicode_FromString(obj->read->sequence.c_str()) ;
}


static
PyObject *
Read_get_quality(khmer_Read_Object * obj, void * closure)
{
    return PyUnicode_FromString(obj->read->quality.c_str()) ;
}


static
PyObject *
Read_get_annotations(khmer_Read_Object * obj, void * closure)
{
    return PyUnicode_FromString(obj->read->annotations.c_str()) ;
}


// TODO? Implement setters.


static PyGetSetDef khmer_Read_accessors [ ] = {
    {
        (char *)"name",
        (getter)Read_get_name, (setter)NULL,
        (char *)"Read identifier.", NULL
    },
    {
        (char *)"sequence",
        (getter)Read_get_sequence, (setter)NULL,
        (char *)"Genomic sequence.", NULL
    },
    {
        (char *)"quality",
        (getter)Read_get_quality, (setter)NULL,
        (char *)"Quality scores.", NULL
    },
    {
        (char *)"annotations",
        (getter)Read_get_annotations, (setter)NULL,
        (char *)"Annotations.", NULL
    },

    { NULL, NULL, NULL, NULL, NULL } // sentinel
};


static PyTypeObject khmer_Read_Type = {
    PyVarObject_HEAD_INIT(NULL, 0)        /* init & ob_size */
    "_khmer.Read",                        /* tp_name */
    sizeof(khmer_Read_Object),            /* tp_basicsize */
    0,                                    /* tp_itemsize */
    (destructor)khmer_Read_dealloc,       /* tp_dealloc */
    0,                                    /* tp_print */
    0,                                    /* tp_getattr */
    0,                                    /* tp_setattr */
    0,                                    /* tp_compare */
    0,                                    /* tp_repr */
    0,                                    /* tp_as_number */
    0,                                    /* tp_as_sequence */
    0,                                    /* tp_as_mapping */
    0,                                    /* tp_hash */
    0,                                    /* tp_call */
    0,                                    /* tp_str */
    0,                                    /* tp_getattro */
    0,                                    /* tp_setattro */
    0,                                    /* tp_as_buffer */
    Py_TPFLAGS_DEFAULT,                   /* tp_flags */
    "A FASTQ record plus some metadata.", /* tp_doc */
    0,                                    /* tp_traverse */
    0,                                    /* tp_clear */
    0,                                    /* tp_richcompare */
    0,                                    /* tp_weaklistoffset */
    0,                                    /* tp_iter */
    0,                                    /* tp_iternext */
    0,                                    /* tp_methods */
    0,                                    /* tp_members */
    (PyGetSetDef *)khmer_Read_accessors,  /* tp_getset */
};

/***********************************************************************/

//
// ReadParser object -- parse reads directly from streams
// ReadPairIterator -- return pairs of Read objects
//


typedef struct {
    PyObject_HEAD
    //! Pointer to the low-level parser object.
    read_parsers:: IParser *  parser;
} khmer_ReadParser_Object;


typedef struct {
    PyObject_HEAD
    //! Pointer to Python parser object for reference counting purposes.
    PyObject *  parent;
    //! Persistent value of pair mode across invocations.
    int pair_mode;
} khmer_ReadPairIterator_Object;


static
void
_ReadParser_dealloc(khmer_ReadParser_Object * obj)
{
    Py_DECREF(obj->parser);
    obj->parser = NULL;
    Py_TYPE(obj)->tp_free((PyObject*)obj);
}


static
void
khmer_ReadPairIterator_dealloc(khmer_ReadPairIterator_Object * obj)
{
    Py_DECREF(obj->parent);
    obj->parent = NULL;
    Py_TYPE(obj)->tp_free((PyObject*)obj);
}


static
PyObject *
_ReadParser_new( PyTypeObject * subtype, PyObject * args, PyObject * kwds )
{
    const char *      ifile_name_CSTR;

    if (!PyArg_ParseTuple(args, "s", &ifile_name_CSTR )) {
        return NULL;
    }
    std:: string    ifile_name( ifile_name_CSTR );

    PyObject * self     = subtype->tp_alloc( subtype, 1 );
    if (self == NULL) {
        return NULL;
    }
    khmer_ReadParser_Object * myself  = (khmer_ReadParser_Object *)self;

    // Wrap the low-level parser object.
    try {
        myself->parser =
            IParser:: get_parser( ifile_name );
    } catch (khmer_file_exception &exc) {
        PyErr_SetString( PyExc_OSError, exc.what() );
        return NULL;
    }
    return self;
}


static
PyObject *
_ReadParser_iternext( PyObject * self )
{
    khmer_ReadParser_Object * myself  = (khmer_ReadParser_Object *)self;
    IParser *       parser  = myself->parser;

    bool        stop_iteration  = false;
    const char *value_exception = NULL;
    const char *file_exception  = NULL;
    Read       *the_read_PTR    = NULL;
    try {
        the_read_PTR = new Read( );
    } catch (std::bad_alloc &exc) {
        return PyErr_NoMemory();
    }

    Py_BEGIN_ALLOW_THREADS
    stop_iteration = parser->is_complete( );
    if (!stop_iteration) {
        try {
            parser->imprint_next_read( *the_read_PTR );
        } catch (NoMoreReadsAvailable &exc) {
            stop_iteration = true;
        } catch (khmer_file_exception &exc) {
            file_exception = exc.what();
        } catch (khmer_value_exception &exc) {
            value_exception = exc.what();
        }
    }
    Py_END_ALLOW_THREADS

    // Note: Can simply return NULL instead of setting the StopIteration
    //       exception.
    if (stop_iteration) {
        delete the_read_PTR;
        return NULL;
    }

    if (file_exception != NULL) {
        delete the_read_PTR;
        PyErr_SetString(PyExc_OSError, file_exception);
        return NULL;
    }
    if (value_exception != NULL) {
        delete the_read_PTR;
        PyErr_SetString(PyExc_ValueError, value_exception);
        return NULL;
    }

    PyObject * the_read_OBJECT = khmer_Read_Type.tp_alloc( &khmer_Read_Type, 1 );
    ((khmer_Read_Object *)the_read_OBJECT)->read = the_read_PTR;
    return the_read_OBJECT;
}


static
PyObject *
_ReadPairIterator_iternext(khmer_ReadPairIterator_Object * myself)
{
    khmer_ReadParser_Object * parent = (khmer_ReadParser_Object*)myself->parent;
    IParser    *parser    = parent->parser;
    uint8_t     pair_mode = myself->pair_mode;

    ReadPair    the_read_pair;
    bool        stop_iteration  = false;
    const char *value_exception = NULL;
    const char *file_exception  = NULL;

    Py_BEGIN_ALLOW_THREADS
    stop_iteration = parser->is_complete( );
    if (!stop_iteration) {
        try {
            parser->imprint_next_read_pair( the_read_pair, pair_mode );
        } catch (NoMoreReadsAvailable &exc) {
            stop_iteration = true;
        } catch (khmer_file_exception &exc) {
            file_exception = exc.what();
        } catch (khmer_value_exception &exc) {
            value_exception = exc.what();
        }
    }
    Py_END_ALLOW_THREADS

    // Note: Can return NULL instead of setting the StopIteration exception.
    if (stop_iteration) {
        return NULL;
    }
    if (file_exception != NULL) {
        PyErr_SetString(PyExc_OSError, file_exception);
        return NULL;
    }
    if (value_exception != NULL) {
        PyErr_SetString(PyExc_ValueError, value_exception);
        return NULL;
    }

    // Copy elements of 'ReadPair' object into Python tuple.
    // TODO? Replace dummy reads with 'None' object.
    PyObject * read_1_OBJECT = khmer_Read_Type.tp_alloc( &khmer_Read_Type, 1 );
    try {
        ((khmer_Read_Object *)read_1_OBJECT)->read = new Read( the_read_pair.first );
    } catch (std::bad_alloc &e) {
        return PyErr_NoMemory();
    }
    PyObject * read_2_OBJECT = khmer_Read_Type.tp_alloc( &khmer_Read_Type, 1 );
    try {
        ((khmer_Read_Object *)read_2_OBJECT)->read = new Read( the_read_pair.second );
    } catch (std::bad_alloc &e) {
        delete ((khmer_Read_Object *)read_1_OBJECT)->read;
        return PyErr_NoMemory();
    }
    PyObject * tup = PyTuple_Pack( 2, read_1_OBJECT, read_2_OBJECT );
    Py_XDECREF(read_1_OBJECT);
    Py_XDECREF(read_2_OBJECT);
    return tup;
}

static PyTypeObject khmer_ReadPairIterator_Type = {
    PyVarObject_HEAD_INIT(NULL, 0)              /* init & ob_size */
    "_khmer.ReadPairIterator",                   /* tp_name */
    sizeof(khmer_ReadPairIterator_Object),      /* tp_basicsize */
    0,                                          /* tp_itemsize */
    (destructor)khmer_ReadPairIterator_dealloc, /* tp_dealloc */
    0,                                          /* tp_print */
    0,                                          /* tp_getattr */
    0,                                          /* tp_setattr */
    0,                                          /* tp_compare */
    0,                                          /* tp_repr */
    0,                                          /* tp_as_number */
    0,                                          /* tp_as_sequence */
    0,                                          /* tp_as_mapping */
    0,                                          /* tp_hash */
    0,                                          /* tp_call */
    0,                                          /* tp_str */
    0,                                          /* tp_getattro */
    0,                                          /* tp_setattro */
    0,                                          /* tp_as_buffer */
    Py_TPFLAGS_DEFAULT,                         /* tp_flags */
    "Iterates over 'ReadParser' objects and returns read pairs.", /* tp_doc */
    0,                                          /* tp_traverse */
    0,                                          /* tp_clear */
    0,                                          /* tp_richcompare */
    0,                                          /* tp_weaklistoffset */
    PyObject_SelfIter,                          /* tp_iter */
    (iternextfunc)_ReadPairIterator_iternext,   /* tp_iternext */
};



static
PyObject *
ReadParser_iter_reads(PyObject * self, PyObject * args )
{
    return PyObject_SelfIter( self );
}

static
PyObject *
ReadParser_get_num_reads(khmer_ReadParser_Object * me)
{
    return PyLong_FromLong(me->parser->get_num_reads());
}

static
PyObject *
ReadParser_iter_read_pairs(PyObject * self, PyObject * args )
{
    int  pair_mode  = IParser:: PAIR_MODE_ERROR_ON_UNPAIRED;

    if (!PyArg_ParseTuple( args, "|i", &pair_mode )) {
        return NULL;
    }

    // Capture existing read parser.
    PyObject * obj = khmer_ReadPairIterator_Type.tp_alloc(
                         &khmer_ReadPairIterator_Type, 1
                     );
    if (obj == NULL) {
        return NULL;
    }
    khmer_ReadPairIterator_Object * rpi   = (khmer_ReadPairIterator_Object *)obj;
    rpi->parent             = self;
    rpi->pair_mode          = pair_mode;

    // Increment reference count on existing ReadParser object so that it
    // will not go away until all ReadPairIterator instances have gone away.
    Py_INCREF( self );

    return obj;
}


static PyMethodDef _ReadParser_methods [ ] = {
    {
        "iter_reads",       (PyCFunction)ReadParser_iter_reads,
        METH_NOARGS,        "Iterates over reads."
    },
    {
        "iter_read_pairs",  (PyCFunction)ReadParser_iter_read_pairs,
        METH_VARARGS,       "Iterates over paired reads as pairs."
    },
    { NULL, NULL, 0, NULL } // sentinel
};

static PyGetSetDef khmer_ReadParser_accessors[] = {
    {
        (char *)"num_reads",
        (getter)ReadParser_get_num_reads, NULL,
        (char *)"count of reads processed thus far.",
        NULL
    },
    {NULL, NULL, NULL, NULL, NULL} /* Sentinel */
};

static PyTypeObject khmer_ReadParser_Type
CPYCHECKER_TYPE_OBJECT_FOR_TYPEDEF("khmer_ReadParser_Object")
= {
    PyVarObject_HEAD_INIT(NULL, 0)             /* init & ob_size */
    "_khmer.ReadParser",                        /* tp_name */
    sizeof(khmer_ReadParser_Object),           /* tp_basicsize */
    0,                                         /* tp_itemsize */
    (destructor)_ReadParser_dealloc,           /* tp_dealloc */
    0,                                         /* tp_print */
    0,                                         /* tp_getattr */
    0,                                         /* tp_setattr */
    0,                                         /* tp_compare */
    0,                                         /* tp_repr */
    0,                                         /* tp_as_number */
    0,                                         /* tp_as_sequence */
    0,                                         /* tp_as_mapping */
    0,                                         /* tp_hash */
    0,                                         /* tp_call */
    0,                                         /* tp_str */
    0,                                         /* tp_getattro */
    0,                                         /* tp_setattro */
    0,                                         /* tp_as_buffer */
    Py_TPFLAGS_DEFAULT,                        /* tp_flags */
    "Parses streams from various file formats, " \
    "such as FASTA and FASTQ.",                /* tp_doc */
    0,                                         /* tp_traverse */
    0,                                         /* tp_clear */
    0,                                         /* tp_richcompare */
    0,                                         /* tp_weaklistoffset */
    PyObject_SelfIter,                         /* tp_iter */
    (iternextfunc)_ReadParser_iternext,        /* tp_iternext */
    _ReadParser_methods,                       /* tp_methods */
    0,                                         /* tp_members */
    khmer_ReadParser_accessors,                /* tp_getset */
    0,                                         /* tp_base */
    0,                                         /* tp_dict */
    0,                                         /* tp_descr_get */
    0,                                         /* tp_descr_set */
    0,                                         /* tp_dictoffset */
    0,                                         /* tp_init */
    0,                                         /* tp_alloc */
    _ReadParser_new,                           /* tp_new */
};

void _init_ReadParser_Type_constants()
{
    PyObject * cls_attrs_DICT = PyDict_New( );
    if (cls_attrs_DICT == NULL) {
        return;
    }

    // Place pair mode constants into class dictionary.
    int result;

    PyObject * value = PyLong_FromLong( IParser:: PAIR_MODE_ALLOW_UNPAIRED );
    if (value == NULL) {
        Py_DECREF(cls_attrs_DICT);
        return;
    }
    result = PyDict_SetItemString(cls_attrs_DICT,
                                  "PAIR_MODE_ALLOW_UNPAIRED", value);
    Py_XDECREF(value);
    if (!result) {
        Py_DECREF(cls_attrs_DICT);
        return;
    }

    value = PyLong_FromLong( IParser:: PAIR_MODE_IGNORE_UNPAIRED );
    if (value == NULL) {
        Py_DECREF(cls_attrs_DICT);
        return;
    }
    result = PyDict_SetItemString(cls_attrs_DICT,
                                  "PAIR_MODE_IGNORE_UNPAIRED", value );
    Py_XDECREF(value);
    if (!result) {
        Py_DECREF(cls_attrs_DICT);
        return;
    }

    value = PyLong_FromLong( IParser:: PAIR_MODE_ERROR_ON_UNPAIRED );
    if (value == NULL) {
        Py_DECREF(cls_attrs_DICT);
        return;
    }
    result = PyDict_SetItemString(cls_attrs_DICT,
                                  "PAIR_MODE_ERROR_ON_UNPAIRED", value);
    Py_XDECREF(value);
    if (!result) {
        Py_DECREF(cls_attrs_DICT);
        return;
    }

    khmer_ReadParser_Type.tp_dict     = cls_attrs_DICT;
}

} // namespace python

} // namespace khmer


static
read_parsers:: IParser *
_PyObject_to_khmer_ReadParser( PyObject * py_object )
{
    // TODO: Add type-checking.

    return ((python:: khmer_ReadParser_Object *)py_object)->parser;
}

typedef struct {
    PyObject_HEAD
    pre_partition_info *   PrePartitionInfo;
} khmer_PrePartitionInfo_Object;

static
void
khmer_PrePartitionInfo_dealloc(khmer_PrePartitionInfo_Object * obj)
{
    delete obj->PrePartitionInfo;
    obj->PrePartitionInfo = NULL;
    Py_TYPE(obj)->tp_free((PyObject*)obj);
}

static PyTypeObject khmer_PrePartitionInfo_Type = {
    PyVarObject_HEAD_INIT(NULL, 0)        /* init & ob_size */
    "_khmer.PrePartitionInfo",            /* tp_name */
    sizeof(khmer_PrePartitionInfo_Object),/* tp_basicsize */
    0,                                    /* tp_itemsize */
    (destructor)khmer_PrePartitionInfo_dealloc,       /* tp_dealloc */
    0,                                    /* tp_print */
    0,                                    /* tp_getattr */
    0,                                    /* tp_setattr */
    0,                                    /* tp_compare */
    0,                                    /* tp_repr */
    0,                                    /* tp_as_number */
    0,                                    /* tp_as_sequence */
    0,                                    /* tp_as_mapping */
    0,                                    /* tp_hash */
    0,                                    /* tp_call */
    0,                                    /* tp_str */
    0,                                    /* tp_getattro */
    0,                                    /* tp_setattro */
    0,                                    /* tp_as_buffer */
    Py_TPFLAGS_DEFAULT,                   /* tp_flags */
    "Stores a k-kmer and a set of tagged seen k-mers.", /* tp_doc */
};


/***********************************************************************/

typedef struct {
    PyObject_HEAD
    Hashtable * hashtable;
} khmer_KHashtable_Object;

typedef struct {
    PyObject_HEAD
    SubsetPartition * subset;
} khmer_KSubsetPartition_Object;

static void khmer_subset_dealloc(khmer_KSubsetPartition_Object * obj);

static PyTypeObject khmer_KSubsetPartition_Type = {
    PyVarObject_HEAD_INIT(NULL, 0)         /* init & ob_size */
    "_khmer.KSubsetPartition",              /* tp_name */
    sizeof(khmer_KSubsetPartition_Object), /* tp_basicsize */
    0,                                     /* tp_itemsize */
    (destructor)khmer_subset_dealloc,      /*tp_dealloc*/
    0,                                     /*tp_print*/
    0,                                     /*tp_getattr*/
    0,                                     /*tp_setattr*/
    0,                                     /*tp_compare*/
    0,                                     /*tp_repr*/
    0,                                     /*tp_as_number*/
    0,                                     /*tp_as_sequence*/
    0,                                     /*tp_as_mapping*/
    0,                                     /*tp_hash */
    0,                                     /*tp_call*/
    0,                                     /*tp_str*/
    0,                                     /*tp_getattro*/
    0,                                     /*tp_setattro*/
    0,                                     /*tp_as_buffer*/
    Py_TPFLAGS_DEFAULT,                    /*tp_flags*/
    "subset object",                       /* tp_doc */
};

typedef struct {
    khmer_KHashtable_Object khashtable;
    Hashbits * hashbits;
} khmer_KHashbits_Object;

static void khmer_hashbits_dealloc(khmer_KHashbits_Object * obj);
static PyObject* khmer_hashbits_new(PyTypeObject * type, PyObject * args,
                                    PyObject * kwds);

static PyTypeObject khmer_KNodegraph_Type
CPYCHECKER_TYPE_OBJECT_FOR_TYPEDEF("khmer_KHashbits_Object")
= {
    PyVarObject_HEAD_INIT(NULL, 0) /* init & ob_size */
    "_khmer.Nodegraph",             /* tp_name */
    sizeof(khmer_KHashbits_Object), /* tp_basicsize */
    0,                             /* tp_itemsize */
    (destructor)khmer_hashbits_dealloc, /*tp_dealloc*/
    0,              /*tp_print*/
    0,              /*tp_getattr*/
    0,              /*tp_setattr*/
    0,              /*tp_compare*/
    0,              /*tp_repr*/
    0,              /*tp_as_number*/
    0,              /*tp_as_sequence*/
    0,              /*tp_as_mapping*/
    0,              /*tp_hash */
    0,              /*tp_call*/
    0,              /*tp_str*/
    0,              /*tp_getattro*/
    0,              /*tp_setattro*/
    0,              /*tp_as_buffer*/
    Py_TPFLAGS_DEFAULT | Py_TPFLAGS_BASETYPE,       /*tp_flags*/
    "hashbits object",           /* tp_doc */
    0,                       /* tp_traverse */
    0,                       /* tp_clear */
    0,                       /* tp_richcompare */
    0,                       /* tp_weaklistoffset */
    0,                       /* tp_iter */
    0,                       /* tp_iternext */
    0,  /* tp_methods */
    0,                       /* tp_members */
    0,                       /* tp_getset */
    0,                       /* tp_base */
    0,                       /* tp_dict */
    0,                       /* tp_descr_get */
    0,                       /* tp_descr_set */
    0,                       /* tp_dictoffset */
    0,                       /* tp_init */
    0,                       /* tp_alloc */
    khmer_hashbits_new,                  /* tp_new */
};


static
PyObject *
hashtable_get_ksize(khmer_KHashtable_Object * me, PyObject * args)
{
    Hashtable * hashtable = me->hashtable;

    if (!PyArg_ParseTuple(args, "")) {
        return NULL;
    }

    unsigned int k = hashtable->ksize();

    return PyLong_FromLong(k);
}

static
PyObject *
hashtable_n_occupied(khmer_KHashtable_Object * me, PyObject * args)
{
    Hashtable * hashtable = me->hashtable;

    HashIntoType start = 0, stop = 0;

    if (!PyArg_ParseTuple(args, "|KK", &start, &stop)) {
        return NULL;
    }

    HashIntoType n = hashtable->n_occupied(start, stop);

    return PyLong_FromUnsignedLongLong(n);
}

static
PyObject *
hashtable_n_unique_kmers(khmer_KHashtable_Object * me, PyObject * args)
{
    Hashtable * hashtable = me->hashtable;

    HashIntoType n = hashtable->n_unique_kmers();

    return PyLong_FromUnsignedLongLong(n);
}

static
PyObject *
hashtable_n_entries(khmer_KHashtable_Object * me, PyObject * args)
{
    Hashtable * hashtable = me->hashtable;

    if (!PyArg_ParseTuple(args, "")) {
        return NULL;
    }

    return PyLong_FromUnsignedLongLong(hashtable->n_entries());
}

static
PyObject *
hashtable_count(khmer_KHashtable_Object * me, PyObject * args)
{
    Hashtable * hashtable = me->hashtable;

    const char * kmer;

    if (!PyArg_ParseTuple(args, "s", &kmer)) {
        return NULL;
    }

    if (strlen(kmer) != hashtable->ksize()) {
        PyErr_SetString(PyExc_ValueError,
                        "k-mer length must be the same as the hashtable k-size");
        return NULL;
    }

    hashtable->count(kmer);

    return PyLong_FromLong(1);
}

static
PyObject *
hashtable_consume_fasta(khmer_KHashtable_Object * me, PyObject * args)
{
    Hashtable * hashtable  = me->hashtable;

    const char * filename;

    if (!PyArg_ParseTuple(args, "s", &filename)) {
        return NULL;
    }

    // call the C++ function, and trap signals => Python
    unsigned long long  n_consumed    = 0;
    unsigned int          total_reads   = 0;
    try {
        hashtable->consume_fasta(filename, total_reads, n_consumed);
    } catch (khmer_file_exception &exc) {
        PyErr_SetString(PyExc_OSError, exc.what());
        return NULL;
    } catch (khmer_value_exception &exc) {
        PyErr_SetString(PyExc_ValueError, exc.what());
        return NULL;
    }

    return Py_BuildValue("IK", total_reads, n_consumed);
}

static
PyObject *
hashtable_consume_fasta_with_reads_parser(khmer_KHashtable_Object * me,
        PyObject * args)
{
    Hashtable * hashtable = me->hashtable;

    PyObject * rparser_obj = NULL;

    if (!PyArg_ParseTuple(args, "O", &rparser_obj)) {
        return NULL;
    }

    read_parsers:: IParser * rparser =
        _PyObject_to_khmer_ReadParser( rparser_obj );

    // call the C++ function, and trap signals => Python
    unsigned long long  n_consumed      = 0;
    unsigned int        total_reads     = 0;
    const char         *value_exception = NULL;
    const char         *file_exception  = NULL;

    Py_BEGIN_ALLOW_THREADS
    try {
        hashtable->consume_fasta(rparser, total_reads, n_consumed);
    } catch (khmer_file_exception &exc) {
        file_exception = exc.what();
    } catch (khmer_value_exception &exc) {
        value_exception = exc.what();
    }
    Py_END_ALLOW_THREADS

    if (file_exception != NULL) {
        PyErr_SetString(PyExc_OSError, file_exception);
        return NULL;
    }
    if (value_exception != NULL) {
        PyErr_SetString(PyExc_ValueError, value_exception);
        return NULL;
    }

    return Py_BuildValue("IK", total_reads, n_consumed);
}

static
PyObject *
hashtable_consume(khmer_KHashtable_Object * me, PyObject * args)
{
    Hashtable * hashtable = me->hashtable;

    const char * long_str;

    if (!PyArg_ParseTuple(args, "s", &long_str)) {
        return NULL;
    }

    if (strlen(long_str) < hashtable->ksize()) {
        PyErr_SetString(PyExc_ValueError,
                        "string length must >= the hashtable k-mer size");
        return NULL;
    }

    unsigned int n_consumed;
    n_consumed = hashtable->consume_string(long_str);

    return PyLong_FromLong(n_consumed);
}

static
PyObject *
hashtable_get(khmer_KHashtable_Object * me, PyObject * args)
{
    Hashtable * hashtable = me->hashtable;

    PyObject * arg;

    if (!PyArg_ParseTuple(args, "O", &arg)) {
        return NULL;
    }

    unsigned long count = 0;

    if (PyInt_Check(arg) || PyLong_Check(arg)) {
        long pos = PyInt_AsLong(arg);
        count = hashtable->get_count((unsigned int) pos);
    } else if (PyUnicode_Check(arg)) {
        std::string s = PyBytes_AsString(PyUnicode_AsEncodedString(
                                             arg, "utf-8", "strict"));
        if (strlen(s.c_str()) != hashtable->ksize()) {
            PyErr_SetString(PyExc_ValueError,
                            "k-mer size must equal the presence table k-mer size");
            return NULL;
        }
        count = hashtable->get_count(s.c_str());
    } else if (PyBytes_Check(arg)) {
        std::string s = PyBytes_AsString(arg);

        if (strlen(s.c_str()) != hashtable->ksize()) {
            PyErr_SetString(PyExc_ValueError,
                            "k-mer size must equal the counting table k-mer size");
            return NULL;
        }

        count = hashtable->get_count(s.c_str());
    } else {
        PyErr_SetString(PyExc_ValueError,
                        "please pass either a hash value or a string");
        return NULL;
    }

    return PyLong_FromLong(count);
}

static
PyObject *
hashtable_load(khmer_KHashtable_Object * me, PyObject * args)
{
    Hashtable * hashtable = me->hashtable;

    const char * filename = NULL;

    if (!PyArg_ParseTuple(args, "s", &filename)) {
        return NULL;
    }

    try {
        hashtable->load(filename);
    } catch (khmer_file_exception &e) {
        PyErr_SetString(PyExc_OSError, e.what());
        return NULL;
    }

    Py_RETURN_NONE;
}

static
PyObject *
hashtable_save(khmer_KHashtable_Object * me, PyObject * args)
{
    Hashtable * hashtable = me->hashtable;

    const char * filename = NULL;

    if (!PyArg_ParseTuple(args, "s", &filename)) {
        return NULL;
    }

    try {
        hashtable->save(filename);
    } catch (khmer_file_exception &e) {
        PyErr_SetString(PyExc_OSError, e.what());
        return NULL;
    }

    Py_RETURN_NONE;
}

static
PyObject *
hashtable_get_hashsizes(khmer_KHashtable_Object * me, PyObject * args)
{
    Hashtable * hashtable = me->hashtable;


    if (!PyArg_ParseTuple(args, "")) {
        return NULL;
    }

    std::vector<HashIntoType> ts = hashtable->get_tablesizes();

    PyObject * x = PyList_New(ts.size());
    for (size_t i = 0; i < ts.size(); i++) {
        PyList_SET_ITEM(x, i, PyLong_FromUnsignedLongLong(ts[i]));
    }

    return x;
}

static
PyObject *
hashtable_consume_and_tag(khmer_KHashtable_Object * me, PyObject * args)
{
    Hashtable * hashtable = me->hashtable;

    const char * seq;

    if (!PyArg_ParseTuple(args, "s", &seq)) {
        return NULL;
    }

    // call the C++ function, and trap signals => Python

    unsigned long long n_consumed = 0;

    // @CTB needs to normalize
    hashtable->consume_sequence_and_tag(seq, n_consumed);

    return Py_BuildValue("K", n_consumed);
}

static
PyObject *
hashtable_get_tags_and_positions(khmer_KHashtable_Object * me, PyObject * args)
{
    Hashtable * hashtable = me->hashtable;

    const char * seq;

    if (!PyArg_ParseTuple(args, "s", &seq)) {
        return NULL;
    }

    // call the C++ function, and trap signals => Python

    std::vector<unsigned int> posns;
    std::vector<HashIntoType> tags;

    unsigned int pos = 1;
    KMerIterator kmers(seq, hashtable->ksize());

    while (!kmers.done()) {
        HashIntoType kmer = kmers.next();
        if (set_contains(hashtable->all_tags, kmer)) {
            posns.push_back(pos);
            tags.push_back(kmer);
        }
        pos++;
    }

    PyObject * posns_list = PyList_New(posns.size());
    for (size_t i = 0; i < posns.size(); i++) {
        PyObject * tup = Py_BuildValue("IK", posns[i], tags[i]);
        PyList_SET_ITEM(posns_list, i, tup);
    }

    return posns_list;
}

static
PyObject *
hashtable_find_all_tags_list(khmer_KHashtable_Object * me, PyObject * args)
{
    Hashtable * hashtable = me->hashtable;

    const char * kmer_s = NULL;

    if (!PyArg_ParseTuple(args, "s", &kmer_s)) {
        return NULL;
    }

    if (strlen(kmer_s) != hashtable->ksize()) {
        PyErr_SetString(PyExc_ValueError,
                        "k-mer length must equal the counting table k-mer size");
        return NULL;
    }

    SeenSet tags;

    Py_BEGIN_ALLOW_THREADS

    HashIntoType kmer_f, kmer_r;
    _hash(kmer_s, hashtable->ksize(), kmer_f, kmer_r);

    hashtable->partition->find_all_tags(kmer_f, kmer_r, tags,
                                        hashtable->all_tags);

    Py_END_ALLOW_THREADS

    PyObject * x =  PyList_New(tags.size());
    if (x == NULL) {
        return NULL;
    }
    SeenSet::iterator si;
    unsigned long long i = 0;
    for (si = tags.begin(); si != tags.end(); ++si) {
        // type K for python unsigned long long
        PyList_SET_ITEM(x, i, Py_BuildValue("K", *si));
        i++;
    }

    return x;
}

static
PyObject *
hashtable_consume_fasta_and_tag(khmer_KHashtable_Object * me, PyObject * args)
{
    Hashtable * hashtable = me->hashtable;

    const char * filename;

    if (!PyArg_ParseTuple(args, "s", &filename)) {
        return NULL;
    }

    // call the C++ function, and trap signals => Python

    unsigned long long n_consumed;
    unsigned int total_reads;

    try {
        hashtable->consume_fasta_and_tag(filename, total_reads, n_consumed);
    } catch (khmer_file_exception &exc) {
        PyErr_SetString(PyExc_OSError, exc.what());
        return NULL;
    } catch (khmer_value_exception &exc) {
        PyErr_SetString(PyExc_ValueError, exc.what());
        return NULL;
    }

    return Py_BuildValue("IK", total_reads, n_consumed);
}

static
PyObject *
hashtable_get_median_count(khmer_KHashtable_Object * me, PyObject * args)
{
    Hashtable * hashtable = me->hashtable;

    const char * long_str;

    if (!PyArg_ParseTuple(args, "s", &long_str)) {
        return NULL;
    }

    if (strlen(long_str) < hashtable->ksize()) {
        PyErr_SetString(PyExc_ValueError,
                        "string length must >= the hashtable k-mer size");
        return NULL;
    }

    BoundedCounterType med = 0;
    float average = 0, stddev = 0;

    hashtable->get_median_count(long_str, med, average, stddev);

    return Py_BuildValue("iff", med, average, stddev);
}

static
PyObject *
hashtable_median_at_least(khmer_KHashtable_Object * me, PyObject * args)
{
    Hashtable * hashtable = me->hashtable;

    const char * long_str;
    unsigned int cutoff;

    if (!PyArg_ParseTuple(args, "sI", &long_str, &cutoff)) {
        return NULL;
    }

    if (strlen(long_str) < hashtable->ksize()) {
        PyErr_SetString(PyExc_ValueError,
                        "string length must >= the hashtable k-mer size");
        return NULL;
    }

    if (hashtable->median_at_least(long_str, cutoff)) {
        Py_RETURN_TRUE;
    }
    Py_RETURN_FALSE;

}

static
PyObject *
hashtable_n_tags(khmer_KHashtable_Object * me, PyObject * args)
{
    Hashtable * hashtable = me->hashtable;

    if (!PyArg_ParseTuple(args, "")) {
        return NULL;
    }

    return PyLong_FromSize_t(hashtable->n_tags());
}

static
PyObject *
hashtable_print_stop_tags(khmer_KHashtable_Object * me, PyObject * args)
{
    Hashtable * hashtable = me->hashtable;

    const char * filename = NULL;

    if (!PyArg_ParseTuple(args, "s", &filename)) {
        return NULL;
    }

    hashtable->print_stop_tags(filename);

    Py_RETURN_NONE;
}

static
PyObject *
hashtable_print_tagset(khmer_KHashtable_Object * me, PyObject * args)
{
    Hashtable * hashtable = me->hashtable;

    const char * filename = NULL;

    if (!PyArg_ParseTuple(args, "s", &filename)) {
        return NULL;
    }

    hashtable->print_tagset(filename);

    Py_RETURN_NONE;
}

static
PyObject *
hashtable_load_stop_tags(khmer_KHashtable_Object * me, PyObject * args)
{
    Hashtable * hashtable = me->hashtable;

    const char * filename = NULL;
    PyObject * clear_tags_o = NULL;

    if (!PyArg_ParseTuple(args, "s|O", &filename, &clear_tags_o)) {
        return NULL;
    }

    bool clear_tags = true;
    if (clear_tags_o && !PyObject_IsTrue(clear_tags_o)) {
        clear_tags = false;
    }


    try {
        hashtable->load_stop_tags(filename, clear_tags);
    } catch (khmer_file_exception &e) {
        PyErr_SetString(PyExc_OSError, e.what());
        return NULL;
    }

    Py_RETURN_NONE;
}


static
PyObject *
hashtable_save_stop_tags(khmer_KHashtable_Object * me, PyObject * args)
{
    Hashtable * hashtable = me->hashtable;

    const char * filename = NULL;

    if (!PyArg_ParseTuple(args, "s", &filename)) {
        return NULL;
    }

    try {
        hashtable->save_stop_tags(filename);
    } catch (khmer_file_exception &e) {
        PyErr_SetString(PyExc_OSError, e.what());
        return NULL;
    }

    Py_RETURN_NONE;
}

static PyObject * hashtable_traverse_from_tags(khmer_KHashtable_Object * me,
        PyObject * args);

static PyObject * hashtable_repartition_largest_partition(
    khmer_KHashtable_Object * me,
    PyObject * args);

static
PyObject *
hashtable_calc_connected_graph_size(khmer_KHashtable_Object * me,
                                    PyObject * args)
{
    Hashtable * hashtable = me->hashtable;

    const char * _kmer;
    unsigned int max_size = 0;
    PyObject * break_on_circum_o = NULL;
    if (!PyArg_ParseTuple(args, "s|IO", &_kmer, &max_size, &break_on_circum_o)) {
        return NULL;
    }

    bool break_on_circum = false;
    if (break_on_circum_o && PyObject_IsTrue(break_on_circum_o)) {
        break_on_circum = true;
    }

    unsigned long long size = 0;

    Py_BEGIN_ALLOW_THREADS
    SeenSet keeper;
    hashtable->calc_connected_graph_size(_kmer, size, keeper, max_size,
                                         break_on_circum);
    Py_END_ALLOW_THREADS

    return PyLong_FromUnsignedLongLong(size);
}

static
PyObject *
hashtable_kmer_degree(khmer_KHashtable_Object * me, PyObject * args)
{
    Hashtable * hashtable = me->hashtable;

    const char * kmer_s = NULL;

    if (!PyArg_ParseTuple(args, "s", &kmer_s)) {
        return NULL;
    }

    return PyLong_FromLong(hashtable->kmer_degree(kmer_s));
}

static
PyObject *
hashtable_trim_on_stoptags(khmer_KHashtable_Object * me, PyObject * args)
{
    Hashtable * hashtable = me->hashtable;

    const char * seq = NULL;

    if (!PyArg_ParseTuple(args, "s", &seq)) {
        return NULL;
    }

    size_t trim_at;
    Py_BEGIN_ALLOW_THREADS

    trim_at = hashtable->trim_on_stoptags(seq);

    Py_END_ALLOW_THREADS;

    PyObject * trim_seq = PyUnicode_FromStringAndSize(seq, trim_at);
    if (trim_seq == NULL) {
        return NULL;
    }
    PyObject * ret = Py_BuildValue("Ok", trim_seq, (unsigned long) trim_at);
    Py_DECREF(trim_seq);

    return ret;
}

static
PyObject *
hashtable_identify_stoptags_by_position(khmer_KHashtable_Object * me,
                                        PyObject * args)
{
    Hashtable * hashtable = me->hashtable;

    const char * seq = NULL;

    if (!PyArg_ParseTuple(args, "s", &seq)) {
        return NULL;
    }

    std::vector<unsigned int> posns;
    Py_BEGIN_ALLOW_THREADS

    hashtable->identify_stop_tags_by_position(seq, posns);

    Py_END_ALLOW_THREADS;

    PyObject * x = PyList_New(posns.size());

    for (unsigned int i = 0; i < posns.size(); i++) {
        PyList_SET_ITEM(x, i, Py_BuildValue("I", posns[i]));
    }

    return x;
}

static
PyObject *
hashtable_do_subset_partition(khmer_KHashtable_Object * me, PyObject * args)
{
    Hashtable * hashtable = me->hashtable;

    HashIntoType start_kmer = 0, end_kmer = 0;
    PyObject * break_on_stop_tags_o = NULL;
    PyObject * stop_big_traversals_o = NULL;

    if (!PyArg_ParseTuple(args, "|KKOO", &start_kmer, &end_kmer,
                          &break_on_stop_tags_o,
                          &stop_big_traversals_o)) {
        return NULL;
    }

    bool break_on_stop_tags = false;
    if (break_on_stop_tags_o && PyObject_IsTrue(break_on_stop_tags_o)) {
        break_on_stop_tags = true;
    }
    bool stop_big_traversals = false;
    if (stop_big_traversals_o && PyObject_IsTrue(stop_big_traversals_o)) {
        stop_big_traversals = true;
    }

    SubsetPartition * subset_p = NULL;
    try {
        Py_BEGIN_ALLOW_THREADS
        subset_p = new SubsetPartition(hashtable);
        subset_p->do_partition(start_kmer, end_kmer, break_on_stop_tags,
                               stop_big_traversals);
        Py_END_ALLOW_THREADS
    } catch (std::bad_alloc &e) {
        return PyErr_NoMemory();
    }

    khmer_KSubsetPartition_Object * subset_obj = (khmer_KSubsetPartition_Object *)\
            PyObject_New(khmer_KSubsetPartition_Object, &khmer_KSubsetPartition_Type);

    if (subset_obj == NULL) {
        delete subset_p;
        return NULL;
    }

    subset_obj->subset = subset_p;

    return (PyObject *) subset_obj;
}


static
PyObject *
hashtable_join_partitions_by_path(khmer_KHashtable_Object * me, PyObject * args)
{
    Hashtable * hashtable = me->hashtable;

    const char * sequence = NULL;
    if (!PyArg_ParseTuple(args, "s", &sequence)) {
        return NULL;
    }

    hashtable->partition->join_partitions_by_path(sequence);

    Py_RETURN_NONE;
}

static
PyObject *
hashtable_merge_subset(khmer_KHashtable_Object * me, PyObject * args)
{
    Hashtable * hashtable = me->hashtable;

    khmer_KSubsetPartition_Object * subset_obj = NULL;
    if (!PyArg_ParseTuple(args, "O!", &khmer_KSubsetPartition_Type,
                          &subset_obj)) {
        return NULL;
    }

    SubsetPartition * subset_p = subset_obj->subset;

    hashtable->partition->merge(subset_p);

    Py_RETURN_NONE;
}

static
PyObject *
hashtable_merge_from_disk(khmer_KHashtable_Object * me, PyObject * args)
{
    Hashtable * hashtable = me->hashtable;

    const char * filename = NULL;
    if (!PyArg_ParseTuple(args, "s", &filename)) {
        return NULL;
    }

    try {
        hashtable->partition->merge_from_disk(filename);
    } catch (khmer_file_exception &e) {
        PyErr_SetString(PyExc_OSError, e.what());
        return NULL;
    }

    Py_RETURN_NONE;
}

static
PyObject *
hashtable_consume_fasta_and_tag_with_reads_parser(khmer_KHashtable_Object * me,
        PyObject * args)
{
    Hashtable * hashtable = me->hashtable;

    python::khmer_ReadParser_Object * rparser_obj = NULL;

    if (!PyArg_ParseTuple( args, "O!", &python::khmer_ReadParser_Type,
                           &rparser_obj)) {
        return NULL;
    }

    read_parsers:: IParser * rparser = rparser_obj-> parser;

    // call the C++ function, and trap signals => Python
    const char         *value_exception = NULL;
    const char         *file_exception  = NULL;
    unsigned long long  n_consumed      = 0;
    unsigned int        total_reads     = 0;

    Py_BEGIN_ALLOW_THREADS
    try {
        hashtable->consume_fasta_and_tag(rparser, total_reads, n_consumed);
    } catch (khmer_file_exception &exc) {
        file_exception = exc.what();
    } catch (khmer_value_exception &exc) {
        value_exception = exc.what();
    }
    Py_END_ALLOW_THREADS

    if (file_exception != NULL) {
        PyErr_SetString(PyExc_OSError, file_exception);
        return NULL;
    }
    if (value_exception != NULL) {
        PyErr_SetString(PyExc_ValueError, value_exception);
    }

    return Py_BuildValue("IK", total_reads, n_consumed);
}

static PyObject * hashtable_consume_fasta_and_traverse(
    khmer_KHashtable_Object * me,
    PyObject * args);


static
PyObject *
hashtable_consume_fasta_and_tag_with_stoptags(khmer_KHashtable_Object * me,
        PyObject * args)
{
    Hashtable * hashtable = me->hashtable;

    const char * filename;

    if (!PyArg_ParseTuple(args, "s", &filename)) {
        return NULL;
    }

    // call the C++ function, and trap signals => Python

    unsigned long long  n_consumed;
    unsigned int        total_reads;
    try {
        hashtable->consume_fasta_and_tag_with_stoptags(filename,
                total_reads, n_consumed);
    } catch (khmer_file_exception &exc) {
        PyErr_SetString(PyExc_OSError, exc.what());
        return NULL;
    } catch (khmer_value_exception &exc) {
        PyErr_SetString(PyExc_ValueError, exc.what());
        return NULL;
    }

    return Py_BuildValue("IK", total_reads, n_consumed);
}

static
PyObject *
hashtable_consume_partitioned_fasta(khmer_KHashtable_Object * me,
                                    PyObject * args)
{
    Hashtable * hashtable = me->hashtable;

    const char * filename;

    if (!PyArg_ParseTuple(args, "s", &filename)) {
        return NULL;
    }

    // call the C++ function, and trap signals => Python

    unsigned long long n_consumed;
    unsigned int total_reads;

    try {
        hashtable->consume_partitioned_fasta(filename, total_reads, n_consumed);
    } catch (khmer_file_exception &exc) {
        PyErr_SetString(PyExc_OSError, exc.what());
        return NULL;
    } catch (khmer_value_exception &exc) {
        PyErr_SetString(PyExc_ValueError, exc.what());
        return NULL;
    }

    return Py_BuildValue("IK", total_reads, n_consumed);
}

static
PyObject *
hashtable_find_all_tags(khmer_KHashtable_Object * me, PyObject * args)
{
    Hashtable * hashtable = me->hashtable;

    const char * kmer_s = NULL;

    if (!PyArg_ParseTuple(args, "s", &kmer_s)) {
        return NULL;
    }

    if (strlen(kmer_s) != hashtable->ksize()) {
        PyErr_SetString( PyExc_ValueError,
                         "k-mer size must equal the k-mer size of the presence table");
        return NULL;
    }

    pre_partition_info * ppi = NULL;

    Py_BEGIN_ALLOW_THREADS

    HashIntoType kmer, kmer_f, kmer_r;
    kmer = _hash(kmer_s, hashtable->ksize(), kmer_f, kmer_r);

    try {
        ppi = new pre_partition_info(kmer);
    } catch (std::bad_alloc &e) {
        return PyErr_NoMemory();
    }
    hashtable->partition->find_all_tags(kmer_f, kmer_r, ppi->tagged_kmers,
                                        hashtable->all_tags);
    hashtable->add_kmer_to_tags(kmer);

    Py_END_ALLOW_THREADS

    khmer_PrePartitionInfo_Object * ppi_obj = (khmer_PrePartitionInfo_Object *) \
            PyObject_New(khmer_PrePartitionInfo_Object, &khmer_PrePartitionInfo_Type);

    ppi_obj->PrePartitionInfo = ppi;

    return (PyObject*)ppi_obj;
}

static
PyObject *
hashtable_assign_partition_id(khmer_KHashtable_Object * me, PyObject * args)
{
    Hashtable * hashtable = me->hashtable;

    khmer_PrePartitionInfo_Object * ppi_obj;
    if (!PyArg_ParseTuple(args, "O!", &khmer_PrePartitionInfo_Type, &ppi_obj)) {
        return NULL;
    }

    pre_partition_info * ppi;
    ppi = ppi_obj->PrePartitionInfo;

    PartitionID p;
    p = hashtable->partition->assign_partition_id(ppi->kmer,
            ppi->tagged_kmers);

    return PyLong_FromLong(p);
}

static
PyObject *
hashtable_add_tag(khmer_KHashtable_Object * me, PyObject * args)
{
    Hashtable * hashtable = me->hashtable;

    const char * kmer_s = NULL;
    if (!PyArg_ParseTuple(args, "s", &kmer_s)) {
        return NULL;
    }

    HashIntoType kmer = _hash(kmer_s, hashtable->ksize());
    hashtable->add_tag(kmer);

    Py_RETURN_NONE;
}

static
PyObject *
hashtable_add_stop_tag(khmer_KHashtable_Object * me, PyObject * args)
{
    Hashtable * hashtable = me->hashtable;

    const char * kmer_s = NULL;
    if (!PyArg_ParseTuple(args, "s", &kmer_s)) {
        return NULL;
    }

    HashIntoType kmer = _hash(kmer_s, hashtable->ksize());
    hashtable->add_stop_tag(kmer);

    Py_RETURN_NONE;
}

static
PyObject *
hashtable_get_stop_tags(khmer_KHashtable_Object * me, PyObject * args)
{
    Hashtable * hashtable = me->hashtable;

    if (!PyArg_ParseTuple(args, "")) {
        return NULL;
    }

    WordLength k = hashtable->ksize();
    SeenSet::const_iterator si;

    PyObject * x = PyList_New(hashtable->stop_tags.size());
    unsigned long long i = 0;
    for (si = hashtable->stop_tags.begin(); si != hashtable->stop_tags.end();
            ++si) {
        std::string s = _revhash(*si, k);
        PyList_SET_ITEM(x, i, Py_BuildValue("s", s.c_str()));
        i++;
    }

    return x;
}

static
PyObject *
hashtable_get_tagset(khmer_KHashtable_Object * me, PyObject * args)
{
    Hashtable * hashtable = me->hashtable;

    if (!PyArg_ParseTuple(args, "")) {
        return NULL;
    }

    WordLength k = hashtable->ksize();
    SeenSet::const_iterator si;

    PyObject * x = PyList_New(hashtable->all_tags.size());
    unsigned long long i = 0;
    for (si = hashtable->all_tags.begin(); si != hashtable->all_tags.end();
            ++si) {
        std::string s = _revhash(*si, k);
        PyList_SET_ITEM(x, i, Py_BuildValue("s", s.c_str()));
        i++;
    }

    return x;
}

static
PyObject *
hashtable_output_partitions(khmer_KHashtable_Object * me, PyObject * args)
{
    Hashtable * hashtable = me->hashtable;

    const char * filename = NULL;
    const char * output = NULL;
    PyObject * output_unassigned_o = NULL;

    if (!PyArg_ParseTuple(args, "ss|O", &filename, &output,
                          &output_unassigned_o)) {
        return NULL;
    }

    bool output_unassigned = false;
    if (output_unassigned_o != NULL && PyObject_IsTrue(output_unassigned_o)) {
        output_unassigned = true;
    }

    size_t n_partitions = 0;

    try {
        SubsetPartition * subset_p = hashtable->partition;
        n_partitions = subset_p->output_partitioned_file(filename,
                       output,
                       output_unassigned);
    } catch (khmer_file_exception &e) {
        PyErr_SetString(PyExc_OSError, e.what());
        return NULL;
    } catch (khmer_value_exception &exc) {
        PyErr_SetString(PyExc_ValueError, exc.what());
        return NULL;
    }

    return PyLong_FromLong(n_partitions);
}

static
PyObject *
hashtable_find_unpart(khmer_KHashtable_Object * me, PyObject * args)
{
    Hashtable * hashtable = me->hashtable;

    const char * filename = NULL;
    PyObject * traverse_o = NULL;
    PyObject * stop_big_traversals_o = NULL;

    if (!PyArg_ParseTuple(args, "sOO", &filename, &traverse_o,
                          &stop_big_traversals_o)) {
        return NULL;
    }

    bool traverse = PyObject_IsTrue(traverse_o);
    bool stop_big_traversals = PyObject_IsTrue(stop_big_traversals_o);
    unsigned int n_singletons = 0;

    try {
        SubsetPartition * subset_p = hashtable->partition;
        n_singletons = subset_p->find_unpart(filename, traverse,
                                             stop_big_traversals);
    } catch (khmer_file_exception &exc) {
        PyErr_SetString(PyExc_OSError, exc.what());
        return NULL;
    } catch (khmer_value_exception &exc) {
        PyErr_SetString(PyExc_ValueError, exc.what());
        return NULL;
    }

    return PyLong_FromLong(n_singletons);
}

static
PyObject *
hashtable_filter_if_present(khmer_KHashtable_Object * me, PyObject * args)
{
    Hashtable * hashtable = me->hashtable;

    const char * filename = NULL;
    const char * output = NULL;

    if (!PyArg_ParseTuple(args, "ss", &filename, &output)) {
        return NULL;
    }

    try {
        hashtable->filter_if_present(filename, output);
    } catch (khmer_file_exception &exc) {
        PyErr_SetString(PyExc_OSError, exc.what());
        return NULL;
    } catch (khmer_value_exception &exc) {
        PyErr_SetString(PyExc_ValueError, exc.what());
        return NULL;
    }

    Py_RETURN_NONE;
}

static
PyObject *
hashtable_save_partitionmap(khmer_KHashtable_Object * me, PyObject * args)
{
    Hashtable * hashtable = me->hashtable;

    const char * filename = NULL;

    if (!PyArg_ParseTuple(args, "s", &filename)) {
        return NULL;
    }

    try {
        hashtable->partition->save_partitionmap(filename);
    } catch (khmer_file_exception &e) {
        PyErr_SetString(PyExc_OSError, e.what());
        return NULL;
    }

    Py_RETURN_NONE;
}

static
PyObject *
hashtable_load_partitionmap(khmer_KHashtable_Object * me, PyObject * args)
{
    Hashtable * hashtable = me->hashtable;

    const char * filename = NULL;

    if (!PyArg_ParseTuple(args, "s", &filename)) {
        return NULL;
    }

    try {
        hashtable->partition->load_partitionmap(filename);
    } catch (khmer_file_exception &e) {
        PyErr_SetString(PyExc_OSError, e.what());
        return NULL;
    }

    Py_RETURN_NONE;
}

static
PyObject *
hashtable__validate_partitionmap(khmer_KHashtable_Object * me, PyObject * args)
{
    Hashtable * hashtable = me->hashtable;

    if (!PyArg_ParseTuple(args, "")) {
        return NULL;
    }

    hashtable->partition->_validate_pmap();

    Py_RETURN_NONE;
}

static
PyObject *
hashtable_count_partitions(khmer_KHashtable_Object * me, PyObject * args)
{
    Hashtable * hashtable = me->hashtable;

    if (!PyArg_ParseTuple(args, "")) {
        return NULL;
    }

    size_t n_partitions = 0, n_unassigned = 0;
    hashtable->partition->count_partitions(n_partitions, n_unassigned);

    return Py_BuildValue("nn", (Py_ssize_t) n_partitions,
                         (Py_ssize_t) n_unassigned);
}

static
PyObject *
hashtable_subset_count_partitions(khmer_KHashtable_Object * me, PyObject * args)
{
    khmer_KSubsetPartition_Object * subset_obj = NULL;

    if (!PyArg_ParseTuple(args, "O!", &khmer_KSubsetPartition_Type,
                          &subset_obj)) {
        return NULL;
    }


    size_t n_partitions = 0, n_unassigned = 0;
    subset_obj->subset->count_partitions(n_partitions, n_unassigned);

    return Py_BuildValue("nn", (Py_ssize_t) n_partitions,
                         (Py_ssize_t) n_unassigned);
}

static
PyObject *
hashtable_subset_partition_size_distribution(khmer_KHashtable_Object * me,
        PyObject * args)
{
    khmer_KSubsetPartition_Object * subset_obj = NULL;
    if (!PyArg_ParseTuple(args, "O!", &khmer_KSubsetPartition_Type,
                          &subset_obj)) {
        return NULL;
    }

    SubsetPartition * subset_p = subset_obj->subset;

    PartitionCountDistribution d;

    unsigned int n_unassigned = 0;
    subset_p->partition_size_distribution(d, n_unassigned);

    PyObject * x = PyList_New(d.size());
    if (x == NULL) {
        return NULL;
    }
    PartitionCountDistribution::iterator di;

    unsigned int i;
    for (i = 0, di = d.begin(); di != d.end(); ++di, i++) {
        PyObject * value =  Py_BuildValue("KK", di->first, di->second);
        if (value == NULL) {
            Py_DECREF(x);
            return NULL;
        }
        PyList_SET_ITEM(x, i, value);
    }
    if (!(i == d.size())) {
        throw khmer_exception();
    }

    PyObject * returnValue = Py_BuildValue("NI", x, n_unassigned);
    if (returnValue == NULL) {
        Py_DECREF(x);
        return NULL;
    }
    return returnValue;
}

static
PyObject *
hashtable_load_tagset(khmer_KHashtable_Object * me, PyObject * args)
{
    Hashtable * hashtable = me->hashtable;

    const char * filename = NULL;
    PyObject * clear_tags_o = NULL;

    if (!PyArg_ParseTuple(args, "s|O", &filename, &clear_tags_o)) {
        return NULL;
    }

    bool clear_tags = true;
    if (clear_tags_o && !PyObject_IsTrue(clear_tags_o)) {
        clear_tags = false;
    }

    try {
        hashtable->load_tagset(filename, clear_tags);
    } catch (khmer_file_exception &e) {
        PyErr_SetString(PyExc_OSError, e.what());
        return NULL;
    }

    Py_RETURN_NONE;
}

static
PyObject *
hashtable_save_tagset(khmer_KHashtable_Object * me, PyObject * args)
{
    Hashtable * hashtable = me->hashtable;

    const char * filename = NULL;

    if (!PyArg_ParseTuple(args, "s", &filename)) {
        return NULL;
    }

    try {
        hashtable->save_tagset(filename);
    } catch (khmer_file_exception &e) {
        PyErr_SetString(PyExc_OSError, e.what());
        return NULL;
    }

    Py_RETURN_NONE;
}

static
PyObject *
hashtable_save_subset_partitionmap(khmer_KHashtable_Object * me,
                                   PyObject * args)
{
    const char * filename = NULL;
    khmer_KSubsetPartition_Object * subset_obj = NULL;

    if (!PyArg_ParseTuple(args, "O!s", &khmer_KSubsetPartition_Type,
                          &subset_obj, &filename)) {
        return NULL;
    }

    SubsetPartition * subset_p = subset_obj->subset;

    Py_BEGIN_ALLOW_THREADS

    try {
        subset_p->save_partitionmap(filename);
    } catch (khmer_file_exception &e) {
        PyErr_SetString(PyExc_OSError, e.what());
        return NULL;
    }

    Py_END_ALLOW_THREADS

    Py_RETURN_NONE;
}

static
PyObject *
hashtable_load_subset_partitionmap(khmer_KHashtable_Object * me,
                                   PyObject * args)
{
    Hashtable * hashtable = me->hashtable;

    const char * filename = NULL;

    if (!PyArg_ParseTuple(args, "s", &filename)) {
        return NULL;
    }

    SubsetPartition * subset_p;
    try {
        subset_p = new SubsetPartition(hashtable);
    } catch (std::bad_alloc &e) {
        return PyErr_NoMemory();
    }

    const char         *file_exception  = NULL;

    Py_BEGIN_ALLOW_THREADS
    try {
        subset_p->load_partitionmap(filename);
    } catch (khmer_file_exception &exc) {
        file_exception = exc.what();
    }
    Py_END_ALLOW_THREADS

    if (file_exception != NULL) {
        PyErr_SetString(PyExc_OSError, file_exception);
        delete subset_p;
        return NULL;
    }

    khmer_KSubsetPartition_Object * subset_obj = (khmer_KSubsetPartition_Object *)\
            PyObject_New(khmer_KSubsetPartition_Object, &khmer_KSubsetPartition_Type);

    if (subset_obj == NULL) {
        delete subset_p;
        return NULL;
    }

    subset_obj->subset = subset_p;

    return (PyObject *) subset_obj;
}

static
PyObject *
hashtable__set_tag_density(khmer_KHashtable_Object * me, PyObject * args)
{
    Hashtable * hashtable = me->hashtable;

    unsigned int d;
    if (!PyArg_ParseTuple(args, "I", &d)) {
        return NULL;
    }

    hashtable->_set_tag_density(d);

    Py_RETURN_NONE;
}

static
PyObject *
hashtable__get_tag_density(khmer_KHashtable_Object * me, PyObject * args)
{
    Hashtable * hashtable = me->hashtable;

    if (!PyArg_ParseTuple(args, "")) {
        return NULL;
    }

    unsigned int d = hashtable->_get_tag_density();

    return PyLong_FromLong(d);
}

static
PyObject *
hashtable__validate_subset_partitionmap(khmer_KHashtable_Object * me,
                                        PyObject * args)
{
    khmer_KSubsetPartition_Object * subset_obj = NULL;

    if (!PyArg_ParseTuple(args, "O!", &khmer_KSubsetPartition_Type,
                          &subset_obj)) {
        return NULL;
    }

    SubsetPartition * subset_p = subset_obj->subset;

    subset_p->_validate_pmap();

    Py_RETURN_NONE;
}

static
PyObject *
hashtable_set_partition_id(khmer_KHashtable_Object * me, PyObject * args)
{
    Hashtable * hashtable = me->hashtable;

    const char * kmer = NULL;
    PartitionID p = 0;

    if (!PyArg_ParseTuple(args, "sI", &kmer, &p)) {
        return NULL;
    }

    hashtable->partition->set_partition_id(kmer, p);

    Py_RETURN_NONE;
}

static
PyObject *
hashtable_join_partitions(khmer_KHashtable_Object * me, PyObject * args)
{
    Hashtable * hashtable = me->hashtable;

    PartitionID p1 = 0, p2 = 0;

    if (!PyArg_ParseTuple(args, "II", &p1, &p2)) {
        return NULL;
    }

    p1 = hashtable->partition->join_partitions(p1, p2);

    return PyLong_FromLong(p1);
}

static
PyObject *
hashtable_get_partition_id(khmer_KHashtable_Object * me, PyObject * args)
{
    Hashtable * hashtable = me->hashtable;

    const char * kmer = NULL;

    if (!PyArg_ParseTuple(args, "s", &kmer)) {
        return NULL;
    }

    PartitionID partition_id;
    partition_id = hashtable->partition->get_partition_id(kmer);

    return PyLong_FromLong(partition_id);
}

static
PyObject *
hashtable_is_single_partition(khmer_KHashtable_Object * me, PyObject * args)
{
    Hashtable * hashtable = me->hashtable;

    const char * seq = NULL;

    if (!PyArg_ParseTuple(args, "s", &seq)) {
        return NULL;
    }

    bool v = hashtable->partition->is_single_partition(seq);

    PyObject * val;
    if (v) {
        val = Py_True;
    } else {
        val = Py_False;
    }
    Py_INCREF(val);

    return val;
}

static
PyObject *
hashtable_divide_tags_into_subsets(khmer_KHashtable_Object * me,
                                   PyObject * args)
{
    Hashtable * hashtable = me->hashtable;

    unsigned int subset_size = 0;

    if (!PyArg_ParseTuple(args, "I", &subset_size)) {
        return NULL;
    }

    SeenSet divvy;
    hashtable->divide_tags_into_subsets(subset_size, divvy);

    PyObject * x = PyList_New(divvy.size());
    unsigned int i = 0;
    for (SeenSet::const_iterator si = divvy.begin(); si != divvy.end();
            ++si, i++) {
        PyList_SET_ITEM(x, i, PyLong_FromUnsignedLongLong(*si));
    }

    return x;
}

static
PyObject *
hashtable_count_kmers_within_radius(khmer_KHashtable_Object * me,
                                    PyObject * args)
{
    Hashtable * hashtable = me->hashtable;

    const char * kmer = NULL;
    unsigned int radius = 0;
    unsigned int max_count = 0;

    if (!PyArg_ParseTuple(args, "sI|I", &kmer, &radius, &max_count)) {
        return NULL;
    }

    unsigned int n;

    Py_BEGIN_ALLOW_THREADS

    HashIntoType kmer_f, kmer_r;
    _hash(kmer, hashtable->ksize(), kmer_f, kmer_r);
    n = hashtable->count_kmers_within_radius(kmer_f, kmer_r, radius,
            max_count);

    Py_END_ALLOW_THREADS

    return PyLong_FromUnsignedLong(n);
}

static
PyObject *
hashtable_extract_unique_paths(khmer_KHashtable_Object * me, PyObject * args)
{
    Hashtable * hashtable = me->hashtable;

    const char * sequence = NULL;
    unsigned int min_length = 0;
    float min_unique_f = 0;
    if (!PyArg_ParseTuple(args, "sIf", &sequence, &min_length, &min_unique_f)) {
        return NULL;
    }

    std::vector<std::string> results;
    hashtable->extract_unique_paths(sequence, min_length, min_unique_f, results);

    PyObject * x = PyList_New(results.size());
    if (x == NULL) {
        return NULL;
    }

    for (unsigned int i = 0; i < results.size(); i++) {
        PyList_SET_ITEM(x, i, PyUnicode_FromString(results[i].c_str()));
    }

    return x;
}


static
PyObject *
hashtable_get_kmers(khmer_KHashtable_Object * me, PyObject * args)
{
    Hashtable * hashtable = me->hashtable;
    const char * sequence;

    if (!PyArg_ParseTuple(args, "s", &sequence)) {
        return NULL;
    }

    std::vector<std::string> kmers;

    hashtable->get_kmers(sequence, kmers);

    PyObject * x = PyList_New(kmers.size());
    for (unsigned int i = 0; i < kmers.size(); i++) {
        PyObject * obj = PyUnicode_FromString(kmers[i].c_str());
        PyList_SET_ITEM(x, i, obj);
    }

    return x;
}

static
PyObject *
hashtable_get_kmer_counts(khmer_KHashtable_Object * me, PyObject * args)
{
    Hashtable * hashtable = me->hashtable;
    const char * sequence;

    if (!PyArg_ParseTuple(args, "s", &sequence)) {
        return NULL;
    }

    std::vector<BoundedCounterType> counts;
    hashtable->get_kmer_counts(sequence, counts);

    PyObject * x = PyList_New(counts.size());
    for (unsigned int i = 0; i <counts.size(); i++) {
        PyObject * obj = PyInt_FromLong(counts[i]);
        PyList_SET_ITEM(x, i, obj);
    }

    return x;
}


static
PyObject *
hashtable_get_kmer_hashes(khmer_KHashtable_Object * me, PyObject * args)
{
    Hashtable * hashtable = me->hashtable;
    const char * sequence;

    if (!PyArg_ParseTuple(args, "s", &sequence)) {
        return NULL;
    }

    std::vector<HashIntoType> hashes;
    hashtable->get_kmer_hashes(sequence, hashes);

    PyObject * x = PyList_New(hashes.size());
    for (unsigned int i = 0; i < hashes.size(); i++) {
        PyObject * obj = PyLong_FromUnsignedLongLong(hashes[i]);
        PyList_SET_ITEM(x, i, obj);
    }

    return x;
}


static PyMethodDef khmer_hashtable_methods[] = {
    //
    // Basic methods
    //

    {
        "ksize",
        (PyCFunction)hashtable_get_ksize, METH_VARARGS,
        "Returns the k-mer size of this graph."
    },
    { "hashsizes", (PyCFunction)hashtable_get_hashsizes, METH_VARARGS, "" },
    {
        "n_unique_kmers",
        (PyCFunction)hashtable_n_unique_kmers, METH_VARARGS,
        "Count the number of unique kmers in this graph."
    },
    {
        "n_occupied", (PyCFunction)hashtable_n_occupied, METH_VARARGS,
        "Count the number of occupied bins."
    },
    { "n_entries", (PyCFunction)hashtable_n_entries, METH_VARARGS, "" },
    {
        "count",
        (PyCFunction)hashtable_count, METH_VARARGS,
        "Increment the count of this k-mer."
    },
    {
        "consume",
        (PyCFunction)hashtable_consume, METH_VARARGS,
        "Increment the counts of all of the k-mers in the string."
    },
    {
        "consume_fasta",
        (PyCFunction)hashtable_consume_fasta, METH_VARARGS,
        "Incrment the counts of all the k-mers in the sequences in the "
        "given file"
    },
    {
        "consume_fasta_with_reads_parser",
        (PyCFunction)hashtable_consume_fasta_with_reads_parser, METH_VARARGS,
        "Count all k-mers retrieved with this reads parser object."
    },
    {
        "get",
        (PyCFunction)hashtable_get, METH_VARARGS,
        "Retrieve the count for the given k-mer."
    },
    {
        "load",
        (PyCFunction)hashtable_load, METH_VARARGS,
        "Load the graph from the specified file."
    },
    {
        "save",
        (PyCFunction)hashtable_save, METH_VARARGS,
        "Save the graph to the specified file."
    },
    {
        "get_median_count",
        (PyCFunction)hashtable_get_median_count, METH_VARARGS,
        "Get the median, average, and stddev of the k-mer counts "
        " in the string"
    },
    {
        "get_kmers",
        (PyCFunction)hashtable_get_kmers, METH_VARARGS,
        "Generate an ordered list of all substrings of length k in the string."
    },
    {
        "get_kmer_hashes",
        (PyCFunction)hashtable_get_kmer_hashes, METH_VARARGS,
        "Retrieve an ordered list of all hashes of all k-mers in the string."
    },
    {
        "get_kmer_counts",
        (PyCFunction)hashtable_get_kmer_counts, METH_VARARGS,
        "Retrieve an ordered list of the counts of all k-mers in the string."
    },

    //
    // graph/traversal functionality
    //

    {
        "calc_connected_graph_size",
        (PyCFunction)hashtable_calc_connected_graph_size, METH_VARARGS, ""
    },
    {
        "kmer_degree",
        (PyCFunction)hashtable_kmer_degree, METH_VARARGS,
        "Calculate the number of immediate neighbors this k-mer has in "
        "the graph."
    },
    {
        "count_kmers_within_radius",
        (PyCFunction)hashtable_count_kmers_within_radius, METH_VARARGS,
        "Calculate the number of neighbors with given radius in the graph."
    },

    //
    // tagging / sparse graph functionality
    //

    { "consume_and_tag", (PyCFunction)hashtable_consume_and_tag, METH_VARARGS, "Consume a sequence and tag it" },
    { "get_tags_and_positions", (PyCFunction)hashtable_get_tags_and_positions, METH_VARARGS, "Retrieve tags and their positions in a sequence." },
    { "find_all_tags_list", (PyCFunction)hashtable_find_all_tags_list, METH_VARARGS, "Find all tags within range of the given k-mer, return as list" },
    { "consume_fasta_and_tag", (PyCFunction)hashtable_consume_fasta_and_tag, METH_VARARGS, "Count all k-mers in a given file" },
    { "get_median_count", (PyCFunction)hashtable_get_median_count, METH_VARARGS, "Get the median, average, and stddev of the k-mer counts in the string" },
    { "median_at_least", (PyCFunction)hashtable_median_at_least, METH_VARARGS, "Return true if the median is at least the given cutoff" },
    { "extract_unique_paths", (PyCFunction)hashtable_extract_unique_paths, METH_VARARGS, "" },
    { "print_tagset", (PyCFunction)hashtable_print_tagset, METH_VARARGS, "" },
    { "add_tag", (PyCFunction)hashtable_add_tag, METH_VARARGS, "" },
    { "get_tagset", (PyCFunction)hashtable_get_tagset, METH_VARARGS, "" },
    { "load_tagset", (PyCFunction)hashtable_load_tagset, METH_VARARGS, "" },
    { "save_tagset", (PyCFunction)hashtable_save_tagset, METH_VARARGS, "" },
    { "n_tags", (PyCFunction)hashtable_n_tags, METH_VARARGS, "" },
    { "divide_tags_into_subsets", (PyCFunction)hashtable_divide_tags_into_subsets, METH_VARARGS, "" },
    { "_get_tag_density", (PyCFunction)hashtable__get_tag_density, METH_VARARGS, "" },
    { "_set_tag_density", (PyCFunction)hashtable__set_tag_density, METH_VARARGS, "" },

    // partitioning
    { "do_subset_partition", (PyCFunction)hashtable_do_subset_partition, METH_VARARGS, "" },
    { "find_all_tags", (PyCFunction)hashtable_find_all_tags, METH_VARARGS, "" },
    { "assign_partition_id", (PyCFunction)hashtable_assign_partition_id, METH_VARARGS, "" },
    { "output_partitions", (PyCFunction)hashtable_output_partitions, METH_VARARGS, "" },
    { "find_unpart", (PyCFunction)hashtable_find_unpart, METH_VARARGS, "" },
    { "load_partitionmap", (PyCFunction)hashtable_load_partitionmap, METH_VARARGS, "" },
    { "save_partitionmap", (PyCFunction)hashtable_save_partitionmap, METH_VARARGS, "" },
    { "_validate_partitionmap", (PyCFunction)hashtable__validate_partitionmap, METH_VARARGS, "" },
    { "consume_fasta_and_traverse", (PyCFunction)hashtable_consume_fasta_and_traverse, METH_VARARGS, "" },
    {
        "consume_fasta_and_tag_with_reads_parser", (PyCFunction)hashtable_consume_fasta_and_tag_with_reads_parser,
        METH_VARARGS, "Count all k-mers using a given reads parser"
    },
    { "consume_partitioned_fasta", (PyCFunction)hashtable_consume_partitioned_fasta, METH_VARARGS, "Count all k-mers in a given file" },
    { "join_partitions_by_path", (PyCFunction)hashtable_join_partitions_by_path, METH_VARARGS, "" },
    { "merge_subset", (PyCFunction)hashtable_merge_subset, METH_VARARGS, "" },
    { "merge_subset_from_disk", (PyCFunction)hashtable_merge_from_disk, METH_VARARGS, "" },
    { "count_partitions", (PyCFunction)hashtable_count_partitions, METH_VARARGS, "" },
    { "subset_count_partitions", (PyCFunction)hashtable_subset_count_partitions, METH_VARARGS, "" },
    { "subset_partition_size_distribution", (PyCFunction)hashtable_subset_partition_size_distribution, METH_VARARGS, "" },
    { "save_subset_partitionmap", (PyCFunction)hashtable_save_subset_partitionmap, METH_VARARGS },
    { "load_subset_partitionmap", (PyCFunction)hashtable_load_subset_partitionmap, METH_VARARGS },
    { "_validate_subset_partitionmap", (PyCFunction)hashtable__validate_subset_partitionmap, METH_VARARGS, "" },
    { "set_partition_id", (PyCFunction)hashtable_set_partition_id, METH_VARARGS, "" },
    { "join_partitions", (PyCFunction)hashtable_join_partitions, METH_VARARGS, "" },
    { "get_partition_id", (PyCFunction)hashtable_get_partition_id, METH_VARARGS, "" },
    { "is_single_partition", (PyCFunction)hashtable_is_single_partition, METH_VARARGS, "" },
    { "traverse_from_tags", (PyCFunction)hashtable_traverse_from_tags, METH_VARARGS, "" },
    { "repartition_largest_partition", (PyCFunction)hashtable_repartition_largest_partition, METH_VARARGS, "" },

    // stop tags
    { "load_stop_tags", (PyCFunction)hashtable_load_stop_tags, METH_VARARGS, "" },
    { "save_stop_tags", (PyCFunction)hashtable_save_stop_tags, METH_VARARGS, "" },
    { "print_stop_tags", (PyCFunction)hashtable_print_stop_tags, METH_VARARGS, "" },
    { "trim_on_stoptags", (PyCFunction)hashtable_trim_on_stoptags, METH_VARARGS, "" },
    { "identify_stoptags_by_position", (PyCFunction)hashtable_identify_stoptags_by_position, METH_VARARGS, "" },
    { "filter_if_present", (PyCFunction)hashtable_filter_if_present, METH_VARARGS, "" },
    { "add_stop_tag", (PyCFunction)hashtable_add_stop_tag, METH_VARARGS, "" },
    { "get_stop_tags", (PyCFunction)hashtable_get_stop_tags, METH_VARARGS, "" },
    { "consume_fasta_and_tag_with_stoptags", (PyCFunction)hashtable_consume_fasta_and_tag_with_stoptags, METH_VARARGS, "Count all k-mers in a given file" },

    {NULL, NULL, 0, NULL}           /* sentinel */
};

static PyTypeObject khmer_KHashtable_Type
CPYCHECKER_TYPE_OBJECT_FOR_TYPEDEF("khmer_KHashtable_Object")
= {
    PyVarObject_HEAD_INIT(NULL, 0)       /* init & ob_size */
    "_khmer.KHashtable   ",              /*tp_name*/
    sizeof(khmer_KHashtable_Object)   ,  /*tp_basicsize*/
    0,                                   /*tp_itemsize*/
    0,                                   /*tp_dealloc*/
    0,                                   /*tp_print*/
    0,                                   /*tp_getattr*/
    0,                                   /*tp_setattr*/
    0,                                   /*tp_compare*/
    0,                                   /*tp_repr*/
    0,                                   /*tp_as_number*/
    0,                                   /*tp_as_sequence*/
    0,                                   /*tp_as_mapping*/
    0,                                   /*tp_hash */
    0,                                   /*tp_call*/
    0,                                   /*tp_str*/
    0,                                   /*tp_getattro*/
    0,                                   /*tp_setattro*/
    0,                                   /*tp_as_buffer*/
    Py_TPFLAGS_DEFAULT,                  /*tp_flags*/
    "base hashtable object",             /* tp_doc */
    0,                                   /* tp_traverse */
    0,                                   /* tp_clear */
    0,                                   /* tp_richcompare */
    0,                                   /* tp_weaklistoffset */
    0,                                   /* tp_iter */
    0,                                   /* tp_iternext */
    khmer_hashtable_methods,             /* tp_methods */
    0,                                   /* tp_members */
    0,                                   /* tp_getset */
    0,                                   /* tp_base */
    0,                                   /* tp_dict */
    0,                                   /* tp_descr_get */
    0,                                   /* tp_descr_set */
    0,                                   /* tp_dictoffset */
    0,                                   /* tp_init */
    0,                                   /* tp_alloc */
    0,                                   /* tp_new */
};

#define is_hashtable_obj(v)  (Py_TYPE(v) == &khmer_KHashtable_Type)

//
// KCountingHash object
//

typedef struct {
    khmer_KHashtable_Object khashtable;
    CountingHash * counting;
} khmer_KCountingHash_Object;

typedef struct {
    PyObject_HEAD
    ReadAligner * aligner;
} khmer_ReadAligner_Object;

static void khmer_counting_dealloc(khmer_KCountingHash_Object * obj);

static
PyObject *
count_trim_on_abundance(khmer_KCountingHash_Object * me, PyObject * args)
{
    CountingHash * counting = me->counting;

    const char * seq = NULL;
    unsigned int min_count_i = 0;

    if (!PyArg_ParseTuple(args, "sI", &seq, &min_count_i)) {
        return NULL;
    }

    unsigned long trim_at;
    Py_BEGIN_ALLOW_THREADS

    BoundedCounterType min_count = min_count_i;

    trim_at = counting->trim_on_abundance(seq, min_count);

    Py_END_ALLOW_THREADS;

    PyObject * trim_seq = PyUnicode_FromStringAndSize(seq, trim_at);
    if (trim_seq == NULL) {
        return NULL;
    }
    PyObject * ret = Py_BuildValue("Ok", trim_seq, trim_at);
    Py_DECREF(trim_seq);

    return ret;
}

static
PyObject *
count_trim_below_abundance(khmer_KCountingHash_Object * me, PyObject * args)
{
    CountingHash * counting = me->counting;

    const char * seq = NULL;
    BoundedCounterType max_count_i = 0;

    if (!PyArg_ParseTuple(args, "sH", &seq, &max_count_i)) {
        return NULL;
    }

    unsigned long trim_at;
    Py_BEGIN_ALLOW_THREADS

    BoundedCounterType max_count = max_count_i;

    trim_at = counting->trim_below_abundance(seq, max_count);

    Py_END_ALLOW_THREADS;

    PyObject * trim_seq = PyUnicode_FromStringAndSize(seq, trim_at);
    if (trim_seq == NULL) {
        return NULL;
    }
    PyObject * ret = Py_BuildValue("Ok", trim_seq, trim_at);
    Py_DECREF(trim_seq);

    return ret;
}

static
PyObject *
count_find_spectral_error_positions(khmer_KCountingHash_Object * me,
                                    PyObject * args)
{
    khmer::CountingHash * counting = me->counting;

    const char * seq = NULL;
    khmer::BoundedCounterType max_count = 0; // unsigned short int

    if (!PyArg_ParseTuple(args, "sH", &seq, &max_count)) {
        return NULL;
    }

    std::vector<unsigned int> posns;

    try {
        posns = counting->find_spectral_error_positions(seq, max_count);
    } catch (khmer_exception &e) {
        PyErr_SetString(PyExc_ValueError, e.what());
        return NULL;
    }

    Py_ssize_t posns_size = posns.size();

    PyObject * x = PyList_New(posns_size);
    if (x == NULL) {
        return NULL;
    }
    for (Py_ssize_t i = 0; i < posns_size; i++) {
        PyList_SET_ITEM(x, i, PyLong_FromLong(posns[i]));
    }

    return x;
}

static
PyObject *
count_fasta_dump_kmers_by_abundance(khmer_KCountingHash_Object * me,
                                    PyObject * args)
{
    CountingHash * counting = me->counting;

    const char * inputfile;
    int limit_by = 0;

    if (!PyArg_ParseTuple(args, "si", &inputfile, &limit_by)) {
        return NULL;
    }

    try {
        counting->fasta_dump_kmers_by_abundance(inputfile,
                                                limit_by);
    } catch (khmer_file_exception &exc) {
        PyErr_SetString(PyExc_OSError, exc.what());
        return NULL;
    } catch (khmer_value_exception &exc) {
        PyErr_SetString(PyExc_ValueError, exc.what());
        return NULL;
    }

    Py_RETURN_NONE;
}

static
PyObject *
count_get_kadian_count(khmer_KCountingHash_Object * me, PyObject * args)
{
    CountingHash * counting = me->counting;

    const char * long_str;
    unsigned int nk = 1;

    if (!PyArg_ParseTuple(args, "s|I", &long_str, &nk)) {
        return NULL;
    }

    if (strlen(long_str) < counting->ksize()) {
        PyErr_SetString(PyExc_ValueError,
                        "string length must >= the hashtable k-mer size");
        return NULL;
    }

    BoundedCounterType kad = 0;

    counting->get_kadian_count(long_str, kad, nk);

    return Py_BuildValue("i", kad);
}

static
PyObject *
count_get_raw_tables(khmer_KCountingHash_Object * self, PyObject * args)
{
    CountingHash * counting = self->counting;

    khmer::Byte ** table_ptrs = counting->get_raw_tables();
    std::vector<HashIntoType> sizes = counting->get_tablesizes();

    PyObject * raw_tables = PyList_New(sizes.size());
    for (unsigned int i=0; i<sizes.size(); ++i) {
        Py_buffer buffer;
        int res = PyBuffer_FillInfo(&buffer, NULL, table_ptrs[i], sizes[i], 0,
                                    PyBUF_FULL_RO);
        if (res == -1) {
            return NULL;
        }
        PyObject * buf = PyMemoryView_FromBuffer(&buffer);
        if(!PyMemoryView_Check(buf)) {
            return NULL;
        }
        PyList_SET_ITEM(raw_tables, i, buf);
    }

    return raw_tables;
}

static
PyObject *
count_set_use_bigcount(khmer_KCountingHash_Object * me, PyObject * args)
{
    CountingHash * counting = me->counting;

    PyObject * x;
    if (!PyArg_ParseTuple(args, "O", &x)) {
        return NULL;
    }
    int setme = PyObject_IsTrue(x);
    if (setme < 0) {
        return NULL;
    }
    counting->set_use_bigcount((bool)setme);

    Py_RETURN_NONE;
}

static
PyObject *
count_get_use_bigcount(khmer_KCountingHash_Object * me, PyObject * args)
{
    CountingHash * counting = me->counting;

    if (!PyArg_ParseTuple(args, "")) {
        return NULL;
    }

    bool val = counting->get_use_bigcount();

    return PyBool_FromLong((int)val);
}

static
PyObject *
count_get_min_count(khmer_KCountingHash_Object * me, PyObject * args)
{
    CountingHash * counting = me->counting;

    const char * long_str;

    if (!PyArg_ParseTuple(args, "s", &long_str)) {
        return NULL;
    }

    if (strlen(long_str) < counting->ksize()) {
        PyErr_SetString(PyExc_ValueError,
                        "string length must >= the hashtable k-mer size");
        return NULL;
    }

    BoundedCounterType c = counting->get_min_count(long_str);
    unsigned int N = c;

    return PyLong_FromLong(N);
}

static
PyObject *
count_get_max_count(khmer_KCountingHash_Object * me, PyObject * args)
{
    CountingHash * counting = me->counting;

    const char * long_str;

    if (!PyArg_ParseTuple(args, "s", &long_str)) {
        return NULL;
    }

    if (strlen(long_str) < counting->ksize()) {
        PyErr_SetString(PyExc_ValueError,
                        "string length must >= the hashtable k-mer size");
        return NULL;
    }

    BoundedCounterType c = counting->get_max_count(long_str);
    unsigned int N = c;

    return PyLong_FromLong(N);
}

static
PyObject *
count_output_fasta_kmer_pos_freq(khmer_KCountingHash_Object * me,
                                 PyObject * args)
{
    CountingHash * counting = me->counting;

    const char * infile;
    const char * outfile;

    if (!PyArg_ParseTuple(args, "ss", &infile, &outfile)) {
        return NULL;
    }

    counting->output_fasta_kmer_pos_freq(infile, outfile);

    return PyLong_FromLong(0);
}

static
PyObject *
count_fasta_count_kmers_by_position(khmer_KCountingHash_Object * me,
                                    PyObject * args)
{
    CountingHash * counting = me->counting;

    const char * inputfile;
    unsigned int max_read_len = 0;
    long max_read_len_long;
    int limit_by_count_int;

    if (!PyArg_ParseTuple(args, "sli", &inputfile, &max_read_len_long,
                          &limit_by_count_int)) {
        return NULL;
    }
    if (max_read_len_long < 0 || max_read_len_long >= pow(2, 32)) {
        PyErr_SetString(
            PyExc_ValueError,
            "The 2nd argument must be positive and less than 2^32");
        return NULL;
    }
    if (limit_by_count_int < 0 || limit_by_count_int >= pow(2, 16)) {
        PyErr_SetString(
            PyExc_ValueError,
            "The 3rd argument must be positive and less than 2^16");
        return NULL;
    }
    max_read_len = (unsigned int) max_read_len_long;

    unsigned long long * counts;
    try {
        counts = counting->fasta_count_kmers_by_position(inputfile,
                 max_read_len,
                 (unsigned short) limit_by_count_int);
    } catch (khmer_file_exception &exc) {
        PyErr_SetString(PyExc_OSError, exc.what());
        return NULL;
    } catch (khmer_value_exception &exc) {
        PyErr_SetString(PyExc_ValueError, exc.what());
        return NULL;
    }

    PyObject * x = PyList_New(max_read_len);
    if (x == NULL) {
        delete[] counts;
        return NULL;
    }

    for (unsigned int i = 0; i < max_read_len; i++) {
        int ret = PyList_SetItem(x, i, PyLong_FromUnsignedLongLong(counts[i]));
        if (ret < 0) {
            delete[] counts;
            return NULL;
        }
    }

    delete[] counts;

    return x;
}

static
PyObject *
count_abundance_distribution_with_reads_parser(khmer_KCountingHash_Object * me,
        PyObject * args)
{
    CountingHash * counting = me->counting;

    khmer :: python :: khmer_ReadParser_Object * rparser_obj = NULL;
    khmer_KHashbits_Object *tracking_obj = NULL;

    if (!PyArg_ParseTuple(args, "O!O!", &python::khmer_ReadParser_Type,
                          &rparser_obj, &khmer_KNodegraph_Type, &tracking_obj)) {
        return NULL;
    }

    read_parsers::IParser *rparser      = rparser_obj->parser;
    Hashbits           *hashbits        = tracking_obj->hashbits;
    HashIntoType       *dist            = NULL;
    const char         *value_exception = NULL;
    const char         *file_exception  = NULL;

    Py_BEGIN_ALLOW_THREADS
    try {
        dist = counting->abundance_distribution(rparser, hashbits);
    } catch (khmer_file_exception &exc) {
        file_exception = exc.what();
    } catch (khmer_value_exception &exc) {
        value_exception = exc.what();
    }
    Py_END_ALLOW_THREADS

    if (file_exception != NULL) {
        PyErr_SetString(PyExc_OSError, file_exception);
        return NULL;
    }
    if (value_exception != NULL) {
        PyErr_SetString(PyExc_ValueError, value_exception);
        return NULL;
    }

    PyObject * x = PyList_New(MAX_BIGCOUNT + 1);
    if (x == NULL) {
        delete[] dist;
        return NULL;
    }
    for (int i = 0; i < MAX_BIGCOUNT + 1; i++) {
        PyList_SET_ITEM(x, i, PyLong_FromUnsignedLongLong(dist[i]));
    }

    delete[] dist;
    return x;
}

static
PyObject *
count_abundance_distribution(khmer_KCountingHash_Object * me, PyObject * args)
{
    CountingHash * counting = me->counting;

    const char * filename = NULL;
    khmer_KHashbits_Object * tracking_obj = NULL;
    if (!PyArg_ParseTuple(args, "sO!", &filename, &khmer_KNodegraph_Type,
                          &tracking_obj)) {
        return NULL;
    }

    Hashbits           *hashbits        = tracking_obj->hashbits;
    HashIntoType       *dist            = NULL;
    const char         *value_exception = NULL;
    const char         *file_exception  = NULL;
    Py_BEGIN_ALLOW_THREADS
    try {
        dist = counting->abundance_distribution(filename, hashbits);
    } catch (khmer_file_exception &exc) {
        file_exception = exc.what();
    } catch (khmer_value_exception &exc) {
        value_exception = exc.what();
    }
    Py_END_ALLOW_THREADS

    if (file_exception != NULL) {
        PyErr_SetString(PyExc_OSError, file_exception);
        if (dist != NULL) {
            delete []dist;
        }
        return NULL;
    }
    if (value_exception != NULL) {
        PyErr_SetString(PyExc_ValueError, value_exception);
        if (dist != NULL) {
            delete []dist;
        }
        return NULL;
    }

    PyObject * x = PyList_New(MAX_BIGCOUNT + 1);
    if (x == NULL) {
        if (dist != NULL) {
            delete []dist;
        }
        return NULL;
    }
    for (int i = 0; i < MAX_BIGCOUNT + 1; i++) {
        PyList_SET_ITEM(x, i, PyLong_FromUnsignedLongLong(dist[i]));
    }

    if (dist != NULL) {
        delete []dist;
    }

    return x;
}

static
PyObject *
count_do_subset_partition_with_abundance(khmer_KCountingHash_Object * me,
        PyObject * args)
{
    CountingHash * counting = me->counting;

    HashIntoType start_kmer = 0, end_kmer = 0;
    PyObject * break_on_stop_tags_o = NULL;
    PyObject * stop_big_traversals_o = NULL;
    BoundedCounterType min_count, max_count;

    if (!PyArg_ParseTuple(args, "HH|KKOO",
                          &min_count, &max_count,
                          &start_kmer, &end_kmer,
                          &break_on_stop_tags_o,
                          &stop_big_traversals_o)) {
        return NULL;
    }

    bool break_on_stop_tags = false;
    if (break_on_stop_tags_o && PyObject_IsTrue(break_on_stop_tags_o)) {
        break_on_stop_tags = true;
    }
    bool stop_big_traversals = false;
    if (stop_big_traversals_o && PyObject_IsTrue(stop_big_traversals_o)) {
        stop_big_traversals = true;
    }

    SubsetPartition * subset_p = NULL;
    try {
        Py_BEGIN_ALLOW_THREADS
        subset_p = new SubsetPartition(counting);
        subset_p->do_partition_with_abundance(start_kmer, end_kmer,
                                              min_count, max_count,
                                              break_on_stop_tags,
                                              stop_big_traversals);
        Py_END_ALLOW_THREADS
    } catch (std::bad_alloc &e) {
        return PyErr_NoMemory();
    }

    khmer_KSubsetPartition_Object * subset_obj = (khmer_KSubsetPartition_Object *)\
            PyObject_New(khmer_KSubsetPartition_Object, &khmer_KSubsetPartition_Type);

    if (subset_obj == NULL) {
        delete subset_p;
        return NULL;
    }

    subset_obj->subset = subset_p;

    return (PyObject *) subset_obj;
}

static PyMethodDef khmer_counting_methods[] = {
    { "set_use_bigcount", (PyCFunction)count_set_use_bigcount, METH_VARARGS, "" },
    { "get_use_bigcount", (PyCFunction)count_get_use_bigcount, METH_VARARGS, "" },
    { "output_fasta_kmer_pos_freq", (PyCFunction)count_output_fasta_kmer_pos_freq, METH_VARARGS, "" },
    { "get_min_count", (PyCFunction)count_get_min_count, METH_VARARGS, "Get the smallest count of all the k-mers in the string" },
    { "get_max_count", (PyCFunction)count_get_max_count, METH_VARARGS, "Get the largest count of all the k-mers in the string" },
    { "get_kadian_count", (PyCFunction)count_get_kadian_count, METH_VARARGS, "Get the kadian (abundance of k-th rank-ordered k-mer) of the k-mer counts in the string" },
    { "trim_on_abundance", (PyCFunction)count_trim_on_abundance, METH_VARARGS, "Trim on >= abundance" },
    { "trim_below_abundance", (PyCFunction)count_trim_below_abundance, METH_VARARGS, "Trim on >= abundance" },
    { "find_spectral_error_positions", (PyCFunction)count_find_spectral_error_positions, METH_VARARGS, "Identify positions of low-abundance k-mers" },
    { "abundance_distribution", (PyCFunction)count_abundance_distribution, METH_VARARGS, "" },
    { "abundance_distribution_with_reads_parser", (PyCFunction)count_abundance_distribution_with_reads_parser, METH_VARARGS, "" },
    { "fasta_count_kmers_by_position", (PyCFunction)count_fasta_count_kmers_by_position, METH_VARARGS, "" },
    { "fasta_dump_kmers_by_abundance", (PyCFunction)count_fasta_dump_kmers_by_abundance, METH_VARARGS, "" },
    {
        "get_raw_tables", (PyCFunction)count_get_raw_tables,
        METH_VARARGS, "Get a list of the raw tables as memoryview objects"
    },
    { "do_subset_partition_with_abundance", (PyCFunction)count_do_subset_partition_with_abundance, METH_VARARGS, "" },
    {NULL, NULL, 0, NULL}           /* sentinel */
};

static PyObject* _new_counting_hash(PyTypeObject * type, PyObject * args,
                                    PyObject * kwds);

static PyTypeObject khmer_KCountgraph_Type
CPYCHECKER_TYPE_OBJECT_FOR_TYPEDEF("khmer_KCountingHash_Object")
= {
    PyVarObject_HEAD_INIT(NULL, 0)       /* init & ob_size */
    "_khmer.Countgraph",                 /*tp_name*/
    sizeof(khmer_KCountingHash_Object),  /*tp_basicsize*/
    0,                                   /*tp_itemsize*/
    (destructor)khmer_counting_dealloc,  /*tp_dealloc*/
    0,                                   /*tp_print*/
    0,                                   /*tp_getattr*/
    0,                                   /*tp_setattr*/
    0,                                   /*tp_compare*/
    0,                                   /*tp_repr*/
    0,                                   /*tp_as_number*/
    0,                                   /*tp_as_sequence*/
    0,                                   /*tp_as_mapping*/
    0,                                   /*tp_hash */
    0,                                   /*tp_call*/
    0,                                   /*tp_str*/
    0,                                   /*tp_getattro*/
    0,                                   /*tp_setattro*/
    0,                                   /*tp_as_buffer*/
    Py_TPFLAGS_DEFAULT | Py_TPFLAGS_BASETYPE,                  /*tp_flags*/
    "counting hash object",              /* tp_doc */
    0,                                   /* tp_traverse */
    0,                                   /* tp_clear */
    0,                                   /* tp_richcompare */
    0,                                   /* tp_weaklistoffset */
    0,                                   /* tp_iter */
    0,                                   /* tp_iternext */
    khmer_counting_methods,              /* tp_methods */
    0,                                   /* tp_members */
    0,                                   /* tp_getset */
    0,                                   /* tp_base */
    0,                                   /* tp_dict */
    0,                                   /* tp_descr_get */
    0,                                   /* tp_descr_set */
    0,                                   /* tp_dictoffset */
    0,                                   /* tp_init */
    0,                                   /* tp_alloc */
    _new_counting_hash,                  /* tp_new */
};

#define is_counting_obj(v)  (Py_TYPE(v) == &khmer_KCountgraph_Type)

//
// _new_counting_hash
//

static PyObject* _new_counting_hash(PyTypeObject * type, PyObject * args,
                                    PyObject * kwds)
{
    khmer_KCountingHash_Object * self;

    self = (khmer_KCountingHash_Object *)type->tp_alloc(type, 0);

    if (self != NULL) {
        WordLength k = 0;
        PyListObject * sizes_list_o = NULL;

        if (!PyArg_ParseTuple(args, "bO!", &k, &PyList_Type, &sizes_list_o)) {
            Py_DECREF(self);
            return NULL;
        }

        std::vector<HashIntoType> sizes;
        Py_ssize_t sizes_list_o_length = PyList_GET_SIZE(sizes_list_o);
        if (sizes_list_o_length == -1) {
            Py_DECREF(self);
            PyErr_SetString(PyExc_ValueError, "error with hashtable primes!");
            return NULL;
        }
        for (Py_ssize_t i = 0; i < sizes_list_o_length; i++) {
            PyObject * size_o = PyList_GET_ITEM(sizes_list_o, i);
            if (PyLong_Check(size_o)) {
                sizes.push_back((HashIntoType) PyLong_AsUnsignedLongLong(size_o));
            } else if (PyInt_Check(size_o)) {
                sizes.push_back((HashIntoType) PyInt_AsLong(size_o));
            } else if (PyFloat_Check(size_o)) {
                sizes.push_back((HashIntoType) PyFloat_AS_DOUBLE(size_o));
            } else {
                Py_DECREF(self);
                PyErr_SetString(PyExc_TypeError,
                                "2nd argument must be a list of ints, longs, or floats");
                return NULL;
            }
        }

        try {
            self->counting = new CountingHash(k, sizes);
        } catch (std::bad_alloc &e) {
            Py_DECREF(self);
            return PyErr_NoMemory();
        }
        self->khashtable.hashtable = dynamic_cast<Hashtable*>(self->counting);
    }

    return (PyObject *) self;
}

static
PyObject *
<<<<<<< HEAD
=======
hashbits_count_overlap(khmer_KHashbits_Object * me, PyObject * args)
{
    Hashbits * hashbits = me->hashbits;
    khmer_KHashbits_Object * ht2_argu;
    const char * filename;
    Hashbits * ht2;

    if (!PyArg_ParseTuple(args, "sO!", &filename, &khmer_KNodegraph_Type,
                          &ht2_argu)) {
        return NULL;
    }

    ht2 = ht2_argu->hashbits;

// call the C++ function, and trap signals => Python

    HashIntoType        curve[2][100];

    try {
        unsigned long long  n_consumed;
        unsigned int        total_reads;
        hashbits->consume_fasta_overlap(filename, curve, *ht2, total_reads,
                                        n_consumed);
    } catch (khmer_file_exception &exc) {
        PyErr_SetString(PyExc_OSError, exc.what());
        return NULL;
    } catch (khmer_value_exception &exc) {
        PyErr_SetString(PyExc_ValueError, exc.what());
        return NULL;
    }

    HashIntoType n = hashbits->n_unique_kmers();
    HashIntoType n_overlap = hashbits->n_overlap_kmers();

    PyObject * x = PyList_New(200);

    for (unsigned int i = 0; i < 100; i++) {
        PyList_SetItem(x, i, Py_BuildValue("K", curve[0][i]));
    }
    for (unsigned int i = 0; i < 100; i++) {
        PyList_SetItem(x, i + 100, Py_BuildValue("K", curve[1][i]));
    }
    return Py_BuildValue("KKO", n, n_overlap, x);
}

static
PyObject *
>>>>>>> 44111f3e
hashbits_update(khmer_KHashbits_Object * me, PyObject * args)
{
    Hashbits * hashbits = me->hashbits;
    Hashbits * other;
    khmer_KHashbits_Object * other_o;

    if (!PyArg_ParseTuple(args, "O!", &khmer_KNodegraph_Type, &other_o)) {
        return NULL;
    }

    other = other_o->hashbits;

    try {
        hashbits->update_from(*other);
    } catch (khmer_exception &e) {
        PyErr_SetString(PyExc_ValueError, e.what());
        return NULL;
    }

    Py_RETURN_NONE;
}

static PyMethodDef khmer_hashbits_methods[] = {
    {
        "update",
        (PyCFunction) hashbits_update, METH_VARARGS,
        "a set update: update this nodegraph with all the entries from the other"
    },
    {NULL, NULL, 0, NULL}           /* sentinel */
};

// __new__ for hashbits; necessary for proper subclassing
// This will essentially do what the old factory function did. Unlike many __new__
// methods, we take our arguments here, because there's no "uninitialized" hashbits
// object; we have to have k and the table sizes before creating the new objects
static PyObject* khmer_hashbits_new(PyTypeObject * type, PyObject * args,
                                    PyObject * kwds)
{
    khmer_KHashbits_Object * self;
    self = (khmer_KHashbits_Object *)type->tp_alloc(type, 0);

    if (self != NULL) {
        WordLength k = 0;
        PyListObject* sizes_list_o = NULL;

        if (!PyArg_ParseTuple(args, "bO!", &k, &PyList_Type, &sizes_list_o)) {
            Py_DECREF(self);
            return NULL;
        }

        std::vector<HashIntoType> sizes;
        Py_ssize_t sizes_list_o_length = PyList_GET_SIZE(sizes_list_o);
        for (Py_ssize_t i = 0; i < sizes_list_o_length; i++) {
            PyObject * size_o = PyList_GET_ITEM(sizes_list_o, i);
            if (PyLong_Check(size_o)) {
                sizes.push_back((HashIntoType) PyLong_AsUnsignedLongLong(size_o));
            } else if (PyInt_Check(size_o)) {
                sizes.push_back((HashIntoType) PyInt_AsLong(size_o));
            } else if (PyFloat_Check(size_o)) {
                sizes.push_back((HashIntoType) PyFloat_AS_DOUBLE(size_o));
            } else {
                Py_DECREF(self);
                PyErr_SetString(PyExc_TypeError,
                                "2nd argument must be a list of ints, longs, or floats");
                return NULL;
            }
        }

        try {
            self->hashbits = new Hashbits(k, sizes);
        } catch (std::bad_alloc &e) {
            Py_DECREF(self);
            return PyErr_NoMemory();
        }
        self->khashtable.hashtable = self->hashbits;
    }
    return (PyObject *) self;
}

#define is_hashbits_obj(v)  (Py_TYPE(v) == &khmer_KNodegraph_Type)

////////////////////////////////////////////////////////////////////////////

static
PyObject *
subset_count_partitions(khmer_KSubsetPartition_Object * me, PyObject * args)
{
    SubsetPartition * subset_p = me->subset;

    if (!PyArg_ParseTuple(args, "")) {
        return NULL;
    }

    size_t n_partitions = 0, n_unassigned = 0;
    subset_p->count_partitions(n_partitions, n_unassigned);

    return Py_BuildValue("nn", (Py_ssize_t) n_partitions,
                         (Py_ssize_t) n_unassigned);
}

static
PyObject *
subset_report_on_partitions(khmer_KSubsetPartition_Object * me, PyObject * args)
{
    SubsetPartition * subset_p = me->subset;

    if (!PyArg_ParseTuple(args, "")) {
        return NULL;
    }

    subset_p->report_on_partitions();

    Py_RETURN_NONE;
}

static
PyObject *
subset_compare_partitions(khmer_KSubsetPartition_Object * me, PyObject * args)
{
    SubsetPartition * subset1_p = me->subset;

    PyObject * subset2_obj = NULL;
    PartitionID pid1, pid2; // @CTB ensure that these are unsigned?

    if (!PyArg_ParseTuple(args, "IOI",
                          &pid1, &subset2_obj, &pid2)) {
        return NULL;
    }

    khmer_KSubsetPartition_Object *other = (khmer_KSubsetPartition_Object *)
                                           subset2_obj;
    SubsetPartition * subset2_p = other->subset;

    unsigned int n_only1 = 0, n_only2 = 0, n_shared = 0;
    subset1_p->compare_to_partition(pid1, subset2_p, pid2,
                                    n_only1, n_only2, n_shared);

    return Py_BuildValue("III", n_only1, n_only2, n_shared);
}

static
PyObject *
subset_partition_size_distribution(khmer_KSubsetPartition_Object * me,
                                   PyObject * args)
{
    SubsetPartition * subset_p = me->subset;

    if (!PyArg_ParseTuple(args, "")) {
        return NULL;
    }

    PartitionCountDistribution d;

    unsigned int n_unassigned = 0;
    subset_p->partition_size_distribution(d, n_unassigned);

    PyObject * x = PyList_New(d.size());
    if (x == NULL) {
        return NULL;
    }
    PartitionCountDistribution::iterator di;

    unsigned int i;
    for (i = 0, di = d.begin(); di != d.end(); ++di, i++) {
        PyObject * tup = Py_BuildValue("KK", di->first, di->second);
        if (tup != NULL) {
            PyList_SET_ITEM(x, i, tup);
        }
        Py_XDECREF(tup);
    }
    if (!(i == d.size())) {
        throw khmer_exception();
    }

    PyObject * ret = Py_BuildValue("OI", x, n_unassigned);
    Py_DECREF(x);
    return ret;
}

static
PyObject *
subset_partition_sizes(khmer_KSubsetPartition_Object * me, PyObject * args)
{
    SubsetPartition * subset_p = me->subset;

    unsigned int min_size = 0;

    if (!PyArg_ParseTuple(args, "|I", &min_size)) {
        return NULL;
    }

    PartitionCountMap cm;
    unsigned int n_unassigned = 0;
    subset_p->partition_sizes(cm, n_unassigned);

    unsigned int i = 0;
    PartitionCountMap::const_iterator mi;
    for (mi = cm.begin(); mi != cm.end(); ++mi) {
        if (mi->second >= min_size) {
            i++;
        }
    }

    PyObject * x = PyList_New(i);
    if (x == NULL) {
        return NULL;
    }

    // this should probably be a dict. @CTB
    for (i = 0, mi = cm.begin(); mi != cm.end(); ++mi) {
        if (mi->second >= min_size) {
            PyObject * tup = Py_BuildValue("II", mi->first, mi->second);
            if (tup != NULL) {
                PyList_SET_ITEM(x, i, tup);
            }
            i++;
        }
    }

    PyObject * ret = Py_BuildValue("OI", x, n_unassigned);
    Py_DECREF(x);

    return ret;
}

static
PyObject *
subset_partition_average_coverages(khmer_KSubsetPartition_Object * me,
                                   PyObject * args)
{
    SubsetPartition * subset_p = me->subset;

    khmer_KCountingHash_Object * counting_o;

    if (!PyArg_ParseTuple(args, "O!", &khmer_KCountgraph_Type, &counting_o)) {
        return NULL;
    }

    PartitionCountMap cm;
    subset_p->partition_average_coverages(cm, counting_o -> counting);

    unsigned int i;
    PartitionCountMap::iterator mi;

    PyObject * x = PyList_New(cm.size());
    if (x == NULL) {
        return NULL;
    }

    // this should probably be a dict. @CTB
    for (i = 0, mi = cm.begin(); mi != cm.end(); ++mi, i++) {
        PyObject * tup = Py_BuildValue("II", mi->first, mi->second);
        if (tup != NULL) {
            PyList_SET_ITEM(x, i, tup);
        }
    }

    return x;
}

static PyMethodDef khmer_subset_methods[] = {
    {
        "count_partitions",
        (PyCFunction)subset_count_partitions,
        METH_VARARGS,
        ""
    },
    {
        "report_on_partitions",
        (PyCFunction)subset_report_on_partitions,
        METH_VARARGS,
        ""
    },
    {
        "compare_partitions",
        (PyCFunction)subset_compare_partitions,
        METH_VARARGS,
        ""
    },
    {
        "partition_size_distribution",
        (PyCFunction)subset_partition_size_distribution,
        METH_VARARGS,
        ""
    },
    {
        "partition_sizes",
        (PyCFunction)subset_partition_sizes,
        METH_VARARGS,
        ""
    },
    {
        "partition_average_coverages",
        (PyCFunction)subset_partition_average_coverages,
        METH_VARARGS,
        ""
    },
    {NULL, NULL, 0, NULL}           /* sentinel */
};

typedef struct {
    PyObject_HEAD
    LabelHash * labelhash;
} khmer_KGraphLabels_Object;

static PyObject * khmer_graphlabels_new(PyTypeObject * type, PyObject *args,
                                        PyObject *kwds);

#define is_graphlabels_obj(v)  (Py_TYPE(v) == &khmer_KGraphLabels_Type)

static void khmer_graphlabels_dealloc(khmer_KGraphLabels_Object * obj)
{
    delete obj->labelhash;
    obj->labelhash = NULL;

    Py_TYPE(obj)->tp_free((PyObject*)obj);
}

static PyObject * khmer_graphlabels_new(PyTypeObject *type, PyObject *args,
                                        PyObject *kwds)
{
    khmer_KGraphLabels_Object *self;
    self = (khmer_KGraphLabels_Object*)type->tp_alloc(type, 0);

    if (self != NULL) {
        PyObject * hashtable_o;
        khmer::Hashtable * hashtable = NULL;

        if (!PyArg_ParseTuple(args, "O", &hashtable_o)) {
            Py_DECREF(self);
            return NULL;
        }

        if (PyObject_TypeCheck(hashtable_o, &khmer_KNodegraph_Type)) {
            khmer_KHashbits_Object * kho = (khmer_KHashbits_Object *) hashtable_o;
            hashtable = kho->hashbits;
        } else if (PyObject_TypeCheck(hashtable_o, &khmer_KCountgraph_Type)) {
            khmer_KCountingHash_Object * cho = (khmer_KCountingHash_Object *) hashtable_o;
            hashtable = cho->counting;
        } else {
            PyErr_SetString(PyExc_ValueError,
                            "graph object must be a NodeGraph or CountGraph");
            Py_DECREF(self);
            return NULL;
        }

        try {
            self->labelhash = new LabelHash(hashtable);
        } catch (std::bad_alloc &e) {
            Py_DECREF(self);
            return PyErr_NoMemory();
        }
    }

    return (PyObject *) self;
}

static
PyObject *
labelhash_get_label_dict(khmer_KGraphLabels_Object * me, PyObject * args)
{
    LabelHash * hb = me->labelhash;

    PyObject * d = PyDict_New();
    if (d == NULL) {
        return NULL;
    }
    LabelPtrMap::iterator it;

    for (it = hb->label_ptrs.begin(); it != hb->label_ptrs.end(); ++it) {
        PyObject * key = Py_BuildValue("K", it->first);
        PyObject * val = Py_BuildValue("K", it->second);
        if (key != NULL && val != NULL) {
            PyDict_SetItem(d, key, val);
        }
        Py_XDECREF(key);
        Py_XDECREF(val);
    }

    return d;
}

static
PyObject *
labelhash_consume_fasta_and_tag_with_labels(khmer_KGraphLabels_Object * me,
        PyObject * args)
{
    LabelHash * hb = me->labelhash;

    const char * filename;

    if (!PyArg_ParseTuple(args, "s", &filename)) {
        return NULL;
    }

    const char         *value_exception = NULL;
    const char         *file_exception  = NULL;
    unsigned long long  n_consumed      = 0;
    unsigned int        total_reads     = 0;
    //Py_BEGIN_ALLOW_THREADS
    try {
        hb->consume_fasta_and_tag_with_labels(filename, total_reads,
                                              n_consumed);
    } catch (khmer_file_exception &exc) {
        file_exception = exc.what();
    } catch (khmer_value_exception &exc) {
        value_exception = exc.what();
    }
    //Py_END_ALLOW_THREADS

    if (file_exception != NULL) {
        PyErr_SetString(PyExc_OSError, file_exception);
        return NULL;
    }
    if (value_exception != NULL) {
        PyErr_SetString(PyExc_ValueError, value_exception);
        return NULL;
    }

    return Py_BuildValue("IK", total_reads, n_consumed);
}

static
PyObject *
labelhash_consume_partitioned_fasta_and_tag_with_labels(
    khmer_KGraphLabels_Object * me, PyObject * args)
{
    LabelHash * labelhash = me->labelhash;

    const char * filename;

    if (!PyArg_ParseTuple(args, "s", &filename)) {
        return NULL;
    }

    // call the C++ function, and trap signals => Python

    unsigned long long  n_consumed  = 0;
    unsigned int        total_reads = 0;

    try {
        labelhash->consume_partitioned_fasta_and_tag_with_labels(filename,
                total_reads, n_consumed);
    } catch (khmer_file_exception &exc) {
        PyErr_SetString(PyExc_OSError, exc.what());
        return NULL;
    } catch (khmer_value_exception &exc) {
        PyErr_SetString(PyExc_ValueError, exc.what());
        return NULL;
    }

    return Py_BuildValue("IK", total_reads, n_consumed);
}

static
PyObject *
labelhash_consume_sequence_and_tag_with_labels(khmer_KGraphLabels_Object * me,
        PyObject * args)
{
    LabelHash * hb = me->labelhash;
    const char * seq = NULL;
    unsigned long long c = 0;
    if (!PyArg_ParseTuple(args, "sK", &seq, &c)) {
        return NULL;
    }
    unsigned long long n_consumed = 0;
    Label * the_label = hb->check_and_allocate_label(c);

    hb->consume_sequence_and_tag_with_labels(seq, n_consumed, *the_label);
    return Py_BuildValue("K", n_consumed);
}

static
PyObject *
labelhash_sweep_label_neighborhood(khmer_KGraphLabels_Object * me,
                                   PyObject * args)
{
    LabelHash * hb = me->labelhash;

    const char * seq = NULL;
    int r = 0;
    PyObject * break_on_stop_tags_o = NULL;
    PyObject * stop_big_traversals_o = NULL;

    if (!PyArg_ParseTuple(args, "s|iOO", &seq, &r,
                          &break_on_stop_tags_o,
                          &stop_big_traversals_o)) {
        return NULL;
    }

    unsigned int range = (2 * hb->graph->_get_tag_density()) + 1;
    if (r >= 0) {
        range = r;
    }

    bool break_on_stop_tags = false;
    if (break_on_stop_tags_o && PyObject_IsTrue(break_on_stop_tags_o)) {
        break_on_stop_tags = true;
    }
    bool stop_big_traversals = false;
    if (stop_big_traversals_o && PyObject_IsTrue(stop_big_traversals_o)) {
        stop_big_traversals = true;
    }

    if (strlen(seq) < hb->graph->ksize()) {
        PyErr_SetString(PyExc_ValueError,
                        "string length must >= the hashtable k-mer size");
        return NULL;
    }

    //std::pair<TagLabelPtrPair::iterator, TagLabelPtrPair::iterator> ret;
    LabelPtrSet found_labels;

    //unsigned int num_traversed = 0;
    //Py_BEGIN_ALLOW_THREADS
    hb->sweep_label_neighborhood(seq, found_labels, range, break_on_stop_tags,
                                 stop_big_traversals);
    //Py_END_ALLOW_THREADS

    //printf("...%u kmers traversed\n", num_traversed);

    PyObject * x =  PyList_New(found_labels.size());
    LabelPtrSet::const_iterator si;
    unsigned long long i = 0;
    for (si = found_labels.begin(); si != found_labels.end(); ++si) {
        PyList_SET_ITEM(x, i, Py_BuildValue("K", *(*si)));
        i++;
    }

    return x;
}

// Similar to find_all_tags, but returns tags in a way actually usable by python
// need a tags_in_sequence iterator or function in c++ land for reuse in all
// these functions

static
PyObject *
labelhash_sweep_tag_neighborhood(khmer_KGraphLabels_Object * me,
                                 PyObject * args)
{
    LabelHash * labelhash = me->labelhash;

    const char * seq = NULL;
    int r = 0;
    PyObject * break_on_stop_tags_o = NULL;
    PyObject * stop_big_traversals_o = NULL;

    if (!PyArg_ParseTuple(args, "s|iOO", &seq, &r,
                          &break_on_stop_tags_o,
                          &stop_big_traversals_o)) {
        return NULL;
    }

    unsigned int range = (2 * labelhash->graph->_get_tag_density()) + 1;
    if (r >= 0) {
        range = r;
    }

    bool break_on_stop_tags = false;
    if (break_on_stop_tags_o && PyObject_IsTrue(break_on_stop_tags_o)) {
        break_on_stop_tags = true;
    }
    bool stop_big_traversals = false;
    if (stop_big_traversals_o && PyObject_IsTrue(stop_big_traversals_o)) {
        stop_big_traversals = true;
    }

    if (strlen(seq) < labelhash->graph->ksize()) {
        PyErr_SetString(PyExc_ValueError,
                        "string length must >= the hashtable k-mer size");
        return NULL;
    }

    SeenSet tagged_kmers;

    //Py_BEGIN_ALLOW_THREADS

    labelhash->graph->partition->sweep_for_tags(seq, tagged_kmers,
            labelhash->graph->all_tags,
            range, break_on_stop_tags,
            stop_big_traversals);

    //Py_END_ALLOW_THREADS

    PyObject * x =  PyList_New(tagged_kmers.size());
    if (x == NULL) {
        return NULL;
    }
    SeenSet::iterator si;
    unsigned long long i = 0;
    for (si = tagged_kmers.begin(); si != tagged_kmers.end(); ++si) {
        //std::string kmer_s = _revhash(*si, labelhash->ksize());
        // type K for python unsigned long long
        PyList_SET_ITEM(x, i, Py_BuildValue("K", *si));
        i++;
    }

    return x;
}

static
PyObject *
labelhash_get_tag_labels(khmer_KGraphLabels_Object * me, PyObject * args)
{
    LabelHash * labelhash = me->labelhash;

    HashIntoType tag;

    if (!PyArg_ParseTuple(args, "K", &tag)) {
        return NULL;
    }

    LabelPtrSet labels;

    labels = labelhash->get_tag_labels(tag);

    PyObject * x =  PyList_New(labels.size());
    LabelPtrSet::const_iterator si;
    unsigned long long i = 0;
    for (si = labels.begin(); si != labels.end(); ++si) {
        //std::string kmer_s = _revhash(*si, labelhash->ksize());
        PyList_SET_ITEM(x, i, Py_BuildValue("K", *(*si)));
        i++;
    }

    return x;
}

static
PyObject *
labelhash_n_labels(khmer_KGraphLabels_Object * me, PyObject * args)
{
    LabelHash * labelhash = me->labelhash;

    if (!PyArg_ParseTuple(args, "")) {
        return NULL;
    }

    return PyLong_FromSize_t(labelhash->n_labels());
}

static
PyObject *
labelhash_save_labels_and_tags(khmer_KGraphLabels_Object * me, PyObject * args)
{
    const char * filename = NULL;
    LabelHash * labelhash = me->labelhash;

    if (!PyArg_ParseTuple(args, "s", &filename)) {
        return NULL;
    }

    try {
        labelhash->save_labels_and_tags(filename);
    } catch (khmer_file_exception &e) {
        PyErr_SetString(PyExc_OSError, e.what());
        return NULL;
    }

    Py_RETURN_NONE;
}

static
PyObject *
labelhash_load_labels_and_tags(khmer_KGraphLabels_Object * me, PyObject * args)
{
    const char * filename = NULL;
    LabelHash * labelhash = me->labelhash;

    if (!PyArg_ParseTuple(args, "s", &filename)) {
        return NULL;
    }

    try {
        labelhash->load_labels_and_tags(filename);
    } catch (khmer_file_exception &e) {
        PyErr_SetString(PyExc_OSError, e.what());
        return NULL;
    }

    Py_RETURN_NONE;
}

static PyMethodDef khmer_graphlabels_methods[] = {
    { "consume_fasta_and_tag_with_labels", (PyCFunction)labelhash_consume_fasta_and_tag_with_labels, METH_VARARGS, "" },
    { "sweep_label_neighborhood", (PyCFunction)labelhash_sweep_label_neighborhood, METH_VARARGS, "" },
    {"consume_partitioned_fasta_and_tag_with_labels", (PyCFunction)labelhash_consume_partitioned_fasta_and_tag_with_labels, METH_VARARGS, "" },
    {"sweep_tag_neighborhood", (PyCFunction)labelhash_sweep_tag_neighborhood, METH_VARARGS, "" },
    {"get_tag_labels", (PyCFunction)labelhash_get_tag_labels, METH_VARARGS, ""},
    {"consume_sequence_and_tag_with_labels", (PyCFunction)labelhash_consume_sequence_and_tag_with_labels, METH_VARARGS, "" },
    {"n_labels", (PyCFunction)labelhash_n_labels, METH_VARARGS, ""},
    {"get_label_dict", (PyCFunction)labelhash_get_label_dict, METH_VARARGS, "" },
    { "save_labels_and_tags", (PyCFunction)labelhash_save_labels_and_tags, METH_VARARGS, "" },
    { "load_labels_and_tags", (PyCFunction)labelhash_load_labels_and_tags, METH_VARARGS, "" },    {NULL, NULL, 0, NULL}           /* sentinel */
};

static PyTypeObject khmer_KGraphLabels_Type = {
    PyVarObject_HEAD_INIT(NULL, 0)  /* init & ob_size */
    "_khmer.LabelHash",            /* tp_name */
    sizeof(khmer_KGraphLabels_Object), /* tp_basicsize */
    0,                       /* tp_itemsize */
    (destructor)khmer_graphlabels_dealloc, /* tp_dealloc */
    0,                       /* tp_print */
    0,                       /* tp_getattr */
    0,                       /* tp_setattr */
    0,                       /* tp_compare */
    0,                       /* tp_repr */
    0,                       /* tp_as_number */
    0,                       /* tp_as_sequence */
    0,                       /* tp_as_mapping */
    0,                       /* tp_hash */
    0,                       /* tp_call */
    0,                       /* tp_str */
    0,                       /* tp_getattro */
    0,                       /* tp_setattro */
    0,                       /* tp_as_buffer */
    Py_TPFLAGS_DEFAULT | Py_TPFLAGS_BASETYPE,   /* tp_flags */
    0,                       /* tp_doc */
    0,                       /* tp_traverse */
    0,                       /* tp_clear */
    0,                       /* tp_richcompare */
    0,                       /* tp_weaklistoffset */
    0,                       /* tp_iter */
    0,                       /* tp_iternext */
    khmer_graphlabels_methods, /* tp_methods */
    0,                       /* tp_members */
    0,                       /* tp_getset */
    0,                       /* tp_base */
    0,                       /* tp_dict */
    0,                       /* tp_descr_get */
    0,                       /* tp_descr_set */
    0,                       /* tp_dictoffset */
    0,                       /* tp_init */
    0,                       /* tp_alloc */
    khmer_graphlabels_new,      /* tp_new */
};

static
PyObject *
hashtable_traverse_from_tags(khmer_KHashtable_Object * me, PyObject * args)
{
    Hashtable * hashtable = me->hashtable;

    khmer_KCountingHash_Object * counting_o = NULL;
    unsigned int distance, threshold, frequency;

    if (!PyArg_ParseTuple(args, "O!III", &khmer_KCountgraph_Type, &counting_o,
                          &distance, &threshold, &frequency)) {
        return NULL;
    }

    hashtable->traverse_from_tags(distance, threshold, frequency,
                                  * counting_o->counting);

    Py_RETURN_NONE;
}

static
PyObject *
hashtable_repartition_largest_partition(khmer_KHashtable_Object * me,
                                        PyObject * args)
{
    Hashtable * hashtable = me->hashtable;
    khmer_KCountingHash_Object * counting_o = NULL;
    PyObject * subset_o = NULL;
    SubsetPartition * subset_p;
    unsigned int distance, threshold, frequency;

    if (!PyArg_ParseTuple(args, "OO!III",
                          &subset_o,
                          &khmer_KCountgraph_Type, &counting_o,
                          &distance, &threshold, &frequency)) {
        return NULL;
    }

    if (PyObject_TypeCheck(subset_o, &khmer_KSubsetPartition_Type)) {
        subset_p = ((khmer_KSubsetPartition_Object *) subset_o)->subset;
    } else {
        subset_p = hashtable->partition;
    }

    CountingHash * counting = counting_o->counting;

    unsigned long next_largest;
    try {
        next_largest = subset_p->repartition_largest_partition(distance,
                       threshold, frequency, *counting);
    } catch (khmer_exception &e) {
        PyErr_SetString(PyExc_RuntimeError, e.what());
        return NULL;
    }

    return PyLong_FromLong(next_largest);
}

static PyObject * readaligner_align(khmer_ReadAligner_Object * me,
                                    PyObject * args)
{
    const char * read;

    if (!PyArg_ParseTuple(args, "s", &read)) {
        return NULL;
    }

    /*if (strlen(read) < (unsigned int)aligner->ksize()) {
        PyErr_SetString(PyExc_ValueError,
                        "string length must >= the hashtable k-mer size");
        return NULL;
    }*/

    Alignment * aln = me->aligner->Align(read);

    const char* alignment = aln->graph_alignment.c_str();
    const char* readAlignment = aln->read_alignment.c_str();
    PyObject * ret = Py_BuildValue("dssO", aln->score, alignment,
                                   readAlignment, (aln->truncated)? Py_True : Py_False);
    delete aln;

    return ret;
}

static PyObject * readaligner_align_forward(khmer_ReadAligner_Object * me,
        PyObject * args)
{
    ReadAligner * aligner = me->aligner;

    const char * read;

    if (!PyArg_ParseTuple(args, "s", &read)) {
        return NULL;
    }

    /*if (strlen(read) < (unsigned int)aligner->ksize()) {
        PyErr_SetString(PyExc_ValueError,
                        "string length must >= the hashtable k-mer size");
        return NULL;
    }*/

    Alignment * aln;
    aln = aligner->AlignForward(read);

    const char* alignment = aln->graph_alignment.c_str();
    const char* readAlignment = aln->read_alignment.c_str();
    PyObject * x = PyList_New(aln->covs.size());
    for (size_t i = 0; i < aln->covs.size(); i++ ) {
        PyList_SET_ITEM(x, i, PyLong_FromLong(aln->covs[i]));
    }

    PyObject * ret = Py_BuildValue("dssOO", aln->score, alignment,
                                   readAlignment,
                                   (aln->truncated)? Py_True : Py_False,
                                   x);
    delete aln;
    Py_DECREF(x);

    return ret;
}

static PyObject* khmer_ReadAligner_get_scoring_matrix(
    khmer_ReadAligner_Object * me, PyObject * args)
{

    if (!PyArg_ParseTuple(args, "")) {
        return NULL;
    }
    ScoringMatrix matrix = me->aligner->getScoringMatrix();

    return Py_BuildValue( "dddd", matrix.trusted_match, matrix.trusted_mismatch,
                          matrix.untrusted_match, matrix.untrusted_mismatch);
}

static PyObject* khmer_ReadAligner_get_transition_probabilities(
    khmer_ReadAligner_Object * me, PyObject * args)
{

    if (!PyArg_ParseTuple(args, "")) {
        return NULL;
    }
    ScoringMatrix matrix = me->aligner->getScoringMatrix();

    return Py_BuildValue( "(dddddd)(dddd)(dddd)(dddddd)(dddd)(dddd)",
                          matrix.tsc[0], matrix.tsc[1], matrix.tsc[2],
                          matrix.tsc[3], matrix.tsc[4], matrix.tsc[5],
                          matrix.tsc[6], matrix.tsc[7], matrix.tsc[8],
                          matrix.tsc[9], matrix.tsc[10], matrix.tsc[11],
                          matrix.tsc[12], matrix.tsc[13], matrix.tsc[14],
                          matrix.tsc[15], matrix.tsc[16], matrix.tsc[17],
                          matrix.tsc[18], matrix.tsc[19], matrix.tsc[20],
                          matrix.tsc[21], matrix.tsc[22], matrix.tsc[23],
                          matrix.tsc[24], matrix.tsc[25], matrix.tsc[26],
                          matrix.tsc[27]);
}

static PyMethodDef khmer_ReadAligner_methods[] = {
    {"align", (PyCFunction)readaligner_align, METH_VARARGS, ""},
    {"align_forward", (PyCFunction)readaligner_align_forward, METH_VARARGS, ""},
    {
        "get_scoring_matrix", (PyCFunction)khmer_ReadAligner_get_scoring_matrix,
        METH_VARARGS,
        "Get the scoring matrix in use.\n\n\
Returns a tuple of floats: (trusted_match, trusted_mismatch, untrusted_match, \
untrusted_mismatch)"
    },
    {
        "get_transition_probabilities",
        (PyCFunction)khmer_ReadAligner_get_transition_probabilities,
        METH_VARARGS,
        "Get the transition probabilties in use.\n\n\
HMM state notation abbreviations:\n\
    M_t - trusted match; M_u - untrusted match\n\
    Ir_t - trusted read insert; Ir_u - untrusted read insert\n\
    Ig_t - trusted graph insert; Ig_u - untrusted graph insert\n\
\
Returns a sparse matrix as a tuple of six tuples.\n\
The inner tuples contain 6, 4, 4, 6, 4, and 4 floats respectively.\n\
Transition are notated as 'StartState-NextState':\n\
(\n\
  ( M_t-M_t,  M_t-Ir_t,  M_t-Ig_t,  M_t-M_u,  M_t-Ir_u,  M_t-Ig_u),\n\
  (Ir_t-M_t, Ir_t-Ir_t,            Ir_t-M_u, Ir_t-Ir_u           ),\n\
  (Ig_t-M_t,          , Ig_t-Ig_t, Ig_t-M_u,            Ig_t-Ig_u),\n\
  ( M_u-M_t,  M_u-Ir_t,  M_u-Ig_t,  M_u-M_u,  M_u-Ir_u,  M_u-Ig_u),\n\
  (Ir_u-M_t, Ir_u-Ir_t,            Ir_u-M_u, Ir_u-Ir_u           ),\n\
  (Ig_u-M_t,          , Ig_u-Ig_t, Ig_u-M_u,            Ig_u-Ig_u)\n\
)"
    },
    {NULL} /* Sentinel */
};

//
// khmer_readaligner_dealloc -- clean up readaligner object
// GRAPHALIGN addition
//
static void khmer_readaligner_dealloc(khmer_ReadAligner_Object* obj)
{
    delete obj->aligner;
    obj->aligner = NULL;
    Py_TYPE(obj)->tp_free((PyObject*)obj);
}

//
// new_readaligner
//
static PyObject* khmer_ReadAligner_new(PyTypeObject *type, PyObject * args,
                                       PyObject *kwds)
{
    khmer_ReadAligner_Object * self;

    self = (khmer_ReadAligner_Object *)type->tp_alloc(type, 0);

    if (self != NULL) {
        khmer_KCountingHash_Object * ch = NULL;
        unsigned short int trusted_cov_cutoff = 2;
        double bits_theta = 1;
        double scoring_matrix[] = { 0, 0, 0, 0 };
        double * transitions = new double[28];

        if(!PyArg_ParseTuple(
                    args,
                    "O!Hd|(dddd)((dddddd)(dddd)(dddd)(dddddd)(dddd)(dddd))",
                    &khmer_KCountgraph_Type, &ch, &trusted_cov_cutoff,
                    &bits_theta, &scoring_matrix[0], &scoring_matrix[1],
                    &scoring_matrix[2], &scoring_matrix[3], &transitions[0],
                    &transitions[1], &transitions[2], &transitions[3],
                    &transitions[4], &transitions[5], &transitions[6],
                    &transitions[7], &transitions[8], &transitions[9],
                    &transitions[10], &transitions[11], &transitions[12],
                    &transitions[13], &transitions[14], &transitions[15],
                    &transitions[16], &transitions[17], &transitions[18],
                    &transitions[19], &transitions[20], &transitions[21],
                    &transitions[22], &transitions[23], &transitions[24],
                    &transitions[25], &transitions[26], &transitions[27])) {
            Py_DECREF(self);
            return NULL;
        }

        self->aligner = new ReadAligner(ch->counting, trusted_cov_cutoff,
                                        bits_theta, scoring_matrix,
                                        transitions);
    }

    return (PyObject *) self;
}

static PyTypeObject khmer_ReadAlignerType = {
    PyVarObject_HEAD_INIT(NULL, 0) /* init & ob_size */
    "_khmer.ReadAligner",		    /*tp_name*/
    sizeof(khmer_ReadAligner_Object),	    /*tp_basicsize*/
    0,					    /*tp_itemsize*/
    (destructor)khmer_readaligner_dealloc,  /*tp_dealloc*/
    0,                          /*tp_print*/
    0,                          /*tp_getattr*/
    0,                          /*tp_setattr*/
    0,                          /*tp_compare*/
    0,                          /*tp_repr*/
    0,                          /*tp_as_number*/
    0,                          /*tp_as_sequence*/
    0,                          /*tp_as_mapping*/
    0,                          /*tp_hash */
    0,                          /*tp_call*/
    0,                          /*tp_str*/
    0,                          /*tp_getattro*/
    0,                          /*tp_setattro*/
    0,                          /*tp_as_buffer*/
    Py_TPFLAGS_DEFAULT | Py_TPFLAGS_BASETYPE,         /*tp_flags*/
    "ReadAligner object",           /* tp_doc */
    0,                         /* tp_traverse */
    0,                         /* tp_clear */
    0,                         /* tp_richcompare */
    0,                         /* tp_weaklistoffset */
    0,                         /* tp_iter */
    0,                         /* tp_iternext */
    khmer_ReadAligner_methods, /* tp_methods */
    0,                         /* tp_members */
    0,                         /* tp_getset */
    0,                         /* tp_base */
    0,                         /* tp_dict */
    0,                         /* tp_descr_get */
    0,                         /* tp_descr_set */
    0,                         /* tp_dictoffset */
    0,			               /* tp_init */
    0,                         /* tp_alloc */
    khmer_ReadAligner_new,     /* tp_new */
};

static
PyObject *
hashtable_consume_fasta_and_traverse(khmer_KHashtable_Object * me,
                                     PyObject * args)
{
    Hashtable * hashtable = me->hashtable;

    const char * filename;
    unsigned int radius, big_threshold, transfer_threshold;
    khmer_KCountingHash_Object * counting_o = NULL;

    if (!PyArg_ParseTuple(args, "sIIIO!", &filename,
                          &radius, &big_threshold, &transfer_threshold,
                          &khmer_KCountgraph_Type, &counting_o)) {
        return NULL;
    }

    CountingHash * counting = counting_o->counting;

    try {
        hashtable->consume_fasta_and_traverse(filename, radius, big_threshold,
                                              transfer_threshold, *counting);
    } catch (khmer_file_exception &exc) {
        PyErr_SetString(PyExc_OSError, exc.what());
        return NULL;
    } catch (khmer_value_exception &exc) {
        PyErr_SetString(PyExc_ValueError, exc.what());
        return NULL;
    }

    Py_RETURN_NONE;
}

//
// khmer_counting_dealloc -- clean up a counting hash object.
//

static void khmer_counting_dealloc(khmer_KCountingHash_Object * obj)
{
    delete obj->counting;
    obj->counting = NULL;
    Py_TYPE(obj)->tp_free((PyObject*)obj);
}

//
// khmer_hashbits_dealloc -- clean up a hashbits object.
//
static void khmer_hashbits_dealloc(khmer_KHashbits_Object * obj)
{
    delete obj->hashbits;
    obj->hashbits = NULL;

    Py_TYPE(obj)->tp_free((PyObject*)obj);
}


//
// khmer_subset_dealloc -- clean up a hashbits object.
//

static void khmer_subset_dealloc(khmer_KSubsetPartition_Object * obj)
{
    delete obj->subset;
    obj->subset = NULL;
    Py_TYPE(obj)->tp_free((PyObject*)obj);
}


/***********************************************************************/

//
// KHLLCounter object
//

typedef struct {
    PyObject_HEAD
    khmer::HLLCounter * hllcounter;
} khmer_KHLLCounter_Object;

static PyObject* khmer_hllcounter_new(PyTypeObject * type, PyObject * args,
                                      PyObject * kwds)
{
    khmer_KHLLCounter_Object * self;
    self = (khmer_KHLLCounter_Object *)type->tp_alloc(type, 0);

    if (self != NULL) {
        double error_rate = 0.01;
        WordLength ksize = 20;

        if (!PyArg_ParseTuple(args, "|db", &error_rate, &ksize)) {
            Py_DECREF(self);
            return NULL;
        }

        try {
            self->hllcounter = new HLLCounter(error_rate, ksize);
        } catch (InvalidValue &e) {
            Py_DECREF(self);
            PyErr_SetString(PyExc_ValueError, e.what());
            return NULL;
        }
    }

    return (PyObject *) self;
}

//
// khmer_hllcounter_dealloc -- clean up a hllcounter object.
//

static void khmer_hllcounter_dealloc(khmer_KHLLCounter_Object * obj)
{
    delete obj->hllcounter;
    obj->hllcounter = NULL;

    Py_TYPE(obj)->tp_free((PyObject*)obj);
}

static
PyObject *
hllcounter_add(khmer_KHLLCounter_Object * me, PyObject * args)
{
    const char * kmer_str;

    if (!PyArg_ParseTuple(args, "s", &kmer_str)) {
        return NULL;
    }

    try {
        me->hllcounter->add(kmer_str);
    } catch (khmer_exception &e) {
        PyErr_SetString(PyExc_ValueError, e.what());
        return NULL;
    }

    Py_RETURN_NONE;
}

static
PyObject *
hllcounter_estimate_cardinality(khmer_KHLLCounter_Object * me, PyObject * args)
{
    if (!PyArg_ParseTuple( args, "" )) {
        return NULL;
    }

    return PyLong_FromLong(me->hllcounter->estimate_cardinality());
}

static
PyObject *
hllcounter_consume_string(khmer_KHLLCounter_Object * me, PyObject * args)
{
    const char * kmer_str;
    unsigned long long n_consumed;

    if (!PyArg_ParseTuple(args, "s", &kmer_str)) {
        return NULL;
    }

    try {
        n_consumed = me->hllcounter->consume_string(kmer_str);
    } catch (khmer_exception &e) {
        PyErr_SetString(PyExc_ValueError, e.what());
        return NULL;
    }

    return PyLong_FromLong(n_consumed);
}

static PyObject * hllcounter_consume_fasta(khmer_KHLLCounter_Object * me,
        PyObject * args)
{
    const char * filename;

    if (!PyArg_ParseTuple(args, "s", &filename)) {
        return NULL;
    }

    // call the C++ function, and trap signals => Python
    unsigned long long  n_consumed    = 0;
    unsigned int        total_reads   = 0;
    try {
        me->hllcounter->consume_fasta(filename, total_reads, n_consumed);
    } catch (khmer_file_exception &exc) {
        PyErr_SetString(PyExc_OSError, exc.what());
        return NULL;
    } catch (khmer_value_exception &exc) {
        PyErr_SetString(PyExc_ValueError, exc.what());
        return NULL;
    }

    return Py_BuildValue("IK", total_reads, n_consumed);
}

static PyObject * hllcounter_merge(khmer_KHLLCounter_Object * me,
                                   PyObject * args);

static
PyObject *
hllcounter_get_erate(khmer_KHLLCounter_Object * me)
{
    return PyFloat_FromDouble(me->hllcounter->get_erate());
}

static
PyObject *
hllcounter_get_ksize(khmer_KHLLCounter_Object * me)
{
    return PyLong_FromLong(me->hllcounter->get_ksize());
}

static
int
hllcounter_set_ksize(khmer_KHLLCounter_Object * me, PyObject *value,
                     void *closure)
{
    if (value == NULL) {
        PyErr_SetString(PyExc_TypeError, "Cannot delete attribute");
        return -1;
    }

    long ksize = 0;
    if (PyLong_Check(value)) {
        ksize = PyLong_AsLong(value);
    } else if (PyInt_Check(value)) {
        ksize = PyInt_AsLong(value);
    } else {
        PyErr_SetString(PyExc_TypeError,
                        "Please use an integer value for k-mer size");
        return -1;
    }

    if (ksize <= 0) {
        PyErr_SetString(PyExc_ValueError, "Please set k-mer size to a value "
                        "greater than zero");
        return -1;
    }

    try {
        me->hllcounter->set_ksize(ksize);
    } catch (ReadOnlyAttribute &e) {
        PyErr_SetString(PyExc_AttributeError, e.what());
        return -1;
    }

    return 0;
}

static
int
hllcounter_set_erate(khmer_KHLLCounter_Object * me, PyObject *value,
                     void *closure)
{
    if (value == NULL) {
        PyErr_SetString(PyExc_TypeError, "Cannot delete attribute");
        return -1;
    }

    if (!PyFloat_Check(value)) {
        PyErr_SetString(PyExc_TypeError,
                        "Please use a float value for k-mer size");
        return -1;
    }

    double erate = PyFloat_AsDouble(value);
    try {
        me->hllcounter->set_erate(erate);
    } catch (InvalidValue &e) {
        PyErr_SetString(PyExc_ValueError, e.what());
        return -1;
    } catch (ReadOnlyAttribute &e) {
        PyErr_SetString(PyExc_AttributeError, e.what());
        return -1;
    }

    return 0;
}

static
PyObject *
hllcounter_getalpha(khmer_KHLLCounter_Object * me)
{
    return PyFloat_FromDouble(me->hllcounter->get_alpha());
}

static
PyObject *
hllcounter_getcounters(khmer_KHLLCounter_Object * me)
{
    std::vector<int> counters = me->hllcounter->get_M();

    PyObject * x = PyList_New(counters.size());
    for (size_t i = 0; i < counters.size(); i++) {
        PyList_SET_ITEM(x, i, PyLong_FromLong(counters[i]));
    }

    return x;
}

static PyMethodDef khmer_hllcounter_methods[] = {
    {
        "add", (PyCFunction)hllcounter_add,
        METH_VARARGS,
        "Add a k-mer to the counter."
    },
    {
        "estimate_cardinality", (PyCFunction)hllcounter_estimate_cardinality,
        METH_VARARGS,
        "Return the current estimation."
    },
    {
        "consume_string", (PyCFunction)hllcounter_consume_string,
        METH_VARARGS,
        "Break a sequence into k-mers and add each k-mer to the counter."
    },
    {
        "consume_fasta", (PyCFunction)hllcounter_consume_fasta,
        METH_VARARGS,
        "Read sequences from file, break into k-mers, "
        "and add each k-mer to the counter."
    },
    {
        "merge", (PyCFunction)hllcounter_merge,
        METH_VARARGS,
        "Merge other counter into this one."
    },
    {NULL} /* Sentinel */
};

static PyGetSetDef khmer_hllcounter_getseters[] = {
    {
        (char *)"alpha",
        (getter)hllcounter_getalpha, NULL,
        (char *)"alpha constant for this HLL counter.",
        NULL
    },
    {
        (char *)"error_rate",
        (getter)hllcounter_get_erate, (setter)hllcounter_set_erate,
        (char *)"Error rate for this HLL counter. "
        "Can be changed prior to first counting, but becomes read-only after "
        "that (raising AttributeError)",
        NULL
    },
    {
        (char *)"ksize",
        (getter)hllcounter_get_ksize, (setter)hllcounter_set_ksize,
        (char *)"k-mer size for this HLL counter."
        "Can be changed prior to first counting, but becomes read-only after "
        "that (raising AttributeError)",
        NULL
    },
    {
        (char *)"counters",
        (getter)hllcounter_getcounters, NULL,
        (char *)"Read-only internal counters.",
        NULL
    },
    {NULL} /* Sentinel */
};

static PyTypeObject khmer_KHLLCounter_Type = {
    PyVarObject_HEAD_INIT(NULL, 0)
    "_khmer.KHLLCounter",                       /* tp_name */
    sizeof(khmer_KHLLCounter_Object),          /* tp_basicsize */
    0,                                         /* tp_itemsize */
    (destructor)khmer_hllcounter_dealloc,      /* tp_dealloc */
    0,                                         /* tp_print */
    0,                                         /* tp_getattr */
    0,                                         /* tp_setattr */
    0,                                         /* tp_compare */
    0,                                         /* tp_repr */
    0,                                         /* tp_as_number */
    0,                                         /* tp_as_sequence */
    0,                                         /* tp_as_mapping */
    0,                                         /* tp_hash */
    0,                                         /* tp_call */
    0,                                         /* tp_str */
    0,                                         /* tp_getattro */
    0,                                         /* tp_setattro */
    0,                                         /* tp_as_buffer */
    Py_TPFLAGS_DEFAULT | Py_TPFLAGS_BASETYPE,  /* tp_flags */
    "HyperLogLog counter",                     /* tp_doc */
    0,                                         /* tp_traverse */
    0,                                         /* tp_clear */
    0,                                         /* tp_richcompare */
    0,                                         /* tp_weaklistoffset */
    0,                                         /* tp_iter */
    0,                                         /* tp_iternext */
    khmer_hllcounter_methods,                  /* tp_methods */
    0,                                         /* tp_members */
    khmer_hllcounter_getseters,                /* tp_getset */
    0,                                         /* tp_base */
    0,                                         /* tp_dict */
    0,                                         /* tp_descr_get */
    0,                                         /* tp_descr_set */
    0,                                         /* tp_dictoffset */
    0,                                         /* tp_init */
    0,                                         /* tp_alloc */
    khmer_hllcounter_new,                      /* tp_new */
};

#define is_hllcounter_obj(v)  (Py_TYPE(v) == &khmer_KHLLCounter_Type)

static PyObject * hllcounter_merge(khmer_KHLLCounter_Object * me,
                                   PyObject * args)
{
    khmer_KHLLCounter_Object * other;

    if (!PyArg_ParseTuple(args, "O!", &khmer_KHLLCounter_Type, &other)) {
        return NULL;
    }

    try {
        me->hllcounter->merge(*(other->hllcounter));
    } catch (khmer_exception &e) {
        PyErr_SetString(PyExc_ValueError, e.what());
        return NULL;
    }

    Py_RETURN_NONE;
}

//////////////////////////////
// standalone functions

static PyObject * forward_hash(PyObject * self, PyObject * args)
{
    const char * kmer;
    WordLength ksize;

    if (!PyArg_ParseTuple(args, "sb", &kmer, &ksize)) {
        return NULL;
    }

    if (ksize > KSIZE_MAX) {
        PyErr_Format(PyExc_ValueError, "k-mer size must be <= %u", KSIZE_MAX);
        return NULL;
    }

    try {
        PyObject * hash;
        hash = PyLong_FromUnsignedLongLong(_hash(kmer, ksize));
        return hash;
    } catch (khmer_exception &e) {
        PyErr_SetString(PyExc_RuntimeError, e.what());
        return NULL;
    }

}

static PyObject * forward_hash_no_rc(PyObject * self, PyObject * args)
{
    const char * kmer;
    WordLength ksize;

    if (!PyArg_ParseTuple(args, "sb", &kmer, &ksize)) {
        return NULL;
    }

    if (ksize > KSIZE_MAX) {
        PyErr_Format(PyExc_ValueError, "k-mer size must be <= %u", KSIZE_MAX);
        return NULL;
    }

    if (strlen(kmer) != ksize) {
        PyErr_SetString(PyExc_ValueError,
                        "k-mer length must equal the k-size");
        return NULL;
    }

    return PyLong_FromUnsignedLongLong(_hash_forward(kmer, ksize));
}

static PyObject * reverse_hash(PyObject * self, PyObject * args)
{
    HashIntoType val;
    WordLength ksize;

    if (!PyArg_ParseTuple(args, "Kb", &val, &ksize)) {
        return NULL;
    }

    if (ksize > KSIZE_MAX) {
        PyErr_Format(PyExc_ValueError, "k-mer size must be <= %u", KSIZE_MAX);
        return NULL;
    }

    return PyUnicode_FromString(_revhash(val, ksize).c_str());
}

static PyObject * murmur3_forward_hash(PyObject * self, PyObject * args)
{
    const char * kmer;

    if (!PyArg_ParseTuple(args, "s", &kmer)) {
        return NULL;
    }

    return PyLong_FromUnsignedLongLong(_hash_murmur(kmer));
}

static PyObject * murmur3_forward_hash_no_rc(PyObject * self, PyObject * args)
{
    const char * kmer;

    if (!PyArg_ParseTuple(args, "s", &kmer)) {
        return NULL;
    }

    return PyLong_FromUnsignedLongLong(_hash_murmur_forward(kmer));
}

//
// technique for resolving literal below found here:
// https://gcc.gnu.org/onlinedocs/gcc-4.9.1/cpp/Stringification.html
//

static
PyObject *
get_version_cpp( PyObject * self, PyObject * args )
{
#define xstr(s) str(s)
#define str(s) #s
    std::string dVersion = xstr(VERSION);
    return PyUnicode_FromString(dVersion.c_str());
}


//
// Module machinery.
//

static PyMethodDef KhmerMethods[] = {
    {
        "forward_hash",     forward_hash,
        METH_VARARGS,       "",
    },
    {
        "forward_hash_no_rc",   forward_hash_no_rc,
        METH_VARARGS,       "",
    },
    {
        "reverse_hash",     reverse_hash,
        METH_VARARGS,       "",
    },
    {
        "hash_murmur3",
        murmur3_forward_hash,
        METH_VARARGS,
        "Calculate the hash value of a k-mer using MurmurHash3 "
        "(with reverse complement)",
    },
    {
        "hash_no_rc_murmur3",
        murmur3_forward_hash_no_rc,
        METH_VARARGS,
        "Calculate the hash value of a k-mer using MurmurHash3 "
        "(no reverse complement)",
    },
    {
        "get_version_cpp", get_version_cpp,
        METH_VARARGS, "return the VERSION c++ compiler option"
    },
    { NULL, NULL, 0, NULL } // sentinel
};

MOD_INIT(_khmer)
{
    using namespace python;

    if (PyType_Ready(&khmer_KHashtable_Type) < 0) {
        return MOD_ERROR_VAL;
    }

    khmer_KCountgraph_Type.tp_base = &khmer_KHashtable_Type;
    if (PyType_Ready(&khmer_KCountgraph_Type) < 0) {
        return MOD_ERROR_VAL;
    }

    if (PyType_Ready(&khmer_PrePartitionInfo_Type) < 0) {
        return MOD_ERROR_VAL;
    }

    khmer_KSubsetPartition_Type.tp_methods = khmer_subset_methods;
    if (PyType_Ready(&khmer_KSubsetPartition_Type) < 0) {
        return MOD_ERROR_VAL;
    }

    khmer_KNodegraph_Type.tp_base = &khmer_KHashtable_Type;
    khmer_KNodegraph_Type.tp_methods = khmer_hashbits_methods;
    if (PyType_Ready(&khmer_KNodegraph_Type) < 0) {
        return MOD_ERROR_VAL;
    }

    khmer_KGraphLabels_Type.tp_base = &khmer_KNodegraph_Type;
    khmer_KGraphLabels_Type.tp_methods = khmer_graphlabels_methods;
    khmer_KGraphLabels_Type.tp_new = khmer_graphlabels_new;
    if (PyType_Ready(&khmer_KGraphLabels_Type) < 0) {
        return MOD_ERROR_VAL;
    }

    if (PyType_Ready(&khmer_KHLLCounter_Type) < 0) {
        return MOD_ERROR_VAL;
    }
    if (PyType_Ready(&khmer_ReadAlignerType) < 0) {
        return MOD_ERROR_VAL;
    }

    _init_ReadParser_Type_constants();
    if (PyType_Ready( &khmer_ReadParser_Type ) < 0) {
        return MOD_ERROR_VAL;
    }

    if (PyType_Ready(&khmer_Read_Type ) < 0) {
        return MOD_ERROR_VAL;
    }

    if (PyType_Ready(&khmer_ReadPairIterator_Type ) < 0) {
        return MOD_ERROR_VAL;
    }

    PyObject * m;

    MOD_DEF(m, "_khmer", "interface for the khmer module low-level extensions",
            KhmerMethods);

    if (m == NULL) {
        return MOD_ERROR_VAL;
    }

    Py_INCREF(&khmer_ReadParser_Type);
    if (PyModule_AddObject( m, "ReadParser",
                            (PyObject *)&khmer_ReadParser_Type ) < 0) {
        return MOD_ERROR_VAL;
    }

    Py_INCREF(&khmer_KCountgraph_Type);
    if (PyModule_AddObject( m, "Countgraph",
                            (PyObject *)&khmer_KCountgraph_Type ) < 0) {
        return MOD_ERROR_VAL;
    }

    Py_INCREF(&khmer_KNodegraph_Type);
    if (PyModule_AddObject(m, "Nodegraph",
                           (PyObject *)&khmer_KNodegraph_Type) < 0) {
        return MOD_ERROR_VAL;
    }

    Py_INCREF(&khmer_KGraphLabels_Type);
    if (PyModule_AddObject(m, "GraphLabels",
                           (PyObject *)&khmer_KGraphLabels_Type) < 0) {
        return MOD_ERROR_VAL;
    }

    Py_INCREF(&khmer_KHLLCounter_Type);
    if (PyModule_AddObject(m, "HLLCounter",
                           (PyObject *)&khmer_KHLLCounter_Type) < 0) {
        return MOD_ERROR_VAL;
    }

    Py_INCREF(&khmer_ReadAlignerType);
    if (PyModule_AddObject(m, "ReadAligner",
                           (PyObject *)&khmer_ReadAlignerType) < 0) {
        return MOD_ERROR_VAL;
    }

    return MOD_SUCCESS_VAL(m);
}

// vim: set ft=cpp sts=4 sw=4 tw=79:<|MERGE_RESOLUTION|>--- conflicted
+++ resolved
@@ -3287,56 +3287,6 @@
 
 static
 PyObject *
-<<<<<<< HEAD
-=======
-hashbits_count_overlap(khmer_KHashbits_Object * me, PyObject * args)
-{
-    Hashbits * hashbits = me->hashbits;
-    khmer_KHashbits_Object * ht2_argu;
-    const char * filename;
-    Hashbits * ht2;
-
-    if (!PyArg_ParseTuple(args, "sO!", &filename, &khmer_KNodegraph_Type,
-                          &ht2_argu)) {
-        return NULL;
-    }
-
-    ht2 = ht2_argu->hashbits;
-
-// call the C++ function, and trap signals => Python
-
-    HashIntoType        curve[2][100];
-
-    try {
-        unsigned long long  n_consumed;
-        unsigned int        total_reads;
-        hashbits->consume_fasta_overlap(filename, curve, *ht2, total_reads,
-                                        n_consumed);
-    } catch (khmer_file_exception &exc) {
-        PyErr_SetString(PyExc_OSError, exc.what());
-        return NULL;
-    } catch (khmer_value_exception &exc) {
-        PyErr_SetString(PyExc_ValueError, exc.what());
-        return NULL;
-    }
-
-    HashIntoType n = hashbits->n_unique_kmers();
-    HashIntoType n_overlap = hashbits->n_overlap_kmers();
-
-    PyObject * x = PyList_New(200);
-
-    for (unsigned int i = 0; i < 100; i++) {
-        PyList_SetItem(x, i, Py_BuildValue("K", curve[0][i]));
-    }
-    for (unsigned int i = 0; i < 100; i++) {
-        PyList_SetItem(x, i + 100, Py_BuildValue("K", curve[1][i]));
-    }
-    return Py_BuildValue("KKO", n, n_overlap, x);
-}
-
-static
-PyObject *
->>>>>>> 44111f3e
 hashbits_update(khmer_KHashbits_Object * me, PyObject * args)
 {
     Hashbits * hashbits = me->hashbits;
