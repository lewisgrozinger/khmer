/*
This file is part of khmer, https://github.com/dib-lab/khmer/, and is
Copyright (C) 2010-2015, Michigan State University.
Copyright (C) 2015-2016, The Regents of the University of California.

Redistribution and use in source and binary forms, with or without
modification, are permitted provided that the following conditions are
met:

    * Redistributions of source code must retain the above copyright
      notice, this list of conditions and the following disclaimer.

    * Redistributions in binary form must reproduce the above
      copyright notice, this list of conditions and the following
      disclaimer in the documentation and/or other materials provided
      with the distribution.

    * Neither the name of the Michigan State University nor the names
      of its contributors may be used to endorse or promote products
      derived from this software without specific prior written
      permission.

THIS SOFTWARE IS PROVIDED BY THE COPYRIGHT HOLDERS AND CONTRIBUTORS
"AS IS" AND ANY EXPRESS OR IMPLIED WARRANTIES, INCLUDING, BUT NOT
LIMITED TO, THE IMPLIED WARRANTIES OF MERCHANTABILITY AND FITNESS FOR
A PARTICULAR PURPOSE ARE DISCLAIMED. IN NO EVENT SHALL THE COPYRIGHT
HOLDER OR CONTRIBUTORS BE LIABLE FOR ANY DIRECT, INDIRECT, INCIDENTAL,
SPECIAL, EXEMPLARY, OR CONSEQUENTIAL DAMAGES (INCLUDING, BUT NOT
LIMITED TO, PROCUREMENT OF SUBSTITUTE GOODS OR SERVICES; LOSS OF USE,
DATA, OR PROFITS; OR BUSINESS INTERRUPTION) HOWEVER CAUSED AND ON ANY
THEORY OF LIABILITY, WHETHER IN CONTRACT, STRICT LIABILITY, OR TORT
(INCLUDING NEGLIGENCE OR OTHERWISE) ARISING IN ANY WAY OUT OF THE USE
OF THIS SOFTWARE, EVEN IF ADVISED OF THE POSSIBILITY OF SUCH DAMAGE.
LICENSE (END)

Contact: khmer-project@idyll.org
*/

//
// A module for Python that exports khmer C++ library functions.
//

// Must be first.
#include <Python.h>

#include <iostream>

#include "khmer.hh"
#include "kmer_hash.hh"
#include "hashtable.hh"
#include "hashbits.hh"
#include "counting.hh"
#include "assembler.hh"
#include "read_aligner.hh"
#include "labelhash.hh"
#include "khmer_exception.hh"
#include "hllcounter.hh"

using namespace khmer;
using namespace read_parsers;

//
// Python 2/3 compatibility: PyInt and PyLong
//

#if (PY_MAJOR_VERSION >= 3)
#define PyInt_Check(arg) PyLong_Check(arg)
#define PyInt_AsLong(arg) PyLong_AsLong(arg)
#define PyInt_FromLong(arg) PyLong_FromLong(arg)
#define Py_TPFLAGS_HAVE_ITER 0
#endif

//
// Python 2/3 compatibility: PyBytes and PyString
// https://docs.python.org/2/howto/cporting.html#str-unicode-unification
//

#include "bytesobject.h"

//
// Python 2/3 compatibility: Module initialization
// http://python3porting.com/cextensions.html#module-initialization
//

#if PY_MAJOR_VERSION >= 3
#define MOD_ERROR_VAL NULL
#define MOD_SUCCESS_VAL(val) val
#define MOD_INIT(name) PyMODINIT_FUNC PyInit_##name(void)
#define MOD_DEF(ob, name, doc, methods) \
          static struct PyModuleDef moduledef = { \
            PyModuleDef_HEAD_INIT, name, doc, -1, methods, }; \
          ob = PyModule_Create(&moduledef);
#else
#define MOD_ERROR_VAL
#define MOD_SUCCESS_VAL(val)
#define MOD_INIT(name) void init##name(void)
#define MOD_DEF(ob, name, doc, methods) \
          ob = Py_InitModule3(name, methods, doc);
#endif

using namespace khmer;

//
// Function necessary for Python loading:
//

extern "C" {
    MOD_INIT(_khmer);
}

/***********************************************************************/

// Convert a hash to a python long object.
static bool convert_HashIntoType_to_PyObject(const HashIntoType &hashval,
        PyObject **value)
{
    *value = PyLong_FromUnsignedLongLong(hashval);
    return true;
}


// Convert a python long to a hash
static bool convert_PyLong_to_HashIntoType(PyObject * value,
        HashIntoType &hashval)
{
    if (PyLong_Check(value)) {
        //(PyLongObject *)
        hashval = PyLong_AsUnsignedLongLong(value);
        return true;
    } else if (PyInt_Check(value)) {
        hashval = PyInt_AsLong(value);
        return true;
    } else {
        PyErr_SetString(PyExc_ValueError, "could not convert to hash");
        return false;
    }
}


// Take a Python object and (try to) convert it to a khmer::Kmer.
// Note: will set error condition and return false if cannot do.

static bool convert_PyObject_to_Kmer(PyObject * value,
                                     Kmer& kmer, WordLength ksize)
{
    if (PyInt_Check(value) || PyLong_Check(value)) {
        HashIntoType h;
        if (!convert_PyLong_to_HashIntoType(value, h)) {
            return false;
        }
        kmer.set_from_unique_hash(h, ksize);
        return true;
    } else if (PyUnicode_Check(value))  {
        std::string s = PyBytes_AsString(PyUnicode_AsEncodedString(
                                             value, "utf-8", "strict"));
        if (strlen(s.c_str()) != ksize) {
            PyErr_SetString(PyExc_ValueError,
                            "k-mer length must equal the k-mer size");
            return false;
        }
        kmer = Kmer(s, ksize);
        return true;

    } else if (PyBytes_Check(value)) {
        std::string s = PyBytes_AsString(value);
        if (strlen(s.c_str()) != ksize) {
            PyErr_SetString(PyExc_ValueError,
                            "k-mer length must equal the k-mer size");
            return false;
        }
        kmer = Kmer(s, ksize);
        return true;
    } else {
        PyErr_SetString(PyExc_ValueError,
                        "k-mers must be either a hash or a string");
        return false;
    }
}


// Take a Python object and (try to) convert it to a HashIntoType.
// Note: will set error condition and return false if cannot do.
// Further note: the main difference between this and
// convert_PyObject_to_Kmer is that this will not pass HashIntoType
// numbers through the Kmer class, which means reverse complements
// will not be calculated.  There is a test in test_nodegraph.py
// that checks this.

static bool convert_PyObject_to_HashIntoType(PyObject * value,
        HashIntoType& hashval,
        WordLength ksize)
{
    if (PyInt_Check(value) || PyLong_Check(value)) {
        return convert_PyLong_to_HashIntoType(value, hashval);
    } else if (PyUnicode_Check(value))  {
        std::string s = PyBytes_AsString(PyUnicode_AsEncodedString(
                                             value, "utf-8", "strict"));
        if (strlen(s.c_str()) != ksize) {
            PyErr_SetString(PyExc_ValueError,
                            "k-mer length must equal the k-mer size");
            return false;
        }
        hashval = _hash(s, ksize);
        return true;

    } else if (PyBytes_Check(value)) {
        std::string s = PyBytes_AsString(value);
        if (strlen(s.c_str()) != ksize) {
            PyErr_SetString(PyExc_ValueError,
                            "k-mer length must equal the k-mer size");
            return false;
        }
        hashval = _hash(s, ksize);
        return true;
    } else {
        PyErr_SetString(PyExc_ValueError,
                        "k-mers must be either a hash or a string");
        return false;
    }
}

/***********************************************************************/

//
// Read object -- name, sequence, and FASTQ stuff
//

namespace khmer
{

namespace python
{

typedef struct {
    PyObject_HEAD
    //! Pointer to the low-level genomic read object.
    read_parsers:: Read *   read;
} khmer_Read_Object;


static
void
khmer_Read_dealloc(khmer_Read_Object * obj)
{
    delete obj->read;
    obj->read = NULL;
    Py_TYPE(obj)->tp_free((PyObject*)obj);
}


static
PyObject *
Read_get_name(khmer_Read_Object * obj, void * closure )
{
    return PyUnicode_FromString(obj->read->name.c_str()) ;
}


static
PyObject *
Read_get_sequence(khmer_Read_Object * obj, void * closure)
{
    return PyUnicode_FromString(obj->read->sequence.c_str()) ;
}


static
PyObject *
Read_get_quality(khmer_Read_Object * obj, void * closure)
{
    return PyUnicode_FromString(obj->read->quality.c_str()) ;
}


static
PyObject *
Read_get_annotations(khmer_Read_Object * obj, void * closure)
{
    return PyUnicode_FromString(obj->read->annotations.c_str()) ;
}


// TODO? Implement setters.


static PyGetSetDef khmer_Read_accessors [ ] = {
    {
        (char *)"name",
        (getter)Read_get_name, (setter)NULL,
        (char *)"Read identifier.", NULL
    },
    {
        (char *)"sequence",
        (getter)Read_get_sequence, (setter)NULL,
        (char *)"Genomic sequence.", NULL
    },
    {
        (char *)"quality",
        (getter)Read_get_quality, (setter)NULL,
        (char *)"Quality scores.", NULL
    },
    {
        (char *)"annotations",
        (getter)Read_get_annotations, (setter)NULL,
        (char *)"Annotations.", NULL
    },

    { NULL, NULL, NULL, NULL, NULL } // sentinel
};


static PyTypeObject khmer_Read_Type = {
    PyVarObject_HEAD_INIT(NULL, 0)        /* init & ob_size */
    "_khmer.Read",                        /* tp_name */
    sizeof(khmer_Read_Object),            /* tp_basicsize */
    0,                                    /* tp_itemsize */
    (destructor)khmer_Read_dealloc,       /* tp_dealloc */
    0,                                    /* tp_print */
    0,                                    /* tp_getattr */
    0,                                    /* tp_setattr */
    0,                                    /* tp_compare */
    0,                                    /* tp_repr */
    0,                                    /* tp_as_number */
    0,                                    /* tp_as_sequence */
    0,                                    /* tp_as_mapping */
    0,                                    /* tp_hash */
    0,                                    /* tp_call */
    0,                                    /* tp_str */
    0,                                    /* tp_getattro */
    0,                                    /* tp_setattro */
    0,                                    /* tp_as_buffer */
    Py_TPFLAGS_DEFAULT,                   /* tp_flags */
    "A FASTQ record plus some metadata.", /* tp_doc */
    0,                                    /* tp_traverse */
    0,                                    /* tp_clear */
    0,                                    /* tp_richcompare */
    0,                                    /* tp_weaklistoffset */
    0,                                    /* tp_iter */
    0,                                    /* tp_iternext */
    0,                                    /* tp_methods */
    0,                                    /* tp_members */
    (PyGetSetDef *)khmer_Read_accessors,  /* tp_getset */
};

/***********************************************************************/

//
// ReadParser object -- parse reads directly from streams
// ReadPairIterator -- return pairs of Read objects
//


typedef struct {
    PyObject_HEAD
    //! Pointer to the low-level parser object.
    read_parsers:: IParser *  parser;
} khmer_ReadParser_Object;


typedef struct {
    PyObject_HEAD
    //! Pointer to Python parser object for reference counting purposes.
    PyObject *  parent;
    //! Persistent value of pair mode across invocations.
    int pair_mode;
} khmer_ReadPairIterator_Object;


static
void
_ReadParser_dealloc(khmer_ReadParser_Object * obj)
{
    Py_DECREF(obj->parser);
    obj->parser = NULL;
    Py_TYPE(obj)->tp_free((PyObject*)obj);
}


static
void
khmer_ReadPairIterator_dealloc(khmer_ReadPairIterator_Object * obj)
{
    Py_DECREF(obj->parent);
    obj->parent = NULL;
    Py_TYPE(obj)->tp_free((PyObject*)obj);
}


static
PyObject *
_ReadParser_new( PyTypeObject * subtype, PyObject * args, PyObject * kwds )
{
    const char *      ifile_name_CSTR;

    if (!PyArg_ParseTuple(args, "s", &ifile_name_CSTR )) {
        return NULL;
    }
    std:: string    ifile_name( ifile_name_CSTR );

    PyObject * self     = subtype->tp_alloc( subtype, 1 );
    if (self == NULL) {
        return NULL;
    }
    khmer_ReadParser_Object * myself  = (khmer_ReadParser_Object *)self;

    // Wrap the low-level parser object.
    try {
        myself->parser =
            IParser:: get_parser( ifile_name );
    } catch (khmer_file_exception &exc) {
        PyErr_SetString( PyExc_OSError, exc.what() );
        return NULL;
    }
    return self;
}


static
PyObject *
_ReadParser_iternext( PyObject * self )
{
    khmer_ReadParser_Object * myself  = (khmer_ReadParser_Object *)self;
    IParser *       parser  = myself->parser;
    std::string exc_string;

    bool        stop_iteration  = false;
    const char *value_exception = NULL;
    const char *file_exception  = NULL;
    Read       *the_read_PTR    = NULL;
    try {
        the_read_PTR = new Read( );
    } catch (std::bad_alloc &exc) {
        return PyErr_NoMemory();
    }

    Py_BEGIN_ALLOW_THREADS
    stop_iteration = parser->is_complete( );
    if (!stop_iteration) {
        try {
            parser->imprint_next_read( *the_read_PTR );
        } catch (NoMoreReadsAvailable &exc) {
            stop_iteration = true;
        } catch (khmer_file_exception &exc) {
            exc_string = exc.what();
            file_exception = exc_string.c_str();
        } catch (khmer_value_exception &exc) {
            exc_string = exc.what();
            value_exception = exc_string.c_str();
        }
    }
    Py_END_ALLOW_THREADS

    // Note: Can simply return NULL instead of setting the StopIteration
    //       exception.
    if (stop_iteration) {
        delete the_read_PTR;
        return NULL;
    }

    if (file_exception != NULL) {
        delete the_read_PTR;
        PyErr_SetString(PyExc_OSError, file_exception);
        return NULL;
    }
    if (value_exception != NULL) {
        delete the_read_PTR;
        PyErr_SetString(PyExc_ValueError, value_exception);
        return NULL;
    }

    PyObject * the_read_OBJECT = khmer_Read_Type.tp_alloc( &khmer_Read_Type, 1 );
    ((khmer_Read_Object *)the_read_OBJECT)->read = the_read_PTR;
    return the_read_OBJECT;
}


static
PyObject *
_ReadPairIterator_iternext(khmer_ReadPairIterator_Object * myself)
{
    khmer_ReadParser_Object * parent = (khmer_ReadParser_Object*)myself->parent;
    IParser    *parser    = parent->parser;
    uint8_t     pair_mode = myself->pair_mode;

    ReadPair    the_read_pair;
    bool        stop_iteration  = false;
    const char *value_exception = NULL;
    const char *file_exception  = NULL;
    std::string exc_string;

    Py_BEGIN_ALLOW_THREADS
    stop_iteration = parser->is_complete( );
    if (!stop_iteration) {
        try {
            parser->imprint_next_read_pair( the_read_pair, pair_mode );
        } catch (NoMoreReadsAvailable &exc) {
            stop_iteration = true;
        } catch (khmer_file_exception &exc) {
            exc_string = exc.what();
            file_exception = exc_string.c_str();
        } catch (khmer_value_exception &exc) {
            exc_string = exc.what();
            value_exception = exc_string.c_str();
        }
    }
    Py_END_ALLOW_THREADS

    // Note: Can return NULL instead of setting the StopIteration exception.
    if (stop_iteration) {
        return NULL;
    }
    if (file_exception != NULL) {
        PyErr_SetString(PyExc_OSError, file_exception);
        return NULL;
    }
    if (value_exception != NULL) {
        PyErr_SetString(PyExc_ValueError, value_exception);
        return NULL;
    }

    // Copy elements of 'ReadPair' object into Python tuple.
    // TODO? Replace dummy reads with 'None' object.
    PyObject * read_1_OBJECT = khmer_Read_Type.tp_alloc( &khmer_Read_Type, 1 );
    try {
        ((khmer_Read_Object *)read_1_OBJECT)->read = new Read( the_read_pair.first );
    } catch (std::bad_alloc &e) {
        return PyErr_NoMemory();
    }
    PyObject * read_2_OBJECT = khmer_Read_Type.tp_alloc( &khmer_Read_Type, 1 );
    try {
        ((khmer_Read_Object *)read_2_OBJECT)->read = new Read( the_read_pair.second );
    } catch (std::bad_alloc &e) {
        delete ((khmer_Read_Object *)read_1_OBJECT)->read;
        return PyErr_NoMemory();
    }
    PyObject * tup = PyTuple_Pack( 2, read_1_OBJECT, read_2_OBJECT );
    Py_XDECREF(read_1_OBJECT);
    Py_XDECREF(read_2_OBJECT);
    return tup;
}

static PyTypeObject khmer_ReadPairIterator_Type = {
    PyVarObject_HEAD_INIT(NULL, 0)              /* init & ob_size */
    "_khmer.ReadPairIterator",                   /* tp_name */
    sizeof(khmer_ReadPairIterator_Object),      /* tp_basicsize */
    0,                                          /* tp_itemsize */
    (destructor)khmer_ReadPairIterator_dealloc, /* tp_dealloc */
    0,                                          /* tp_print */
    0,                                          /* tp_getattr */
    0,                                          /* tp_setattr */
    0,                                          /* tp_compare */
    0,                                          /* tp_repr */
    0,                                          /* tp_as_number */
    0,                                          /* tp_as_sequence */
    0,                                          /* tp_as_mapping */
    0,                                          /* tp_hash */
    0,                                          /* tp_call */
    0,                                          /* tp_str */
    0,                                          /* tp_getattro */
    0,                                          /* tp_setattro */
    0,                                          /* tp_as_buffer */
    Py_TPFLAGS_DEFAULT,                         /* tp_flags */
    "Iterates over 'ReadParser' objects and returns read pairs.", /* tp_doc */
    0,                                          /* tp_traverse */
    0,                                          /* tp_clear */
    0,                                          /* tp_richcompare */
    0,                                          /* tp_weaklistoffset */
    PyObject_SelfIter,                          /* tp_iter */
    (iternextfunc)_ReadPairIterator_iternext,   /* tp_iternext */
};



static
PyObject *
ReadParser_iter_reads(PyObject * self, PyObject * args )
{
    return PyObject_SelfIter( self );
}

static
PyObject *
ReadParser_get_num_reads(khmer_ReadParser_Object * me)
{
    return PyLong_FromLong(me->parser->get_num_reads());
}

static
PyObject *
ReadParser_iter_read_pairs(PyObject * self, PyObject * args )
{
    int  pair_mode  = IParser:: PAIR_MODE_ERROR_ON_UNPAIRED;

    if (!PyArg_ParseTuple( args, "|i", &pair_mode )) {
        return NULL;
    }

    // Capture existing read parser.
    PyObject * obj = khmer_ReadPairIterator_Type.tp_alloc(
                         &khmer_ReadPairIterator_Type, 1
                     );
    if (obj == NULL) {
        return NULL;
    }
    khmer_ReadPairIterator_Object * rpi   = (khmer_ReadPairIterator_Object *)obj;
    rpi->parent             = self;
    rpi->pair_mode          = pair_mode;

    // Increment reference count on existing ReadParser object so that it
    // will not go away until all ReadPairIterator instances have gone away.
    Py_INCREF( self );

    return obj;
}


static PyMethodDef _ReadParser_methods [ ] = {
    {
        "iter_reads",       (PyCFunction)ReadParser_iter_reads,
        METH_NOARGS,        "Iterates over reads."
    },
    {
        "iter_read_pairs",  (PyCFunction)ReadParser_iter_read_pairs,
        METH_VARARGS,       "Iterates over paired reads as pairs."
    },
    { NULL, NULL, 0, NULL } // sentinel
};

static PyGetSetDef khmer_ReadParser_accessors[] = {
    {
        (char *)"num_reads",
        (getter)ReadParser_get_num_reads, NULL,
        (char *)"count of reads processed thus far.",
        NULL
    },
    {NULL, NULL, NULL, NULL, NULL} /* Sentinel */
};

static PyTypeObject khmer_ReadParser_Type
CPYCHECKER_TYPE_OBJECT_FOR_TYPEDEF("khmer_ReadParser_Object")
= {
    PyVarObject_HEAD_INIT(NULL, 0)             /* init & ob_size */
    "_khmer.ReadParser",                        /* tp_name */
    sizeof(khmer_ReadParser_Object),           /* tp_basicsize */
    0,                                         /* tp_itemsize */
    (destructor)_ReadParser_dealloc,           /* tp_dealloc */
    0,                                         /* tp_print */
    0,                                         /* tp_getattr */
    0,                                         /* tp_setattr */
    0,                                         /* tp_compare */
    0,                                         /* tp_repr */
    0,                                         /* tp_as_number */
    0,                                         /* tp_as_sequence */
    0,                                         /* tp_as_mapping */
    0,                                         /* tp_hash */
    0,                                         /* tp_call */
    0,                                         /* tp_str */
    0,                                         /* tp_getattro */
    0,                                         /* tp_setattro */
    0,                                         /* tp_as_buffer */
    Py_TPFLAGS_DEFAULT,                        /* tp_flags */
    "Parses streams from various file formats, " \
    "such as FASTA and FASTQ.",                /* tp_doc */
    0,                                         /* tp_traverse */
    0,                                         /* tp_clear */
    0,                                         /* tp_richcompare */
    0,                                         /* tp_weaklistoffset */
    PyObject_SelfIter,                         /* tp_iter */
    (iternextfunc)_ReadParser_iternext,        /* tp_iternext */
    _ReadParser_methods,                       /* tp_methods */
    0,                                         /* tp_members */
    khmer_ReadParser_accessors,                /* tp_getset */
    0,                                         /* tp_base */
    0,                                         /* tp_dict */
    0,                                         /* tp_descr_get */
    0,                                         /* tp_descr_set */
    0,                                         /* tp_dictoffset */
    0,                                         /* tp_init */
    0,                                         /* tp_alloc */
    _ReadParser_new,                           /* tp_new */
};

void _init_ReadParser_Type_constants()
{
    PyObject * cls_attrs_DICT = PyDict_New( );
    if (cls_attrs_DICT == NULL) {
        return;
    }

    // Place pair mode constants into class dictionary.
    int result;

    PyObject * value = PyLong_FromLong( IParser:: PAIR_MODE_ALLOW_UNPAIRED );
    if (value == NULL) {
        Py_DECREF(cls_attrs_DICT);
        return;
    }
    result = PyDict_SetItemString(cls_attrs_DICT,
                                  "PAIR_MODE_ALLOW_UNPAIRED", value);
    Py_XDECREF(value);
    if (!result) {
        Py_DECREF(cls_attrs_DICT);
        return;
    }

    value = PyLong_FromLong( IParser:: PAIR_MODE_IGNORE_UNPAIRED );
    if (value == NULL) {
        Py_DECREF(cls_attrs_DICT);
        return;
    }
    result = PyDict_SetItemString(cls_attrs_DICT,
                                  "PAIR_MODE_IGNORE_UNPAIRED", value );
    Py_XDECREF(value);
    if (!result) {
        Py_DECREF(cls_attrs_DICT);
        return;
    }

    value = PyLong_FromLong( IParser:: PAIR_MODE_ERROR_ON_UNPAIRED );
    if (value == NULL) {
        Py_DECREF(cls_attrs_DICT);
        return;
    }
    result = PyDict_SetItemString(cls_attrs_DICT,
                                  "PAIR_MODE_ERROR_ON_UNPAIRED", value);
    Py_XDECREF(value);
    if (!result) {
        Py_DECREF(cls_attrs_DICT);
        return;
    }

    khmer_ReadParser_Type.tp_dict     = cls_attrs_DICT;
}

} // namespace python

} // namespace khmer


static
read_parsers:: IParser *
_PyObject_to_khmer_ReadParser( PyObject * py_object )
{
    // TODO: Add type-checking.

    return ((python:: khmer_ReadParser_Object *)py_object)->parser;
}

typedef struct {
    PyObject_HEAD
    pre_partition_info *   PrePartitionInfo;
} khmer_PrePartitionInfo_Object;

static
void
khmer_PrePartitionInfo_dealloc(khmer_PrePartitionInfo_Object * obj)
{
    delete obj->PrePartitionInfo;
    obj->PrePartitionInfo = NULL;
    Py_TYPE(obj)->tp_free((PyObject*)obj);
}

static PyTypeObject khmer_PrePartitionInfo_Type = {
    PyVarObject_HEAD_INIT(NULL, 0)        /* init & ob_size */
    "_khmer.PrePartitionInfo",            /* tp_name */
    sizeof(khmer_PrePartitionInfo_Object),/* tp_basicsize */
    0,                                    /* tp_itemsize */
    (destructor)khmer_PrePartitionInfo_dealloc,       /* tp_dealloc */
    0,                                    /* tp_print */
    0,                                    /* tp_getattr */
    0,                                    /* tp_setattr */
    0,                                    /* tp_compare */
    0,                                    /* tp_repr */
    0,                                    /* tp_as_number */
    0,                                    /* tp_as_sequence */
    0,                                    /* tp_as_mapping */
    0,                                    /* tp_hash */
    0,                                    /* tp_call */
    0,                                    /* tp_str */
    0,                                    /* tp_getattro */
    0,                                    /* tp_setattro */
    0,                                    /* tp_as_buffer */
    Py_TPFLAGS_DEFAULT,                   /* tp_flags */
    "Stores a k-kmer and a set of tagged seen k-mers.", /* tp_doc */
};


/***********************************************************************/
/***********************************************************************/

typedef struct {
    PyObject_HEAD
    SeenSet * hashes;
    WordLength ksize;
} khmer_HashSet_Object;

static khmer_HashSet_Object * create_HashSet_Object(SeenSet * h, WordLength k);

static
void
khmer_HashSet_dealloc(khmer_HashSet_Object * obj)
{
    delete obj->hashes;
    obj->hashes = NULL;
    obj->ksize = 0;
    Py_TYPE(obj)->tp_free((PyObject*)obj);
}

static PyObject* khmer_HashSet_new(PyTypeObject * type, PyObject * args,
                                   PyObject * kwds)
{
    khmer_HashSet_Object * self;

    self = (khmer_HashSet_Object *)type->tp_alloc(type, 0);

    if (self != NULL) {
        PyObject * list_o = NULL;
        WordLength k;
        if (!PyArg_ParseTuple(args, "b|O!", &k, &PyList_Type, &list_o)) {
            Py_DECREF(self);
            return NULL;
        }

        try {
            self->hashes = new SeenSet;
            self->ksize = k;
        } catch (std::bad_alloc &e) {
            Py_DECREF(self);
            return PyErr_NoMemory();
        }

        if (list_o) {
            Py_ssize_t size = PyList_Size(list_o);
            for (Py_ssize_t i = 0; i < size; i++) {
                PyObject * item = PyList_GET_ITEM(list_o, i);
                HashIntoType h;
                if (!convert_PyObject_to_HashIntoType(item, h, self->ksize)) {
                    return NULL;
                }
                self->hashes->insert(h);
            }
        }
    }
    return (PyObject *) self;
}

/***********************************************************************/

typedef struct {
    PyObject_HEAD
    khmer_HashSet_Object * parent;
    SeenSet::iterator * it;
} _HashSet_iterobj;

static
void
_HashSet_iter_dealloc(_HashSet_iterobj * obj)
{
    delete obj->it;
    obj->it = NULL;
    Py_DECREF(obj->parent);
    Py_TYPE(obj)->tp_free((PyObject*)obj);
}

static PyObject * _HashSet_iter(PyObject * self)
{
    Py_INCREF(self);
    return self;
}

static PyObject * _HashSet_iternext(PyObject * self)
{
    _HashSet_iterobj * iter_obj = (_HashSet_iterobj *) self;
    SeenSet * hashes = iter_obj->parent->hashes;
    if (*iter_obj->it != hashes->end()) {
        PyObject * ret = nullptr;
        convert_HashIntoType_to_PyObject((**iter_obj->it), &ret);
        (*(iter_obj->it))++;
        return ret;
    }

    PyErr_SetString(PyExc_StopIteration, "end of HashSet");
    return NULL;
}

static PyTypeObject _HashSet_iter_Type = {
    PyVarObject_HEAD_INIT(NULL, 0)        /* init & ob_size */
    "_khmer.HashSet_iter",                /* tp_name */
    sizeof(_HashSet_iterobj),             /* tp_basicsize */
    0,                                    /* tp_itemsize */
    (destructor)_HashSet_iter_dealloc,    /* tp_dealloc */
    0,                                    /* tp_print */
    0,                                    /* tp_getattr */
    0,                                    /* tp_setattr */
    0,                                    /* tp_compare */
    0,                                    /* tp_repr */
    0,                                    /* tp_as_number */
    0,                                    /* tp_as_sequence */
    0,                                    /* tp_as_mapping */
    0,                                    /* tp_hash */
    0,                                    /* tp_call */
    0,                                    /* tp_str */
    0,                                    /* tp_getattro */
    0,                                    /* tp_setattro */
    0,                                    /* tp_as_buffer */
    Py_TPFLAGS_DEFAULT | Py_TPFLAGS_HAVE_ITER, /* tp_flags */
    "iterator object for HashSet objects.", /* tp_doc */
    0,                                    /* tp_traverse */
    0,                                    /* tp_clear */
    0,                                    /* tp_richcompare */
    0,                                    /* tp_weaklistoffset */
    _HashSet_iter,                        /* tp_iter */
    _HashSet_iternext,                    /* tp_iternext */
    0,                                    /* tp_methods */
    0,                                    /* tp_members */
    0,                                    /* tp_getset */
    0,                                    /* tp_base */
    0,                                    /* tp_dict */
    0,                                    /* tp_descr_get */
    0,                                    /* tp_descr_set */
    0,                                    /* tp_dictoffset */
    0,                                    /* tp_init */
    0,                                    /* tp_alloc */
    0,                                    /* tp_new */
};

static PyObject * khmer_HashSet_iter(PyObject * self)
{
    khmer_HashSet_Object * me = (khmer_HashSet_Object *) self;
    _HashSet_iterobj * iter_obj = (_HashSet_iterobj *)
                                  _HashSet_iter_Type.tp_alloc(&_HashSet_iter_Type, 0);
    if (iter_obj != NULL) {
        Py_INCREF(me);
        iter_obj->parent = me;

        iter_obj->it = new SeenSet::iterator;
        *iter_obj->it = me->hashes->begin();
    }
    return (PyObject *) iter_obj;
}

static int khmer_HashSet_len(khmer_HashSet_Object * o)
{
    return (Py_ssize_t) o->hashes->size();
}

static PyObject * khmer_HashSet_concat(khmer_HashSet_Object * o,
                                       khmer_HashSet_Object * o2)
{
    if (o->ksize != o2->ksize) {
        PyErr_SetString(PyExc_ValueError,
                        "cannot add HashSets with different ksizes");
        return NULL;
    }
    khmer_HashSet_Object * no = create_HashSet_Object(new SeenSet,
                                o->ksize);
    no->hashes->insert(o->hashes->begin(), o->hashes->end());
    no->hashes->insert(o2->hashes->begin(), o2->hashes->end());

    return (PyObject *) no;
}

static PyObject * khmer_HashSet_concat_inplace(khmer_HashSet_Object * o,
        khmer_HashSet_Object * o2)
{
    if (o->ksize != o2->ksize) {
        PyErr_SetString(PyExc_ValueError,
                        "cannot add HashSets with different ksizes");
        return NULL;
    }
    o->hashes->insert(o2->hashes->begin(), o2->hashes->end());

    Py_INCREF(o);
    return (PyObject *) o;
}

static int khmer_HashSet_contains(khmer_HashSet_Object * o, PyObject * val)
{
    HashIntoType v;
    if (convert_PyObject_to_HashIntoType(val, v, 0)) {
        if (set_contains(*o->hashes, v)) {
            return 1;
        }
    }
    return 0;
}

static PyObject *
hashset_add(khmer_HashSet_Object * me, PyObject * args)
{
    PyObject * hash_obj;
    HashIntoType h;
    if (!PyArg_ParseTuple(args, "O", &hash_obj)) {
        return NULL;
    }
    if (!convert_PyObject_to_HashIntoType(hash_obj, h, 0)) {
        return NULL;
    }
    me->hashes->insert(h);

    Py_INCREF(Py_None);
    return Py_None;
}

static PyObject *
hashset_remove(khmer_HashSet_Object * me, PyObject * args)
{
    PyObject * hash_obj;
    HashIntoType h;
    if (!PyArg_ParseTuple(args, "O", &hash_obj)) {
        return NULL;
    }
    if (!convert_PyObject_to_HashIntoType(hash_obj, h, 0)) {
        return NULL;
    }
    SeenSet::iterator it = me->hashes->find(h);
    if (it == me->hashes->end()) {
        PyErr_SetString(PyExc_ValueError, "h not in list");
        return NULL;
    }
    me->hashes->erase(it);

    Py_INCREF(Py_None);
    return Py_None;
}

static PyObject *
hashset_update(khmer_HashSet_Object * me, PyObject * args)
{
    PyObject * obj;
    if (!PyArg_ParseTuple(args, "O", &obj)) {
        return NULL;
    }

    PyObject * iterator = PyObject_GetIter(obj);
    if (iterator == NULL) {
        return NULL;
    }
    PyObject * item = PyIter_Next(iterator);
    while(item) {
        HashIntoType h;
        if (!convert_PyObject_to_HashIntoType(item, h, 0)) {
            PyErr_SetString(PyExc_ValueError, "unknown item type for update");
            Py_DECREF(item);
            return NULL;
        }
        me->hashes->insert(h);

        Py_DECREF(item);
        item = PyIter_Next(iterator);
    }
    Py_DECREF(iterator);
    if (PyErr_Occurred()) {
        return NULL;
    }

    Py_INCREF(Py_None);
    return Py_None;
}

static PyMethodDef khmer_HashSet_methods[] = {
    {
        "add",
        (PyCFunction)hashset_add, METH_VARARGS,
        "Add element to the HashSet."
    },
    {
        "remove",
        (PyCFunction)hashset_remove, METH_VARARGS,
        "Remove an element from the HashSet."
    },
    {
        "update",
        (PyCFunction)hashset_update, METH_VARARGS,
        "Add a list of elements to the HashSet."
    },
    {NULL, NULL, 0, NULL}           /* sentinel */
};

static PySequenceMethods khmer_HashSet_seqmethods[] = {
    (lenfunc)khmer_HashSet_len, /* sq_length */
    (binaryfunc)khmer_HashSet_concat,      /* sq_concat */
    0,                          /* sq_repeat */
    0,                          /* sq_item */
    0,                          /* sq_slice */
    0,                          /* sq_ass_item */
    0,                          /* sq_ass_slice */
    (objobjproc)khmer_HashSet_contains, /* sq_contains */
    (binaryfunc)khmer_HashSet_concat_inplace,      /* sq_inplace_concat */
    0                           /* sq_inplace_repeat */
};

static PyTypeObject khmer_HashSet_Type = {
    PyVarObject_HEAD_INIT(NULL, 0)        /* init & ob_size */
    "_khmer.HashSet",                     /* tp_name */
    sizeof(khmer_HashSet_Object),         /* tp_basicsize */
    0,                                    /* tp_itemsize */
    (destructor)khmer_HashSet_dealloc,    /* tp_dealloc */
    0,                                    /* tp_print */
    0,                                    /* tp_getattr */
    0,                                    /* tp_setattr */
    0,                                    /* tp_compare */
    0,                                    /* tp_repr */
    0,                                    /* tp_as_number */
    khmer_HashSet_seqmethods,             /* tp_as_sequence */
    0,                                    /* tp_as_mapping */
    0,                                    /* tp_hash */
    0,                                    /* tp_call */
    0,                                    /* tp_str */
    0,                                    /* tp_getattro */
    0,                                    /* tp_setattro */
    0,                                    /* tp_as_buffer */
    Py_TPFLAGS_DEFAULT | Py_TPFLAGS_HAVE_ITER, /* tp_flags */
    "Stores a set of hashed k-mers.",     /* tp_doc */
    0,                                    /* tp_traverse */
    0,                                    /* tp_clear */
    0,                                    /* tp_richcompare */
    0,                                    /* tp_weaklistoffset */
    khmer_HashSet_iter,                   /* tp_iter */
    0,                                    /* tp_iternext */
    khmer_HashSet_methods,                /* tp_methods */
    0,                                    /* tp_members */
    0,                                    /* tp_getset */
    0,                                    /* tp_base */
    0,                                    /* tp_dict */
    0,                                    /* tp_descr_get */
    0,                                    /* tp_descr_set */
    0,                                    /* tp_dictoffset */
    0,                                    /* tp_init */
    0,                                    /* tp_alloc */
    khmer_HashSet_new,                    /* tp_new */
};

static khmer_HashSet_Object * create_HashSet_Object(SeenSet * h, WordLength k)
{
    khmer_HashSet_Object * self;

    self = (khmer_HashSet_Object *)
           khmer_HashSet_Type.tp_alloc(&khmer_HashSet_Type, 0);
    if (self != NULL) {
        self->hashes = h;
        self->ksize = k;
    }
    return self;
}

/***********************************************************************/

typedef struct {
    PyObject_HEAD
    Hashtable * hashtable;
} khmer_KHashtable_Object;

typedef struct {
    PyObject_HEAD
    SubsetPartition * subset;
} khmer_KSubsetPartition_Object;

static void khmer_subset_dealloc(khmer_KSubsetPartition_Object * obj);

static PyTypeObject khmer_KSubsetPartition_Type = {
    PyVarObject_HEAD_INIT(NULL, 0)         /* init & ob_size */
    "_khmer.KSubsetPartition",              /* tp_name */
    sizeof(khmer_KSubsetPartition_Object), /* tp_basicsize */
    0,                                     /* tp_itemsize */
    (destructor)khmer_subset_dealloc,      /*tp_dealloc*/
    0,                                     /*tp_print*/
    0,                                     /*tp_getattr*/
    0,                                     /*tp_setattr*/
    0,                                     /*tp_compare*/
    0,                                     /*tp_repr*/
    0,                                     /*tp_as_number*/
    0,                                     /*tp_as_sequence*/
    0,                                     /*tp_as_mapping*/
    0,                                     /*tp_hash */
    0,                                     /*tp_call*/
    0,                                     /*tp_str*/
    0,                                     /*tp_getattro*/
    0,                                     /*tp_setattro*/
    0,                                     /*tp_as_buffer*/
    Py_TPFLAGS_DEFAULT,                    /*tp_flags*/
    "subset object",                       /* tp_doc */
};

typedef struct {
    khmer_KHashtable_Object khashtable;
    Hashbits * hashbits;
} khmer_KHashbits_Object;

static void khmer_hashbits_dealloc(khmer_KHashbits_Object * obj);
static PyObject* khmer_hashbits_new(PyTypeObject * type, PyObject * args,
                                    PyObject * kwds);

static PyTypeObject khmer_KNodegraph_Type
CPYCHECKER_TYPE_OBJECT_FOR_TYPEDEF("khmer_KHashbits_Object")
= {
    PyVarObject_HEAD_INIT(NULL, 0) /* init & ob_size */
    "_khmer.Nodegraph",             /* tp_name */
    sizeof(khmer_KHashbits_Object), /* tp_basicsize */
    0,                             /* tp_itemsize */
    (destructor)khmer_hashbits_dealloc, /*tp_dealloc*/
    0,              /*tp_print*/
    0,              /*tp_getattr*/
    0,              /*tp_setattr*/
    0,              /*tp_compare*/
    0,              /*tp_repr*/
    0,              /*tp_as_number*/
    0,              /*tp_as_sequence*/
    0,              /*tp_as_mapping*/
    0,              /*tp_hash */
    0,              /*tp_call*/
    0,              /*tp_str*/
    0,              /*tp_getattro*/
    0,              /*tp_setattro*/
    0,              /*tp_as_buffer*/
    Py_TPFLAGS_DEFAULT | Py_TPFLAGS_BASETYPE,       /*tp_flags*/
    "hashbits object",           /* tp_doc */
    0,                       /* tp_traverse */
    0,                       /* tp_clear */
    0,                       /* tp_richcompare */
    0,                       /* tp_weaklistoffset */
    0,                       /* tp_iter */
    0,                       /* tp_iternext */
    0,  /* tp_methods */
    0,                       /* tp_members */
    0,                       /* tp_getset */
    0,                       /* tp_base */
    0,                       /* tp_dict */
    0,                       /* tp_descr_get */
    0,                       /* tp_descr_set */
    0,                       /* tp_dictoffset */
    0,                       /* tp_init */
    0,                       /* tp_alloc */
    khmer_hashbits_new,                  /* tp_new */
};


static
PyObject *
hashtable_ksize(khmer_KHashtable_Object * me, PyObject * args)
{
    Hashtable * hashtable = me->hashtable;

    if (!PyArg_ParseTuple(args, "")) {
        return NULL;
    }

    unsigned int k = hashtable->ksize();

    return PyLong_FromLong(k);
}

static
PyObject *
hashtable_hash(khmer_KHashtable_Object * me, PyObject * args)
{
    Hashtable * hashtable = me->hashtable;

    char * kmer;
    if (!PyArg_ParseTuple(args, "s", &kmer)) {
        return NULL;
    }

    try {
        PyObject * hash = nullptr;
        const HashIntoType h(_hash(kmer, hashtable->ksize()));
        convert_HashIntoType_to_PyObject(h, &hash);
        return hash;
    } catch (khmer_exception &e) {
        PyErr_SetString(PyExc_RuntimeError, e.what());
        return NULL;
    }
}

static
PyObject *
hashtable_reverse_hash(khmer_KHashtable_Object * me, PyObject * args)
{
    Hashtable * hashtable = me->hashtable;

    PyObject * val_o;
    HashIntoType val;
    if (!PyArg_ParseTuple(args, "O", &val_o)) {
        return NULL;
    }
    if (!convert_PyObject_to_HashIntoType(val_o, val, 0)) {
        return NULL;
    }

    return PyUnicode_FromString(_revhash(val, hashtable->ksize()).c_str());
}

static
PyObject *
hashtable_n_occupied(khmer_KHashtable_Object * me, PyObject * args)
{
    Hashtable * hashtable = me->hashtable;

    if (!PyArg_ParseTuple(args, "")) {
        return NULL;
    }

    uint64_t n = hashtable->n_occupied();

    return PyLong_FromUnsignedLongLong(n);
}

static
PyObject *
hashtable_n_unique_kmers(khmer_KHashtable_Object * me, PyObject * args)
{
    Hashtable * hashtable = me->hashtable;

    uint64_t n = hashtable->n_unique_kmers();

    return PyLong_FromUnsignedLongLong(n);
}

static
PyObject *
hashtable_count(khmer_KHashtable_Object * me, PyObject * args)
{
    Hashtable * hashtable = me->hashtable;

    PyObject * v;
    if (!PyArg_ParseTuple(args, "O", &v)) {
        return NULL;
    }

    HashIntoType hashval;
    if (!convert_PyObject_to_HashIntoType(v, hashval, hashtable->ksize())) {
        return NULL;
    }

    hashtable->count(hashval);

    return PyLong_FromLong(1);
}

static
PyObject *
hashtable_consume_fasta(khmer_KHashtable_Object * me, PyObject * args)
{
    Hashtable * hashtable  = me->hashtable;

    const char * filename;

    if (!PyArg_ParseTuple(args, "s", &filename)) {
        return NULL;
    }

    // call the C++ function, and trap signals => Python
    unsigned long long  n_consumed    = 0;
    unsigned int          total_reads   = 0;
    try {
        hashtable->consume_fasta(filename, total_reads, n_consumed);
    } catch (khmer_file_exception &exc) {
        PyErr_SetString(PyExc_OSError, exc.what());
        return NULL;
    } catch (khmer_value_exception &exc) {
        PyErr_SetString(PyExc_ValueError, exc.what());
        return NULL;
    }

    return Py_BuildValue("IK", total_reads, n_consumed);
}

static
PyObject *
hashtable_consume_fasta_with_reads_parser(khmer_KHashtable_Object * me,
        PyObject * args)
{
    Hashtable * hashtable = me->hashtable;

    PyObject * rparser_obj = NULL;

    if (!PyArg_ParseTuple(args, "O", &rparser_obj)) {
        return NULL;
    }

    read_parsers:: IParser * rparser =
        _PyObject_to_khmer_ReadParser( rparser_obj );

    // call the C++ function, and trap signals => Python
    unsigned long long  n_consumed      = 0;
    unsigned int        total_reads     = 0;
    const char         *value_exception = NULL;
    const char         *file_exception  = NULL;
    std::string exc_string;

    Py_BEGIN_ALLOW_THREADS
    try {
        hashtable->consume_fasta(rparser, total_reads, n_consumed);
    } catch (khmer_file_exception &exc) {
        exc_string = exc.what();
        file_exception = exc_string.c_str();
    } catch (khmer_value_exception &exc) {
        exc_string = exc.what();
        value_exception = exc_string.c_str();
    }
    Py_END_ALLOW_THREADS

    if (file_exception != NULL) {
        PyErr_SetString(PyExc_OSError, file_exception);
        return NULL;
    }
    if (value_exception != NULL) {
        PyErr_SetString(PyExc_ValueError, value_exception);
        return NULL;
    }

    return Py_BuildValue("IK", total_reads, n_consumed);
}

static
PyObject *
hashtable_consume(khmer_KHashtable_Object * me, PyObject * args)
{
    Hashtable * hashtable = me->hashtable;

    const char * long_str;

    if (!PyArg_ParseTuple(args, "s", &long_str)) {
        return NULL;
    }

    if (strlen(long_str) < hashtable->ksize()) {
        PyErr_SetString(PyExc_ValueError,
                        "string length must >= the hashtable k-mer size");
        return NULL;
    }

    unsigned int n_consumed;
    n_consumed = hashtable->consume_string(long_str);

    return PyLong_FromLong(n_consumed);
}

static
PyObject *
hashtable_get(khmer_KHashtable_Object * me, PyObject * args)
{
    Hashtable * hashtable = me->hashtable;

    PyObject * arg;

    if (!PyArg_ParseTuple(args, "O", &arg)) {
        return NULL;
    }

    HashIntoType hashval;
    if (!convert_PyObject_to_HashIntoType(arg, hashval, hashtable->ksize())) {
        return NULL;
    }

    unsigned int count = hashtable->get_count(hashval);
    return PyLong_FromLong(count);
}

static
PyObject *
hashtable_find_high_degree_nodes(khmer_KHashtable_Object * me, PyObject * args)
{
    Hashtable * hashtable = me->hashtable;

    const char * long_str;

    if (!PyArg_ParseTuple(args, "s", &long_str)) {
        return NULL;
    }

    if (strlen(long_str) < hashtable->ksize()) {
        PyErr_SetString(PyExc_ValueError,
                        "string length must >= the hashtable k-mer size");
        return NULL;
    }

    SeenSet * hashes = new SeenSet;
    hashtable->find_high_degree_nodes(long_str, *hashes);

    khmer_HashSet_Object * o;
    o = create_HashSet_Object(hashes, hashtable->ksize());

    return (PyObject *) o;
}

static
PyObject *
hashtable_neighbors(khmer_KHashtable_Object * me, PyObject * args)
{
    Hashtable * hashtable = me->hashtable;
    PyObject * val_obj;

    if (!PyArg_ParseTuple(args, "O", &val_obj)) {
        return NULL;
    }

    Kmer start_kmer;
    if (!convert_PyObject_to_Kmer(val_obj, start_kmer, hashtable->ksize())) {
        return NULL;
    }

    KmerQueue node_q;
    Traverser traverser(hashtable);

    traverser.traverse(start_kmer, node_q);

    PyObject * x =  PyList_New(node_q.size());
    if (x == NULL) {
        return NULL;
    }

    unsigned int i;
    PyObject * value = nullptr;
    for (i = 0; node_q.size() > 0; i++) {
        const HashIntoType h = node_q.front();
        node_q.pop();
        convert_HashIntoType_to_PyObject(h, &value);
        PyList_SET_ITEM(x, i, value);
    }

    return x;
}

static
PyObject *
hashtable_traverse_linear_path(khmer_KHashtable_Object * me, PyObject * args)
{
    Hashtable * hashtable = me->hashtable;

    PyObject * val_o;
    khmer_KHashbits_Object * nodegraph_o = NULL;
    khmer_HashSet_Object * hdn_o = NULL;

    if (!PyArg_ParseTuple(args, "OO!O!", &val_o,
                          &khmer_HashSet_Type, &hdn_o,
                          &khmer_KNodegraph_Type, &nodegraph_o)) {
        return NULL;
    }
    Kmer start_kmer;
    if (!convert_PyObject_to_Kmer(val_o, start_kmer, hashtable->ksize())) {
        return NULL;
    }

    SeenSet * adj = new SeenSet;
    SeenSet * visited = new SeenSet;
    unsigned int size = hashtable->traverse_linear_path(start_kmer,
                        *adj, *visited,
                        *nodegraph_o->hashbits,
                        *hdn_o->hashes);

    khmer_HashSet_Object * adj_o = create_HashSet_Object(adj,
                                   hashtable->ksize());
    khmer_HashSet_Object * visited_o = create_HashSet_Object(visited,
                                       hashtable->ksize());

    PyObject * ret = Py_BuildValue("kOO", (unsigned long) size,
                                   (PyObject *) adj_o, (PyObject *) visited_o);
    Py_DECREF(adj_o);
    Py_DECREF(visited_o);

    return ret;
}

static
PyObject *
hashtable_assemble_linear_path(khmer_KHashtable_Object * me, PyObject * args)
{
    Hashtable * hashtable = me->hashtable;

    PyObject * val_o;
    khmer_KHashbits_Object * nodegraph_o = NULL;
    Hashbits * stop_bf = NULL;

    if (!PyArg_ParseTuple(args, "O|O!", &val_o,
                          &khmer_KNodegraph_Type, &nodegraph_o)) {
        return NULL;
    }

    Kmer start_kmer;
    if (!convert_PyObject_to_Kmer(val_o, start_kmer, hashtable->ksize())) {
        return NULL;
    }

    if (nodegraph_o) {
        stop_bf = nodegraph_o->hashbits;
    }
<<<<<<< HEAD
    LinearAssembler assembler(hashtable);
    KmerFilterList lst;
    AssemblerTraverser<RIGHT> test(hashtable, start_kmer, lst);

    std::string contig = assembler.assemble(start_kmer, stop_bf);
=======

    std::string contig = hashtable->assemble_linear_path(start_kmer, stop_bf);
>>>>>>> de65b89e

    PyObject * ret = Py_BuildValue("s", contig.c_str());

    return ret;
}

static
PyObject *
hashtable_load(khmer_KHashtable_Object * me, PyObject * args)
{
    Hashtable * hashtable = me->hashtable;

    const char * filename = NULL;

    if (!PyArg_ParseTuple(args, "s", &filename)) {
        return NULL;
    }

    try {
        hashtable->load(filename);
    } catch (khmer_file_exception &e) {
        PyErr_SetString(PyExc_OSError, e.what());
        return NULL;
    }

    Py_RETURN_NONE;
}

static
PyObject *
hashtable_save(khmer_KHashtable_Object * me, PyObject * args)
{
    Hashtable * hashtable = me->hashtable;

    const char * filename = NULL;

    if (!PyArg_ParseTuple(args, "s", &filename)) {
        return NULL;
    }

    try {
        hashtable->save(filename);
    } catch (khmer_file_exception &e) {
        PyErr_SetString(PyExc_OSError, e.what());
        return NULL;
    }

    Py_RETURN_NONE;
}

static
PyObject *
hashtable_get_hashsizes(khmer_KHashtable_Object * me, PyObject * args)
{
    Hashtable * hashtable = me->hashtable;


    if (!PyArg_ParseTuple(args, "")) {
        return NULL;
    }

    std::vector<uint64_t> ts = hashtable->get_tablesizes();

    PyObject * x = PyList_New(ts.size());
    for (size_t i = 0; i < ts.size(); i++) {
        PyList_SET_ITEM(x, i, PyLong_FromUnsignedLongLong(ts[i]));
    }

    return x;
}

static
PyObject *
hashtable_consume_and_tag(khmer_KHashtable_Object * me, PyObject * args)
{
    Hashtable * hashtable = me->hashtable;

    const char * seq;

    if (!PyArg_ParseTuple(args, "s", &seq)) {
        return NULL;
    }

    // call the C++ function, and trap signals => Python

    unsigned long long n_consumed = 0;

    // @CTB needs to normalize
    hashtable->consume_sequence_and_tag(seq, n_consumed);

    return Py_BuildValue("K", n_consumed);
}

static
PyObject *
hashtable_get_tags_and_positions(khmer_KHashtable_Object * me, PyObject * args)
{
    Hashtable * hashtable = me->hashtable;

    const char * seq;

    if (!PyArg_ParseTuple(args, "s", &seq)) {
        return NULL;
    }

    // call the C++ function, and trap signals => Python

    std::vector<unsigned int> posns;
    std::vector<HashIntoType> tags;

    unsigned int pos = 1;
    KmerIterator kmers(seq, hashtable->ksize());

    while (!kmers.done()) {
        HashIntoType kmer = kmers.next();
        if (set_contains(hashtable->all_tags, kmer)) {
            posns.push_back(pos);
            tags.push_back(kmer);
        }
        pos++;
    }

    PyObject * tag = nullptr;
    PyObject * posns_list = PyList_New(posns.size());
    for (size_t i = 0; i < posns.size(); i++) {
        convert_HashIntoType_to_PyObject(tags[i], &tag);
        PyObject * tup = Py_BuildValue("IO", posns[i], tag);
        PyList_SET_ITEM(posns_list, i, tup);
    }

    return posns_list;
}

static
PyObject *
hashtable_find_all_tags_list(khmer_KHashtable_Object * me, PyObject * args)
{
    Hashtable * hashtable = me->hashtable;

    const char * kmer_s = NULL;

    if (!PyArg_ParseTuple(args, "s", &kmer_s)) {
        return NULL;
    }

    if (strlen(kmer_s) != hashtable->ksize()) {
        PyErr_SetString(PyExc_ValueError,
                        "k-mer length must equal the counting table k-mer size");
        return NULL;
    }

    SeenSet * tags = new SeenSet;

    Kmer start_kmer = hashtable->build_kmer(kmer_s);

    Py_BEGIN_ALLOW_THREADS

    hashtable->partition->find_all_tags(start_kmer, *tags,
                                        hashtable->all_tags);

    Py_END_ALLOW_THREADS

    PyObject * x = (PyObject *) create_HashSet_Object(tags,
                   hashtable->ksize());
    return x;
}

static
PyObject *
hashtable_consume_fasta_and_tag(khmer_KHashtable_Object * me, PyObject * args)
{
    Hashtable * hashtable = me->hashtable;

    const char * filename;

    if (!PyArg_ParseTuple(args, "s", &filename)) {
        return NULL;
    }

    // call the C++ function, and trap signals => Python

    unsigned long long n_consumed;
    unsigned int total_reads;

    try {
        hashtable->consume_fasta_and_tag(filename, total_reads, n_consumed);
    } catch (khmer_file_exception &exc) {
        PyErr_SetString(PyExc_OSError, exc.what());
        return NULL;
    } catch (khmer_value_exception &exc) {
        PyErr_SetString(PyExc_ValueError, exc.what());
        return NULL;
    }

    return Py_BuildValue("IK", total_reads, n_consumed);
}

static
PyObject *
hashtable_get_median_count(khmer_KHashtable_Object * me, PyObject * args)
{
    Hashtable * hashtable = me->hashtable;

    const char * long_str;

    if (!PyArg_ParseTuple(args, "s", &long_str)) {
        return NULL;
    }

    if (strlen(long_str) < hashtable->ksize()) {
        PyErr_SetString(PyExc_ValueError,
                        "string length must >= the hashtable k-mer size");
        return NULL;
    }

    BoundedCounterType med = 0;
    float average = 0, stddev = 0;

    hashtable->get_median_count(long_str, med, average, stddev);

    return Py_BuildValue("iff", med, average, stddev);
}

static
PyObject *
hashtable_median_at_least(khmer_KHashtable_Object * me, PyObject * args)
{
    Hashtable * hashtable = me->hashtable;

    const char * long_str;
    unsigned int cutoff;

    if (!PyArg_ParseTuple(args, "sI", &long_str, &cutoff)) {
        return NULL;
    }

    if (strlen(long_str) < hashtable->ksize()) {
        PyErr_SetString(PyExc_ValueError,
                        "string length must >= the hashtable k-mer size");
        return NULL;
    }

    if (hashtable->median_at_least(long_str, cutoff)) {
        Py_RETURN_TRUE;
    }
    Py_RETURN_FALSE;

}

static
PyObject *
hashtable_n_tags(khmer_KHashtable_Object * me, PyObject * args)
{
    Hashtable * hashtable = me->hashtable;

    if (!PyArg_ParseTuple(args, "")) {
        return NULL;
    }

    return PyLong_FromSize_t(hashtable->n_tags());
}

static
PyObject *
hashtable_print_stop_tags(khmer_KHashtable_Object * me, PyObject * args)
{
    Hashtable * hashtable = me->hashtable;

    const char * filename = NULL;

    if (!PyArg_ParseTuple(args, "s", &filename)) {
        return NULL;
    }

    hashtable->print_stop_tags(filename);

    Py_RETURN_NONE;
}

static
PyObject *
hashtable_print_tagset(khmer_KHashtable_Object * me, PyObject * args)
{
    Hashtable * hashtable = me->hashtable;

    const char * filename = NULL;

    if (!PyArg_ParseTuple(args, "s", &filename)) {
        return NULL;
    }

    hashtable->print_tagset(filename);

    Py_RETURN_NONE;
}

static
PyObject *
hashtable_load_stop_tags(khmer_KHashtable_Object * me, PyObject * args)
{
    Hashtable * hashtable = me->hashtable;

    const char * filename = NULL;
    PyObject * clear_tags_o = NULL;

    if (!PyArg_ParseTuple(args, "s|O", &filename, &clear_tags_o)) {
        return NULL;
    }

    bool clear_tags = true;
    if (clear_tags_o && !PyObject_IsTrue(clear_tags_o)) {
        clear_tags = false;
    }


    try {
        hashtable->load_stop_tags(filename, clear_tags);
    } catch (khmer_file_exception &e) {
        PyErr_SetString(PyExc_OSError, e.what());
        return NULL;
    }

    Py_RETURN_NONE;
}


static
PyObject *
hashtable_save_stop_tags(khmer_KHashtable_Object * me, PyObject * args)
{
    Hashtable * hashtable = me->hashtable;

    const char * filename = NULL;

    if (!PyArg_ParseTuple(args, "s", &filename)) {
        return NULL;
    }

    try {
        hashtable->save_stop_tags(filename);
    } catch (khmer_file_exception &e) {
        PyErr_SetString(PyExc_OSError, e.what());
        return NULL;
    }

    Py_RETURN_NONE;
}

static PyObject * hashtable_repartition_largest_partition(
    khmer_KHashtable_Object * me,
    PyObject * args);

static
PyObject *
hashtable_calc_connected_graph_size(khmer_KHashtable_Object * me,
                                    PyObject * args)
{
    Hashtable * hashtable = me->hashtable;

    const char * _kmer;
    unsigned int max_size = 0;
    PyObject * break_on_circum_o = NULL;
    if (!PyArg_ParseTuple(args, "s|IO", &_kmer, &max_size, &break_on_circum_o)) {
        return NULL;
    }

    bool break_on_circum = false;
    if (break_on_circum_o && PyObject_IsTrue(break_on_circum_o)) {
        break_on_circum = true;
    }

    unsigned long long size = 0;
    Kmer start_kmer = hashtable->build_kmer(_kmer);

    Py_BEGIN_ALLOW_THREADS
    KmerSet keeper;
    hashtable->calc_connected_graph_size(start_kmer, size, keeper, max_size,
                                         break_on_circum);
    Py_END_ALLOW_THREADS

    return PyLong_FromUnsignedLongLong(size);
}

static
PyObject *
hashtable_kmer_degree(khmer_KHashtable_Object * me, PyObject * args)
{
    Hashtable * hashtable = me->hashtable;

    const char * kmer_s = NULL;

    if (!PyArg_ParseTuple(args, "s", &kmer_s)) {
        return NULL;
    }

    return PyLong_FromLong(hashtable->kmer_degree(kmer_s));
}

static
PyObject *
hashtable_trim_on_stoptags(khmer_KHashtable_Object * me, PyObject * args)
{
    Hashtable * hashtable = me->hashtable;

    const char * seq = NULL;

    if (!PyArg_ParseTuple(args, "s", &seq)) {
        return NULL;
    }

    size_t trim_at;
    Py_BEGIN_ALLOW_THREADS

    trim_at = hashtable->trim_on_stoptags(seq);

    Py_END_ALLOW_THREADS;

    PyObject * trim_seq = PyUnicode_FromStringAndSize(seq, trim_at);
    if (trim_seq == NULL) {
        return NULL;
    }
    PyObject * ret = Py_BuildValue("Ok", trim_seq, (unsigned long) trim_at);
    Py_DECREF(trim_seq);

    return ret;
}

static
PyObject *
hashtable_do_subset_partition(khmer_KHashtable_Object * me, PyObject * args)
{
    Hashtable * hashtable = me->hashtable;

    PyObject * start_kmer_obj;
    PyObject * end_kmer_obj;
    HashIntoType start_kmer, end_kmer;
    PyObject * break_on_stop_tags_o = NULL;
    PyObject * stop_big_traversals_o = NULL;

    if (!PyArg_ParseTuple(args, "|OOOO", &start_kmer_obj, &end_kmer_obj,
                          &break_on_stop_tags_o,
                          &stop_big_traversals_o)) {
        return NULL;
    }
    if (!convert_PyObject_to_HashIntoType(start_kmer_obj, start_kmer, 0)) {
        return NULL;
    }
    if (!convert_PyObject_to_HashIntoType(end_kmer_obj, end_kmer, 0)) {
        return NULL;
    }

    bool break_on_stop_tags = false;
    if (break_on_stop_tags_o && PyObject_IsTrue(break_on_stop_tags_o)) {
        break_on_stop_tags = true;
    }
    bool stop_big_traversals = false;
    if (stop_big_traversals_o && PyObject_IsTrue(stop_big_traversals_o)) {
        stop_big_traversals = true;
    }

    SubsetPartition * subset_p = NULL;
    try {
        Py_BEGIN_ALLOW_THREADS
        subset_p = new SubsetPartition(hashtable);
        subset_p->do_partition(start_kmer, end_kmer, break_on_stop_tags,
                               stop_big_traversals);
        Py_END_ALLOW_THREADS
    } catch (std::bad_alloc &e) {
        return PyErr_NoMemory();
    }

    khmer_KSubsetPartition_Object * subset_obj = (khmer_KSubsetPartition_Object *)\
            PyObject_New(khmer_KSubsetPartition_Object, &khmer_KSubsetPartition_Type);

    if (subset_obj == NULL) {
        delete subset_p;
        return NULL;
    }

    subset_obj->subset = subset_p;

    return (PyObject *) subset_obj;
}


static
PyObject *
hashtable_merge_subset(khmer_KHashtable_Object * me, PyObject * args)
{
    Hashtable * hashtable = me->hashtable;

    khmer_KSubsetPartition_Object * subset_obj = NULL;
    if (!PyArg_ParseTuple(args, "O!", &khmer_KSubsetPartition_Type,
                          &subset_obj)) {
        return NULL;
    }

    SubsetPartition * subset_p = subset_obj->subset;

    hashtable->partition->merge(subset_p);

    Py_RETURN_NONE;
}

static
PyObject *
hashtable_merge_from_disk(khmer_KHashtable_Object * me, PyObject * args)
{
    Hashtable * hashtable = me->hashtable;

    const char * filename = NULL;
    if (!PyArg_ParseTuple(args, "s", &filename)) {
        return NULL;
    }

    try {
        hashtable->partition->merge_from_disk(filename);
    } catch (khmer_file_exception &e) {
        PyErr_SetString(PyExc_OSError, e.what());
        return NULL;
    }

    Py_RETURN_NONE;
}

static
PyObject *
hashtable_consume_fasta_and_tag_with_reads_parser(khmer_KHashtable_Object * me,
        PyObject * args)
{
    Hashtable * hashtable = me->hashtable;

    python::khmer_ReadParser_Object * rparser_obj = NULL;

    if (!PyArg_ParseTuple( args, "O!", &python::khmer_ReadParser_Type,
                           &rparser_obj)) {
        return NULL;
    }

    read_parsers:: IParser * rparser = rparser_obj-> parser;

    // call the C++ function, and trap signals => Python
    const char         *value_exception = NULL;
    const char         *file_exception  = NULL;
    unsigned long long  n_consumed      = 0;
    unsigned int        total_reads     = 0;
    std::string exc_string;

    Py_BEGIN_ALLOW_THREADS
    try {
        hashtable->consume_fasta_and_tag(rparser, total_reads, n_consumed);
    } catch (khmer_file_exception &exc) {
        exc_string = exc.what();
        file_exception = exc_string.c_str();
    } catch (khmer_value_exception &exc) {
        exc_string = exc.what();
        value_exception = exc_string.c_str();
    }
    Py_END_ALLOW_THREADS

    if (file_exception != NULL) {
        PyErr_SetString(PyExc_OSError, file_exception);
        return NULL;
    }
    if (value_exception != NULL) {
        PyErr_SetString(PyExc_ValueError, value_exception);
    }

    return Py_BuildValue("IK", total_reads, n_consumed);
}

static
PyObject *
hashtable_consume_partitioned_fasta(khmer_KHashtable_Object * me,
                                    PyObject * args)
{
    Hashtable * hashtable = me->hashtable;

    const char * filename;

    if (!PyArg_ParseTuple(args, "s", &filename)) {
        return NULL;
    }

    // call the C++ function, and trap signals => Python

    unsigned long long n_consumed;
    unsigned int total_reads;

    try {
        hashtable->consume_partitioned_fasta(filename, total_reads, n_consumed);
    } catch (khmer_file_exception &exc) {
        PyErr_SetString(PyExc_OSError, exc.what());
        return NULL;
    } catch (khmer_value_exception &exc) {
        PyErr_SetString(PyExc_ValueError, exc.what());
        return NULL;
    }

    return Py_BuildValue("IK", total_reads, n_consumed);
}

static
PyObject *
hashtable_find_all_tags(khmer_KHashtable_Object * me, PyObject * args)
{
    Hashtable * hashtable = me->hashtable;

    const char * kmer_s = NULL;

    if (!PyArg_ParseTuple(args, "s", &kmer_s)) {
        return NULL;
    }

    if (strlen(kmer_s) != hashtable->ksize()) {
        PyErr_SetString( PyExc_ValueError,
                         "k-mer size must equal the k-mer size of the presence table");
        return NULL;
    }

    pre_partition_info * ppi = NULL;

    Kmer kmer = hashtable->build_kmer(kmer_s);

    Py_BEGIN_ALLOW_THREADS

    try {
        ppi = new pre_partition_info(kmer);
    } catch (std::bad_alloc &e) {
        return PyErr_NoMemory();
    }
    hashtable->partition->find_all_tags(kmer, ppi->tagged_kmers,
                                        hashtable->all_tags);
    hashtable->add_kmer_to_tags(kmer);

    Py_END_ALLOW_THREADS

    khmer_PrePartitionInfo_Object * ppi_obj = (khmer_PrePartitionInfo_Object *) \
            PyObject_New(khmer_PrePartitionInfo_Object, &khmer_PrePartitionInfo_Type);

    ppi_obj->PrePartitionInfo = ppi;

    return (PyObject*)ppi_obj;
}

static
PyObject *
hashtable_assign_partition_id(khmer_KHashtable_Object * me, PyObject * args)
{
    Hashtable * hashtable = me->hashtable;

    khmer_PrePartitionInfo_Object * ppi_obj;
    if (!PyArg_ParseTuple(args, "O!", &khmer_PrePartitionInfo_Type, &ppi_obj)) {
        return NULL;
    }

    pre_partition_info * ppi;
    ppi = ppi_obj->PrePartitionInfo;

    PartitionID p;
    p = hashtable->partition->assign_partition_id(ppi->kmer,
            ppi->tagged_kmers);

    return PyLong_FromLong(p);
}

static
PyObject *
hashtable_add_tag(khmer_KHashtable_Object * me, PyObject * args)
{
    Hashtable * hashtable = me->hashtable;

    const char * kmer_s = NULL;
    if (!PyArg_ParseTuple(args, "s", &kmer_s)) {
        return NULL;
    }

    HashIntoType kmer = _hash(kmer_s, hashtable->ksize());
    hashtable->add_tag(kmer);

    Py_RETURN_NONE;
}

static
PyObject *
hashtable_add_stop_tag(khmer_KHashtable_Object * me, PyObject * args)
{
    Hashtable * hashtable = me->hashtable;

    const char * kmer_s = NULL;
    if (!PyArg_ParseTuple(args, "s", &kmer_s)) {
        return NULL;
    }

    HashIntoType kmer = _hash(kmer_s, hashtable->ksize());
    hashtable->add_stop_tag(kmer);

    Py_RETURN_NONE;
}

static
PyObject *
hashtable_get_stop_tags(khmer_KHashtable_Object * me, PyObject * args)
{
    Hashtable * hashtable = me->hashtable;

    if (!PyArg_ParseTuple(args, "")) {
        return NULL;
    }

    WordLength k = hashtable->ksize();
    SeenSet::const_iterator si;

    PyObject * x = PyList_New(hashtable->stop_tags.size());
    unsigned long long i = 0;
    for (si = hashtable->stop_tags.begin(); si != hashtable->stop_tags.end();
            ++si) {
        std::string s = _revhash(*si, k);
        PyList_SET_ITEM(x, i, Py_BuildValue("s", s.c_str()));
        i++;
    }

    return x;
}

static
PyObject *
hashtable_get_tagset(khmer_KHashtable_Object * me, PyObject * args)
{
    Hashtable * hashtable = me->hashtable;

    if (!PyArg_ParseTuple(args, "")) {
        return NULL;
    }

    WordLength k = hashtable->ksize();
    SeenSet::const_iterator si;

    PyObject * x = PyList_New(hashtable->all_tags.size());
    unsigned long long i = 0;
    for (si = hashtable->all_tags.begin(); si != hashtable->all_tags.end();
            ++si) {
        std::string s = _revhash(*si, k);
        PyList_SET_ITEM(x, i, Py_BuildValue("s", s.c_str()));
        i++;
    }

    return x;
}

static
PyObject *
hashtable_output_partitions(khmer_KHashtable_Object * me, PyObject * args)
{
    Hashtable * hashtable = me->hashtable;

    const char * filename = NULL;
    const char * output = NULL;
    PyObject * output_unassigned_o = NULL;

    if (!PyArg_ParseTuple(args, "ss|O", &filename, &output,
                          &output_unassigned_o)) {
        return NULL;
    }

    bool output_unassigned = false;
    if (output_unassigned_o != NULL && PyObject_IsTrue(output_unassigned_o)) {
        output_unassigned = true;
    }

    size_t n_partitions = 0;

    try {
        SubsetPartition * subset_p = hashtable->partition;
        n_partitions = subset_p->output_partitioned_file(filename,
                       output,
                       output_unassigned);
    } catch (khmer_file_exception &e) {
        PyErr_SetString(PyExc_OSError, e.what());
        return NULL;
    } catch (khmer_value_exception &exc) {
        PyErr_SetString(PyExc_ValueError, exc.what());
        return NULL;
    }

    return PyLong_FromLong(n_partitions);
}

static
PyObject *
hashtable_save_partitionmap(khmer_KHashtable_Object * me, PyObject * args)
{
    Hashtable * hashtable = me->hashtable;

    const char * filename = NULL;

    if (!PyArg_ParseTuple(args, "s", &filename)) {
        return NULL;
    }

    try {
        hashtable->partition->save_partitionmap(filename);
    } catch (khmer_file_exception &e) {
        PyErr_SetString(PyExc_OSError, e.what());
        return NULL;
    }

    Py_RETURN_NONE;
}

static
PyObject *
hashtable_load_partitionmap(khmer_KHashtable_Object * me, PyObject * args)
{
    Hashtable * hashtable = me->hashtable;

    const char * filename = NULL;

    if (!PyArg_ParseTuple(args, "s", &filename)) {
        return NULL;
    }

    try {
        hashtable->partition->load_partitionmap(filename);
    } catch (khmer_file_exception &e) {
        PyErr_SetString(PyExc_OSError, e.what());
        return NULL;
    }

    Py_RETURN_NONE;
}

static
PyObject *
hashtable__validate_partitionmap(khmer_KHashtable_Object * me, PyObject * args)
{
    Hashtable * hashtable = me->hashtable;

    if (!PyArg_ParseTuple(args, "")) {
        return NULL;
    }

    hashtable->partition->_validate_pmap();

    Py_RETURN_NONE;
}

static
PyObject *
hashtable_count_partitions(khmer_KHashtable_Object * me, PyObject * args)
{
    Hashtable * hashtable = me->hashtable;

    if (!PyArg_ParseTuple(args, "")) {
        return NULL;
    }

    size_t n_partitions = 0, n_unassigned = 0;
    hashtable->partition->count_partitions(n_partitions, n_unassigned);

    return Py_BuildValue("nn", (Py_ssize_t) n_partitions,
                         (Py_ssize_t) n_unassigned);
}

static
PyObject *
hashtable_subset_count_partitions(khmer_KHashtable_Object * me, PyObject * args)
{
    khmer_KSubsetPartition_Object * subset_obj = NULL;

    if (!PyArg_ParseTuple(args, "O!", &khmer_KSubsetPartition_Type,
                          &subset_obj)) {
        return NULL;
    }


    size_t n_partitions = 0, n_unassigned = 0;
    subset_obj->subset->count_partitions(n_partitions, n_unassigned);

    return Py_BuildValue("nn", (Py_ssize_t) n_partitions,
                         (Py_ssize_t) n_unassigned);
}

static
PyObject *
hashtable_subset_partition_size_distribution(khmer_KHashtable_Object * me,
        PyObject * args)
{
    khmer_KSubsetPartition_Object * subset_obj = NULL;
    if (!PyArg_ParseTuple(args, "O!", &khmer_KSubsetPartition_Type,
                          &subset_obj)) {
        return NULL;
    }

    SubsetPartition * subset_p = subset_obj->subset;

    PartitionCountDistribution d;

    unsigned int n_unassigned = 0;
    subset_p->partition_size_distribution(d, n_unassigned);

    PyObject * x = PyList_New(d.size());
    if (x == NULL) {
        return NULL;
    }
    PartitionCountDistribution::iterator di;

    unsigned int i;
    for (i = 0, di = d.begin(); di != d.end(); ++di, i++) {
        PyObject * value =  Py_BuildValue("KK", di->first, di->second);
        if (value == NULL) {
            Py_DECREF(x);
            return NULL;
        }
        PyList_SET_ITEM(x, i, value);
    }
    if (!(i == d.size())) {
        throw khmer_exception();
    }

    PyObject * returnValue = Py_BuildValue("NI", x, n_unassigned);
    if (returnValue == NULL) {
        Py_DECREF(x);
        return NULL;
    }
    return returnValue;
}

static
PyObject *
hashtable_load_tagset(khmer_KHashtable_Object * me, PyObject * args)
{
    Hashtable * hashtable = me->hashtable;

    const char * filename = NULL;
    PyObject * clear_tags_o = NULL;

    if (!PyArg_ParseTuple(args, "s|O", &filename, &clear_tags_o)) {
        return NULL;
    }

    bool clear_tags = true;
    if (clear_tags_o && !PyObject_IsTrue(clear_tags_o)) {
        clear_tags = false;
    }

    try {
        hashtable->load_tagset(filename, clear_tags);
    } catch (khmer_file_exception &e) {
        PyErr_SetString(PyExc_OSError, e.what());
        return NULL;
    }

    Py_RETURN_NONE;
}

static
PyObject *
hashtable_save_tagset(khmer_KHashtable_Object * me, PyObject * args)
{
    Hashtable * hashtable = me->hashtable;

    const char * filename = NULL;

    if (!PyArg_ParseTuple(args, "s", &filename)) {
        return NULL;
    }

    try {
        hashtable->save_tagset(filename);
    } catch (khmer_file_exception &e) {
        PyErr_SetString(PyExc_OSError, e.what());
        return NULL;
    }

    Py_RETURN_NONE;
}

static
PyObject *
hashtable_save_subset_partitionmap(khmer_KHashtable_Object * me,
                                   PyObject * args)
{
    const char * filename = NULL;
    khmer_KSubsetPartition_Object * subset_obj = NULL;

    if (!PyArg_ParseTuple(args, "O!s", &khmer_KSubsetPartition_Type,
                          &subset_obj, &filename)) {
        return NULL;
    }

    SubsetPartition * subset_p = subset_obj->subset;

    Py_BEGIN_ALLOW_THREADS

    try {
        subset_p->save_partitionmap(filename);
    } catch (khmer_file_exception &e) {
        PyErr_SetString(PyExc_OSError, e.what());
        return NULL;
    }

    Py_END_ALLOW_THREADS

    Py_RETURN_NONE;
}

static
PyObject *
hashtable_load_subset_partitionmap(khmer_KHashtable_Object * me,
                                   PyObject * args)
{
    Hashtable * hashtable = me->hashtable;

    const char * filename = NULL;

    if (!PyArg_ParseTuple(args, "s", &filename)) {
        return NULL;
    }

    SubsetPartition * subset_p;
    try {
        subset_p = new SubsetPartition(hashtable);
    } catch (std::bad_alloc &e) {
        return PyErr_NoMemory();
    }

    const char         *file_exception  = NULL;

    std::string exc_string ;
    Py_BEGIN_ALLOW_THREADS
    try {
        subset_p->load_partitionmap(filename);
    } catch (khmer_file_exception &exc) {
        exc_string = exc.what();
        file_exception = exc_string.c_str();
    }
    Py_END_ALLOW_THREADS

    if (file_exception != NULL) {
        PyErr_SetString(PyExc_OSError, file_exception);
        delete subset_p;
        return NULL;
    }

    khmer_KSubsetPartition_Object * subset_obj = (khmer_KSubsetPartition_Object *)\
            PyObject_New(khmer_KSubsetPartition_Object, &khmer_KSubsetPartition_Type);

    if (subset_obj == NULL) {
        delete subset_p;
        return NULL;
    }

    subset_obj->subset = subset_p;

    return (PyObject *) subset_obj;
}

static
PyObject *
hashtable__set_tag_density(khmer_KHashtable_Object * me, PyObject * args)
{
    Hashtable * hashtable = me->hashtable;

    unsigned int d;
    if (!PyArg_ParseTuple(args, "I", &d)) {
        return NULL;
    }

    hashtable->_set_tag_density(d);

    Py_RETURN_NONE;
}

static
PyObject *
hashtable__get_tag_density(khmer_KHashtable_Object * me, PyObject * args)
{
    Hashtable * hashtable = me->hashtable;

    if (!PyArg_ParseTuple(args, "")) {
        return NULL;
    }

    unsigned int d = hashtable->_get_tag_density();

    return PyLong_FromLong(d);
}

static
PyObject *
hashtable__validate_subset_partitionmap(khmer_KHashtable_Object * me,
                                        PyObject * args)
{
    khmer_KSubsetPartition_Object * subset_obj = NULL;

    if (!PyArg_ParseTuple(args, "O!", &khmer_KSubsetPartition_Type,
                          &subset_obj)) {
        return NULL;
    }

    SubsetPartition * subset_p = subset_obj->subset;

    subset_p->_validate_pmap();

    Py_RETURN_NONE;
}

static
PyObject *
hashtable_set_partition_id(khmer_KHashtable_Object * me, PyObject * args)
{
    Hashtable * hashtable = me->hashtable;

    const char * kmer = NULL;
    PartitionID p = 0;

    if (!PyArg_ParseTuple(args, "sI", &kmer, &p)) {
        return NULL;
    }

    hashtable->partition->set_partition_id(kmer, p);

    Py_RETURN_NONE;
}

static
PyObject *
hashtable_join_partitions(khmer_KHashtable_Object * me, PyObject * args)
{
    Hashtable * hashtable = me->hashtable;

    PartitionID p1 = 0, p2 = 0;

    if (!PyArg_ParseTuple(args, "II", &p1, &p2)) {
        return NULL;
    }

    p1 = hashtable->partition->join_partitions(p1, p2);

    return PyLong_FromLong(p1);
}

static
PyObject *
hashtable_get_partition_id(khmer_KHashtable_Object * me, PyObject * args)
{
    Hashtable * hashtable = me->hashtable;

    const char * kmer = NULL;

    if (!PyArg_ParseTuple(args, "s", &kmer)) {
        return NULL;
    }

    PartitionID partition_id;
    partition_id = hashtable->partition->get_partition_id(kmer);

    return PyLong_FromLong(partition_id);
}

static
PyObject *
hashtable_divide_tags_into_subsets(khmer_KHashtable_Object * me,
                                   PyObject * args)
{
    Hashtable * hashtable = me->hashtable;

    unsigned int subset_size = 0;

    if (!PyArg_ParseTuple(args, "I", &subset_size)) {
        return NULL;
    }

    SeenSet * divvy = new SeenSet;
    hashtable->divide_tags_into_subsets(subset_size, *divvy);

    PyObject * x = (PyObject *) create_HashSet_Object(divvy,
                   hashtable->ksize());
    return x;
}

static
PyObject *
hashtable_count_kmers_within_radius(khmer_KHashtable_Object * me,
                                    PyObject * args)
{
    Hashtable * hashtable = me->hashtable;

    const char * kmer = NULL;
    unsigned int radius = 0;
    unsigned int max_count = 0;

    if (!PyArg_ParseTuple(args, "sI|I", &kmer, &radius, &max_count)) {
        return NULL;
    }

    unsigned int n;

    Py_BEGIN_ALLOW_THREADS
    Kmer start_kmer = hashtable->build_kmer(kmer);
    KmerSet seen;
    n = hashtable->traverse_from_kmer(start_kmer, radius,
                                      seen, max_count);

    Py_END_ALLOW_THREADS

    return PyLong_FromUnsignedLong(n);
}

static
PyObject *
hashtable_extract_unique_paths(khmer_KHashtable_Object * me, PyObject * args)
{
    Hashtable * hashtable = me->hashtable;

    const char * sequence = NULL;
    unsigned int min_length = 0;
    float min_unique_f = 0;
    if (!PyArg_ParseTuple(args, "sIf", &sequence, &min_length, &min_unique_f)) {
        return NULL;
    }

    std::vector<std::string> results;
    hashtable->extract_unique_paths(sequence, min_length, min_unique_f, results);

    PyObject * x = PyList_New(results.size());
    if (x == NULL) {
        return NULL;
    }

    for (unsigned int i = 0; i < results.size(); i++) {
        PyList_SET_ITEM(x, i, PyUnicode_FromString(results[i].c_str()));
    }

    return x;
}


static
PyObject *
hashtable_get_kmers(khmer_KHashtable_Object * me, PyObject * args)
{
    Hashtable * hashtable = me->hashtable;
    const char * sequence;

    if (!PyArg_ParseTuple(args, "s", &sequence)) {
        return NULL;
    }

    std::vector<std::string> kmers;

    hashtable->get_kmers(sequence, kmers);

    PyObject * x = PyList_New(kmers.size());
    for (unsigned int i = 0; i < kmers.size(); i++) {
        PyObject * obj = PyUnicode_FromString(kmers[i].c_str());
        PyList_SET_ITEM(x, i, obj);
    }

    return x;
}

static
PyObject *
hashtable_get_kmer_counts(khmer_KHashtable_Object * me, PyObject * args)
{
    Hashtable * hashtable = me->hashtable;
    const char * sequence;

    if (!PyArg_ParseTuple(args, "s", &sequence)) {
        return NULL;
    }

    std::vector<BoundedCounterType> counts;
    hashtable->get_kmer_counts(sequence, counts);

    PyObject * x = PyList_New(counts.size());
    for (unsigned int i = 0; i <counts.size(); i++) {
        PyObject * obj = PyInt_FromLong(counts[i]);
        PyList_SET_ITEM(x, i, obj);
    }

    return x;
}


static
PyObject *
hashtable_get_kmer_hashes(khmer_KHashtable_Object * me, PyObject * args)
{
    Hashtable * hashtable = me->hashtable;
    const char * sequence;

    if (!PyArg_ParseTuple(args, "s", &sequence)) {
        return NULL;
    }

    std::vector<HashIntoType> hashes;
    hashtable->get_kmer_hashes(sequence, hashes);

    PyObject * x = PyList_New(hashes.size());
    for (unsigned int i = 0; i < hashes.size(); i++) {
        PyObject * obj = nullptr;
        convert_HashIntoType_to_PyObject(hashes[i], &obj);
        PyList_SET_ITEM(x, i, obj);
    }

    return x;
}


static
PyObject *
hashtable_get_kmer_hashes_as_hashset(khmer_KHashtable_Object * me,
                                     PyObject * args)
{
    Hashtable * hashtable = me->hashtable;
    const char * sequence;

    if (!PyArg_ParseTuple(args, "s", &sequence)) {
        return NULL;
    }

    SeenSet * hashes = new SeenSet;
    hashtable->get_kmer_hashes_as_hashset(sequence, *hashes);

    PyObject * x = (PyObject *) create_HashSet_Object(hashes,
                   hashtable->ksize());

    return x;
}


static PyMethodDef khmer_hashtable_methods[] = {
    //
    // Basic methods
    //

    {
        "ksize",
        (PyCFunction)hashtable_ksize, METH_VARARGS,
        "Returns the k-mer size of this graph."
    },
    {
        "hash",
        (PyCFunction)hashtable_hash, METH_VARARGS,
        "Returns the hash of this k-mer."
    },
    {
        "reverse_hash",
        (PyCFunction)hashtable_reverse_hash, METH_VARARGS,
        "Turns a k-mer hash back into a DNA k-mer, if possible."
    },
    { "hashsizes", (PyCFunction)hashtable_get_hashsizes, METH_VARARGS, "" },
    {
        "n_unique_kmers",
        (PyCFunction)hashtable_n_unique_kmers, METH_VARARGS,
        "Count the number of unique kmers in this graph."
    },
    {
        "n_occupied", (PyCFunction)hashtable_n_occupied, METH_VARARGS,
        "Count the number of occupied bins."
    },
    {
        "count",
        (PyCFunction)hashtable_count, METH_VARARGS,
        "Increment the count of this k-mer."
    },
    {
        "add",
        (PyCFunction)hashtable_count, METH_VARARGS,
        "Increment the count of this k-mer. (Synonym for 'count'.)"
    },
    {
        "consume",
        (PyCFunction)hashtable_consume, METH_VARARGS,
        "Increment the counts of all of the k-mers in the string."
    },
    {
        "consume_fasta",
        (PyCFunction)hashtable_consume_fasta, METH_VARARGS,
        "Incrment the counts of all the k-mers in the sequences in the "
        "given file"
    },
    {
        "consume_fasta_with_reads_parser",
        (PyCFunction)hashtable_consume_fasta_with_reads_parser, METH_VARARGS,
        "Count all k-mers retrieved with this reads parser object."
    },
    {
        "get",
        (PyCFunction)hashtable_get, METH_VARARGS,
        "Retrieve the count for the given k-mer."
    },
    {
        "load",
        (PyCFunction)hashtable_load, METH_VARARGS,
        "Load the graph from the specified file."
    },
    {
        "save",
        (PyCFunction)hashtable_save, METH_VARARGS,
        "Save the graph to the specified file."
    },
    {
        "get_median_count",
        (PyCFunction)hashtable_get_median_count, METH_VARARGS,
        "Get the median, average, and stddev of the k-mer counts "
        " in the string"
    },
    {
        "get_kmers",
        (PyCFunction)hashtable_get_kmers, METH_VARARGS,
        "Generate an ordered list of all substrings of length k in the string."
    },
    {
        "get_kmer_hashes",
        (PyCFunction)hashtable_get_kmer_hashes, METH_VARARGS,
        "Retrieve an ordered list of all hashes of all k-mers in the string."
    },
    {
        "get_kmer_hashes_as_hashset",
        (PyCFunction)hashtable_get_kmer_hashes_as_hashset, METH_VARARGS,
        "Retrieve a HashSet containing all the k-mers in the string."
    },
    {
        "get_kmer_counts",
        (PyCFunction)hashtable_get_kmer_counts, METH_VARARGS,
        "Retrieve an ordered list of the counts of all k-mers in the string."
    },

    //
    // graph/traversal functionality
    //

    {
        "neighbors",
        (PyCFunction)hashtable_neighbors, METH_VARARGS,
        "Get a list of neighbor nodes for this k-mer.",
    },
    {
        "calc_connected_graph_size",
        (PyCFunction)hashtable_calc_connected_graph_size, METH_VARARGS, ""
    },
    {
        "kmer_degree",
        (PyCFunction)hashtable_kmer_degree, METH_VARARGS,
        "Calculate the number of immediate neighbors this k-mer has in "
        "the graph."
    },
    {
        "count_kmers_within_radius",
        (PyCFunction)hashtable_count_kmers_within_radius, METH_VARARGS,
        "Calculate the number of neighbors with given radius in the graph."
    },

    {
        "find_high_degree_nodes",
        (PyCFunction)hashtable_find_high_degree_nodes, METH_VARARGS,
        "Examine the given sequence for degree > 2 nodes and add to  "
        "list; used in graph contraction.",
    },
    {
        "traverse_linear_path",
        (PyCFunction)hashtable_traverse_linear_path, METH_VARARGS,
        "Traverse the path through the graph starting with the given "
        "k-mer and avoiding high-degree nodes, finding (and returning) "
        "traversed k-mers and any encountered high-degree nodes.",
    },
    {
        "assemble_linear_path",
        (PyCFunction)hashtable_assemble_linear_path, METH_VARARGS,
        "Assemble a purely linear path starting with the given "
        "k-mer, returning traversed k-mers and any encountered high-degree "
        "nodes.",
    },

    //
    // tagging / sparse graph functionality
    //

    { "consume_and_tag", (PyCFunction)hashtable_consume_and_tag, METH_VARARGS, "Consume a sequence and tag it" },
    { "get_tags_and_positions", (PyCFunction)hashtable_get_tags_and_positions, METH_VARARGS, "Retrieve tags and their positions in a sequence." },
    { "find_all_tags_list", (PyCFunction)hashtable_find_all_tags_list, METH_VARARGS, "Find all tags within range of the given k-mer, return as list" },
    { "consume_fasta_and_tag", (PyCFunction)hashtable_consume_fasta_and_tag, METH_VARARGS, "Count all k-mers in a given file" },
    { "get_median_count", (PyCFunction)hashtable_get_median_count, METH_VARARGS, "Get the median, average, and stddev of the k-mer counts in the string" },
    { "median_at_least", (PyCFunction)hashtable_median_at_least, METH_VARARGS, "Return true if the median is at least the given cutoff" },
    { "extract_unique_paths", (PyCFunction)hashtable_extract_unique_paths, METH_VARARGS, "" },
    { "print_tagset", (PyCFunction)hashtable_print_tagset, METH_VARARGS, "" },
    { "add_tag", (PyCFunction)hashtable_add_tag, METH_VARARGS, "" },
    { "get_tagset", (PyCFunction)hashtable_get_tagset, METH_VARARGS, "" },
    { "load_tagset", (PyCFunction)hashtable_load_tagset, METH_VARARGS, "" },
    { "save_tagset", (PyCFunction)hashtable_save_tagset, METH_VARARGS, "" },
    { "n_tags", (PyCFunction)hashtable_n_tags, METH_VARARGS, "" },
    { "divide_tags_into_subsets", (PyCFunction)hashtable_divide_tags_into_subsets, METH_VARARGS, "" },
    { "_get_tag_density", (PyCFunction)hashtable__get_tag_density, METH_VARARGS, "" },
    { "_set_tag_density", (PyCFunction)hashtable__set_tag_density, METH_VARARGS, "" },

    // partitioning
    { "do_subset_partition", (PyCFunction)hashtable_do_subset_partition, METH_VARARGS, "" },
    { "find_all_tags", (PyCFunction)hashtable_find_all_tags, METH_VARARGS, "" },
    { "assign_partition_id", (PyCFunction)hashtable_assign_partition_id, METH_VARARGS, "" },
    { "output_partitions", (PyCFunction)hashtable_output_partitions, METH_VARARGS, "" },
    { "load_partitionmap", (PyCFunction)hashtable_load_partitionmap, METH_VARARGS, "" },
    { "save_partitionmap", (PyCFunction)hashtable_save_partitionmap, METH_VARARGS, "" },
    { "_validate_partitionmap", (PyCFunction)hashtable__validate_partitionmap, METH_VARARGS, "" },
    {
        "consume_fasta_and_tag_with_reads_parser", (PyCFunction)hashtable_consume_fasta_and_tag_with_reads_parser,
        METH_VARARGS, "Count all k-mers using a given reads parser"
    },
    { "consume_partitioned_fasta", (PyCFunction)hashtable_consume_partitioned_fasta, METH_VARARGS, "Count all k-mers in a given file" },
    { "merge_subset", (PyCFunction)hashtable_merge_subset, METH_VARARGS, "" },
    { "merge_subset_from_disk", (PyCFunction)hashtable_merge_from_disk, METH_VARARGS, "" },
    { "count_partitions", (PyCFunction)hashtable_count_partitions, METH_VARARGS, "" },
    { "subset_count_partitions", (PyCFunction)hashtable_subset_count_partitions, METH_VARARGS, "" },
    { "subset_partition_size_distribution", (PyCFunction)hashtable_subset_partition_size_distribution, METH_VARARGS, "" },
    { "save_subset_partitionmap", (PyCFunction)hashtable_save_subset_partitionmap, METH_VARARGS },
    { "load_subset_partitionmap", (PyCFunction)hashtable_load_subset_partitionmap, METH_VARARGS },
    { "_validate_subset_partitionmap", (PyCFunction)hashtable__validate_subset_partitionmap, METH_VARARGS, "" },
    { "set_partition_id", (PyCFunction)hashtable_set_partition_id, METH_VARARGS, "" },
    { "join_partitions", (PyCFunction)hashtable_join_partitions, METH_VARARGS, "" },
    { "get_partition_id", (PyCFunction)hashtable_get_partition_id, METH_VARARGS, "" },
    { "repartition_largest_partition", (PyCFunction)hashtable_repartition_largest_partition, METH_VARARGS, "" },

    // stop tags
    { "load_stop_tags", (PyCFunction)hashtable_load_stop_tags, METH_VARARGS, "" },
    { "save_stop_tags", (PyCFunction)hashtable_save_stop_tags, METH_VARARGS, "" },
    { "print_stop_tags", (PyCFunction)hashtable_print_stop_tags, METH_VARARGS, "" },
    { "trim_on_stoptags", (PyCFunction)hashtable_trim_on_stoptags, METH_VARARGS, "" },
    { "add_stop_tag", (PyCFunction)hashtable_add_stop_tag, METH_VARARGS, "" },
    { "get_stop_tags", (PyCFunction)hashtable_get_stop_tags, METH_VARARGS, "" },
    {NULL, NULL, 0, NULL}           /* sentinel */
};

static PyTypeObject khmer_KHashtable_Type
CPYCHECKER_TYPE_OBJECT_FOR_TYPEDEF("khmer_KHashtable_Object")
= {
    PyVarObject_HEAD_INIT(NULL, 0)       /* init & ob_size */
    "_khmer.KHashtable   ",              /*tp_name*/
    sizeof(khmer_KHashtable_Object)   ,  /*tp_basicsize*/
    0,                                   /*tp_itemsize*/
    0,                                   /*tp_dealloc*/
    0,                                   /*tp_print*/
    0,                                   /*tp_getattr*/
    0,                                   /*tp_setattr*/
    0,                                   /*tp_compare*/
    0,                                   /*tp_repr*/
    0,                                   /*tp_as_number*/
    0,                                   /*tp_as_sequence*/
    0,                                   /*tp_as_mapping*/
    0,                                   /*tp_hash */
    0,                                   /*tp_call*/
    0,                                   /*tp_str*/
    0,                                   /*tp_getattro*/
    0,                                   /*tp_setattro*/
    0,                                   /*tp_as_buffer*/
    Py_TPFLAGS_DEFAULT,                  /*tp_flags*/
    "base hashtable object",             /* tp_doc */
    0,                                   /* tp_traverse */
    0,                                   /* tp_clear */
    0,                                   /* tp_richcompare */
    0,                                   /* tp_weaklistoffset */
    0,                                   /* tp_iter */
    0,                                   /* tp_iternext */
    khmer_hashtable_methods,             /* tp_methods */
    0,                                   /* tp_members */
    0,                                   /* tp_getset */
    0,                                   /* tp_base */
    0,                                   /* tp_dict */
    0,                                   /* tp_descr_get */
    0,                                   /* tp_descr_set */
    0,                                   /* tp_dictoffset */
    0,                                   /* tp_init */
    0,                                   /* tp_alloc */
    0,                                   /* tp_new */
};

#define is_hashtable_obj(v)  (Py_TYPE(v) == &khmer_KHashtable_Type)

//
// KCountingHash object
//

typedef struct {
    khmer_KHashtable_Object khashtable;
    CountingHash * counting;
} khmer_KCountingHash_Object;

typedef struct {
    PyObject_HEAD
    ReadAligner * aligner;
} khmer_ReadAligner_Object;

static void khmer_counting_dealloc(khmer_KCountingHash_Object * obj);

static
PyObject *
count_trim_on_abundance(khmer_KCountingHash_Object * me, PyObject * args)
{
    CountingHash * counting = me->counting;

    const char * seq = NULL;
    unsigned int min_count_i = 0;

    if (!PyArg_ParseTuple(args, "sI", &seq, &min_count_i)) {
        return NULL;
    }

    unsigned long trim_at;
    Py_BEGIN_ALLOW_THREADS

    BoundedCounterType min_count = min_count_i;

    trim_at = counting->trim_on_abundance(seq, min_count);

    Py_END_ALLOW_THREADS;

    PyObject * trim_seq = PyUnicode_FromStringAndSize(seq, trim_at);
    if (trim_seq == NULL) {
        return NULL;
    }
    PyObject * ret = Py_BuildValue("Ok", trim_seq, trim_at);
    Py_DECREF(trim_seq);

    return ret;
}

static
PyObject *
count_trim_below_abundance(khmer_KCountingHash_Object * me, PyObject * args)
{
    CountingHash * counting = me->counting;

    const char * seq = NULL;
    BoundedCounterType max_count_i = 0;

    if (!PyArg_ParseTuple(args, "sH", &seq, &max_count_i)) {
        return NULL;
    }

    unsigned long trim_at;
    Py_BEGIN_ALLOW_THREADS

    BoundedCounterType max_count = max_count_i;

    trim_at = counting->trim_below_abundance(seq, max_count);

    Py_END_ALLOW_THREADS;

    PyObject * trim_seq = PyUnicode_FromStringAndSize(seq, trim_at);
    if (trim_seq == NULL) {
        return NULL;
    }
    PyObject * ret = Py_BuildValue("Ok", trim_seq, trim_at);
    Py_DECREF(trim_seq);

    return ret;
}

static
PyObject *
count_find_spectral_error_positions(khmer_KCountingHash_Object * me,
                                    PyObject * args)
{
    khmer::CountingHash * counting = me->counting;

    const char * seq = NULL;
    khmer::BoundedCounterType max_count = 0; // unsigned short int

    if (!PyArg_ParseTuple(args, "sH", &seq, &max_count)) {
        return NULL;
    }

    std::vector<unsigned int> posns;

    try {
        posns = counting->find_spectral_error_positions(seq, max_count);
    } catch (khmer_exception &e) {
        PyErr_SetString(PyExc_ValueError, e.what());
        return NULL;
    }

    Py_ssize_t posns_size = posns.size();

    PyObject * x = PyList_New(posns_size);
    if (x == NULL) {
        return NULL;
    }
    for (Py_ssize_t i = 0; i < posns_size; i++) {
        PyList_SET_ITEM(x, i, PyLong_FromLong(posns[i]));
    }

    return x;
}

static
PyObject *
count_get_raw_tables(khmer_KCountingHash_Object * self, PyObject * args)
{
    CountingHash * counting = self->counting;

    khmer::Byte ** table_ptrs = counting->get_raw_tables();
    std::vector<uint64_t> sizes = counting->get_tablesizes();

    PyObject * raw_tables = PyList_New(sizes.size());
    for (unsigned int i=0; i<sizes.size(); ++i) {
        Py_buffer buffer;
        int res = PyBuffer_FillInfo(&buffer, NULL, table_ptrs[i], sizes[i], 0,
                                    PyBUF_FULL_RO);
        if (res == -1) {
            return NULL;
        }
        PyObject * buf = PyMemoryView_FromBuffer(&buffer);
        if(!PyMemoryView_Check(buf)) {
            return NULL;
        }
        PyList_SET_ITEM(raw_tables, i, buf);
    }

    return raw_tables;
}

static
PyObject *
count_set_use_bigcount(khmer_KCountingHash_Object * me, PyObject * args)
{
    CountingHash * counting = me->counting;

    PyObject * x;
    if (!PyArg_ParseTuple(args, "O", &x)) {
        return NULL;
    }
    int setme = PyObject_IsTrue(x);
    if (setme < 0) {
        return NULL;
    }
    counting->set_use_bigcount((bool)setme);

    Py_RETURN_NONE;
}

static
PyObject *
count_get_use_bigcount(khmer_KCountingHash_Object * me, PyObject * args)
{
    CountingHash * counting = me->counting;

    if (!PyArg_ParseTuple(args, "")) {
        return NULL;
    }

    bool val = counting->get_use_bigcount();

    return PyBool_FromLong((int)val);
}

static
PyObject *
count_get_min_count(khmer_KCountingHash_Object * me, PyObject * args)
{
    CountingHash * counting = me->counting;

    const char * long_str;

    if (!PyArg_ParseTuple(args, "s", &long_str)) {
        return NULL;
    }

    if (strlen(long_str) < counting->ksize()) {
        PyErr_SetString(PyExc_ValueError,
                        "string length must >= the hashtable k-mer size");
        return NULL;
    }

    BoundedCounterType c = counting->get_min_count(long_str);
    unsigned int N = c;

    return PyLong_FromLong(N);
}

static
PyObject *
count_get_max_count(khmer_KCountingHash_Object * me, PyObject * args)
{
    CountingHash * counting = me->counting;

    const char * long_str;

    if (!PyArg_ParseTuple(args, "s", &long_str)) {
        return NULL;
    }

    if (strlen(long_str) < counting->ksize()) {
        PyErr_SetString(PyExc_ValueError,
                        "string length must >= the hashtable k-mer size");
        return NULL;
    }

    BoundedCounterType c = counting->get_max_count(long_str);
    unsigned int N = c;

    return PyLong_FromLong(N);
}

static
PyObject *
count_abundance_distribution_with_reads_parser(khmer_KCountingHash_Object * me,
        PyObject * args)
{
    CountingHash * counting = me->counting;

    khmer :: python :: khmer_ReadParser_Object * rparser_obj = NULL;
    khmer_KHashbits_Object *tracking_obj = NULL;

    if (!PyArg_ParseTuple(args, "O!O!", &python::khmer_ReadParser_Type,
                          &rparser_obj, &khmer_KNodegraph_Type, &tracking_obj)) {
        return NULL;
    }

    read_parsers::IParser *rparser      = rparser_obj->parser;
    Hashbits           *hashbits        = tracking_obj->hashbits;
    uint64_t           *dist            = NULL;
    const char         *value_exception = NULL;
    const char         *file_exception  = NULL;
    std::string exc_string;

    Py_BEGIN_ALLOW_THREADS
    try {
        dist = counting->abundance_distribution(rparser, hashbits);
    } catch (khmer_file_exception &exc) {
        exc_string = exc.what();
        file_exception = exc_string.c_str();
    } catch (khmer_value_exception &exc) {
        exc_string = exc.what();
        value_exception = exc_string.c_str();
    }
    Py_END_ALLOW_THREADS

    if (file_exception != NULL) {
        PyErr_SetString(PyExc_OSError, file_exception);
        return NULL;
    }
    if (value_exception != NULL) {
        PyErr_SetString(PyExc_ValueError, value_exception);
        return NULL;
    }

    PyObject * x = PyList_New(MAX_BIGCOUNT + 1);
    if (x == NULL) {
        delete[] dist;
        return NULL;
    }
    for (int i = 0; i < MAX_BIGCOUNT + 1; i++) {
        PyList_SET_ITEM(x, i, PyLong_FromUnsignedLongLong(dist[i]));
    }

    delete[] dist;
    return x;
}

static
PyObject *
count_abundance_distribution(khmer_KCountingHash_Object * me, PyObject * args)
{
    CountingHash * counting = me->counting;

    const char * filename = NULL;
    khmer_KHashbits_Object * tracking_obj = NULL;
    if (!PyArg_ParseTuple(args, "sO!", &filename, &khmer_KNodegraph_Type,
                          &tracking_obj)) {
        return NULL;
    }

    Hashbits           *hashbits        = tracking_obj->hashbits;
    uint64_t           *dist            = NULL;
    const char         *value_exception = NULL;
    const char         *file_exception  = NULL;
    std::string exc_string;

    Py_BEGIN_ALLOW_THREADS
    try {
        dist = counting->abundance_distribution(filename, hashbits);
    } catch (khmer_file_exception &exc) {
        exc_string = exc.what();
        file_exception = exc_string.c_str();
    } catch (khmer_value_exception &exc) {
        exc_string = exc.what();
        value_exception = exc_string.c_str();
    }
    Py_END_ALLOW_THREADS

    if (file_exception != NULL) {
        PyErr_SetString(PyExc_OSError, file_exception);
        if (dist != NULL) {
            delete []dist;
        }
        return NULL;
    }
    if (value_exception != NULL) {
        PyErr_SetString(PyExc_ValueError, value_exception);
        if (dist != NULL) {
            delete []dist;
        }
        return NULL;
    }

    PyObject * x = PyList_New(MAX_BIGCOUNT + 1);
    if (x == NULL) {
        if (dist != NULL) {
            delete []dist;
        }
        return NULL;
    }
    for (int i = 0; i < MAX_BIGCOUNT + 1; i++) {
        PyList_SET_ITEM(x, i, PyLong_FromUnsignedLongLong(dist[i]));
    }

    if (dist != NULL) {
        delete []dist;
    }

    return x;
}

static
PyObject *
count_do_subset_partition_with_abundance(khmer_KCountingHash_Object * me,
        PyObject * args)
{
    CountingHash * counting = me->counting;

    HashIntoType start_kmer = 0, end_kmer = 0;
    PyObject * break_on_stop_tags_o = NULL;
    PyObject * stop_big_traversals_o = NULL;
    BoundedCounterType min_count, max_count;

    if (!PyArg_ParseTuple(args, "HH|KKOO",
                          &min_count, &max_count,
                          &start_kmer, &end_kmer,
                          &break_on_stop_tags_o,
                          &stop_big_traversals_o)) {
        return NULL;
    }

    bool break_on_stop_tags = false;
    if (break_on_stop_tags_o && PyObject_IsTrue(break_on_stop_tags_o)) {
        break_on_stop_tags = true;
    }
    bool stop_big_traversals = false;
    if (stop_big_traversals_o && PyObject_IsTrue(stop_big_traversals_o)) {
        stop_big_traversals = true;
    }

    SubsetPartition * subset_p = NULL;
    try {
        Py_BEGIN_ALLOW_THREADS
        subset_p = new SubsetPartition(counting);
        subset_p->do_partition_with_abundance(start_kmer, end_kmer,
                                              min_count, max_count,
                                              break_on_stop_tags,
                                              stop_big_traversals);
        Py_END_ALLOW_THREADS
    } catch (std::bad_alloc &e) {
        return PyErr_NoMemory();
    }

    khmer_KSubsetPartition_Object * subset_obj = (khmer_KSubsetPartition_Object *)\
            PyObject_New(khmer_KSubsetPartition_Object, &khmer_KSubsetPartition_Type);

    if (subset_obj == NULL) {
        delete subset_p;
        return NULL;
    }

    subset_obj->subset = subset_p;

    return (PyObject *) subset_obj;
}

static PyMethodDef khmer_counting_methods[] = {
    { "set_use_bigcount", (PyCFunction)count_set_use_bigcount, METH_VARARGS, "" },
    { "get_use_bigcount", (PyCFunction)count_get_use_bigcount, METH_VARARGS, "" },
    { "get_min_count", (PyCFunction)count_get_min_count, METH_VARARGS, "Get the smallest count of all the k-mers in the string" },
    { "get_max_count", (PyCFunction)count_get_max_count, METH_VARARGS, "Get the largest count of all the k-mers in the string" },
    { "trim_on_abundance", (PyCFunction)count_trim_on_abundance, METH_VARARGS, "Trim on >= abundance" },
    { "trim_below_abundance", (PyCFunction)count_trim_below_abundance, METH_VARARGS, "Trim on >= abundance" },
    { "find_spectral_error_positions", (PyCFunction)count_find_spectral_error_positions, METH_VARARGS, "Identify positions of low-abundance k-mers" },
    { "abundance_distribution", (PyCFunction)count_abundance_distribution, METH_VARARGS, "" },
    { "abundance_distribution_with_reads_parser", (PyCFunction)count_abundance_distribution_with_reads_parser, METH_VARARGS, "" },
    {
        "get_raw_tables", (PyCFunction)count_get_raw_tables,
        METH_VARARGS, "Get a list of the raw tables as memoryview objects"
    },
    { "do_subset_partition_with_abundance", (PyCFunction)count_do_subset_partition_with_abundance, METH_VARARGS, "" },
    {NULL, NULL, 0, NULL}           /* sentinel */
};

static PyObject* _new_counting_hash(PyTypeObject * type, PyObject * args,
                                    PyObject * kwds);

static PyTypeObject khmer_KCountgraph_Type
CPYCHECKER_TYPE_OBJECT_FOR_TYPEDEF("khmer_KCountingHash_Object")
= {
    PyVarObject_HEAD_INIT(NULL, 0)       /* init & ob_size */
    "_khmer.Countgraph",                 /*tp_name*/
    sizeof(khmer_KCountingHash_Object),  /*tp_basicsize*/
    0,                                   /*tp_itemsize*/
    (destructor)khmer_counting_dealloc,  /*tp_dealloc*/
    0,                                   /*tp_print*/
    0,                                   /*tp_getattr*/
    0,                                   /*tp_setattr*/
    0,                                   /*tp_compare*/
    0,                                   /*tp_repr*/
    0,                                   /*tp_as_number*/
    0,                                   /*tp_as_sequence*/
    0,                                   /*tp_as_mapping*/
    0,                                   /*tp_hash */
    0,                                   /*tp_call*/
    0,                                   /*tp_str*/
    0,                                   /*tp_getattro*/
    0,                                   /*tp_setattro*/
    0,                                   /*tp_as_buffer*/
    Py_TPFLAGS_DEFAULT | Py_TPFLAGS_BASETYPE,                  /*tp_flags*/
    "counting hash object",              /* tp_doc */
    0,                                   /* tp_traverse */
    0,                                   /* tp_clear */
    0,                                   /* tp_richcompare */
    0,                                   /* tp_weaklistoffset */
    0,                                   /* tp_iter */
    0,                                   /* tp_iternext */
    khmer_counting_methods,              /* tp_methods */
    0,                                   /* tp_members */
    0,                                   /* tp_getset */
    0,                                   /* tp_base */
    0,                                   /* tp_dict */
    0,                                   /* tp_descr_get */
    0,                                   /* tp_descr_set */
    0,                                   /* tp_dictoffset */
    0,                                   /* tp_init */
    0,                                   /* tp_alloc */
    _new_counting_hash,                  /* tp_new */
};

#define is_counting_obj(v)  (Py_TYPE(v) == &khmer_KCountgraph_Type)

//
// _new_counting_hash
//

static PyObject* _new_counting_hash(PyTypeObject * type, PyObject * args,
                                    PyObject * kwds)
{
    khmer_KCountingHash_Object * self;

    self = (khmer_KCountingHash_Object *)type->tp_alloc(type, 0);

    if (self != NULL) {
        WordLength k = 0;
        PyListObject * sizes_list_o = NULL;

        if (!PyArg_ParseTuple(args, "bO!", &k, &PyList_Type, &sizes_list_o)) {
            Py_DECREF(self);
            return NULL;
        }

        std::vector<uint64_t> sizes;
        Py_ssize_t sizes_list_o_length = PyList_GET_SIZE(sizes_list_o);
        if (sizes_list_o_length == -1) {
            Py_DECREF(self);
            PyErr_SetString(PyExc_ValueError, "error with hashtable primes!");
            return NULL;
        }
        for (Py_ssize_t i = 0; i < sizes_list_o_length; i++) {
            PyObject * size_o = PyList_GET_ITEM(sizes_list_o, i);
            if (PyLong_Check(size_o)) {
                sizes.push_back(PyLong_AsUnsignedLongLong(size_o));
            } else if (PyInt_Check(size_o)) {
                sizes.push_back(PyInt_AsLong(size_o));
            } else if (PyFloat_Check(size_o)) {
                sizes.push_back(PyFloat_AS_DOUBLE(size_o));
            } else {
                Py_DECREF(self);
                PyErr_SetString(PyExc_TypeError,
                                "2nd argument must be a list of ints, longs, or floats");
                return NULL;
            }
        }

        try {
            self->counting = new CountingHash(k, sizes);
        } catch (std::bad_alloc &e) {
            Py_DECREF(self);
            return PyErr_NoMemory();
        }
        self->khashtable.hashtable = dynamic_cast<Hashtable*>(self->counting);
    }

    return (PyObject *) self;
}

static
PyObject *
hashbits_update(khmer_KHashbits_Object * me, PyObject * args)
{
    Hashbits * hashbits = me->hashbits;
    Hashbits * other;
    khmer_KHashbits_Object * other_o;

    if (!PyArg_ParseTuple(args, "O!", &khmer_KNodegraph_Type, &other_o)) {
        return NULL;
    }

    other = other_o->hashbits;

    try {
        hashbits->update_from(*other);
    } catch (khmer_exception &e) {
        PyErr_SetString(PyExc_ValueError, e.what());
        return NULL;
    }

    Py_RETURN_NONE;
}

static
PyObject *
hashbits_get_raw_tables(khmer_KHashbits_Object * self, PyObject * args)
{
    Hashbits * counting = self->hashbits;

    khmer::Byte ** table_ptrs = counting->get_raw_tables();
    std::vector<uint64_t> sizes = counting->get_tablesizes();

    PyObject * raw_tables = PyList_New(sizes.size());
    for (unsigned int i=0; i<sizes.size(); ++i) {
        Py_buffer buffer;
        int res = PyBuffer_FillInfo(&buffer, NULL, table_ptrs[i], sizes[i], 0,
                                    PyBUF_FULL_RO);
        if (res == -1) {
            return NULL;
        }
        PyObject * buf = PyMemoryView_FromBuffer(&buffer);
        if(!PyMemoryView_Check(buf)) {
            return NULL;
        }
        PyList_SET_ITEM(raw_tables, i, buf);
    }

    return raw_tables;
}

static PyMethodDef khmer_hashbits_methods[] = {
    {
        "update",
        (PyCFunction) hashbits_update, METH_VARARGS,
        "a set update: update this nodegraph with all the entries from the other"
    },
    {
        "get_raw_tables",
        (PyCFunction) hashbits_get_raw_tables, METH_VARARGS,
        "Get a list of the raw tables as memoryview objects"
    },
    {NULL, NULL, 0, NULL}           /* sentinel */
};

// __new__ for hashbits; necessary for proper subclassing
// This will essentially do what the old factory function did. Unlike many __new__
// methods, we take our arguments here, because there's no "uninitialized" hashbits
// object; we have to have k and the table sizes before creating the new objects
static PyObject* khmer_hashbits_new(PyTypeObject * type, PyObject * args,
                                    PyObject * kwds)
{
    khmer_KHashbits_Object * self;
    self = (khmer_KHashbits_Object *)type->tp_alloc(type, 0);

    if (self != NULL) {
        WordLength k = 0;
        PyListObject* sizes_list_o = NULL;

        if (!PyArg_ParseTuple(args, "bO!", &k, &PyList_Type, &sizes_list_o)) {
            Py_DECREF(self);
            return NULL;
        }

        std::vector<uint64_t> sizes;
        Py_ssize_t sizes_list_o_length = PyList_GET_SIZE(sizes_list_o);
        for (Py_ssize_t i = 0; i < sizes_list_o_length; i++) {
            PyObject * size_o = PyList_GET_ITEM(sizes_list_o, i);
            if (PyLong_Check(size_o)) {
                sizes.push_back(PyLong_AsUnsignedLongLong(size_o));
            } else if (PyInt_Check(size_o)) {
                sizes.push_back(PyInt_AsLong(size_o));
            } else if (PyFloat_Check(size_o)) {
                sizes.push_back(PyFloat_AS_DOUBLE(size_o));
            } else {
                Py_DECREF(self);
                PyErr_SetString(PyExc_TypeError,
                                "2nd argument must be a list of ints, longs, or floats");
                return NULL;
            }
        }

        try {
            self->hashbits = new Hashbits(k, sizes);
        } catch (std::bad_alloc &e) {
            Py_DECREF(self);
            return PyErr_NoMemory();
        }
        self->khashtable.hashtable = self->hashbits;
    }
    return (PyObject *) self;
}

#define is_hashbits_obj(v)  (Py_TYPE(v) == &khmer_KNodegraph_Type)

////////////////////////////////////////////////////////////////////////////

static
PyObject *
subset_count_partitions(khmer_KSubsetPartition_Object * me, PyObject * args)
{
    SubsetPartition * subset_p = me->subset;

    if (!PyArg_ParseTuple(args, "")) {
        return NULL;
    }

    size_t n_partitions = 0, n_unassigned = 0;
    subset_p->count_partitions(n_partitions, n_unassigned);

    return Py_BuildValue("nn", (Py_ssize_t) n_partitions,
                         (Py_ssize_t) n_unassigned);
}

static
PyObject *
subset_report_on_partitions(khmer_KSubsetPartition_Object * me, PyObject * args)
{
    SubsetPartition * subset_p = me->subset;

    if (!PyArg_ParseTuple(args, "")) {
        return NULL;
    }

    subset_p->report_on_partitions();

    Py_RETURN_NONE;
}

static
PyObject *
subset_partition_size_distribution(khmer_KSubsetPartition_Object * me,
                                   PyObject * args)
{
    SubsetPartition * subset_p = me->subset;

    if (!PyArg_ParseTuple(args, "")) {
        return NULL;
    }

    PartitionCountDistribution d;

    unsigned int n_unassigned = 0;
    subset_p->partition_size_distribution(d, n_unassigned);

    PyObject * x = PyList_New(d.size());
    if (x == NULL) {
        return NULL;
    }
    PartitionCountDistribution::iterator di;

    unsigned int i;
    for (i = 0, di = d.begin(); di != d.end(); ++di, i++) {
        PyObject * tup = Py_BuildValue("KK", di->first, di->second);
        if (tup != NULL) {
            PyList_SET_ITEM(x, i, tup);
        }
        Py_XDECREF(tup);
    }
    if (!(i == d.size())) {
        throw khmer_exception();
    }

    PyObject * ret = Py_BuildValue("OI", x, n_unassigned);
    Py_DECREF(x);
    return ret;
}

static
PyObject *
subset_partition_sizes(khmer_KSubsetPartition_Object * me, PyObject * args)
{
    SubsetPartition * subset_p = me->subset;

    unsigned int min_size = 0;

    if (!PyArg_ParseTuple(args, "|I", &min_size)) {
        return NULL;
    }

    PartitionCountMap cm;
    unsigned int n_unassigned = 0;
    subset_p->partition_sizes(cm, n_unassigned);

    unsigned int i = 0;
    PartitionCountMap::const_iterator mi;
    for (mi = cm.begin(); mi != cm.end(); ++mi) {
        if (mi->second >= min_size) {
            i++;
        }
    }

    PyObject * x = PyList_New(i);
    if (x == NULL) {
        return NULL;
    }

    // this should probably be a dict. @CTB
    for (i = 0, mi = cm.begin(); mi != cm.end(); ++mi) {
        if (mi->second >= min_size) {
            PyObject * tup = Py_BuildValue("II", mi->first, mi->second);
            if (tup != NULL) {
                PyList_SET_ITEM(x, i, tup);
            }
            i++;
        }
    }

    PyObject * ret = Py_BuildValue("OI", x, n_unassigned);
    Py_DECREF(x);

    return ret;
}

static
PyObject *
subset_partition_average_coverages(khmer_KSubsetPartition_Object * me,
                                   PyObject * args)
{
    SubsetPartition * subset_p = me->subset;

    khmer_KCountingHash_Object * counting_o;

    if (!PyArg_ParseTuple(args, "O!", &khmer_KCountgraph_Type, &counting_o)) {
        return NULL;
    }

    PartitionCountMap cm;
    subset_p->partition_average_coverages(cm, counting_o -> counting);

    unsigned int i;
    PartitionCountMap::iterator mi;

    PyObject * x = PyList_New(cm.size());
    if (x == NULL) {
        return NULL;
    }

    // this should probably be a dict. @CTB
    for (i = 0, mi = cm.begin(); mi != cm.end(); ++mi, i++) {
        PyObject * tup = Py_BuildValue("II", mi->first, mi->second);
        if (tup != NULL) {
            PyList_SET_ITEM(x, i, tup);
        }
    }

    return x;
}

static PyMethodDef khmer_subset_methods[] = {
    {
        "count_partitions",
        (PyCFunction)subset_count_partitions,
        METH_VARARGS,
        ""
    },
    {
        "report_on_partitions",
        (PyCFunction)subset_report_on_partitions,
        METH_VARARGS,
        ""
    },
    {
        "partition_size_distribution",
        (PyCFunction)subset_partition_size_distribution,
        METH_VARARGS,
        ""
    },
    {
        "partition_sizes",
        (PyCFunction)subset_partition_sizes,
        METH_VARARGS,
        ""
    },
    {
        "partition_average_coverages",
        (PyCFunction)subset_partition_average_coverages,
        METH_VARARGS,
        ""
    },
    {NULL, NULL, 0, NULL}           /* sentinel */
};

typedef struct {
    PyObject_HEAD
    LabelHash * labelhash;
} khmer_KGraphLabels_Object;

static PyObject * khmer_graphlabels_new(PyTypeObject * type, PyObject *args,
                                        PyObject *kwds);

#define is_graphlabels_obj(v)  (Py_TYPE(v) == &khmer_KGraphLabels_Type)

static void khmer_graphlabels_dealloc(khmer_KGraphLabels_Object * obj)
{
    delete obj->labelhash;
    obj->labelhash = NULL;

    Py_TYPE(obj)->tp_free((PyObject*)obj);
}

static PyObject * khmer_graphlabels_new(PyTypeObject *type, PyObject *args,
                                        PyObject *kwds)
{
    khmer_KGraphLabels_Object *self;
    self = (khmer_KGraphLabels_Object*)type->tp_alloc(type, 0);

    if (self != NULL) {
        PyObject * hashtable_o;
        khmer::Hashtable * hashtable = NULL;

        if (!PyArg_ParseTuple(args, "O", &hashtable_o)) {
            Py_DECREF(self);
            return NULL;
        }

        if (PyObject_TypeCheck(hashtable_o, &khmer_KNodegraph_Type)) {
            khmer_KHashbits_Object * kho = (khmer_KHashbits_Object *) hashtable_o;
            hashtable = kho->hashbits;
        } else if (PyObject_TypeCheck(hashtable_o, &khmer_KCountgraph_Type)) {
            khmer_KCountingHash_Object * cho = (khmer_KCountingHash_Object *) hashtable_o;
            hashtable = cho->counting;
        } else {
            PyErr_SetString(PyExc_ValueError,
                            "graph object must be a NodeGraph or CountGraph");
            Py_DECREF(self);
            return NULL;
        }

        try {
            self->labelhash = new LabelHash(hashtable);
        } catch (std::bad_alloc &e) {
            Py_DECREF(self);
            return PyErr_NoMemory();
        }
    }

    return (PyObject *) self;
}

static
PyObject *
labelhash_get_all_labels(khmer_KGraphLabels_Object * me, PyObject * args)
{
    LabelHash * hb = me->labelhash;

    PyObject * d = PyList_New(hb->all_labels.size());
    if (d == NULL) {
        return NULL;
    }
    LabelSet::iterator it;

    unsigned long long i = 0;
    for (it = hb->all_labels.begin(); it != hb->all_labels.end(); ++it) {
        PyObject * val = Py_BuildValue("K", *it);
        if (val != NULL) {
            PyList_SetItem(d, i, val);
        }
        i++;
    }

    return d;
}

static
PyObject *
labelhash_consume_fasta_and_tag_with_labels(khmer_KGraphLabels_Object * me,
        PyObject * args)
{
    LabelHash * hb = me->labelhash;

    const char * filename;

    if (!PyArg_ParseTuple(args, "s", &filename)) {
        return NULL;
    }

    const char         *value_exception = NULL;
    const char         *file_exception  = NULL;
    unsigned long long  n_consumed      = 0;
    unsigned int        total_reads     = 0;
    std::string exc_string;

    //Py_BEGIN_ALLOW_THREADS
    try {
        hb->consume_fasta_and_tag_with_labels(filename, total_reads,
                                              n_consumed);
    } catch (khmer_file_exception &exc) {
        exc_string = exc.what();
        file_exception = exc_string.c_str();
    } catch (khmer_value_exception &exc) {
        exc_string = exc.what();
        value_exception = exc_string.c_str();
    }
    //Py_END_ALLOW_THREADS

    if (file_exception != NULL) {
        PyErr_SetString(PyExc_OSError, file_exception);
        return NULL;
    }
    if (value_exception != NULL) {
        PyErr_SetString(PyExc_ValueError, value_exception);
        return NULL;
    }

    return Py_BuildValue("IK", total_reads, n_consumed);
}

static
PyObject *
labelhash_consume_partitioned_fasta_and_tag_with_labels(
    khmer_KGraphLabels_Object * me, PyObject * args)
{
    LabelHash * labelhash = me->labelhash;

    const char * filename;

    if (!PyArg_ParseTuple(args, "s", &filename)) {
        return NULL;
    }

    // call the C++ function, and trap signals => Python

    unsigned long long  n_consumed  = 0;
    unsigned int        total_reads = 0;

    try {
        labelhash->consume_partitioned_fasta_and_tag_with_labels(filename,
                total_reads, n_consumed);
    } catch (khmer_file_exception &exc) {
        PyErr_SetString(PyExc_OSError, exc.what());
        return NULL;
    } catch (khmer_value_exception &exc) {
        PyErr_SetString(PyExc_ValueError, exc.what());
        return NULL;
    }

    return Py_BuildValue("IK", total_reads, n_consumed);
}

static
PyObject *
labelhash_consume_sequence_and_tag_with_labels(khmer_KGraphLabels_Object * me,
        PyObject * args)
{
    LabelHash * hb = me->labelhash;
    const char * seq = NULL;
    unsigned long long c = 0;
    if (!PyArg_ParseTuple(args, "sK", &seq, &c)) {
        return NULL;
    }
    unsigned long long n_consumed = 0;

    hb->consume_sequence_and_tag_with_labels(seq, n_consumed, c);
    return Py_BuildValue("K", n_consumed);
}

static
PyObject *
labelhash_sweep_label_neighborhood(khmer_KGraphLabels_Object * me,
                                   PyObject * args)
{
    LabelHash * hb = me->labelhash;

    const char * seq = NULL;
    int r = 0;
    PyObject * break_on_stop_tags_o = NULL;
    PyObject * stop_big_traversals_o = NULL;

    if (!PyArg_ParseTuple(args, "s|iOO", &seq, &r,
                          &break_on_stop_tags_o,
                          &stop_big_traversals_o)) {
        return NULL;
    }

    unsigned int range = (2 * hb->graph->_get_tag_density()) + 1;
    if (r >= 0) {
        range = r;
    }

    bool break_on_stop_tags = false;
    if (break_on_stop_tags_o && PyObject_IsTrue(break_on_stop_tags_o)) {
        break_on_stop_tags = true;
    }
    bool stop_big_traversals = false;
    if (stop_big_traversals_o && PyObject_IsTrue(stop_big_traversals_o)) {
        stop_big_traversals = true;
    }

    if (strlen(seq) < hb->graph->ksize()) {
        PyErr_SetString(PyExc_ValueError,
                        "string length must >= the hashtable k-mer size");
        return NULL;
    }

    //std::pair<TagLabelPair::iterator, TagLabelPair::iterator> ret;
    LabelSet found_labels;

    //unsigned int num_traversed = 0;
    //Py_BEGIN_ALLOW_THREADS
    hb->sweep_label_neighborhood(seq, found_labels, range, break_on_stop_tags,
                                 stop_big_traversals);
    //Py_END_ALLOW_THREADS

    //printf("...%u kmers traversed\n", num_traversed);

    PyObject * x =  PyList_New(found_labels.size());
    LabelSet::const_iterator si;
    unsigned long long i = 0;
    for (si = found_labels.begin(); si != found_labels.end(); ++si) {
        PyList_SET_ITEM(x, i, Py_BuildValue("K", *si));
        i++;
    }

    return x;
}

// Similar to find_all_tags, but returns tags in a way actually usable by python
// need a tags_in_sequence iterator or function in c++ land for reuse in all
// these functions

static
PyObject *
labelhash_sweep_tag_neighborhood(khmer_KGraphLabels_Object * me,
                                 PyObject * args)
{
    LabelHash * labelhash = me->labelhash;

    const char * seq = NULL;
    int r = 0;
    PyObject * break_on_stop_tags_o = NULL;
    PyObject * stop_big_traversals_o = NULL;

    if (!PyArg_ParseTuple(args, "s|iOO", &seq, &r,
                          &break_on_stop_tags_o,
                          &stop_big_traversals_o)) {
        return NULL;
    }

    unsigned int range = (2 * labelhash->graph->_get_tag_density()) + 1;
    if (r >= 0) {
        range = r;
    }

    bool break_on_stop_tags = false;
    if (break_on_stop_tags_o && PyObject_IsTrue(break_on_stop_tags_o)) {
        break_on_stop_tags = true;
    }
    bool stop_big_traversals = false;
    if (stop_big_traversals_o && PyObject_IsTrue(stop_big_traversals_o)) {
        stop_big_traversals = true;
    }

    if (strlen(seq) < labelhash->graph->ksize()) {
        PyErr_SetString(PyExc_ValueError,
                        "string length must >= the hashtable k-mer size");
        return NULL;
    }

    SeenSet * tagged_kmers = new SeenSet;

    //Py_BEGIN_ALLOW_THREADS

    labelhash->graph->partition->sweep_for_tags(seq, *tagged_kmers,
            labelhash->graph->all_tags,
            range, break_on_stop_tags,
            stop_big_traversals);

    //Py_END_ALLOW_THREADS

    PyObject * x = (PyObject *) create_HashSet_Object(tagged_kmers,
                   labelhash->graph->ksize());
    return x;
}

static
PyObject *
labelhash_get_tag_labels(khmer_KGraphLabels_Object * me, PyObject * args)
{
    LabelHash * labelhash = me->labelhash;

    PyObject * tag_o;
    HashIntoType tag;

    if (!PyArg_ParseTuple(args, "O", &tag_o)) {
        return NULL;
    }
    if (!convert_PyObject_to_HashIntoType(tag_o, tag, 0)) {
        return NULL;
    }

    LabelSet labels;
    labelhash->get_tag_labels(tag, labels);

    PyObject * x =  PyList_New(labels.size());
    LabelSet::const_iterator si;
    unsigned long long i = 0;
    for (si = labels.begin(); si != labels.end(); ++si) {
        //std::string kmer_s = _revhash(*si, labelhash->ksize());
        PyList_SET_ITEM(x, i, Py_BuildValue("K", *si));
        i++;
    }

    return x;
}

static
PyObject *
labelhash_n_labels(khmer_KGraphLabels_Object * me, PyObject * args)
{
    LabelHash * labelhash = me->labelhash;

    if (!PyArg_ParseTuple(args, "")) {
        return NULL;
    }

    return PyLong_FromSize_t(labelhash->n_labels());
}

static
PyObject *
labelhash_label_across_high_degree_nodes(khmer_KGraphLabels_Object * me,
        PyObject * args)
{
    LabelHash * labelhash = me->labelhash;

    const char * long_str;
    khmer_HashSet_Object * hdn_o = NULL;
    Label label;

    if (!PyArg_ParseTuple(args, "sO!K", &long_str,
                          &khmer_HashSet_Type, &hdn_o, &label)) {
        return NULL;
    }

    if (strlen(long_str) < labelhash->graph->ksize()) {
        Py_INCREF(Py_None);
        return Py_None;
    }

    labelhash->label_across_high_degree_nodes(long_str, *hdn_o->hashes, label);

    Py_INCREF(Py_None);
    return Py_None;
}

static
PyObject *
labelhash_assemble_labeled_path(khmer_KGraphLabels_Object * me,
                                PyObject * args)
{
    LabelHash* labelhash = me->labelhash;

    PyObject * val_o;

    if (!PyArg_ParseTuple(args, "O", &val_o)) {
        return NULL;
    }

    Kmer start_kmer;
    if (!convert_PyObject_to_Kmer(val_o, start_kmer,
                                  labelhash->graph->ksize())) {
        return NULL;
    }

    LabeledLinearAssembler assembler(labelhash);
    std::vector<std::string> contigs = assembler.assemble(start_kmer);

    PyObject * ret = PyList_New(contigs.size());
    for (unsigned int i = 0; i < contigs.size(); i++) {
        PyList_SET_ITEM(ret, i, PyUnicode_FromString(contigs[i].c_str()));
    }

    return ret;
}

static
PyObject *
labelhash_save_labels_and_tags(khmer_KGraphLabels_Object * me, PyObject * args)
{
    const char * filename = NULL;
    LabelHash * labelhash = me->labelhash;

    if (!PyArg_ParseTuple(args, "s", &filename)) {
        return NULL;
    }

    try {
        labelhash->save_labels_and_tags(filename);
    } catch (khmer_file_exception &e) {
        PyErr_SetString(PyExc_OSError, e.what());
        return NULL;
    }

    Py_RETURN_NONE;
}

static
PyObject *
labelhash_load_labels_and_tags(khmer_KGraphLabels_Object * me, PyObject * args)
{
    const char * filename = NULL;
    LabelHash * labelhash = me->labelhash;

    if (!PyArg_ParseTuple(args, "s", &filename)) {
        return NULL;
    }

    try {
        labelhash->load_labels_and_tags(filename);
    } catch (khmer_file_exception &e) {
        PyErr_SetString(PyExc_OSError, e.what());
        return NULL;
    }

    Py_RETURN_NONE;
}

static PyMethodDef khmer_graphlabels_methods[] = {
    { "consume_fasta_and_tag_with_labels", (PyCFunction)labelhash_consume_fasta_and_tag_with_labels, METH_VARARGS, "" },
    { "sweep_label_neighborhood", (PyCFunction)labelhash_sweep_label_neighborhood, METH_VARARGS, "" },
    {"consume_partitioned_fasta_and_tag_with_labels", (PyCFunction)labelhash_consume_partitioned_fasta_and_tag_with_labels, METH_VARARGS, "" },
    {"sweep_tag_neighborhood", (PyCFunction)labelhash_sweep_tag_neighborhood, METH_VARARGS, "" },
    {"get_tag_labels", (PyCFunction)labelhash_get_tag_labels, METH_VARARGS, ""},
    {"consume_sequence_and_tag_with_labels", (PyCFunction)labelhash_consume_sequence_and_tag_with_labels, METH_VARARGS, "" },
    {"n_labels", (PyCFunction)labelhash_n_labels, METH_VARARGS, ""},
    {"get_all_labels", (PyCFunction)labelhash_get_all_labels, METH_VARARGS, "" },
    {
        "label_across_high_degree_nodes",
        (PyCFunction)labelhash_label_across_high_degree_nodes, METH_VARARGS,
        "Connect graph across high degree nodes using labels.",
    },
    {
        "assemble_labeled_path",
        (PyCFunction)labelhash_assemble_labeled_path, METH_VARARGS,
        "Assemble all paths, using labels to negotiate tricky bits."
    },
    { "save_labels_and_tags", (PyCFunction)labelhash_save_labels_and_tags, METH_VARARGS, "" },
    { "load_labels_and_tags", (PyCFunction)labelhash_load_labels_and_tags, METH_VARARGS, "" },    {NULL, NULL, 0, NULL}           /* sentinel */
};

static PyTypeObject khmer_KGraphLabels_Type = {
    PyVarObject_HEAD_INIT(NULL, 0)  /* init & ob_size */
    "_khmer.LabelHash",            /* tp_name */
    sizeof(khmer_KGraphLabels_Object), /* tp_basicsize */
    0,                       /* tp_itemsize */
    (destructor)khmer_graphlabels_dealloc, /* tp_dealloc */
    0,                       /* tp_print */
    0,                       /* tp_getattr */
    0,                       /* tp_setattr */
    0,                       /* tp_compare */
    0,                       /* tp_repr */
    0,                       /* tp_as_number */
    0,                       /* tp_as_sequence */
    0,                       /* tp_as_mapping */
    0,                       /* tp_hash */
    0,                       /* tp_call */
    0,                       /* tp_str */
    0,                       /* tp_getattro */
    0,                       /* tp_setattro */
    0,                       /* tp_as_buffer */
    Py_TPFLAGS_DEFAULT | Py_TPFLAGS_BASETYPE,   /* tp_flags */
    0,                       /* tp_doc */
    0,                       /* tp_traverse */
    0,                       /* tp_clear */
    0,                       /* tp_richcompare */
    0,                       /* tp_weaklistoffset */
    0,                       /* tp_iter */
    0,                       /* tp_iternext */
    khmer_graphlabels_methods, /* tp_methods */
    0,                       /* tp_members */
    0,                       /* tp_getset */
    0,                       /* tp_base */
    0,                       /* tp_dict */
    0,                       /* tp_descr_get */
    0,                       /* tp_descr_set */
    0,                       /* tp_dictoffset */
    0,                       /* tp_init */
    0,                       /* tp_alloc */
    khmer_graphlabels_new,      /* tp_new */
};

static
PyObject *
hashtable_repartition_largest_partition(khmer_KHashtable_Object * me,
                                        PyObject * args)
{
    Hashtable * hashtable = me->hashtable;
    khmer_KCountingHash_Object * counting_o = NULL;
    PyObject * subset_o = NULL;
    SubsetPartition * subset_p;
    unsigned int distance, threshold, frequency;

    if (!PyArg_ParseTuple(args, "OO!III",
                          &subset_o,
                          &khmer_KCountgraph_Type, &counting_o,
                          &distance, &threshold, &frequency)) {
        return NULL;
    }

    if (PyObject_TypeCheck(subset_o, &khmer_KSubsetPartition_Type)) {
        subset_p = ((khmer_KSubsetPartition_Object *) subset_o)->subset;
    } else {
        subset_p = hashtable->partition;
    }

    CountingHash * counting = counting_o->counting;

    unsigned long next_largest;
    try {
        next_largest = subset_p->repartition_largest_partition(distance,
                       threshold, frequency, *counting);
    } catch (khmer_exception &e) {
        PyErr_SetString(PyExc_RuntimeError, e.what());
        return NULL;
    }

    return PyLong_FromLong(next_largest);
}

static PyObject * readaligner_align(khmer_ReadAligner_Object * me,
                                    PyObject * args)
{
    const char * read;

    if (!PyArg_ParseTuple(args, "s", &read)) {
        return NULL;
    }

    /*if (strlen(read) < (unsigned int)aligner->ksize()) {
        PyErr_SetString(PyExc_ValueError,
                        "string length must >= the hashtable k-mer size");
        return NULL;
    }*/

    Alignment * aln = me->aligner->Align(read);

    const char* alignment = aln->graph_alignment.c_str();
    const char* readAlignment = aln->read_alignment.c_str();
    PyObject * ret = Py_BuildValue("dssO", aln->score, alignment,
                                   readAlignment, (aln->truncated)? Py_True : Py_False);
    delete aln;

    return ret;
}

static PyObject * readaligner_align_forward(khmer_ReadAligner_Object * me,
        PyObject * args)
{
    ReadAligner * aligner = me->aligner;

    const char * read;

    if (!PyArg_ParseTuple(args, "s", &read)) {
        return NULL;
    }

    /*if (strlen(read) < (unsigned int)aligner->ksize()) {
        PyErr_SetString(PyExc_ValueError,
                        "string length must >= the hashtable k-mer size");
        return NULL;
    }*/

    Alignment * aln;
    aln = aligner->AlignForward(read);

    const char* alignment = aln->graph_alignment.c_str();
    const char* readAlignment = aln->read_alignment.c_str();
    PyObject * x = PyList_New(aln->covs.size());
    for (size_t i = 0; i < aln->covs.size(); i++ ) {
        PyList_SET_ITEM(x, i, PyLong_FromLong(aln->covs[i]));
    }

    PyObject * ret = Py_BuildValue("dssOO", aln->score, alignment,
                                   readAlignment,
                                   (aln->truncated)? Py_True : Py_False,
                                   x);
    delete aln;
    Py_DECREF(x);

    return ret;
}

static PyObject* khmer_ReadAligner_get_scoring_matrix(
    khmer_ReadAligner_Object * me, PyObject * args)
{

    if (!PyArg_ParseTuple(args, "")) {
        return NULL;
    }
    ScoringMatrix matrix = me->aligner->getScoringMatrix();

    return Py_BuildValue( "dddd", matrix.trusted_match, matrix.trusted_mismatch,
                          matrix.untrusted_match, matrix.untrusted_mismatch);
}

static PyObject* khmer_ReadAligner_get_transition_probabilities(
    khmer_ReadAligner_Object * me, PyObject * args)
{

    if (!PyArg_ParseTuple(args, "")) {
        return NULL;
    }
    ScoringMatrix matrix = me->aligner->getScoringMatrix();

    return Py_BuildValue( "(dddddd)(dddd)(dddd)(dddddd)(dddd)(dddd)",
                          matrix.tsc[0], matrix.tsc[1], matrix.tsc[2],
                          matrix.tsc[3], matrix.tsc[4], matrix.tsc[5],
                          matrix.tsc[6], matrix.tsc[7], matrix.tsc[8],
                          matrix.tsc[9], matrix.tsc[10], matrix.tsc[11],
                          matrix.tsc[12], matrix.tsc[13], matrix.tsc[14],
                          matrix.tsc[15], matrix.tsc[16], matrix.tsc[17],
                          matrix.tsc[18], matrix.tsc[19], matrix.tsc[20],
                          matrix.tsc[21], matrix.tsc[22], matrix.tsc[23],
                          matrix.tsc[24], matrix.tsc[25], matrix.tsc[26],
                          matrix.tsc[27]);
}

static PyMethodDef khmer_ReadAligner_methods[] = {
    {"align", (PyCFunction)readaligner_align, METH_VARARGS, ""},
    {"align_forward", (PyCFunction)readaligner_align_forward, METH_VARARGS, ""},
    {
        "get_scoring_matrix", (PyCFunction)khmer_ReadAligner_get_scoring_matrix,
        METH_VARARGS,
        "Get the scoring matrix in use.\n\n\
Returns a tuple of floats: (trusted_match, trusted_mismatch, untrusted_match, \
untrusted_mismatch)"
    },
    {
        "get_transition_probabilities",
        (PyCFunction)khmer_ReadAligner_get_transition_probabilities,
        METH_VARARGS,
        "Get the transition probabilties in use.\n\n\
HMM state notation abbreviations:\n\
    M_t - trusted match; M_u - untrusted match\n\
    Ir_t - trusted read insert; Ir_u - untrusted read insert\n\
    Ig_t - trusted graph insert; Ig_u - untrusted graph insert\n\
\
Returns a sparse matrix as a tuple of six tuples.\n\
The inner tuples contain 6, 4, 4, 6, 4, and 4 floats respectively.\n\
Transition are notated as 'StartState-NextState':\n\
(\n\
  ( M_t-M_t,  M_t-Ir_t,  M_t-Ig_t,  M_t-M_u,  M_t-Ir_u,  M_t-Ig_u),\n\
  (Ir_t-M_t, Ir_t-Ir_t,            Ir_t-M_u, Ir_t-Ir_u           ),\n\
  (Ig_t-M_t,          , Ig_t-Ig_t, Ig_t-M_u,            Ig_t-Ig_u),\n\
  ( M_u-M_t,  M_u-Ir_t,  M_u-Ig_t,  M_u-M_u,  M_u-Ir_u,  M_u-Ig_u),\n\
  (Ir_u-M_t, Ir_u-Ir_t,            Ir_u-M_u, Ir_u-Ir_u           ),\n\
  (Ig_u-M_t,          , Ig_u-Ig_t, Ig_u-M_u,            Ig_u-Ig_u)\n\
)"
    },
    {NULL} /* Sentinel */
};

//
// khmer_readaligner_dealloc -- clean up readaligner object
// GRAPHALIGN addition
//
static void khmer_readaligner_dealloc(khmer_ReadAligner_Object* obj)
{
    delete obj->aligner;
    obj->aligner = NULL;
    Py_TYPE(obj)->tp_free((PyObject*)obj);
}

//
// new_readaligner
//
static PyObject* khmer_ReadAligner_new(PyTypeObject *type, PyObject * args,
                                       PyObject *kwds)
{
    khmer_ReadAligner_Object * self;

    self = (khmer_ReadAligner_Object *)type->tp_alloc(type, 0);

    if (self != NULL) {
        khmer_KCountingHash_Object * ch = NULL;
        unsigned short int trusted_cov_cutoff = 2;
        double bits_theta = 1;
        double scoring_matrix[] = { 0, 0, 0, 0 };
        double * transitions = new double[28];

        if(!PyArg_ParseTuple(
                    args,
                    "O!Hd|(dddd)((dddddd)(dddd)(dddd)(dddddd)(dddd)(dddd))",
                    &khmer_KCountgraph_Type, &ch, &trusted_cov_cutoff,
                    &bits_theta, &scoring_matrix[0], &scoring_matrix[1],
                    &scoring_matrix[2], &scoring_matrix[3], &transitions[0],
                    &transitions[1], &transitions[2], &transitions[3],
                    &transitions[4], &transitions[5], &transitions[6],
                    &transitions[7], &transitions[8], &transitions[9],
                    &transitions[10], &transitions[11], &transitions[12],
                    &transitions[13], &transitions[14], &transitions[15],
                    &transitions[16], &transitions[17], &transitions[18],
                    &transitions[19], &transitions[20], &transitions[21],
                    &transitions[22], &transitions[23], &transitions[24],
                    &transitions[25], &transitions[26], &transitions[27])) {
            Py_DECREF(self);
            return NULL;
        }

        self->aligner = new ReadAligner(ch->counting, trusted_cov_cutoff,
                                        bits_theta, scoring_matrix,
                                        transitions);
    }

    return (PyObject *) self;
}

static PyTypeObject khmer_ReadAlignerType = {
    PyVarObject_HEAD_INIT(NULL, 0) /* init & ob_size */
    "_khmer.ReadAligner",		    /*tp_name*/
    sizeof(khmer_ReadAligner_Object),	    /*tp_basicsize*/
    0,					    /*tp_itemsize*/
    (destructor)khmer_readaligner_dealloc,  /*tp_dealloc*/
    0,                          /*tp_print*/
    0,                          /*tp_getattr*/
    0,                          /*tp_setattr*/
    0,                          /*tp_compare*/
    0,                          /*tp_repr*/
    0,                          /*tp_as_number*/
    0,                          /*tp_as_sequence*/
    0,                          /*tp_as_mapping*/
    0,                          /*tp_hash */
    0,                          /*tp_call*/
    0,                          /*tp_str*/
    0,                          /*tp_getattro*/
    0,                          /*tp_setattro*/
    0,                          /*tp_as_buffer*/
    Py_TPFLAGS_DEFAULT | Py_TPFLAGS_BASETYPE,         /*tp_flags*/
    "ReadAligner object",           /* tp_doc */
    0,                         /* tp_traverse */
    0,                         /* tp_clear */
    0,                         /* tp_richcompare */
    0,                         /* tp_weaklistoffset */
    0,                         /* tp_iter */
    0,                         /* tp_iternext */
    khmer_ReadAligner_methods, /* tp_methods */
    0,                         /* tp_members */
    0,                         /* tp_getset */
    0,                         /* tp_base */
    0,                         /* tp_dict */
    0,                         /* tp_descr_get */
    0,                         /* tp_descr_set */
    0,                         /* tp_dictoffset */
    0,			               /* tp_init */
    0,                         /* tp_alloc */
    khmer_ReadAligner_new,     /* tp_new */
};

//
// khmer_counting_dealloc -- clean up a counting hash object.
//

static void khmer_counting_dealloc(khmer_KCountingHash_Object * obj)
{
    delete obj->counting;
    obj->counting = NULL;
    Py_TYPE(obj)->tp_free((PyObject*)obj);
}

//
// khmer_hashbits_dealloc -- clean up a hashbits object.
//
static void khmer_hashbits_dealloc(khmer_KHashbits_Object * obj)
{
    delete obj->hashbits;
    obj->hashbits = NULL;

    Py_TYPE(obj)->tp_free((PyObject*)obj);
}


//
// khmer_subset_dealloc -- clean up a hashbits object.
//

static void khmer_subset_dealloc(khmer_KSubsetPartition_Object * obj)
{
    delete obj->subset;
    obj->subset = NULL;
    Py_TYPE(obj)->tp_free((PyObject*)obj);
}


/***********************************************************************/

//
// KHLLCounter object
//

typedef struct {
    PyObject_HEAD
    khmer::HLLCounter * hllcounter;
} khmer_KHLLCounter_Object;

static PyObject* khmer_hllcounter_new(PyTypeObject * type, PyObject * args,
                                      PyObject * kwds)
{
    khmer_KHLLCounter_Object * self;
    self = (khmer_KHLLCounter_Object *)type->tp_alloc(type, 0);

    if (self != NULL) {
        double error_rate = 0.01;
        WordLength ksize = 20;

        if (!PyArg_ParseTuple(args, "|db", &error_rate, &ksize)) {
            Py_DECREF(self);
            return NULL;
        }

        try {
            self->hllcounter = new HLLCounter(error_rate, ksize);
        } catch (InvalidValue &e) {
            Py_DECREF(self);
            PyErr_SetString(PyExc_ValueError, e.what());
            return NULL;
        }
    }

    return (PyObject *) self;
}

//
// khmer_hllcounter_dealloc -- clean up a hllcounter object.
//

static void khmer_hllcounter_dealloc(khmer_KHLLCounter_Object * obj)
{
    delete obj->hllcounter;
    obj->hllcounter = NULL;

    Py_TYPE(obj)->tp_free((PyObject*)obj);
}

static
PyObject *
hllcounter_add(khmer_KHLLCounter_Object * me, PyObject * args)
{
    const char * kmer_str;

    if (!PyArg_ParseTuple(args, "s", &kmer_str)) {
        return NULL;
    }

    try {
        me->hllcounter->add(kmer_str);
    } catch (khmer_exception &e) {
        PyErr_SetString(PyExc_ValueError, e.what());
        return NULL;
    }

    Py_RETURN_NONE;
}

static
PyObject *
hllcounter_estimate_cardinality(khmer_KHLLCounter_Object * me, PyObject * args)
{
    if (!PyArg_ParseTuple( args, "" )) {
        return NULL;
    }

    return PyLong_FromLong(me->hllcounter->estimate_cardinality());
}

static
PyObject *
hllcounter_consume_string(khmer_KHLLCounter_Object * me, PyObject * args)
{
    const char * kmer_str;
    unsigned long long n_consumed;

    if (!PyArg_ParseTuple(args, "s", &kmer_str)) {
        return NULL;
    }

    try {
        n_consumed = me->hllcounter->consume_string(kmer_str);
    } catch (khmer_exception &e) {
        PyErr_SetString(PyExc_ValueError, e.what());
        return NULL;
    }

    return PyLong_FromLong(n_consumed);
}

static PyObject * hllcounter_consume_fasta(khmer_KHLLCounter_Object * me,
        PyObject * args, PyObject * kwds)
{
    const char * filename;
    PyObject * stream_records_o = NULL;

    static const char* const_kwlist[] = {"filename", "stream_records", NULL};
    static char** kwlist = const_cast<char**>(const_kwlist);

    bool stream_records = false;

    if (!PyArg_ParseTupleAndKeywords(args, kwds, "s|O", kwlist,
                                     &filename, &stream_records_o)) {
        return NULL;
    }

    if (stream_records_o != NULL && PyObject_IsTrue(stream_records_o)) {
        stream_records = true;
    }

    // call the C++ function, and trap signals => Python
    unsigned long long  n_consumed    = 0;
    unsigned int        total_reads   = 0;
    try {
        me->hllcounter->consume_fasta(filename, stream_records, total_reads,
                                      n_consumed);
    } catch (khmer_file_exception &exc) {
        PyErr_SetString(PyExc_OSError, exc.what());
        return NULL;
    } catch (khmer_value_exception &exc) {
        PyErr_SetString(PyExc_ValueError, exc.what());
        return NULL;
    }

    return Py_BuildValue("IK", total_reads, n_consumed);
}

static PyObject * hllcounter_merge(khmer_KHLLCounter_Object * me,
                                   PyObject * args);

static
PyObject *
hllcounter_get_erate(khmer_KHLLCounter_Object * me)
{
    return PyFloat_FromDouble(me->hllcounter->get_erate());
}

static
PyObject *
hllcounter_get_ksize(khmer_KHLLCounter_Object * me)
{
    return PyLong_FromLong(me->hllcounter->get_ksize());
}

static
int
hllcounter_set_ksize(khmer_KHLLCounter_Object * me, PyObject *value,
                     void *closure)
{
    if (value == NULL) {
        PyErr_SetString(PyExc_TypeError, "Cannot delete attribute");
        return -1;
    }

    long ksize = 0;
    if (PyLong_Check(value)) {
        ksize = PyLong_AsLong(value);
    } else if (PyInt_Check(value)) {
        ksize = PyInt_AsLong(value);
    } else {
        PyErr_SetString(PyExc_TypeError,
                        "Please use an integer value for k-mer size");
        return -1;
    }

    if (ksize <= 0) {
        PyErr_SetString(PyExc_ValueError, "Please set k-mer size to a value "
                        "greater than zero");
        return -1;
    }

    try {
        me->hllcounter->set_ksize(ksize);
    } catch (ReadOnlyAttribute &e) {
        PyErr_SetString(PyExc_AttributeError, e.what());
        return -1;
    }

    return 0;
}

static
int
hllcounter_set_erate(khmer_KHLLCounter_Object * me, PyObject *value,
                     void *closure)
{
    if (value == NULL) {
        PyErr_SetString(PyExc_TypeError, "Cannot delete attribute");
        return -1;
    }

    if (!PyFloat_Check(value)) {
        PyErr_SetString(PyExc_TypeError,
                        "Please use a float value for k-mer size");
        return -1;
    }

    double erate = PyFloat_AsDouble(value);
    try {
        me->hllcounter->set_erate(erate);
    } catch (InvalidValue &e) {
        PyErr_SetString(PyExc_ValueError, e.what());
        return -1;
    } catch (ReadOnlyAttribute &e) {
        PyErr_SetString(PyExc_AttributeError, e.what());
        return -1;
    }

    return 0;
}

static
PyObject *
hllcounter_getalpha(khmer_KHLLCounter_Object * me)
{
    return PyFloat_FromDouble(me->hllcounter->get_alpha());
}

static
PyObject *
hllcounter_getcounters(khmer_KHLLCounter_Object * me)
{
    std::vector<int> counters = me->hllcounter->get_M();

    PyObject * x = PyList_New(counters.size());
    for (size_t i = 0; i < counters.size(); i++) {
        PyList_SET_ITEM(x, i, PyLong_FromLong(counters[i]));
    }

    return x;
}

static PyMethodDef khmer_hllcounter_methods[] = {
    {
        "add", (PyCFunction)hllcounter_add,
        METH_VARARGS,
        "Add a k-mer to the counter."
    },
    {
        "estimate_cardinality", (PyCFunction)hllcounter_estimate_cardinality,
        METH_VARARGS,
        "Return the current estimation."
    },
    {
        "consume_string", (PyCFunction)hllcounter_consume_string,
        METH_VARARGS,
        "Break a sequence into k-mers and add each k-mer to the counter."
    },
    {
        "consume_fasta", (PyCFunction)hllcounter_consume_fasta,
        METH_VARARGS | METH_KEYWORDS,
        "Read sequences from file, break into k-mers, "
        "and add each k-mer to the counter. If optional keyword 'stream_out' "
        "is True, also prints each sequence to stdout."
    },
    {
        "merge", (PyCFunction)hllcounter_merge,
        METH_VARARGS,
        "Merge other counter into this one."
    },
    {NULL} /* Sentinel */
};

static PyGetSetDef khmer_hllcounter_getseters[] = {
    {
        (char *)"alpha",
        (getter)hllcounter_getalpha, NULL,
        (char *)"alpha constant for this HLL counter.",
        NULL
    },
    {
        (char *)"error_rate",
        (getter)hllcounter_get_erate, (setter)hllcounter_set_erate,
        (char *)"Error rate for this HLL counter. "
        "Can be changed prior to first counting, but becomes read-only after "
        "that (raising AttributeError)",
        NULL
    },
    {
        (char *)"ksize",
        (getter)hllcounter_get_ksize, (setter)hllcounter_set_ksize,
        (char *)"k-mer size for this HLL counter."
        "Can be changed prior to first counting, but becomes read-only after "
        "that (raising AttributeError)",
        NULL
    },
    {
        (char *)"counters",
        (getter)hllcounter_getcounters, NULL,
        (char *)"Read-only internal counters.",
        NULL
    },
    {NULL} /* Sentinel */
};

static PyTypeObject khmer_KHLLCounter_Type = {
    PyVarObject_HEAD_INIT(NULL, 0)
    "_khmer.KHLLCounter",                       /* tp_name */
    sizeof(khmer_KHLLCounter_Object),          /* tp_basicsize */
    0,                                         /* tp_itemsize */
    (destructor)khmer_hllcounter_dealloc,      /* tp_dealloc */
    0,                                         /* tp_print */
    0,                                         /* tp_getattr */
    0,                                         /* tp_setattr */
    0,                                         /* tp_compare */
    0,                                         /* tp_repr */
    0,                                         /* tp_as_number */
    0,                                         /* tp_as_sequence */
    0,                                         /* tp_as_mapping */
    0,                                         /* tp_hash */
    0,                                         /* tp_call */
    0,                                         /* tp_str */
    0,                                         /* tp_getattro */
    0,                                         /* tp_setattro */
    0,                                         /* tp_as_buffer */
    Py_TPFLAGS_DEFAULT | Py_TPFLAGS_BASETYPE,  /* tp_flags */
    "HyperLogLog counter",                     /* tp_doc */
    0,                                         /* tp_traverse */
    0,                                         /* tp_clear */
    0,                                         /* tp_richcompare */
    0,                                         /* tp_weaklistoffset */
    0,                                         /* tp_iter */
    0,                                         /* tp_iternext */
    khmer_hllcounter_methods,                  /* tp_methods */
    0,                                         /* tp_members */
    khmer_hllcounter_getseters,                /* tp_getset */
    0,                                         /* tp_base */
    0,                                         /* tp_dict */
    0,                                         /* tp_descr_get */
    0,                                         /* tp_descr_set */
    0,                                         /* tp_dictoffset */
    0,                                         /* tp_init */
    0,                                         /* tp_alloc */
    khmer_hllcounter_new,                      /* tp_new */
};

#define is_hllcounter_obj(v)  (Py_TYPE(v) == &khmer_KHLLCounter_Type)

static PyObject * hllcounter_merge(khmer_KHLLCounter_Object * me,
                                   PyObject * args)
{
    khmer_KHLLCounter_Object * other;

    if (!PyArg_ParseTuple(args, "O!", &khmer_KHLLCounter_Type, &other)) {
        return NULL;
    }

    try {
        me->hllcounter->merge(*(other->hllcounter));
    } catch (khmer_exception &e) {
        PyErr_SetString(PyExc_ValueError, e.what());
        return NULL;
    }

    Py_RETURN_NONE;
}

//////////////////////////////
// standalone functions

static PyObject * forward_hash(PyObject * self, PyObject * args)
{
    const char * kmer;
    WordLength ksize;

    if (!PyArg_ParseTuple(args, "sb", &kmer, &ksize)) {
        return NULL;
    }

    if (ksize > KSIZE_MAX) {
        PyErr_Format(PyExc_ValueError, "k-mer size must be <= %u", KSIZE_MAX);
        return NULL;
    }

    try {
        PyObject * hash = nullptr;
        const HashIntoType h(_hash(kmer, ksize));
        convert_HashIntoType_to_PyObject(h, &hash);
        return hash;
    } catch (khmer_exception &e) {
        PyErr_SetString(PyExc_RuntimeError, e.what());
        return NULL;
    }

}

static PyObject * forward_hash_no_rc(PyObject * self, PyObject * args)
{
    const char * kmer;
    WordLength ksize;

    if (!PyArg_ParseTuple(args, "sb", &kmer, &ksize)) {
        return NULL;
    }

    if (ksize > KSIZE_MAX) {
        PyErr_Format(PyExc_ValueError, "k-mer size must be <= %u", KSIZE_MAX);
        return NULL;
    }

    if (strlen(kmer) != ksize) {
        PyErr_SetString(PyExc_ValueError,
                        "k-mer length must equal the k-size");
        return NULL;
    }

    PyObject * hash = nullptr;
    const HashIntoType h(_hash_forward(kmer, ksize));
    convert_HashIntoType_to_PyObject(h, &hash);
    return hash;
}

static PyObject * reverse_hash(PyObject * self, PyObject * args)
{
    PyObject * val;
    HashIntoType hash;
    WordLength ksize;

    if (!PyArg_ParseTuple(args, "Ob", &val, &ksize)) {
        return NULL;
    }
    if (PyLong_Check(val) || PyInt_Check(val)) {
        if (!convert_PyLong_to_HashIntoType(val, hash)) {
            return NULL;
        }
    } else {
        PyErr_SetString(PyExc_TypeError,
                        "Hash value must be an integer.");
        return NULL;
    }

    if (ksize > KSIZE_MAX) {
        PyErr_Format(PyExc_ValueError, "k-mer size must be <= %u", KSIZE_MAX);
        return NULL;
    }

    return PyUnicode_FromString(_revhash(hash, ksize).c_str());
}

static PyObject * murmur3_forward_hash(PyObject * self, PyObject * args)
{
    const char * kmer;

    if (!PyArg_ParseTuple(args, "s", &kmer)) {
        return NULL;
    }

    PyObject * hash = nullptr;
    const HashIntoType h(_hash_murmur(kmer));
    convert_HashIntoType_to_PyObject(h, &hash);
    return hash;
}

static PyObject * murmur3_forward_hash_no_rc(PyObject * self, PyObject * args)
{
    const char * kmer;

    if (!PyArg_ParseTuple(args, "s", &kmer)) {
        return NULL;
    }

    PyObject * hash = nullptr;
    const HashIntoType h(_hash_murmur_forward(kmer));
    convert_HashIntoType_to_PyObject(h, &hash);
    return hash;
}

static PyObject * reverse_complement(PyObject * self, PyObject * args)
{
    const char * sequence;
    if (!PyArg_ParseTuple(args, "s", &sequence)) {
        return NULL;
    }

    std::string s(sequence);
    try {
        s = _revcomp(s);
    } catch (khmer_exception &e) {
        PyErr_SetString(PyExc_RuntimeError, e.what());
        return NULL;
    }
    return PyUnicode_FromString(s.c_str());
}

//
// technique for resolving literal below found here:
// https://gcc.gnu.org/onlinedocs/gcc-4.9.1/cpp/Stringification.html
//

static
PyObject *
get_version_cpp( PyObject * self, PyObject * args )
{
#define xstr(s) str(s)
#define str(s) #s
    std::string dVersion = xstr(VERSION);
    return PyUnicode_FromString(dVersion.c_str());
}


//
// Module machinery.
//

static PyMethodDef KhmerMethods[] = {
    {
        "forward_hash",     forward_hash,
        METH_VARARGS,       "",
    },
    {
        "forward_hash_no_rc",   forward_hash_no_rc,
        METH_VARARGS,       "",
    },
    {
        "reverse_hash",     reverse_hash,
        METH_VARARGS,       "",
    },
    {
        "hash_murmur3",
        murmur3_forward_hash,
        METH_VARARGS,
        "Calculate the hash value of a k-mer using MurmurHash3 "
        "(with reverse complement)",
    },
    {
        "hash_no_rc_murmur3",
        murmur3_forward_hash_no_rc,
        METH_VARARGS,
        "Calculate the hash value of a k-mer using MurmurHash3 "
        "(no reverse complement)",
    },
    {
        "reverse_complement",
        reverse_complement,
        METH_VARARGS,
        "Calculate the reverse-complement of the DNA sequence "
        "with alphabet ACGT",
    },
    {
        "get_version_cpp", get_version_cpp,
        METH_VARARGS, "return the VERSION c++ compiler option"
    },
    { NULL, NULL, 0, NULL } // sentinel
};

MOD_INIT(_khmer)
{
    using namespace python;

    if (PyType_Ready(&khmer_KHashtable_Type) < 0) {
        return MOD_ERROR_VAL;
    }

    khmer_KCountgraph_Type.tp_base = &khmer_KHashtable_Type;
    if (PyType_Ready(&khmer_KCountgraph_Type) < 0) {
        return MOD_ERROR_VAL;
    }

    if (PyType_Ready(&khmer_PrePartitionInfo_Type) < 0) {
        return MOD_ERROR_VAL;
    }

    khmer_KSubsetPartition_Type.tp_methods = khmer_subset_methods;
    if (PyType_Ready(&khmer_KSubsetPartition_Type) < 0) {
        return MOD_ERROR_VAL;
    }

    khmer_KNodegraph_Type.tp_base = &khmer_KHashtable_Type;
    khmer_KNodegraph_Type.tp_methods = khmer_hashbits_methods;
    if (PyType_Ready(&khmer_KNodegraph_Type) < 0) {
        return MOD_ERROR_VAL;
    }

    khmer_KGraphLabels_Type.tp_base = &khmer_KNodegraph_Type;
    khmer_KGraphLabels_Type.tp_methods = khmer_graphlabels_methods;
    khmer_KGraphLabels_Type.tp_new = khmer_graphlabels_new;
    if (PyType_Ready(&khmer_KGraphLabels_Type) < 0) {
        return MOD_ERROR_VAL;
    }

    if (PyType_Ready(&khmer_KHLLCounter_Type) < 0) {
        return MOD_ERROR_VAL;
    }
    if (PyType_Ready(&khmer_ReadAlignerType) < 0) {
        return MOD_ERROR_VAL;
    }

    _init_ReadParser_Type_constants();
    if (PyType_Ready( &khmer_ReadParser_Type ) < 0) {
        return MOD_ERROR_VAL;
    }

    if (PyType_Ready(&khmer_Read_Type ) < 0) {
        return MOD_ERROR_VAL;
    }

    if (PyType_Ready(&khmer_ReadPairIterator_Type ) < 0) {
        return MOD_ERROR_VAL;
    }

    PyObject * m;

    MOD_DEF(m, "_khmer", "interface for the khmer module low-level extensions",
            KhmerMethods);

    if (m == NULL) {
        return MOD_ERROR_VAL;
    }

    Py_INCREF(&khmer_ReadParser_Type);
    if (PyModule_AddObject( m, "ReadParser",
                            (PyObject *)&khmer_ReadParser_Type ) < 0) {
        return MOD_ERROR_VAL;
    }

    Py_INCREF(&khmer_KCountgraph_Type);
    if (PyModule_AddObject( m, "Countgraph",
                            (PyObject *)&khmer_KCountgraph_Type ) < 0) {
        return MOD_ERROR_VAL;
    }

    Py_INCREF(&khmer_KNodegraph_Type);
    if (PyModule_AddObject(m, "Nodegraph",
                           (PyObject *)&khmer_KNodegraph_Type) < 0) {
        return MOD_ERROR_VAL;
    }

    Py_INCREF(&khmer_KGraphLabels_Type);
    if (PyModule_AddObject(m, "GraphLabels",
                           (PyObject *)&khmer_KGraphLabels_Type) < 0) {
        return MOD_ERROR_VAL;
    }

    if (PyType_Ready(&_HashSet_iter_Type) < 0) {
        return MOD_ERROR_VAL;
    }

    khmer_HashSet_Type.tp_new = khmer_HashSet_new;
    if (PyType_Ready(&khmer_HashSet_Type) < 0) {
        return MOD_ERROR_VAL;
    }

    Py_INCREF(&khmer_KHLLCounter_Type);
    if (PyModule_AddObject(m, "HLLCounter",
                           (PyObject *)&khmer_KHLLCounter_Type) < 0) {
        return MOD_ERROR_VAL;
    }

    Py_INCREF(&khmer_ReadAlignerType);
    if (PyModule_AddObject(m, "ReadAligner",
                           (PyObject *)&khmer_ReadAlignerType) < 0) {
        return MOD_ERROR_VAL;
    }

    Py_INCREF(&khmer_HashSet_Type);
    if (PyModule_AddObject(m, "HashSet",
                           (PyObject *)&khmer_HashSet_Type) < 0) {
        return MOD_ERROR_VAL;
    }

    return MOD_SUCCESS_VAL(m);
}

// vim: set ft=cpp sts=4 sw=4 tw=79:<|MERGE_RESOLUTION|>--- conflicted
+++ resolved
@@ -1585,16 +1585,11 @@
     if (nodegraph_o) {
         stop_bf = nodegraph_o->hashbits;
     }
-<<<<<<< HEAD
     LinearAssembler assembler(hashtable);
     KmerFilterList lst;
     AssemblerTraverser<RIGHT> test(hashtable, start_kmer, lst);
 
     std::string contig = assembler.assemble(start_kmer, stop_bf);
-=======
-
-    std::string contig = hashtable->assemble_linear_path(start_kmer, stop_bf);
->>>>>>> de65b89e
 
     PyObject * ret = Py_BuildValue("s", contig.c_str());
 
