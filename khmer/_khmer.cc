//
// This file is part of khmer, https://github.com/dib-lab/khmer/, and is
// Copyright (C) Michigan State University, 2009-2015. It is licensed under
// the three-clause BSD license; see doc/LICENSE.txt.
// Contact: khmer-project@idyll.org
//

//
// A module for Python that exports khmer C++ library functions.
//

// Must be first.
#include <Python.h>

#include <iostream>

#include "khmer.hh"
#include "kmer_hash.hh"
#include "hashtable.hh"
#include "hashbits.hh"
#include "counting.hh"
#include "read_aligner.hh"
#include "labelhash.hh"
#include "khmer_exception.hh"
#include "hllcounter.hh"

using namespace khmer;
using namespace read_parsers;

//
// Python 2/3 compatibility: PyInt and PyLong
//

#if (PY_MAJOR_VERSION >= 3)
#define PyInt_Check(arg) PyLong_Check(arg)
#define PyInt_AsLong(arg) PyLong_AsLong(arg)
#define PyInt_FromLong(arg) PyLong_FromLong(arg)
#endif

//
// Python 2/3 compatibility: PyBytes and PyString
// https://docs.python.org/2/howto/cporting.html#str-unicode-unification
//

#include "bytesobject.h"

//
// Python 2/3 compatibility: Module initialization
// http://python3porting.com/cextensions.html#module-initialization
//

#if PY_MAJOR_VERSION >= 3
  #define MOD_ERROR_VAL NULL
  #define MOD_SUCCESS_VAL(val) val
  #define MOD_INIT(name) PyMODINIT_FUNC PyInit_##name(void)
  #define MOD_DEF(ob, name, doc, methods) \
          static struct PyModuleDef moduledef = { \
            PyModuleDef_HEAD_INIT, name, doc, -1, methods, }; \
          ob = PyModule_Create(&moduledef);
#else
  #define MOD_ERROR_VAL
  #define MOD_SUCCESS_VAL(val)
  #define MOD_INIT(name) void init##name(void)
  #define MOD_DEF(ob, name, doc, methods) \
          ob = Py_InitModule3(name, methods, doc);
#endif

using namespace khmer;

//
// Function necessary for Python loading:
//

extern "C" {
    MOD_INIT(_khmer);
}

// Configure module logging.
//#define WITH_INTERNAL_TRACING
namespace khmer
{

namespace python
{

#ifdef WITH_INTERNAL_TRACING
#warning "Internal tracing of Python extension module is enabled."
static uint8_t const    _MODULE_TRACE_LEVEL = TraceLogger:: TLVL_DEBUG9;
static void     _trace_logger(
    uint8_t level, char const * format, ...
)
{
    static FILE *   _stream_handle  = NULL;

    if (NULL == _stream_handle) {
        _stream_handle = fopen( "pymod.log", "w" );
    }

    va_list varargs;

    if (_MODULE_TRACE_LEVEL <= level) {
        va_start( varargs, format );
        vfprintf( _stream_handle, format, varargs );
        va_end( varargs );
        fflush( _stream_handle );
    }

}
#endif


} // namespace python

} // namespace khmer


/***********************************************************************/

//
// Read object -- name, sequence, and FASTQ stuff
//

namespace khmer
{

namespace python
{

typedef struct {
    PyObject_HEAD
    //! Pointer to the low-level genomic read object.
    read_parsers:: Read *   read;
} khmer_Read_Object;


static
void
khmer_Read_dealloc(khmer_Read_Object * obj)
{
    delete obj->read;
    obj->read = NULL;
    Py_TYPE(obj)->tp_free((PyObject*)obj);
}


static
PyObject *
Read_get_name(khmer_Read_Object * obj, void * closure )
{
    return PyUnicode_FromString(obj->read->name.c_str()) ;
}


static
PyObject *
Read_get_sequence(khmer_Read_Object * obj, void * closure)
{
    return PyUnicode_FromString(obj->read->sequence.c_str()) ;
}


static
PyObject *
Read_get_quality(khmer_Read_Object * obj, void * closure)
{
    return PyUnicode_FromString(obj->read->quality.c_str()) ;
}


static
PyObject *
Read_get_annotations(khmer_Read_Object * obj, void * closure)
{
    return PyUnicode_FromString(obj->read->annotations.c_str()) ;
}


// TODO? Implement setters.


static PyGetSetDef khmer_Read_accessors [ ] = {
    {
        (char *)"name",
        (getter)Read_get_name, (setter)NULL,
        (char *)"Read identifier.", NULL
    },
    {
        (char *)"sequence",
        (getter)Read_get_sequence, (setter)NULL,
        (char *)"Genomic sequence.", NULL
    },
    {
        (char *)"quality",
        (getter)Read_get_quality, (setter)NULL,
        (char *)"Quality scores.", NULL
    },
    {
        (char *)"annotations",
        (getter)Read_get_annotations, (setter)NULL,
        (char *)"Annotations.", NULL
    },

    { NULL, NULL, NULL, NULL, NULL } // sentinel
};


static PyTypeObject khmer_Read_Type = {
    PyVarObject_HEAD_INIT(NULL, 0)        /* init & ob_size */
    "_khmer.Read",                        /* tp_name */
    sizeof(khmer_Read_Object),            /* tp_basicsize */
    0,                                    /* tp_itemsize */
    (destructor)khmer_Read_dealloc,       /* tp_dealloc */
    0,                                    /* tp_print */
    0,                                    /* tp_getattr */
    0,                                    /* tp_setattr */
    0,                                    /* tp_compare */
    0,                                    /* tp_repr */
    0,                                    /* tp_as_number */
    0,                                    /* tp_as_sequence */
    0,                                    /* tp_as_mapping */
    0,                                    /* tp_hash */
    0,                                    /* tp_call */
    0,                                    /* tp_str */
    0,                                    /* tp_getattro */
    0,                                    /* tp_setattro */
    0,                                    /* tp_as_buffer */
    Py_TPFLAGS_DEFAULT,                   /* tp_flags */
    "A FASTQ record plus some metadata.", /* tp_doc */
    0,                                    /* tp_traverse */
    0,                                    /* tp_clear */
    0,                                    /* tp_richcompare */
    0,                                    /* tp_weaklistoffset */
    0,                                    /* tp_iter */
    0,                                    /* tp_iternext */
    0,                                    /* tp_methods */
    0,                                    /* tp_members */
    (PyGetSetDef *)khmer_Read_accessors,  /* tp_getset */
};

/***********************************************************************/

//
// ReadParser object -- parse reads directly from streams
// ReadPairIterator -- return pairs of Read objects
//


typedef struct {
    PyObject_HEAD
    //! Pointer to the low-level parser object.
    read_parsers:: IParser *  parser;
} khmer_ReadParser_Object;


typedef struct {
    PyObject_HEAD
    //! Pointer to Python parser object for reference counting purposes.
    PyObject *  parent;
    //! Persistent value of pair mode across invocations.
    int pair_mode;
} khmer_ReadPairIterator_Object;


static
void
_ReadParser_dealloc(khmer_ReadParser_Object * obj)
{
    Py_DECREF(obj->parser);
    obj->parser = NULL;
    Py_TYPE(obj)->tp_free((PyObject*)obj);
}


static
void
khmer_ReadPairIterator_dealloc(khmer_ReadPairIterator_Object * obj)
{
    Py_DECREF(obj->parent);
    obj->parent = NULL;
    Py_TYPE(obj)->tp_free((PyObject*)obj);
}


static
PyObject *
_ReadParser_new( PyTypeObject * subtype, PyObject * args, PyObject * kwds )
{
    const char *      ifile_name_CSTR;

    if (!PyArg_ParseTuple(args, "s", &ifile_name_CSTR )) {
        return NULL;
    }
    std:: string    ifile_name( ifile_name_CSTR );

    PyObject * self     = subtype->tp_alloc( subtype, 1 );
    if (self == NULL) {
        return NULL;
    }
    khmer_ReadParser_Object * myself  = (khmer_ReadParser_Object *)self;

    // Wrap the low-level parser object.
    try {
        myself->parser =
            IParser:: get_parser( ifile_name );
    } catch (khmer_file_exception &exc) {
        PyErr_SetString( PyExc_OSError, exc.what() );
        return NULL;
    }
    return self;
}


static
PyObject *
_ReadParser_iternext( PyObject * self )
{
    khmer_ReadParser_Object * myself  = (khmer_ReadParser_Object *)self;
    IParser *       parser  = myself->parser;

    bool        stop_iteration  = false;
    const char *value_exception = NULL;
    const char *file_exception  = NULL;
    Read       *the_read_PTR    = NULL;
    try {
        the_read_PTR = new Read( );
    } catch (std::bad_alloc &exc) {
        return PyErr_NoMemory();
    }

    Py_BEGIN_ALLOW_THREADS
    stop_iteration = parser->is_complete( );
    if (!stop_iteration) {
        try {
            parser->imprint_next_read( *the_read_PTR );
        } catch (NoMoreReadsAvailable &exc) {
            stop_iteration = true;
        } catch (khmer_file_exception &exc) {
            file_exception = exc.what();
        } catch (khmer_value_exception &exc) {
            value_exception = exc.what();
        }
    }
    Py_END_ALLOW_THREADS

    // Note: Can simply return NULL instead of setting the StopIteration
    //       exception.
    if (stop_iteration) {
        delete the_read_PTR;
        return NULL;
    }

    if (file_exception != NULL) {
        delete the_read_PTR;
        PyErr_SetString(PyExc_OSError, file_exception);
        return NULL;
    }
    if (value_exception != NULL) {
        delete the_read_PTR;
        PyErr_SetString(PyExc_ValueError, value_exception);
        return NULL;
    }

    PyObject * the_read_OBJECT = khmer_Read_Type.tp_alloc( &khmer_Read_Type, 1 );
    ((khmer_Read_Object *)the_read_OBJECT)->read = the_read_PTR;
    return the_read_OBJECT;
}


static
PyObject *
_ReadPairIterator_iternext(khmer_ReadPairIterator_Object * myself)
{
    khmer_ReadParser_Object * parent = (khmer_ReadParser_Object*)myself->parent;
    IParser    *parser    = parent->parser;
    uint8_t     pair_mode = myself->pair_mode;

    ReadPair    the_read_pair;
    bool        stop_iteration  = false;
    const char *value_exception = NULL;
    const char *file_exception  = NULL;

    Py_BEGIN_ALLOW_THREADS
    stop_iteration = parser->is_complete( );
    if (!stop_iteration) {
        try {
            parser->imprint_next_read_pair( the_read_pair, pair_mode );
        } catch (NoMoreReadsAvailable &exc) {
            stop_iteration = true;
        } catch (khmer_file_exception &exc) {
            file_exception = exc.what();
        } catch (khmer_value_exception &exc) {
            value_exception = exc.what();
        }
    }
    Py_END_ALLOW_THREADS

    // Note: Can return NULL instead of setting the StopIteration exception.
    if (stop_iteration) {
        return NULL;
    }
    if (file_exception != NULL) {
        PyErr_SetString(PyExc_OSError, file_exception);
        return NULL;
    }
    if (value_exception != NULL) {
        PyErr_SetString(PyExc_ValueError, value_exception);
        return NULL;
    }

    // Copy elements of 'ReadPair' object into Python tuple.
    // TODO? Replace dummy reads with 'None' object.
    PyObject * read_1_OBJECT = khmer_Read_Type.tp_alloc( &khmer_Read_Type, 1 );
    try {
        ((khmer_Read_Object *)read_1_OBJECT)->read = new Read( the_read_pair.first );
    } catch (std::bad_alloc &e) {
        return PyErr_NoMemory();
    }
    PyObject * read_2_OBJECT = khmer_Read_Type.tp_alloc( &khmer_Read_Type, 1 );
    try {
        ((khmer_Read_Object *)read_2_OBJECT)->read = new Read( the_read_pair.second );
    } catch (std::bad_alloc &e) {
        delete ((khmer_Read_Object *)read_1_OBJECT)->read;
        return PyErr_NoMemory();
    }
    PyObject * tup = PyTuple_Pack( 2, read_1_OBJECT, read_2_OBJECT );
    Py_XDECREF(read_1_OBJECT);
    Py_XDECREF(read_2_OBJECT);
    return tup;
}

static PyTypeObject khmer_ReadPairIterator_Type = {
    PyVarObject_HEAD_INIT(NULL, 0)              /* init & ob_size */
    "_khmer.ReadPairIterator",                   /* tp_name */
    sizeof(khmer_ReadPairIterator_Object),      /* tp_basicsize */
    0,                                          /* tp_itemsize */
    (destructor)khmer_ReadPairIterator_dealloc, /* tp_dealloc */
    0,                                          /* tp_print */
    0,                                          /* tp_getattr */
    0,                                          /* tp_setattr */
    0,                                          /* tp_compare */
    0,                                          /* tp_repr */
    0,                                          /* tp_as_number */
    0,                                          /* tp_as_sequence */
    0,                                          /* tp_as_mapping */
    0,                                          /* tp_hash */
    0,                                          /* tp_call */
    0,                                          /* tp_str */
    0,                                          /* tp_getattro */
    0,                                          /* tp_setattro */
    0,                                          /* tp_as_buffer */
    Py_TPFLAGS_DEFAULT,                         /* tp_flags */
    "Iterates over 'ReadParser' objects and returns read pairs.", /* tp_doc */
    0,                                          /* tp_traverse */
    0,                                          /* tp_clear */
    0,                                          /* tp_richcompare */
    0,                                          /* tp_weaklistoffset */
    PyObject_SelfIter,                          /* tp_iter */
    (iternextfunc)_ReadPairIterator_iternext,   /* tp_iternext */
};



static
PyObject *
ReadParser_iter_reads(PyObject * self, PyObject * args )
{
    return PyObject_SelfIter( self );
}

static
PyObject *
ReadParser_get_num_reads(khmer_ReadParser_Object * me)
{
    return PyLong_FromLong(me->parser->get_num_reads());
}

static
PyObject *
ReadParser_iter_read_pairs(PyObject * self, PyObject * args )
{
    int  pair_mode  = IParser:: PAIR_MODE_ERROR_ON_UNPAIRED;

    if (!PyArg_ParseTuple( args, "|i", &pair_mode )) {
        return NULL;
    }

    // Capture existing read parser.
    PyObject * obj = khmer_ReadPairIterator_Type.tp_alloc(
                         &khmer_ReadPairIterator_Type, 1
                     );
    if (obj == NULL) {
        return NULL;
    }
    khmer_ReadPairIterator_Object * rpi   = (khmer_ReadPairIterator_Object *)obj;
    rpi->parent             = self;
    rpi->pair_mode          = pair_mode;

    // Increment reference count on existing ReadParser object so that it
    // will not go away until all ReadPairIterator instances have gone away.
    Py_INCREF( self );

    return obj;
}


static PyMethodDef _ReadParser_methods [ ] = {
    {
        "iter_reads",       (PyCFunction)ReadParser_iter_reads,
        METH_NOARGS,        "Iterates over reads."
    },
    {
        "iter_read_pairs",  (PyCFunction)ReadParser_iter_read_pairs,
        METH_VARARGS,       "Iterates over paired reads as pairs."
    },
    { NULL, NULL, 0, NULL } // sentinel
};

static PyGetSetDef khmer_ReadParser_accessors[] = {
    {
        (char *)"num_reads",
        (getter)ReadParser_get_num_reads, NULL,
        (char *)"count of reads processed thus far.",
        NULL
    },
    {NULL, NULL, NULL, NULL, NULL} /* Sentinel */
};

static PyTypeObject khmer_ReadParser_Type = {
    PyVarObject_HEAD_INIT(NULL, 0)             /* init & ob_size */
    "_khmer.ReadParser",                        /* tp_name */
    sizeof(khmer_ReadParser_Object),           /* tp_basicsize */
    0,                                         /* tp_itemsize */
    (destructor)_ReadParser_dealloc,           /* tp_dealloc */
    0,                                         /* tp_print */
    0,                                         /* tp_getattr */
    0,                                         /* tp_setattr */
    0,                                         /* tp_compare */
    0,                                         /* tp_repr */
    0,                                         /* tp_as_number */
    0,                                         /* tp_as_sequence */
    0,                                         /* tp_as_mapping */
    0,                                         /* tp_hash */
    0,                                         /* tp_call */
    0,                                         /* tp_str */
    0,                                         /* tp_getattro */
    0,                                         /* tp_setattro */
    0,                                         /* tp_as_buffer */
    Py_TPFLAGS_DEFAULT,                        /* tp_flags */
    "Parses streams from various file formats, " \
    "such as FASTA and FASTQ.",                /* tp_doc */
    0,                                         /* tp_traverse */
    0,                                         /* tp_clear */
    0,                                         /* tp_richcompare */
    0,                                         /* tp_weaklistoffset */
    PyObject_SelfIter,                         /* tp_iter */
    (iternextfunc)_ReadParser_iternext,        /* tp_iternext */
    _ReadParser_methods,                       /* tp_methods */
    0,                                         /* tp_members */
    khmer_ReadParser_accessors,                /* tp_getset */
    0,                                         /* tp_base */
    0,                                         /* tp_dict */
    0,                                         /* tp_descr_get */
    0,                                         /* tp_descr_set */
    0,                                         /* tp_dictoffset */
    0,                                         /* tp_init */
    0,                                         /* tp_alloc */
    _ReadParser_new,                           /* tp_new */
};

void _init_ReadParser_Type_constants()
{
    PyObject * cls_attrs_DICT = PyDict_New( );
    if (cls_attrs_DICT == NULL) {
        return;
    }

    // Place pair mode constants into class dictionary.
    int result;

    PyObject * value = PyLong_FromLong( IParser:: PAIR_MODE_ALLOW_UNPAIRED );
    result = PyDict_SetItemString(cls_attrs_DICT,
                                  "PAIR_MODE_ALLOW_UNPAIRED", value);
    Py_XDECREF(value);
    if (!result) {
        Py_DECREF(cls_attrs_DICT);
        return;
    }

    value = PyLong_FromLong( IParser:: PAIR_MODE_IGNORE_UNPAIRED );
    result = PyDict_SetItemString(cls_attrs_DICT,
                                  "PAIR_MODE_IGNORE_UNPAIRED", value );
    Py_XDECREF(value);
    if (!result) {
        Py_DECREF(cls_attrs_DICT);
        return;
    }

    value = PyLong_FromLong( IParser:: PAIR_MODE_ERROR_ON_UNPAIRED );
    result = PyDict_SetItemString(cls_attrs_DICT,
                                  "PAIR_MODE_ERROR_ON_UNPAIRED", value);
    Py_XDECREF(value);
    if (!result) {
        Py_DECREF(cls_attrs_DICT);
        return;
    }

    khmer_ReadParser_Type.tp_dict     = cls_attrs_DICT;
}

} // namespace python

} // namespace khmer


static
read_parsers:: IParser *
_PyObject_to_khmer_ReadParser( PyObject * py_object )
{
    // TODO: Add type-checking.

    return ((python:: khmer_ReadParser_Object *)py_object)->parser;
}

typedef struct {
    PyObject_HEAD
    pre_partition_info *   PrePartitionInfo;
} khmer_PrePartitionInfo_Object;

static
void
khmer_PrePartitionInfo_dealloc(khmer_PrePartitionInfo_Object * obj)
{
    delete obj->PrePartitionInfo;
    obj->PrePartitionInfo = NULL;
    Py_TYPE(obj)->tp_free((PyObject*)obj);
}

static PyTypeObject khmer_PrePartitionInfo_Type = {
    PyVarObject_HEAD_INIT(NULL, 0)        /* init & ob_size */
    "_khmer.PrePartitionInfo",            /* tp_name */
    sizeof(khmer_PrePartitionInfo_Object),/* tp_basicsize */
    0,                                    /* tp_itemsize */
    (destructor)khmer_PrePartitionInfo_dealloc,       /* tp_dealloc */
    0,                                    /* tp_print */
    0,                                    /* tp_getattr */
    0,                                    /* tp_setattr */
    0,                                    /* tp_compare */
    0,                                    /* tp_repr */
    0,                                    /* tp_as_number */
    0,                                    /* tp_as_sequence */
    0,                                    /* tp_as_mapping */
    0,                                    /* tp_hash */
    0,                                    /* tp_call */
    0,                                    /* tp_str */
    0,                                    /* tp_getattro */
    0,                                    /* tp_setattro */
    0,                                    /* tp_as_buffer */
    Py_TPFLAGS_DEFAULT,                   /* tp_flags */
    "Stores a k-kmer and a set of tagged seen k-mers.", /* tp_doc */
};


/***********************************************************************/

typedef struct {
    PyObject_HEAD
    Hashtable * hashtable;
} khmer_KHashtable_Object;

typedef struct {
    PyObject_HEAD
    SubsetPartition * subset;
} khmer_KSubsetPartition_Object;

static void khmer_subset_dealloc(khmer_KSubsetPartition_Object * obj);

static PyTypeObject khmer_KSubsetPartition_Type = {
    PyVarObject_HEAD_INIT(NULL, 0)         /* init & ob_size */
    "_khmer.KSubsetPartition",              /* tp_name */
    sizeof(khmer_KSubsetPartition_Object), /* tp_basicsize */
    0,                                     /* tp_itemsize */
    (destructor)khmer_subset_dealloc,      /*tp_dealloc*/
    0,                                     /*tp_print*/
    0,                                     /*tp_getattr*/
    0,                                     /*tp_setattr*/
    0,                                     /*tp_compare*/
    0,                                     /*tp_repr*/
    0,                                     /*tp_as_number*/
    0,                                     /*tp_as_sequence*/
    0,                                     /*tp_as_mapping*/
    0,                                     /*tp_hash */
    0,                                     /*tp_call*/
    0,                                     /*tp_str*/
    0,                                     /*tp_getattro*/
    0,                                     /*tp_setattro*/
    0,                                     /*tp_as_buffer*/
    Py_TPFLAGS_DEFAULT,                    /*tp_flags*/
    "subset object",                       /* tp_doc */
};

typedef struct {
    khmer_KHashtable_Object khashtable;
    Hashbits * hashbits;
} khmer_KHashbits_Object;

static void khmer_hashbits_dealloc(khmer_KHashbits_Object * obj);
static PyObject* khmer_hashbits_new(PyTypeObject * type, PyObject * args,
                                    PyObject * kwds);

static PyTypeObject khmer_KHashbits_Type
CPYCHECKER_TYPE_OBJECT_FOR_TYPEDEF("khmer_KHashbits_Object")
= {
    PyVarObject_HEAD_INIT(NULL, 0) /* init & ob_size */
    "_khmer.Hashbits",             /* tp_name */
    sizeof(khmer_KHashbits_Object), /* tp_basicsize */
    0,                             /* tp_itemsize */
    (destructor)khmer_hashbits_dealloc, /*tp_dealloc*/
    0,              /*tp_print*/
    0,              /*tp_getattr*/
    0,              /*tp_setattr*/
    0,              /*tp_compare*/
    0,              /*tp_repr*/
    0,              /*tp_as_number*/
    0,              /*tp_as_sequence*/
    0,              /*tp_as_mapping*/
    0,              /*tp_hash */
    0,              /*tp_call*/
    0,              /*tp_str*/
    0,              /*tp_getattro*/
    0,              /*tp_setattro*/
    0,              /*tp_as_buffer*/
    Py_TPFLAGS_DEFAULT | Py_TPFLAGS_BASETYPE,       /*tp_flags*/
    "hashbits object",           /* tp_doc */
    0,                       /* tp_traverse */
    0,                       /* tp_clear */
    0,                       /* tp_richcompare */
    0,                       /* tp_weaklistoffset */
    0,                       /* tp_iter */
    0,                       /* tp_iternext */
    0,  /* tp_methods */
    0,                       /* tp_members */
    0,                       /* tp_getset */
    0,                       /* tp_base */
    0,                       /* tp_dict */
    0,                       /* tp_descr_get */
    0,                       /* tp_descr_set */
    0,                       /* tp_dictoffset */
    0,                       /* tp_init */
    0,                       /* tp_alloc */
    khmer_hashbits_new,                  /* tp_new */
};


static
PyObject *
hashtable_get_ksize(khmer_KHashtable_Object * me, PyObject * args)
{
    Hashtable * hashtable = me->hashtable;

    if (!PyArg_ParseTuple(args, "")) {
        return NULL;
    }

    unsigned int k = hashtable->ksize();

    return PyLong_FromLong(k);
}

static
PyObject *
hashtable_n_occupied(khmer_KHashtable_Object * me, PyObject * args)
{
    Hashtable * hashtable = me->hashtable;

    HashIntoType start = 0, stop = 0;

    if (!PyArg_ParseTuple(args, "|KK", &start, &stop)) {
        return NULL;
    }

    HashIntoType n = hashtable->n_occupied(start, stop);

    return PyLong_FromUnsignedLongLong(n);
}

static
PyObject *
hashtable_n_unique_kmers(khmer_KHashtable_Object * me, PyObject * args)
{
    Hashtable * hashtable = me->hashtable;

    HashIntoType n = hashtable->n_unique_kmers();

    return PyLong_FromUnsignedLongLong(n);
}

static
PyObject *
hashtable_n_entries(khmer_KHashtable_Object * me, PyObject * args)
{
    Hashtable * hashtable = me->hashtable;

    if (!PyArg_ParseTuple(args, "")) {
        return NULL;
    }

    return PyLong_FromUnsignedLongLong(hashtable->n_entries());
}

static
PyObject *
hashtable_count(khmer_KHashtable_Object * me, PyObject * args)
{
    Hashtable * hashtable = me->hashtable;

    const char * kmer;

    if (!PyArg_ParseTuple(args, "s", &kmer)) {
        return NULL;
    }

    if (strlen(kmer) != hashtable->ksize()) {
        PyErr_SetString(PyExc_ValueError,
                        "k-mer length must be the same as the hashtable k-size");
        return NULL;
    }

    hashtable->count(kmer);

    return PyLong_FromLong(1);
}

static
PyObject *
hashtable_consume_fasta(khmer_KHashtable_Object * me, PyObject * args)
{
    Hashtable * hashtable  = me->hashtable;

    const char * filename;

    if (!PyArg_ParseTuple(args, "s", &filename)) {
        return NULL;
    }

    // call the C++ function, and trap signals => Python
    unsigned long long  n_consumed    = 0;
    unsigned int          total_reads   = 0;
    try {
        hashtable->consume_fasta(filename, total_reads, n_consumed);
    } catch (khmer_file_exception &exc) {
        PyErr_SetString(PyExc_OSError, exc.what());
        return NULL;
    } catch (khmer_value_exception &exc) {
        PyErr_SetString(PyExc_ValueError, exc.what());
        return NULL;
    }

    return Py_BuildValue("IK", total_reads, n_consumed);
}

static
PyObject *
hashtable_consume_fasta_with_reads_parser(khmer_KHashtable_Object * me,
        PyObject * args)
{
    Hashtable * hashtable = me->hashtable;

    PyObject * rparser_obj = NULL;

    if (!PyArg_ParseTuple(args, "O", &rparser_obj)) {
        return NULL;
    }

    read_parsers:: IParser * rparser =
        _PyObject_to_khmer_ReadParser( rparser_obj );

    // call the C++ function, and trap signals => Python
    unsigned long long  n_consumed      = 0;
    unsigned int        total_reads     = 0;
    const char         *value_exception = NULL;
    const char         *file_exception  = NULL;

    Py_BEGIN_ALLOW_THREADS
    try {
        hashtable->consume_fasta(rparser, total_reads, n_consumed);
    } catch (khmer_file_exception &exc) {
        file_exception = exc.what();
    } catch (khmer_value_exception &exc) {
        value_exception = exc.what();
    }
    Py_END_ALLOW_THREADS

    if (file_exception != NULL) {
        PyErr_SetString(PyExc_OSError, file_exception);
        return NULL;
    }
    if (value_exception != NULL) {
        PyErr_SetString(PyExc_ValueError, value_exception);
        return NULL;
    }

    return Py_BuildValue("IK", total_reads, n_consumed);
}

static
PyObject *
hashtable_consume(khmer_KHashtable_Object * me, PyObject * args)
{
    Hashtable * hashtable = me->hashtable;

    const char * long_str;

    if (!PyArg_ParseTuple(args, "s", &long_str)) {
        return NULL;
    }

    if (strlen(long_str) < hashtable->ksize()) {
        PyErr_SetString(PyExc_ValueError,
                        "string length must >= the hashtable k-mer size");
        return NULL;
    }

    unsigned int n_consumed;
    n_consumed = hashtable->consume_string(long_str);

    return PyLong_FromLong(n_consumed);
}

static
PyObject *
hashtable_get(khmer_KHashtable_Object * me, PyObject * args)
{
    Hashtable * hashtable = me->hashtable;

    PyObject * arg;

    if (!PyArg_ParseTuple(args, "O", &arg)) {
        return NULL;
    }

    unsigned long count = 0;

    if (PyInt_Check(arg) || PyLong_Check(arg)) {
        long pos = PyInt_AsLong(arg);
        count = hashtable->get_count((unsigned int) pos);
    } else if (PyUnicode_Check(arg)) {
        std::string s = PyBytes_AsString(PyUnicode_AsEncodedString(
                                             arg, "utf-8", "strict"));
        if (strlen(s.c_str()) != hashtable->ksize()) {
            PyErr_SetString(PyExc_ValueError,
                            "k-mer size must equal the presence table k-mer size");
            return NULL;
        }
        count = hashtable->get_count(s.c_str());
    } else if (PyBytes_Check(arg)) {
        std::string s = PyBytes_AsString(arg);

        if (strlen(s.c_str()) != hashtable->ksize()) {
            PyErr_SetString(PyExc_ValueError,
                            "k-mer size must equal the counting table k-mer size");
            return NULL;
        }

        count = hashtable->get_count(s.c_str());
    } else {
        PyErr_SetString(PyExc_ValueError,
                        "please pass either a hash value or a string");
        return NULL;
    }

    return PyLong_FromLong(count);
}

static
PyObject *
hashtable_load(khmer_KHashtable_Object * me, PyObject * args)
{
    Hashtable * hashtable = me->hashtable;

    const char * filename = NULL;

    if (!PyArg_ParseTuple(args, "s", &filename)) {
        return NULL;
    }

    try {
        hashtable->load(filename);
    } catch (khmer_file_exception &e) {
        PyErr_SetString(PyExc_OSError, e.what());
        return NULL;
    }

    Py_RETURN_NONE;
}

static
PyObject *
hashtable_save(khmer_KHashtable_Object * me, PyObject * args)
{
    Hashtable * hashtable = me->hashtable;

    const char * filename = NULL;

    if (!PyArg_ParseTuple(args, "s", &filename)) {
        return NULL;
    }

    try {
        hashtable->save(filename);
    } catch (khmer_file_exception &e) {
        PyErr_SetString(PyExc_OSError, e.what());
        return NULL;
    }

    Py_RETURN_NONE;
}

static
PyObject *
hashtable_get_hashsizes(khmer_KHashtable_Object * me, PyObject * args)
{
    Hashtable * hashtable = me->hashtable;


    if (!PyArg_ParseTuple(args, "")) {
        return NULL;
    }

    std::vector<HashIntoType> ts = hashtable->get_tablesizes();

    PyObject * x = PyList_New(ts.size());
    for (size_t i = 0; i < ts.size(); i++) {
        PyList_SET_ITEM(x, i, PyLong_FromUnsignedLongLong(ts[i]));
    }

    return x;
}

static
PyObject *
hashtable_consume_and_tag(khmer_KHashtable_Object * me, PyObject * args)
{
    Hashtable * hashtable = me->hashtable;

    const char * seq;

    if (!PyArg_ParseTuple(args, "s", &seq)) {
        return NULL;
    }

    // call the C++ function, and trap signals => Python

    unsigned long long n_consumed = 0;

    // @CTB needs to normalize
    hashtable->consume_sequence_and_tag(seq, n_consumed);

    return Py_BuildValue("K", n_consumed);
}

static
PyObject *
hashtable_get_tags_and_positions(khmer_KHashtable_Object * me, PyObject * args)
{
    Hashtable * hashtable = me->hashtable;

    const char * seq;

    if (!PyArg_ParseTuple(args, "s", &seq)) {
        return NULL;
    }

    // call the C++ function, and trap signals => Python

    std::vector<unsigned int> posns;
    std::vector<HashIntoType> tags;

    unsigned int pos = 1;
    KMerIterator kmers(seq, hashtable->ksize());

    while (!kmers.done()) {
        HashIntoType kmer = kmers.next();
        if (set_contains(hashtable->all_tags, kmer)) {
            posns.push_back(pos);
            tags.push_back(kmer);
        }
        pos++;
    }

    PyObject * posns_list = PyList_New(posns.size());
    for (size_t i = 0; i < posns.size(); i++) {
        PyObject * tup = Py_BuildValue("IK", posns[i], tags[i]);
        PyList_SET_ITEM(posns_list, i, tup);
    }

    return posns_list;
}

static
PyObject *
hashtable_find_all_tags_list(khmer_KHashtable_Object * me, PyObject * args)
{
    Hashtable * hashtable = me->hashtable;

    const char * kmer_s = NULL;

    if (!PyArg_ParseTuple(args, "s", &kmer_s)) {
        return NULL;
    }

    if (strlen(kmer_s) != hashtable->ksize()) {
        PyErr_SetString(PyExc_ValueError,
                        "k-mer length must equal the counting table k-mer size");
        return NULL;
    }

    SeenSet tags;

    Py_BEGIN_ALLOW_THREADS

    HashIntoType kmer_f, kmer_r;
    _hash(kmer_s, hashtable->ksize(), kmer_f, kmer_r);

    hashtable->partition->find_all_tags(kmer_f, kmer_r, tags,
                                        hashtable->all_tags);

    Py_END_ALLOW_THREADS

    PyObject * x =  PyList_New(tags.size());
    if (x == NULL) {
        return NULL;
    }
    SeenSet::iterator si;
    unsigned long long i = 0;
    for (si = tags.begin(); si != tags.end(); ++si) {
        // type K for python unsigned long long
        PyList_SET_ITEM(x, i, Py_BuildValue("K", *si));
        i++;
    }

    return x;
}

static
PyObject *
hashtable_consume_fasta_and_tag(khmer_KHashtable_Object * me, PyObject * args)
{
    Hashtable * hashtable = me->hashtable;

    const char * filename;

    if (!PyArg_ParseTuple(args, "s", &filename)) {
        return NULL;
    }

    // call the C++ function, and trap signals => Python

    unsigned long long n_consumed;
    unsigned int total_reads;

    try {
        hashtable->consume_fasta_and_tag(filename, total_reads, n_consumed);
    } catch (khmer_file_exception &exc) {
        PyErr_SetString(PyExc_OSError, exc.what());
        return NULL;
    } catch (khmer_value_exception &exc) {
        PyErr_SetString(PyExc_ValueError, exc.what());
        return NULL;
    }

    return Py_BuildValue("IK", total_reads, n_consumed);
}

static
PyObject *
hashtable_get_median_count(khmer_KHashtable_Object * me, PyObject * args)
{
    Hashtable * hashtable = me->hashtable;

    const char * long_str;

    if (!PyArg_ParseTuple(args, "s", &long_str)) {
        return NULL;
    }

    if (strlen(long_str) < hashtable->ksize()) {
        PyErr_SetString(PyExc_ValueError,
                        "string length must >= the hashtable k-mer size");
        return NULL;
    }

    BoundedCounterType med = 0;
    float average = 0, stddev = 0;

    hashtable->get_median_count(long_str, med, average, stddev);

    return Py_BuildValue("iff", med, average, stddev);
}

static
PyObject *
hashtable_median_at_least(khmer_KHashtable_Object * me, PyObject * args)
{
    Hashtable * hashtable = me->hashtable;

    const char * long_str;
    unsigned int cutoff;

    if (!PyArg_ParseTuple(args, "sI", &long_str, &cutoff)) {
        return NULL;
    }

    if (strlen(long_str) < hashtable->ksize()) {
        PyErr_SetString(PyExc_ValueError,
                        "string length must >= the hashtable k-mer size");
        return NULL;
    }

    if (hashtable->median_at_least(long_str, cutoff)) {
        Py_RETURN_TRUE;
    }
    Py_RETURN_FALSE;

}

static
PyObject *
hashtable_n_tags(khmer_KHashtable_Object * me, PyObject * args)
{
    Hashtable * hashtable = me->hashtable;

    if (!PyArg_ParseTuple(args, "")) {
        return NULL;
    }

    return PyLong_FromSize_t(hashtable->n_tags());
}

static
PyObject *
hashtable_print_stop_tags(khmer_KHashtable_Object * me, PyObject * args)
{
    Hashtable * hashtable = me->hashtable;

    const char * filename = NULL;

    if (!PyArg_ParseTuple(args, "s", &filename)) {
        return NULL;
    }

    hashtable->print_stop_tags(filename);

    Py_RETURN_NONE;
}

static
PyObject *
hashtable_print_tagset(khmer_KHashtable_Object * me, PyObject * args)
{
    Hashtable * hashtable = me->hashtable;

    const char * filename = NULL;

    if (!PyArg_ParseTuple(args, "s", &filename)) {
        return NULL;
    }

    hashtable->print_tagset(filename);

    Py_RETURN_NONE;
}

static
PyObject *
hashtable_load_stop_tags(khmer_KHashtable_Object * me, PyObject * args)
{
    Hashtable * hashtable = me->hashtable;

    const char * filename = NULL;
    PyObject * clear_tags_o = NULL;

    if (!PyArg_ParseTuple(args, "s|O", &filename, &clear_tags_o)) {
        return NULL;
    }

    bool clear_tags = true;
    if (clear_tags_o && !PyObject_IsTrue(clear_tags_o)) {
        clear_tags = false;
    }


    try {
        hashtable->load_stop_tags(filename, clear_tags);
    } catch (khmer_file_exception &e) {
        PyErr_SetString(PyExc_OSError, e.what());
        return NULL;
    }

    Py_RETURN_NONE;
}


static
PyObject *
hashtable_save_stop_tags(khmer_KHashtable_Object * me, PyObject * args)
{
    Hashtable * hashtable = me->hashtable;

    const char * filename = NULL;

    if (!PyArg_ParseTuple(args, "s", &filename)) {
        return NULL;
    }

    try {
        hashtable->save_stop_tags(filename);
    } catch (khmer_file_exception &e) {
        PyErr_SetString(PyExc_OSError, e.what());
        return NULL;
    }

    Py_RETURN_NONE;
}

static PyObject * hashtable_traverse_from_tags(khmer_KHashtable_Object * me,
        PyObject * args);

static PyObject * hashtable_repartition_largest_partition(
    khmer_KHashtable_Object * me,
    PyObject * args);

static
PyObject *
hashtable_calc_connected_graph_size(khmer_KHashtable_Object * me,
                                    PyObject * args)
{
    Hashtable * hashtable = me->hashtable;

    const char * _kmer;
    unsigned int max_size = 0;
    PyObject * break_on_circum_o = NULL;
    if (!PyArg_ParseTuple(args, "s|IO", &_kmer, &max_size, &break_on_circum_o)) {
        return NULL;
    }

    bool break_on_circum = false;
    if (break_on_circum_o && PyObject_IsTrue(break_on_circum_o)) {
        break_on_circum = true;
    }

    unsigned long long size = 0;

    Py_BEGIN_ALLOW_THREADS
    SeenSet keeper;
    hashtable->calc_connected_graph_size(_kmer, size, keeper, max_size,
                                         break_on_circum);
    Py_END_ALLOW_THREADS

    return PyLong_FromUnsignedLongLong(size);
}

static
PyObject *
hashtable_kmer_degree(khmer_KHashtable_Object * me, PyObject * args)
{
    Hashtable * hashtable = me->hashtable;

    const char * kmer_s = NULL;

    if (!PyArg_ParseTuple(args, "s", &kmer_s)) {
        return NULL;
    }

    return PyLong_FromLong(hashtable->kmer_degree(kmer_s));
}

static
PyObject *
hashtable_trim_on_stoptags(khmer_KHashtable_Object * me, PyObject * args)
{
    Hashtable * hashtable = me->hashtable;

    const char * seq = NULL;

    if (!PyArg_ParseTuple(args, "s", &seq)) {
        return NULL;
    }

    size_t trim_at;
    Py_BEGIN_ALLOW_THREADS

    trim_at = hashtable->trim_on_stoptags(seq);

    Py_END_ALLOW_THREADS;

    PyObject * trim_seq = PyUnicode_FromStringAndSize(seq, trim_at);
    if (trim_seq == NULL) {
        return NULL;
    }
    PyObject * ret = Py_BuildValue("Ok", trim_seq, (unsigned long) trim_at);
    Py_DECREF(trim_seq);

    return ret;
}

static
PyObject *
hashtable_identify_stoptags_by_position(khmer_KHashtable_Object * me,
                                        PyObject * args)
{
    Hashtable * hashtable = me->hashtable;

    const char * seq = NULL;

    if (!PyArg_ParseTuple(args, "s", &seq)) {
        return NULL;
    }

    std::vector<unsigned int> posns;
    Py_BEGIN_ALLOW_THREADS

    hashtable->identify_stop_tags_by_position(seq, posns);

    Py_END_ALLOW_THREADS;

    PyObject * x = PyList_New(posns.size());

    for (unsigned int i = 0; i < posns.size(); i++) {
        PyList_SET_ITEM(x, i, Py_BuildValue("I", posns[i]));
    }

    return x;
}

static
PyObject *
hashtable_do_subset_partition(khmer_KHashtable_Object * me, PyObject * args)
{
    Hashtable * hashtable = me->hashtable;

    HashIntoType start_kmer = 0, end_kmer = 0;
    PyObject * break_on_stop_tags_o = NULL;
    PyObject * stop_big_traversals_o = NULL;

    if (!PyArg_ParseTuple(args, "|KKOO", &start_kmer, &end_kmer,
                          &break_on_stop_tags_o,
                          &stop_big_traversals_o)) {
        return NULL;
    }

    bool break_on_stop_tags = false;
    if (break_on_stop_tags_o && PyObject_IsTrue(break_on_stop_tags_o)) {
        break_on_stop_tags = true;
    }
    bool stop_big_traversals = false;
    if (stop_big_traversals_o && PyObject_IsTrue(stop_big_traversals_o)) {
        stop_big_traversals = true;
    }

    SubsetPartition * subset_p = NULL;
    try {
        Py_BEGIN_ALLOW_THREADS
        subset_p = new SubsetPartition(hashtable);
        subset_p->do_partition(start_kmer, end_kmer, break_on_stop_tags,
                               stop_big_traversals);
        Py_END_ALLOW_THREADS
    } catch (std::bad_alloc &e) {
        return PyErr_NoMemory();
    }

    khmer_KSubsetPartition_Object * subset_obj = (khmer_KSubsetPartition_Object *)\
            PyObject_New(khmer_KSubsetPartition_Object, &khmer_KSubsetPartition_Type);

    if (subset_obj == NULL) {
        delete subset_p;
        return NULL;
    }

    subset_obj->subset = subset_p;

    return (PyObject *) subset_obj;
}


static
PyObject *
hashtable_join_partitions_by_path(khmer_KHashtable_Object * me, PyObject * args)
{
    Hashtable * hashtable = me->hashtable;

    const char * sequence = NULL;
    if (!PyArg_ParseTuple(args, "s", &sequence)) {
        return NULL;
    }

    hashtable->partition->join_partitions_by_path(sequence);

    Py_RETURN_NONE;
}

static
PyObject *
hashtable_merge_subset(khmer_KHashtable_Object * me, PyObject * args)
{
    Hashtable * hashtable = me->hashtable;

    khmer_KSubsetPartition_Object * subset_obj = NULL;
    if (!PyArg_ParseTuple(args, "O!", &khmer_KSubsetPartition_Type,
                          &subset_obj)) {
        return NULL;
    }

    SubsetPartition * subset_p = subset_obj->subset;

    hashtable->partition->merge(subset_p);

    Py_RETURN_NONE;
}

static
PyObject *
hashtable_merge_from_disk(khmer_KHashtable_Object * me, PyObject * args)
{
    Hashtable * hashtable = me->hashtable;

    const char * filename = NULL;
    if (!PyArg_ParseTuple(args, "s", &filename)) {
        return NULL;
    }

    try {
        hashtable->partition->merge_from_disk(filename);
    } catch (khmer_file_exception &e) {
        PyErr_SetString(PyExc_OSError, e.what());
        return NULL;
    }

    Py_RETURN_NONE;
}

static
PyObject *
hashtable_consume_fasta_and_tag_with_reads_parser(khmer_KHashtable_Object * me,
        PyObject * args)
{
    Hashtable * hashtable = me->hashtable;

    python::khmer_ReadParser_Object * rparser_obj = NULL;

    if (!PyArg_ParseTuple( args, "O!", &python::khmer_ReadParser_Type,
                           &rparser_obj)) {
        return NULL;
    }

    read_parsers:: IParser * rparser = rparser_obj-> parser;

    // call the C++ function, and trap signals => Python
    const char         *value_exception = NULL;
    const char         *file_exception  = NULL;
    unsigned long long  n_consumed      = 0;
    unsigned int        total_reads     = 0;

    Py_BEGIN_ALLOW_THREADS
    try {
        hashtable->consume_fasta_and_tag(rparser, total_reads, n_consumed);
    } catch (khmer_file_exception &exc) {
        file_exception = exc.what();
    } catch (khmer_value_exception &exc) {
        value_exception = exc.what();
    }
    Py_END_ALLOW_THREADS

    if (file_exception != NULL) {
        PyErr_SetString(PyExc_OSError, file_exception);
        return NULL;
    }
    if (value_exception != NULL) {
        PyErr_SetString(PyExc_ValueError, value_exception);
    }

    return Py_BuildValue("IK", total_reads, n_consumed);
}

static PyObject * hashtable_consume_fasta_and_traverse(
    khmer_KHashtable_Object * me,
    PyObject * args);


static
PyObject *
hashtable_consume_fasta_and_tag_with_stoptags(khmer_KHashtable_Object * me,
        PyObject * args)
{
    Hashtable * hashtable = me->hashtable;

    const char * filename;

    if (!PyArg_ParseTuple(args, "s", &filename)) {
        return NULL;
    }

    // call the C++ function, and trap signals => Python

    unsigned long long  n_consumed;
    unsigned int        total_reads;
    try {
        hashtable->consume_fasta_and_tag_with_stoptags(filename,
                total_reads, n_consumed);
    } catch (khmer_file_exception &exc) {
        PyErr_SetString(PyExc_OSError, exc.what());
        return NULL;
    } catch (khmer_value_exception &exc) {
        PyErr_SetString(PyExc_ValueError, exc.what());
        return NULL;
    }

    return Py_BuildValue("IK", total_reads, n_consumed);
}

static
PyObject *
hashtable_consume_partitioned_fasta(khmer_KHashtable_Object * me,
                                    PyObject * args)
{
    Hashtable * hashtable = me->hashtable;

    const char * filename;

    if (!PyArg_ParseTuple(args, "s", &filename)) {
        return NULL;
    }

    // call the C++ function, and trap signals => Python

    unsigned long long n_consumed;
    unsigned int total_reads;

    try {
        hashtable->consume_partitioned_fasta(filename, total_reads, n_consumed);
    } catch (khmer_file_exception &exc) {
        PyErr_SetString(PyExc_OSError, exc.what());
        return NULL;
    } catch (khmer_value_exception &exc) {
        PyErr_SetString(PyExc_ValueError, exc.what());
        return NULL;
    }

    return Py_BuildValue("IK", total_reads, n_consumed);
}

static
PyObject *
hashtable_find_all_tags(khmer_KHashtable_Object * me, PyObject * args)
{
    Hashtable * hashtable = me->hashtable;

    const char * kmer_s = NULL;

    if (!PyArg_ParseTuple(args, "s", &kmer_s)) {
        return NULL;
    }

    if (strlen(kmer_s) != hashtable->ksize()) {
        PyErr_SetString( PyExc_ValueError,
                         "k-mer size must equal the k-mer size of the presence table");
        return NULL;
    }

    pre_partition_info * ppi = NULL;

    Py_BEGIN_ALLOW_THREADS

    HashIntoType kmer, kmer_f, kmer_r;
    kmer = _hash(kmer_s, hashtable->ksize(), kmer_f, kmer_r);

    try {
        ppi = new pre_partition_info(kmer);
    } catch (std::bad_alloc &e) {
        return PyErr_NoMemory();
    }
    hashtable->partition->find_all_tags(kmer_f, kmer_r, ppi->tagged_kmers,
                                        hashtable->all_tags);
    hashtable->add_kmer_to_tags(kmer);

    Py_END_ALLOW_THREADS

    khmer_PrePartitionInfo_Object * ppi_obj = (khmer_PrePartitionInfo_Object *) \
	PyObject_New(khmer_PrePartitionInfo_Object, &khmer_PrePartitionInfo_Type);

    ppi_obj->PrePartitionInfo = ppi;

    return (PyObject*)ppi_obj;
}

static
PyObject *
hashtable_assign_partition_id(khmer_KHashtable_Object * me, PyObject * args)
{
    Hashtable * hashtable = me->hashtable;

    khmer_PrePartitionInfo_Object * ppi_obj;
    if (!PyArg_ParseTuple(args, "O!", &khmer_PrePartitionInfo_Type, &ppi_obj)) {
        return NULL;
    }

    pre_partition_info * ppi;
    ppi = ppi_obj->PrePartitionInfo;

    PartitionID p;
    p = hashtable->partition->assign_partition_id(ppi->kmer,
            ppi->tagged_kmers);

    return PyLong_FromLong(p);
}

static
PyObject *
hashtable_add_tag(khmer_KHashtable_Object * me, PyObject * args)
{
    Hashtable * hashtable = me->hashtable;

    const char * kmer_s = NULL;
    if (!PyArg_ParseTuple(args, "s", &kmer_s)) {
        return NULL;
    }

    HashIntoType kmer = _hash(kmer_s, hashtable->ksize());
    hashtable->add_tag(kmer);

    Py_RETURN_NONE;
}

static
PyObject *
hashtable_add_stop_tag(khmer_KHashtable_Object * me, PyObject * args)
{
    Hashtable * hashtable = me->hashtable;

    const char * kmer_s = NULL;
    if (!PyArg_ParseTuple(args, "s", &kmer_s)) {
        return NULL;
    }

    HashIntoType kmer = _hash(kmer_s, hashtable->ksize());
    hashtable->add_stop_tag(kmer);

    Py_RETURN_NONE;
}

static
PyObject *
hashtable_get_stop_tags(khmer_KHashtable_Object * me, PyObject * args)
{
    Hashtable * hashtable = me->hashtable;

    if (!PyArg_ParseTuple(args, "")) {
        return NULL;
    }

    WordLength k = hashtable->ksize();
    SeenSet::const_iterator si;

    PyObject * x = PyList_New(hashtable->stop_tags.size());
    unsigned long long i = 0;
    for (si = hashtable->stop_tags.begin(); si != hashtable->stop_tags.end();
            ++si) {
        std::string s = _revhash(*si, k);
        PyList_SET_ITEM(x, i, Py_BuildValue("s", s.c_str()));
        i++;
    }

    return x;
}

static
PyObject *
hashtable_get_tagset(khmer_KHashtable_Object * me, PyObject * args)
{
    Hashtable * hashtable = me->hashtable;

    if (!PyArg_ParseTuple(args, "")) {
        return NULL;
    }

    WordLength k = hashtable->ksize();
    SeenSet::const_iterator si;

    PyObject * x = PyList_New(hashtable->all_tags.size());
    unsigned long long i = 0;
    for (si = hashtable->all_tags.begin(); si != hashtable->all_tags.end();
	    ++si) {
        std::string s = _revhash(*si, k);
        PyList_SET_ITEM(x, i, Py_BuildValue("s", s.c_str()));
        i++;
    }

    return x;
}

static
PyObject *
hashtable_output_partitions(khmer_KHashtable_Object * me, PyObject * args)
{
    Hashtable * hashtable = me->hashtable;

    const char * filename = NULL;
    const char * output = NULL;
    PyObject * output_unassigned_o = NULL;

    if (!PyArg_ParseTuple(args, "ss|O", &filename, &output,
                          &output_unassigned_o)) {
        return NULL;
    }

    bool output_unassigned = false;
    if (output_unassigned_o != NULL && PyObject_IsTrue(output_unassigned_o)) {
        output_unassigned = true;
    }

    size_t n_partitions = 0;

    try {
        SubsetPartition * subset_p = hashtable->partition;
        n_partitions = subset_p->output_partitioned_file(filename,
                       output,
                       output_unassigned);
    } catch (khmer_file_exception &e) {
        PyErr_SetString(PyExc_OSError, e.what());
        return NULL;
    } catch (khmer_value_exception &exc) {
        PyErr_SetString(PyExc_ValueError, exc.what());
        return NULL;
    }

    return PyLong_FromLong(n_partitions);
}

static
PyObject *
hashtable_find_unpart(khmer_KHashtable_Object * me, PyObject * args)
{
    Hashtable * hashtable = me->hashtable;

    const char * filename = NULL;
    PyObject * traverse_o = NULL;
    PyObject * stop_big_traversals_o = NULL;

    if (!PyArg_ParseTuple(args, "sOO", &filename, &traverse_o,
                          &stop_big_traversals_o)) {
        return NULL;
    }

    bool traverse = PyObject_IsTrue(traverse_o);
    bool stop_big_traversals = PyObject_IsTrue(stop_big_traversals_o);
    unsigned int n_singletons = 0;

    try {
        SubsetPartition * subset_p = hashtable->partition;
        n_singletons = subset_p->find_unpart(filename, traverse,
                                             stop_big_traversals);
    } catch (khmer_file_exception &exc) {
        PyErr_SetString(PyExc_OSError, exc.what());
        return NULL;
    } catch (khmer_value_exception &exc) {
        PyErr_SetString(PyExc_ValueError, exc.what());
        return NULL;
    }

    return PyLong_FromLong(n_singletons);
}

static
PyObject *
hashtable_filter_if_present(khmer_KHashtable_Object * me, PyObject * args)
{
    Hashtable * hashtable = me->hashtable;

    const char * filename = NULL;
    const char * output = NULL;

    if (!PyArg_ParseTuple(args, "ss", &filename, &output)) {
        return NULL;
    }

    try {
        hashtable->filter_if_present(filename, output);
    } catch (khmer_file_exception &exc) {
        PyErr_SetString(PyExc_OSError, exc.what());
        return NULL;
    } catch (khmer_value_exception &exc) {
        PyErr_SetString(PyExc_ValueError, exc.what());
        return NULL;
    }

    Py_RETURN_NONE;
}

static
PyObject *
hashtable_save_partitionmap(khmer_KHashtable_Object * me, PyObject * args)
{
    Hashtable * hashtable = me->hashtable;

    const char * filename = NULL;

    if (!PyArg_ParseTuple(args, "s", &filename)) {
        return NULL;
    }

    try {
        hashtable->partition->save_partitionmap(filename);
    } catch (khmer_file_exception &e) {
        PyErr_SetString(PyExc_OSError, e.what());
        return NULL;
    }

    Py_RETURN_NONE;
}

static
PyObject *
hashtable_load_partitionmap(khmer_KHashtable_Object * me, PyObject * args)
{
    Hashtable * hashtable = me->hashtable;

    const char * filename = NULL;

    if (!PyArg_ParseTuple(args, "s", &filename)) {
        return NULL;
    }

    try {
        hashtable->partition->load_partitionmap(filename);
    } catch (khmer_file_exception &e) {
        PyErr_SetString(PyExc_OSError, e.what());
        return NULL;
    }

    Py_RETURN_NONE;
}

static
PyObject *
hashtable__validate_partitionmap(khmer_KHashtable_Object * me, PyObject * args)
{
    Hashtable * hashtable = me->hashtable;

    if (!PyArg_ParseTuple(args, "")) {
        return NULL;
    }

    hashtable->partition->_validate_pmap();

    Py_RETURN_NONE;
}

static
PyObject *
hashtable_count_partitions(khmer_KHashtable_Object * me, PyObject * args)
{
    Hashtable * hashtable = me->hashtable;

    if (!PyArg_ParseTuple(args, "")) {
        return NULL;
    }

    size_t n_partitions = 0, n_unassigned = 0;
    hashtable->partition->count_partitions(n_partitions, n_unassigned);

    return Py_BuildValue("nn", (Py_ssize_t) n_partitions,
                         (Py_ssize_t) n_unassigned);
}

static
PyObject *
hashtable_subset_count_partitions(khmer_KHashtable_Object * me, PyObject * args)
{
    khmer_KSubsetPartition_Object * subset_obj = NULL;

    if (!PyArg_ParseTuple(args, "O!", &khmer_KSubsetPartition_Type,
                          &subset_obj)) {
        return NULL;
    }


    size_t n_partitions = 0, n_unassigned = 0;
    subset_obj->subset->count_partitions(n_partitions, n_unassigned);

    return Py_BuildValue("nn", (Py_ssize_t) n_partitions,
                         (Py_ssize_t) n_unassigned);
}

static
PyObject *
hashtable_subset_partition_size_distribution(khmer_KHashtable_Object * me,
        PyObject * args)
{
    khmer_KSubsetPartition_Object * subset_obj = NULL;
    if (!PyArg_ParseTuple(args, "O!", &khmer_KSubsetPartition_Type,
                          &subset_obj)) {
        return NULL;
    }

    SubsetPartition * subset_p = subset_obj->subset;

    PartitionCountDistribution d;

    unsigned int n_unassigned = 0;
    subset_p->partition_size_distribution(d, n_unassigned);

    PyObject * x = PyList_New(d.size());
    if (x == NULL) {
        return NULL;
    }
    PartitionCountDistribution::iterator di;

    unsigned int i;
    for (i = 0, di = d.begin(); di != d.end(); ++di, i++) {
        PyObject * value =  Py_BuildValue("KK", di->first, di->second);
        if (value == NULL) {
            Py_DECREF(x);
            return NULL;
        }
        PyList_SET_ITEM(x, i, value);
    }
    if (!(i == d.size())) {
        throw khmer_exception();
    }

    PyObject * returnValue = Py_BuildValue("NI", x, n_unassigned);
    if (returnValue == NULL) {
        Py_DECREF(x);
        return NULL;
    }
    return returnValue;
}

static
PyObject *
hashtable_load_tagset(khmer_KHashtable_Object * me, PyObject * args)
{
    Hashtable * hashtable = me->hashtable;

    const char * filename = NULL;
    PyObject * clear_tags_o = NULL;

    if (!PyArg_ParseTuple(args, "s|O", &filename, &clear_tags_o)) {
        return NULL;
    }

    bool clear_tags = true;
    if (clear_tags_o && !PyObject_IsTrue(clear_tags_o)) {
        clear_tags = false;
    }

    try {
        hashtable->load_tagset(filename, clear_tags);
    } catch (khmer_file_exception &e) {
        PyErr_SetString(PyExc_OSError, e.what());
        return NULL;
    }

    Py_RETURN_NONE;
}

static
PyObject *
hashtable_save_tagset(khmer_KHashtable_Object * me, PyObject * args)
{
    Hashtable * hashtable = me->hashtable;

    const char * filename = NULL;

    if (!PyArg_ParseTuple(args, "s", &filename)) {
        return NULL;
    }

    try {
        hashtable->save_tagset(filename);
    } catch (khmer_file_exception &e) {
        PyErr_SetString(PyExc_OSError, e.what());
        return NULL;
    }

    Py_RETURN_NONE;
}

static
PyObject *
hashtable_save_subset_partitionmap(khmer_KHashtable_Object * me,
                                   PyObject * args)
{
    const char * filename = NULL;
    khmer_KSubsetPartition_Object * subset_obj = NULL;

    if (!PyArg_ParseTuple(args, "O!s", &khmer_KSubsetPartition_Type,
                          &subset_obj, &filename)) {
        return NULL;
    }

    SubsetPartition * subset_p = subset_obj->subset;

    Py_BEGIN_ALLOW_THREADS

    try {
        subset_p->save_partitionmap(filename);
    } catch (khmer_file_exception &e) {
        PyErr_SetString(PyExc_OSError, e.what());
        return NULL;
    }

    Py_END_ALLOW_THREADS

    Py_RETURN_NONE;
}

static
PyObject *
hashtable_load_subset_partitionmap(khmer_KHashtable_Object * me,
                                   PyObject * args)
{
    Hashtable * hashtable = me->hashtable;

    const char * filename = NULL;

    if (!PyArg_ParseTuple(args, "s", &filename)) {
        return NULL;
    }

    SubsetPartition * subset_p;
    try {
        subset_p = new SubsetPartition(hashtable);
    } catch (std::bad_alloc &e) {
        return PyErr_NoMemory();
    }

    const char         *file_exception  = NULL;

    Py_BEGIN_ALLOW_THREADS
    try {
        subset_p->load_partitionmap(filename);
    } catch (khmer_file_exception &exc) {
        file_exception = exc.what();
    }
    Py_END_ALLOW_THREADS

    if (file_exception != NULL) {
        PyErr_SetString(PyExc_OSError, file_exception);
        delete subset_p;
        return NULL;
    }

    khmer_KSubsetPartition_Object * subset_obj = (khmer_KSubsetPartition_Object *)\
<<<<<<< HEAD
            PyObject_New(khmer_KSubsetPartition_Object, &khmer_KSubsetPartition_Type);

    if (subset_obj == NULL) {
        delete subset_p;
        return NULL;
    }

    subset_obj->subset = subset_p;

    return (PyObject *) subset_obj;
=======
           PyObject_New(khmer_KSubsetPartition_Object, &khmer_KSubsetPartition_Type);
    subset_obj->subset = subset_p;

    return (PyObject*) subset_obj;
>>>>>>> 5cfce155
}

static
PyObject *
hashtable__set_tag_density(khmer_KHashtable_Object * me, PyObject * args)
{
    Hashtable * hashtable = me->hashtable;

    unsigned int d;
    if (!PyArg_ParseTuple(args, "I", &d)) {
        return NULL;
    }

    hashtable->_set_tag_density(d);

    Py_RETURN_NONE;
}

static
PyObject *
hashtable__get_tag_density(khmer_KHashtable_Object * me, PyObject * args)
{
    Hashtable * hashtable = me->hashtable;

    if (!PyArg_ParseTuple(args, "")) {
        return NULL;
    }

    unsigned int d = hashtable->_get_tag_density();

    return PyLong_FromLong(d);
}

static
PyObject *
hashtable__validate_subset_partitionmap(khmer_KHashtable_Object * me,
                                        PyObject * args)
{
    khmer_KSubsetPartition_Object * subset_obj = NULL;

    if (!PyArg_ParseTuple(args, "O!", &khmer_KSubsetPartition_Type,
                          &subset_obj)) {
        return NULL;
    }

    SubsetPartition * subset_p = subset_obj->subset;

    subset_p->_validate_pmap();

    Py_RETURN_NONE;
}

static
PyObject *
hashtable_set_partition_id(khmer_KHashtable_Object * me, PyObject * args)
{
    Hashtable * hashtable = me->hashtable;

    const char * kmer = NULL;
    PartitionID p = 0;

    if (!PyArg_ParseTuple(args, "sI", &kmer, &p)) {
        return NULL;
    }

    hashtable->partition->set_partition_id(kmer, p);

    Py_RETURN_NONE;
}

static
PyObject *
hashtable_join_partitions(khmer_KHashtable_Object * me, PyObject * args)
{
    Hashtable * hashtable = me->hashtable;

    PartitionID p1 = 0, p2 = 0;

    if (!PyArg_ParseTuple(args, "II", &p1, &p2)) {
        return NULL;
    }

    p1 = hashtable->partition->join_partitions(p1, p2);

    return PyLong_FromLong(p1);
}

static
PyObject *
hashtable_get_partition_id(khmer_KHashtable_Object * me, PyObject * args)
{
    Hashtable * hashtable = me->hashtable;

    const char * kmer = NULL;

    if (!PyArg_ParseTuple(args, "s", &kmer)) {
        return NULL;
    }

    PartitionID partition_id;
    partition_id = hashtable->partition->get_partition_id(kmer);

    return PyLong_FromLong(partition_id);
}

static
PyObject *
hashtable_is_single_partition(khmer_KHashtable_Object * me, PyObject * args)
{
    Hashtable * hashtable = me->hashtable;

    const char * seq = NULL;

    if (!PyArg_ParseTuple(args, "s", &seq)) {
        return NULL;
    }

    bool v = hashtable->partition->is_single_partition(seq);

    PyObject * val;
    if (v) {
        val = Py_True;
    } else {
        val = Py_False;
    }
    Py_INCREF(val);

    return val;
}

static
PyObject *
hashtable_divide_tags_into_subsets(khmer_KHashtable_Object * me,
                                   PyObject * args)
{
    Hashtable * hashtable = me->hashtable;

    unsigned int subset_size = 0;

    if (!PyArg_ParseTuple(args, "I", &subset_size)) {
        return NULL;
    }

    SeenSet divvy;
    hashtable->divide_tags_into_subsets(subset_size, divvy);

    PyObject * x = PyList_New(divvy.size());
    unsigned int i = 0;
    for (SeenSet::const_iterator si = divvy.begin(); si != divvy.end();
            ++si, i++) {
        PyList_SET_ITEM(x, i, PyLong_FromUnsignedLongLong(*si));
    }

    return x;
}

static
PyObject *
hashtable_count_kmers_within_radius(khmer_KHashtable_Object * me,
                                    PyObject * args)
{
    Hashtable * hashtable = me->hashtable;

    const char * kmer = NULL;
    unsigned int radius = 0;
    unsigned int max_count = 0;

    if (!PyArg_ParseTuple(args, "sI|I", &kmer, &radius, &max_count)) {
        return NULL;
    }

    unsigned int n;

    Py_BEGIN_ALLOW_THREADS

    HashIntoType kmer_f, kmer_r;
    _hash(kmer, hashtable->ksize(), kmer_f, kmer_r);
    n = hashtable->count_kmers_within_radius(kmer_f, kmer_r, radius,
            max_count);

    Py_END_ALLOW_THREADS

    return PyLong_FromUnsignedLong(n);
}

static
PyObject *
hashtable_extract_unique_paths(khmer_KHashtable_Object * me, PyObject * args)
{
    Hashtable * hashtable = me->hashtable;

    const char * sequence = NULL;
    unsigned int min_length = 0;
    float min_unique_f = 0;
    if (!PyArg_ParseTuple(args, "sIf", &sequence, &min_length, &min_unique_f)) {
        return NULL;
    }

    std::vector<std::string> results;
    hashtable->extract_unique_paths(sequence, min_length, min_unique_f, results);

    PyObject * x = PyList_New(results.size());
    if (x == NULL) {
        return NULL;
    }

    for (unsigned int i = 0; i < results.size(); i++) {
        PyList_SET_ITEM(x, i, PyUnicode_FromString(results[i].c_str()));
    }

    return x;
}


static
PyObject *
hashtable_get_kmers(khmer_KHashtable_Object * me, PyObject * args)
{
    Hashtable * hashtable = me->hashtable;
    const char * sequence;

    if (!PyArg_ParseTuple(args, "s", &sequence)) {
        return NULL;
    }

    std::vector<std::string> kmers;

    hashtable->get_kmers(sequence, kmers);

    PyObject * x = PyList_New(kmers.size());
    for (unsigned int i = 0; i < kmers.size(); i++) {
        PyObject * obj = PyUnicode_FromString(kmers[i].c_str());
        PyList_SET_ITEM(x, i, obj);
    }

    return x;
}

static
PyObject *
hashtable_get_kmer_counts(khmer_KHashtable_Object * me, PyObject * args)
{
    Hashtable * hashtable = me->hashtable;
    const char * sequence;

    if (!PyArg_ParseTuple(args, "s", &sequence)) {
        return NULL;
    }

    std::vector<BoundedCounterType> counts;
    hashtable->get_kmer_counts(sequence, counts);

    PyObject * x = PyList_New(counts.size());
    for (unsigned int i = 0; i <counts.size(); i++) {
        PyObject * obj = PyInt_FromLong(counts[i]);
        PyList_SET_ITEM(x, i, obj);
    }

    return x;
}


static
PyObject *
hashtable_get_kmer_hashes(khmer_KHashtable_Object * me, PyObject * args)
{
    Hashtable * hashtable = me->hashtable;
    const char * sequence;

    if (!PyArg_ParseTuple(args, "s", &sequence)) {
        return NULL;
    }

    std::vector<HashIntoType> hashes;
    hashtable->get_kmer_hashes(sequence, hashes);

    PyObject * x = PyList_New(hashes.size());
    for (unsigned int i = 0; i < hashes.size(); i++) {
        PyObject * obj = PyLong_FromUnsignedLongLong(hashes[i]);
        PyList_SET_ITEM(x, i, obj);
    }

    return x;
}


static PyMethodDef khmer_hashtable_methods[] = {
    //
    // Basic methods
    //

    {
        "ksize",
        (PyCFunction)hashtable_get_ksize, METH_VARARGS,
        "Returns the k-mer size of this graph."
    },
    { "hashsizes", (PyCFunction)hashtable_get_hashsizes, METH_VARARGS, "" },
    {
        "n_unique_kmers",
        (PyCFunction)hashtable_n_unique_kmers, METH_VARARGS,
        "Count the number of unique kmers in this graph."
    },
    {
        "n_occupied", (PyCFunction)hashtable_n_occupied, METH_VARARGS,
        "Count the number of occupied bins."
    },
    { "n_entries", (PyCFunction)hashtable_n_entries, METH_VARARGS, "" },
    {
        "count",
        (PyCFunction)hashtable_count, METH_VARARGS,
        "Increment the count of this k-mer."
    },
    {
        "consume",
        (PyCFunction)hashtable_consume, METH_VARARGS,
        "Increment the counts of all of the k-mers in the string."
    },
    {
        "consume_fasta",
        (PyCFunction)hashtable_consume_fasta, METH_VARARGS,
        "Incrment the counts of all the k-mers in the sequences in the "
        "given file"
    },
    {
        "consume_fasta_with_reads_parser",
        (PyCFunction)hashtable_consume_fasta_with_reads_parser, METH_VARARGS,
        "Count all k-mers retrieved with this reads parser object."
    },
    {
        "get",
        (PyCFunction)hashtable_get, METH_VARARGS,
        "Retrieve the count for the given k-mer."
    },
    {
        "load",
        (PyCFunction)hashtable_load, METH_VARARGS,
        "Load the graph from the specified file."
    },
    {
        "save",
        (PyCFunction)hashtable_save, METH_VARARGS,
        "Save the graph to the specified file."
    },
    {
        "get_median_count",
        (PyCFunction)hashtable_get_median_count, METH_VARARGS,
        "Get the median, average, and stddev of the k-mer counts "
        " in the string"
    },
    {
        "get_kmers",
        (PyCFunction)hashtable_get_kmers, METH_VARARGS,
        "Generate an ordered list of all substrings of length k in the string."
    },
    {
        "get_kmer_hashes",
        (PyCFunction)hashtable_get_kmer_hashes, METH_VARARGS,
        "Retrieve an ordered list of all hashes of all k-mers in the string."
    },
    {
        "get_kmer_counts",
        (PyCFunction)hashtable_get_kmer_counts, METH_VARARGS,
        "Retrieve an ordered list of the counts of all k-mers in the string."
    },

    //
    // graph/traversal functionality
    //

    {
        "calc_connected_graph_size",
        (PyCFunction)hashtable_calc_connected_graph_size, METH_VARARGS, ""
    },
    {
        "kmer_degree",
        (PyCFunction)hashtable_kmer_degree, METH_VARARGS,
        "Calculate the number of immediate neighbors this k-mer has in "
        "the graph."
    },
    {
        "count_kmers_within_radius",
        (PyCFunction)hashtable_count_kmers_within_radius, METH_VARARGS,
        "Calculate the number of neighbors with given radius in the graph."
    },

    //
    // tagging / sparse graph functionality
    //

    { "consume_and_tag", (PyCFunction)hashtable_consume_and_tag, METH_VARARGS, "Consume a sequence and tag it" },
    { "get_tags_and_positions", (PyCFunction)hashtable_get_tags_and_positions, METH_VARARGS, "Retrieve tags and their positions in a sequence." },
    { "find_all_tags_list", (PyCFunction)hashtable_find_all_tags_list, METH_VARARGS, "Find all tags within range of the given k-mer, return as list" },
    { "consume_fasta_and_tag", (PyCFunction)hashtable_consume_fasta_and_tag, METH_VARARGS, "Count all k-mers in a given file" },
    { "get_median_count", (PyCFunction)hashtable_get_median_count, METH_VARARGS, "Get the median, average, and stddev of the k-mer counts in the string" },
    { "median_at_least", (PyCFunction)hashtable_median_at_least, METH_VARARGS, "Return true if the median is at least the given cutoff" },
    { "extract_unique_paths", (PyCFunction)hashtable_extract_unique_paths, METH_VARARGS, "" },
    { "print_tagset", (PyCFunction)hashtable_print_tagset, METH_VARARGS, "" },
    { "add_tag", (PyCFunction)hashtable_add_tag, METH_VARARGS, "" },
    { "get_tagset", (PyCFunction)hashtable_get_tagset, METH_VARARGS, "" },
    { "load_tagset", (PyCFunction)hashtable_load_tagset, METH_VARARGS, "" },
    { "save_tagset", (PyCFunction)hashtable_save_tagset, METH_VARARGS, "" },
    { "n_tags", (PyCFunction)hashtable_n_tags, METH_VARARGS, "" },
    { "divide_tags_into_subsets", (PyCFunction)hashtable_divide_tags_into_subsets, METH_VARARGS, "" },
    { "_get_tag_density", (PyCFunction)hashtable__get_tag_density, METH_VARARGS, "" },
    { "_set_tag_density", (PyCFunction)hashtable__set_tag_density, METH_VARARGS, "" },

    // partitioning
    { "do_subset_partition", (PyCFunction)hashtable_do_subset_partition, METH_VARARGS, "" },
    { "find_all_tags", (PyCFunction)hashtable_find_all_tags, METH_VARARGS, "" },
    { "assign_partition_id", (PyCFunction)hashtable_assign_partition_id, METH_VARARGS, "" },
    { "output_partitions", (PyCFunction)hashtable_output_partitions, METH_VARARGS, "" },
    { "find_unpart", (PyCFunction)hashtable_find_unpart, METH_VARARGS, "" },
    { "load_partitionmap", (PyCFunction)hashtable_load_partitionmap, METH_VARARGS, "" },
    { "save_partitionmap", (PyCFunction)hashtable_save_partitionmap, METH_VARARGS, "" },
    { "_validate_partitionmap", (PyCFunction)hashtable__validate_partitionmap, METH_VARARGS, "" },
    { "consume_fasta_and_traverse", (PyCFunction)hashtable_consume_fasta_and_traverse, METH_VARARGS, "" },
    {
        "consume_fasta_and_tag_with_reads_parser", (PyCFunction)hashtable_consume_fasta_and_tag_with_reads_parser,
        METH_VARARGS, "Count all k-mers using a given reads parser"
    },
    { "consume_partitioned_fasta", (PyCFunction)hashtable_consume_partitioned_fasta, METH_VARARGS, "Count all k-mers in a given file" },
    { "join_partitions_by_path", (PyCFunction)hashtable_join_partitions_by_path, METH_VARARGS, "" },
    { "merge_subset", (PyCFunction)hashtable_merge_subset, METH_VARARGS, "" },
    { "merge_subset_from_disk", (PyCFunction)hashtable_merge_from_disk, METH_VARARGS, "" },
    { "count_partitions", (PyCFunction)hashtable_count_partitions, METH_VARARGS, "" },
    { "subset_count_partitions", (PyCFunction)hashtable_subset_count_partitions, METH_VARARGS, "" },
    { "subset_partition_size_distribution", (PyCFunction)hashtable_subset_partition_size_distribution, METH_VARARGS, "" },
    { "save_subset_partitionmap", (PyCFunction)hashtable_save_subset_partitionmap, METH_VARARGS },
    { "load_subset_partitionmap", (PyCFunction)hashtable_load_subset_partitionmap, METH_VARARGS },
    { "_validate_subset_partitionmap", (PyCFunction)hashtable__validate_subset_partitionmap, METH_VARARGS, "" },
    { "set_partition_id", (PyCFunction)hashtable_set_partition_id, METH_VARARGS, "" },
    { "join_partitions", (PyCFunction)hashtable_join_partitions, METH_VARARGS, "" },
    { "get_partition_id", (PyCFunction)hashtable_get_partition_id, METH_VARARGS, "" },
    { "is_single_partition", (PyCFunction)hashtable_is_single_partition, METH_VARARGS, "" },
    { "traverse_from_tags", (PyCFunction)hashtable_traverse_from_tags, METH_VARARGS, "" },
    { "repartition_largest_partition", (PyCFunction)hashtable_repartition_largest_partition, METH_VARARGS, "" },

    // stop tags
    { "load_stop_tags", (PyCFunction)hashtable_load_stop_tags, METH_VARARGS, "" },
    { "save_stop_tags", (PyCFunction)hashtable_save_stop_tags, METH_VARARGS, "" },
    { "print_stop_tags", (PyCFunction)hashtable_print_stop_tags, METH_VARARGS, "" },
    { "trim_on_stoptags", (PyCFunction)hashtable_trim_on_stoptags, METH_VARARGS, "" },
    { "identify_stoptags_by_position", (PyCFunction)hashtable_identify_stoptags_by_position, METH_VARARGS, "" },
    { "filter_if_present", (PyCFunction)hashtable_filter_if_present, METH_VARARGS, "" },
    { "add_stop_tag", (PyCFunction)hashtable_add_stop_tag, METH_VARARGS, "" },
    { "get_stop_tags", (PyCFunction)hashtable_get_stop_tags, METH_VARARGS, "" },
    { "consume_fasta_and_tag_with_stoptags", (PyCFunction)hashtable_consume_fasta_and_tag_with_stoptags, METH_VARARGS, "Count all k-mers in a given file" },

    {NULL, NULL, 0, NULL}           /* sentinel */
};

static PyTypeObject khmer_KHashtable_Type
CPYCHECKER_TYPE_OBJECT_FOR_TYPEDEF("khmer_KHashtable_Object")
= {
    PyVarObject_HEAD_INIT(NULL, 0)       /* init & ob_size */
    "_khmer.KHashtable   ",              /*tp_name*/
    sizeof(khmer_KHashtable_Object)   ,  /*tp_basicsize*/
    0,                                   /*tp_itemsize*/
    0,                                   /*tp_dealloc*/
    0,                                   /*tp_print*/
    0,                                   /*tp_getattr*/
    0,                                   /*tp_setattr*/
    0,                                   /*tp_compare*/
    0,                                   /*tp_repr*/
    0,                                   /*tp_as_number*/
    0,                                   /*tp_as_sequence*/
    0,                                   /*tp_as_mapping*/
    0,                                   /*tp_hash */
    0,                                   /*tp_call*/
    0,                                   /*tp_str*/
    0,                                   /*tp_getattro*/
    0,                                   /*tp_setattro*/
    0,                                   /*tp_as_buffer*/
    Py_TPFLAGS_DEFAULT,                  /*tp_flags*/
    "base hashtable object",             /* tp_doc */
    0,                                   /* tp_traverse */
    0,                                   /* tp_clear */
    0,                                   /* tp_richcompare */
    0,                                   /* tp_weaklistoffset */
    0,                                   /* tp_iter */
    0,                                   /* tp_iternext */
    khmer_hashtable_methods,             /* tp_methods */
    0,                                   /* tp_members */
    0,                                   /* tp_getset */
    0,                                   /* tp_base */
    0,                                   /* tp_dict */
    0,                                   /* tp_descr_get */
    0,                                   /* tp_descr_set */
    0,                                   /* tp_dictoffset */
    0,                                   /* tp_init */
    0,                                   /* tp_alloc */
    0,                                   /* tp_new */
};

#define is_hashtable_obj(v)  (Py_TYPE(v) == &khmer_KHashtable_Type)

//
// _new_hashtable
//

//
// KCountingHash object
//

typedef struct {
    khmer_KHashtable_Object khashtable;
    CountingHash * counting;
} khmer_KCountingHash_Object;

typedef struct {
    PyObject_HEAD
    ReadAligner * aligner;
} khmer_ReadAligner_Object;

static void khmer_counting_dealloc(khmer_KCountingHash_Object * obj);

static
PyObject *
count_trim_on_abundance(khmer_KCountingHash_Object * me, PyObject * args)
{
    CountingHash * counting = me->counting;

    const char * seq = NULL;
    unsigned int min_count_i = 0;

    if (!PyArg_ParseTuple(args, "sI", &seq, &min_count_i)) {
        return NULL;
    }

    unsigned long trim_at;
    Py_BEGIN_ALLOW_THREADS

    BoundedCounterType min_count = min_count_i;

    trim_at = counting->trim_on_abundance(seq, min_count);

    Py_END_ALLOW_THREADS;

    PyObject * trim_seq = PyUnicode_FromStringAndSize(seq, trim_at);
    if (trim_seq == NULL) {
        return NULL;
    }
    PyObject * ret = Py_BuildValue("Ok", trim_seq, trim_at);
    Py_DECREF(trim_seq);

    return ret;
}

static
PyObject *
count_trim_below_abundance(khmer_KCountingHash_Object * me, PyObject * args)
{
    CountingHash * counting = me->counting;

    const char * seq = NULL;
    BoundedCounterType max_count_i = 0;

    if (!PyArg_ParseTuple(args, "sH", &seq, &max_count_i)) {
        return NULL;
    }

    unsigned long trim_at;
    Py_BEGIN_ALLOW_THREADS

    BoundedCounterType max_count = max_count_i;

    trim_at = counting->trim_below_abundance(seq, max_count);

    Py_END_ALLOW_THREADS;

    PyObject * trim_seq = PyUnicode_FromStringAndSize(seq, trim_at);
    if (trim_seq == NULL) {
        return NULL;
    }
    PyObject * ret = Py_BuildValue("Ok", trim_seq, trim_at);
    Py_DECREF(trim_seq);

    return ret;
}

static
PyObject *
count_find_spectral_error_positions(khmer_KCountingHash_Object * me,
                                    PyObject * args)
{
    khmer::CountingHash * counting = me->counting;

    char * seq = NULL;
    khmer::BoundedCounterType max_count = 0; // unsigned short int

    if (!PyArg_ParseTuple(args, "sH", &seq, &max_count)) {
        return NULL;
    }

    std::vector<unsigned int> posns;

    try {
        posns = counting->find_spectral_error_positions(seq, max_count);
    } catch (khmer_exception &e) {
        PyErr_SetString(PyExc_ValueError, e.what());
        return NULL;
    }

    Py_ssize_t posns_size = posns.size();

    PyObject * x = PyList_New(posns_size);
    if (x == NULL) {
        return NULL;
    }
    for (Py_ssize_t i = 0; i < posns_size; i++) {
        PyList_SET_ITEM(x, i, PyLong_FromLong(posns[i]));
    }

    return x;
}

static
PyObject *
count_fasta_dump_kmers_by_abundance(khmer_KCountingHash_Object * me,
                                    PyObject * args)
{
    CountingHash * counting = me->counting;

    const char * inputfile;
    int limit_by = 0;

    if (!PyArg_ParseTuple(args, "si", &inputfile, &limit_by)) {
        return NULL;
    }

    try {
        counting->fasta_dump_kmers_by_abundance(inputfile,
                                                limit_by);
    } catch (khmer_file_exception &exc) {
        PyErr_SetString(PyExc_OSError, exc.what());
        return NULL;
    } catch (khmer_value_exception &exc) {
        PyErr_SetString(PyExc_ValueError, exc.what());
        return NULL;
    }

    Py_RETURN_NONE;
}

static
PyObject *
count_get_kadian_count(khmer_KCountingHash_Object * me, PyObject * args)
{
    CountingHash * counting = me->counting;

    const char * long_str;
    unsigned int nk = 1;

    if (!PyArg_ParseTuple(args, "s|I", &long_str, &nk)) {
        return NULL;
    }

    if (strlen(long_str) < counting->ksize()) {
        PyErr_SetString(PyExc_ValueError,
                        "string length must >= the hashtable k-mer size");
        return NULL;
    }

    BoundedCounterType kad = 0;

    counting->get_kadian_count(long_str, kad, nk);

    return Py_BuildValue("i", kad);
}

static
PyObject *
count_get_raw_tables(khmer_KCountingHash_Object * self, PyObject * args)
{
    CountingHash * counting = self->counting;

    khmer::Byte ** table_ptrs = counting->get_raw_tables();
    std::vector<HashIntoType> sizes = counting->get_tablesizes();

    PyObject * raw_tables = PyList_New(sizes.size());
    for (unsigned int i=0; i<sizes.size(); ++i) {
        Py_buffer buffer;
        int res = PyBuffer_FillInfo(&buffer, NULL, table_ptrs[i], sizes[i], 0, PyBUF_FULL_RO);
        if (res == -1) {
            return NULL;
        }
        PyObject * buf = PyMemoryView_FromBuffer(&buffer);
        if(!PyMemoryView_Check(buf)) {
            return NULL;
        }
        PyList_SET_ITEM(raw_tables, i, buf);
    }

    return raw_tables;
}

static
PyObject *
count_set_use_bigcount(khmer_KCountingHash_Object * me, PyObject * args)
{
    CountingHash * counting = me->counting;

    PyObject * x;
    if (!PyArg_ParseTuple(args, "O", &x)) {
        return NULL;
    }
    int setme = PyObject_IsTrue(x);
    if (setme < 0) {
        return NULL;
    }
    counting->set_use_bigcount((bool)setme);

    Py_RETURN_NONE;
}

static
PyObject *
count_get_use_bigcount(khmer_KCountingHash_Object * me, PyObject * args)
{
    CountingHash * counting = me->counting;

    if (!PyArg_ParseTuple(args, "")) {
        return NULL;
    }

    bool val = counting->get_use_bigcount();

    return PyBool_FromLong((int)val);
}

static
PyObject *
count_get_min_count(khmer_KCountingHash_Object * me, PyObject * args)
{
    CountingHash * counting = me->counting;

    const char * long_str;

    if (!PyArg_ParseTuple(args, "s", &long_str)) {
        return NULL;
    }

    if (strlen(long_str) < counting->ksize()) {
        PyErr_SetString(PyExc_ValueError,
                        "string length must >= the hashtable k-mer size");
        return NULL;
    }

    BoundedCounterType c = counting->get_min_count(long_str);
    unsigned int N = c;

    return PyLong_FromLong(N);
}

static
PyObject *
count_get_max_count(khmer_KCountingHash_Object * me, PyObject * args)
{
    CountingHash * counting = me->counting;

    const char * long_str;

    if (!PyArg_ParseTuple(args, "s", &long_str)) {
        return NULL;
    }

    if (strlen(long_str) < counting->ksize()) {
        PyErr_SetString(PyExc_ValueError,
                        "string length must >= the hashtable k-mer size");
        return NULL;
    }

    BoundedCounterType c = counting->get_max_count(long_str);
    unsigned int N = c;

    return PyLong_FromLong(N);
}

static
PyObject *
count_output_fasta_kmer_pos_freq(khmer_KCountingHash_Object * me,
                                 PyObject * args)
{
    CountingHash * counting = me->counting;

    const char * infile;
    const char * outfile;

    if (!PyArg_ParseTuple(args, "ss", &infile, &outfile)) {
        return NULL;
    }

    counting->output_fasta_kmer_pos_freq(infile, outfile);

    return PyLong_FromLong(0);
}

static
PyObject *
count_fasta_count_kmers_by_position(khmer_KCountingHash_Object * me,
                                    PyObject * args)
{
    CountingHash * counting = me->counting;

    const char * inputfile;
    unsigned int max_read_len = 0;
    long max_read_len_long;
    int limit_by_count_int;

    if (!PyArg_ParseTuple(args, "sli", &inputfile, &max_read_len_long,
                          &limit_by_count_int)) {
        return NULL;
    }
    if (max_read_len_long < 0 || max_read_len_long >= pow(2, 32)) {
        PyErr_SetString(
            PyExc_ValueError,
            "The 2nd argument must be positive and less than 2^32");
        return NULL;
    }
    if (limit_by_count_int < 0 || limit_by_count_int >= pow(2, 16)) {
        PyErr_SetString(
            PyExc_ValueError,
            "The 3rd argument must be positive and less than 2^16");
        return NULL;
    }
    max_read_len = (unsigned int) max_read_len_long;

    unsigned long long * counts;
    try {
        counts = counting->fasta_count_kmers_by_position(inputfile,
                                                         max_read_len,
                                        (unsigned short) limit_by_count_int);
    } catch (khmer_file_exception &exc) {
        PyErr_SetString(PyExc_OSError, exc.what());
        return NULL;
    } catch (khmer_value_exception &exc) {
        PyErr_SetString(PyExc_ValueError, exc.what());
        return NULL;
    }

    PyObject * x = PyList_New(max_read_len);
    if (x == NULL) {
        delete[] counts;
        return NULL;
    }

    for (unsigned int i = 0; i < max_read_len; i++) {
        int ret = PyList_SetItem(x, i, PyLong_FromUnsignedLongLong(counts[i]));
        if (ret < 0) {
            delete[] counts;
            return NULL;
        }
    }

    delete[] counts;

    return x;
}

static
PyObject *
count_abundance_distribution_with_reads_parser(khmer_KCountingHash_Object * me,
        PyObject * args)
{
    CountingHash * counting = me->counting;

    khmer :: python :: khmer_ReadParser_Object * rparser_obj = NULL;
    khmer_KHashbits_Object *tracking_obj = NULL;

    if (!PyArg_ParseTuple(args, "O!O!", &python::khmer_ReadParser_Type,
                          &rparser_obj, &khmer_KHashbits_Type, &tracking_obj)) {
        return NULL;
    }

    read_parsers::IParser *rparser      = rparser_obj->parser;
    Hashbits           *hashbits        = tracking_obj->hashbits;
    HashIntoType       *dist            = NULL;
    const char         *value_exception = NULL;
    const char         *file_exception  = NULL;

    Py_BEGIN_ALLOW_THREADS
    try {
        dist = counting->abundance_distribution(rparser, hashbits);
    } catch (khmer_file_exception &exc) {
        file_exception = exc.what();
    } catch (khmer_value_exception &exc) {
        value_exception = exc.what();
    }
    Py_END_ALLOW_THREADS

    if (file_exception != NULL) {
        PyErr_SetString(PyExc_OSError, file_exception);
        return NULL;
    }
    if (value_exception != NULL) {
        PyErr_SetString(PyExc_ValueError, value_exception);
        return NULL;
    }

    PyObject * x = PyList_New(MAX_BIGCOUNT + 1);
    if (x == NULL) {
        delete[] dist;
        return NULL;
    }
    for (int i = 0; i < MAX_BIGCOUNT + 1; i++) {
        PyList_SET_ITEM(x, i, PyLong_FromUnsignedLongLong(dist[i]));
    }

    delete[] dist;
    return x;
}

static
PyObject *
count_abundance_distribution(khmer_KCountingHash_Object * me, PyObject * args)
{
    CountingHash * counting = me->counting;

    const char * filename = NULL;
    khmer_KHashbits_Object * tracking_obj = NULL;
    if (!PyArg_ParseTuple(args, "sO!", &filename, &khmer_KHashbits_Type,
                          &tracking_obj)) {
        return NULL;
    }

    Hashbits           *hashbits        = tracking_obj->hashbits;
    HashIntoType       *dist            = NULL;
    const char         *value_exception = NULL;
    const char         *file_exception  = NULL;
    Py_BEGIN_ALLOW_THREADS
    try {
        dist = counting->abundance_distribution(filename, hashbits);
    } catch (khmer_file_exception &exc) {
        file_exception = exc.what();
    } catch (khmer_value_exception &exc) {
        value_exception = exc.what();
    }
    Py_END_ALLOW_THREADS

    if (file_exception != NULL) {
        PyErr_SetString(PyExc_OSError, file_exception);
        if (dist != NULL) {
            delete []dist;
        }
        return NULL;
    }
    if (value_exception != NULL) {
        PyErr_SetString(PyExc_ValueError, value_exception);
        if (dist != NULL) {
            delete []dist;
        }
        return NULL;
    }

    PyObject * x = PyList_New(MAX_BIGCOUNT + 1);
    if (x == NULL) {
        if (dist != NULL) {
            delete []dist;
        }
        return NULL;
    }
    for (int i = 0; i < MAX_BIGCOUNT + 1; i++) {
        PyList_SET_ITEM(x, i, PyLong_FromUnsignedLongLong(dist[i]));
    }

    if (dist != NULL) {
        delete []dist;
    }

    return x;
}

static
PyObject *
count_do_subset_partition_with_abundance(khmer_KCountingHash_Object * me,
        PyObject * args)
{
    CountingHash * counting = me->counting;

    HashIntoType start_kmer = 0, end_kmer = 0;
    PyObject * break_on_stop_tags_o = NULL;
    PyObject * stop_big_traversals_o = NULL;
    BoundedCounterType min_count, max_count;

    if (!PyArg_ParseTuple(args, "HH|KKOO",
                          &min_count, &max_count,
                          &start_kmer, &end_kmer,
                          &break_on_stop_tags_o,
                          &stop_big_traversals_o)) {
        return NULL;
    }

    bool break_on_stop_tags = false;
    if (break_on_stop_tags_o && PyObject_IsTrue(break_on_stop_tags_o)) {
        break_on_stop_tags = true;
    }
    bool stop_big_traversals = false;
    if (stop_big_traversals_o && PyObject_IsTrue(stop_big_traversals_o)) {
        stop_big_traversals = true;
    }

    SubsetPartition * subset_p = NULL;
    try {
        Py_BEGIN_ALLOW_THREADS
        subset_p = new SubsetPartition(counting);
        subset_p->do_partition_with_abundance(start_kmer, end_kmer,
                                              min_count, max_count,
                                              break_on_stop_tags,
                                              stop_big_traversals);
        Py_END_ALLOW_THREADS
    } catch (std::bad_alloc &e) {
        return PyErr_NoMemory();
    }

    khmer_KSubsetPartition_Object * subset_obj = (khmer_KSubsetPartition_Object *)\
            PyObject_New(khmer_KSubsetPartition_Object, &khmer_KSubsetPartition_Type);

    if (subset_obj == NULL) {
        delete subset_p;
        return NULL;
    }

    subset_obj->subset = subset_p;

    return (PyObject *) subset_obj;
}

static PyMethodDef khmer_counting_methods[] = {
    { "set_use_bigcount", (PyCFunction)count_set_use_bigcount, METH_VARARGS, "" },
    { "get_use_bigcount", (PyCFunction)count_get_use_bigcount, METH_VARARGS, "" },
    { "output_fasta_kmer_pos_freq", (PyCFunction)count_output_fasta_kmer_pos_freq, METH_VARARGS, "" },
    { "get_min_count", (PyCFunction)count_get_min_count, METH_VARARGS, "Get the smallest count of all the k-mers in the string" },
    { "get_max_count", (PyCFunction)count_get_max_count, METH_VARARGS, "Get the largest count of all the k-mers in the string" },
    { "get_kadian_count", (PyCFunction)count_get_kadian_count, METH_VARARGS, "Get the kadian (abundance of k-th rank-ordered k-mer) of the k-mer counts in the string" },
    { "trim_on_abundance", (PyCFunction)count_trim_on_abundance, METH_VARARGS, "Trim on >= abundance" },
    { "trim_below_abundance", (PyCFunction)count_trim_below_abundance, METH_VARARGS, "Trim on >= abundance" },
    { "find_spectral_error_positions", (PyCFunction)count_find_spectral_error_positions, METH_VARARGS, "Identify positions of low-abundance k-mers" },
    { "abundance_distribution", (PyCFunction)count_abundance_distribution, METH_VARARGS, "" },
    { "abundance_distribution_with_reads_parser", (PyCFunction)count_abundance_distribution_with_reads_parser, METH_VARARGS, "" },
    { "fasta_count_kmers_by_position", (PyCFunction)count_fasta_count_kmers_by_position, METH_VARARGS, "" },
    { "fasta_dump_kmers_by_abundance", (PyCFunction)count_fasta_dump_kmers_by_abundance, METH_VARARGS, "" },
    {
        "get_raw_tables", (PyCFunction)count_get_raw_tables,
        METH_VARARGS, "Get a list of the raw tables as memoryview objects"
    },
    { "do_subset_partition_with_abundance", (PyCFunction)count_do_subset_partition_with_abundance, METH_VARARGS, "" },
    {NULL, NULL, 0, NULL}           /* sentinel */
};

static PyObject* _new_counting_hash(PyTypeObject * type, PyObject * args,
                                    PyObject * kwds);

static PyTypeObject khmer_KCountingHash_Type
CPYCHECKER_TYPE_OBJECT_FOR_TYPEDEF("khmer_KCountingHash_Object")
= {
    PyVarObject_HEAD_INIT(NULL, 0)       /* init & ob_size */
    "_khmer.CountingHash",              /*tp_name*/
    sizeof(khmer_KCountingHash_Object),  /*tp_basicsize*/
    0,                                   /*tp_itemsize*/
    (destructor)khmer_counting_dealloc,  /*tp_dealloc*/
    0,                                   /*tp_print*/
    0,                                   /*tp_getattr*/
    0,                                   /*tp_setattr*/
    0,                                   /*tp_compare*/
    0,                                   /*tp_repr*/
    0,                                   /*tp_as_number*/
    0,                                   /*tp_as_sequence*/
    0,                                   /*tp_as_mapping*/
    0,                                   /*tp_hash */
    0,                                   /*tp_call*/
    0,                                   /*tp_str*/
    0,                                   /*tp_getattro*/
    0,                                   /*tp_setattro*/
    0,                                   /*tp_as_buffer*/
    Py_TPFLAGS_DEFAULT | Py_TPFLAGS_BASETYPE,                  /*tp_flags*/
    "counting hash object",              /* tp_doc */
    0,                                   /* tp_traverse */
    0,                                   /* tp_clear */
    0,                                   /* tp_richcompare */
    0,                                   /* tp_weaklistoffset */
    0,                                   /* tp_iter */
    0,                                   /* tp_iternext */
    khmer_counting_methods,              /* tp_methods */
    0,                                   /* tp_members */
    0,                                   /* tp_getset */
    0,                                   /* tp_base */
    0,                                   /* tp_dict */
    0,                                   /* tp_descr_get */
    0,                                   /* tp_descr_set */
    0,                                   /* tp_dictoffset */
    0,                                   /* tp_init */
    0,                                   /* tp_alloc */
    _new_counting_hash,                  /* tp_new */
};

#define is_counting_obj(v)  (Py_TYPE(v) == &khmer_KCountingHash_Type)

//
// new_hashtable
//

static PyObject* new_hashtable(PyObject * self, PyObject * args)
{
    unsigned int k = 0;
    unsigned long long size = 0;

    if (!PyArg_ParseTuple(args, "IK", &k, &size)) {
        return NULL;
    }

    khmer_KCountingHash_Object * kcounting_obj = (khmer_KCountingHash_Object *) \
            PyObject_New(khmer_KCountingHash_Object, &khmer_KCountingHash_Type);

    if (kcounting_obj == NULL) {
        return NULL;
    }

    try {
        kcounting_obj->counting = new CountingHash(k, size);
    } catch (std::bad_alloc &e) {
        return PyErr_NoMemory();
    }
    kcounting_obj->khashtable.hashtable = kcounting_obj->counting;

    return (PyObject *) kcounting_obj;
}

//
// _new_counting_hash
//

static PyObject* _new_counting_hash(PyTypeObject * type, PyObject * args,
                                    PyObject * kwds)
{
    khmer_KCountingHash_Object * self;

    self = (khmer_KCountingHash_Object *)type->tp_alloc(type, 0);

    if (self != NULL) {
        WordLength k = 0;
        PyListObject * sizes_list_o = NULL;

        if (!PyArg_ParseTuple(args, "bO!", &k, &PyList_Type, &sizes_list_o)) {
            Py_DECREF(self);
            return NULL;
        }

        std::vector<HashIntoType> sizes;
        Py_ssize_t sizes_list_o_length = PyList_GET_SIZE(sizes_list_o);
        if (sizes_list_o_length == -1) {
            Py_DECREF(self);
            PyErr_SetString(PyExc_ValueError, "error with hashtable primes!");
            return NULL;
        }
        for (Py_ssize_t i = 0; i < sizes_list_o_length; i++) {
            PyObject * size_o = PyList_GET_ITEM(sizes_list_o, i);
            if (PyLong_Check(size_o)) {
                sizes.push_back((HashIntoType) PyLong_AsUnsignedLongLong(size_o));
            } else if (PyInt_Check(size_o)) {
                sizes.push_back((HashIntoType) PyInt_AsLong(size_o));
            } else if (PyFloat_Check(size_o)) {
                sizes.push_back((HashIntoType) PyFloat_AS_DOUBLE(size_o));
            } else {
                Py_DECREF(self);
                PyErr_SetString(PyExc_TypeError,
                                "2nd argument must be a list of ints, longs, or floats");
                return NULL;
            }
        }

        try {
            self->counting = new CountingHash(k, sizes);
        } catch (std::bad_alloc &e) {
            Py_DECREF(self);
            return PyErr_NoMemory();
        }
        self->khashtable.hashtable = dynamic_cast<Hashtable*>(self->counting);
    }

    return (PyObject *) self;
}

static
PyObject *
hashbits_count_overlap(khmer_KHashbits_Object * me, PyObject * args)
{
    Hashbits * hashbits = me->hashbits;
    khmer_KHashbits_Object * ht2_argu;
    const char * filename;
    Hashbits * ht2;

    if (!PyArg_ParseTuple(args, "sO!", &filename, &khmer_KHashbits_Type,
                          &ht2_argu)) {
        return NULL;
    }

    ht2 = ht2_argu->hashbits;

// call the C++ function, and trap signals => Python

    HashIntoType        curve[2][100];

    try {
	unsigned long long  n_consumed;
	unsigned int        total_reads;
        hashbits->consume_fasta_overlap(filename, curve, *ht2, total_reads,
                                        n_consumed);
    } catch (khmer_file_exception &exc) {
        PyErr_SetString(PyExc_OSError, exc.what());
        return NULL;
    } catch (khmer_value_exception &exc) {
        PyErr_SetString(PyExc_ValueError, exc.what());
        return NULL;
    }

    HashIntoType n = hashbits->n_unique_kmers();
    HashIntoType n_overlap = hashbits->n_overlap_kmers();

    PyObject * x = PyList_New(200);

    for (unsigned int i = 0; i < 100; i++) {
        PyList_SetItem(x, i, Py_BuildValue("K", curve[0][i]));
    }
    for (unsigned int i = 0; i < 100; i++) {
        PyList_SetItem(x, i + 100, Py_BuildValue("K", curve[1][i]));
    }
    return Py_BuildValue("KKO", n, n_overlap, x);
}

static
PyObject *
hashbits_update(khmer_KHashbits_Object * me, PyObject * args)
{
    Hashbits * hashbits = me->hashbits;
    Hashbits * other;
    khmer_KHashbits_Object * other_o;

    if (!PyArg_ParseTuple(args, "O!", &khmer_KHashbits_Type, &other_o)) {
        return NULL;
    }

    other = other_o->hashbits;

    try {
        hashbits->update_from(*other);
    } catch (khmer_exception &e) {
        PyErr_SetString(PyExc_ValueError, e.what());
        return NULL;
    }

    Py_RETURN_NONE;
}

static PyMethodDef khmer_hashbits_methods[] = {
    { "count_overlap", (PyCFunction)hashbits_count_overlap, METH_VARARGS, "Count overlap kmers in two datasets" },
    {
        "update",
        (PyCFunction) hashbits_update, METH_VARARGS,
        "a set update: update this nodegraph with all the entries from the other"
    },
    {NULL, NULL, 0, NULL}           /* sentinel */
};

// __new__ for hashbits; necessary for proper subclassing
// This will essentially do what the old factory function did. Unlike many __new__
// methods, we take our arguments here, because there's no "uninitialized" hashbits
// object; we have to have k and the table sizes before creating the new objects
static PyObject* khmer_hashbits_new(PyTypeObject * type, PyObject * args,
                                    PyObject * kwds)
{
    khmer_KHashbits_Object * self;
    self = (khmer_KHashbits_Object *)type->tp_alloc(type, 0);

    if (self != NULL) {
        WordLength k = 0;
        PyListObject* sizes_list_o = NULL;

        if (!PyArg_ParseTuple(args, "bO!", &k, &PyList_Type, &sizes_list_o)) {
            Py_DECREF(self);
            return NULL;
        }

        std::vector<HashIntoType> sizes;
        Py_ssize_t sizes_list_o_length = PyList_GET_SIZE(sizes_list_o);
        for (Py_ssize_t i = 0; i < sizes_list_o_length; i++) {
            PyObject * size_o = PyList_GET_ITEM(sizes_list_o, i);
            if (PyLong_Check(size_o)) {
                sizes.push_back((HashIntoType) PyLong_AsUnsignedLongLong(size_o));
            } else if (PyInt_Check(size_o)) {
                sizes.push_back((HashIntoType) PyInt_AsLong(size_o));
            } else if (PyFloat_Check(size_o)) {
                sizes.push_back((HashIntoType) PyFloat_AS_DOUBLE(size_o));
            } else {
                Py_DECREF(self);
                PyErr_SetString(PyExc_TypeError,
                                "2nd argument must be a list of ints, longs, or floats");
                return NULL;
            }
        }

        try {
            self->hashbits = new Hashbits(k, sizes);
        } catch (std::bad_alloc &e) {
            Py_DECREF(self);
            return PyErr_NoMemory();
        }
        self->khashtable.hashtable = self->hashbits;
    }
    return (PyObject *) self;
}

#define is_hashbits_obj(v)  (Py_TYPE(v) == &khmer_KHashbits_Type)

////////////////////////////////////////////////////////////////////////////

static
PyObject *
subset_count_partitions(khmer_KSubsetPartition_Object * me, PyObject * args)
{
    SubsetPartition * subset_p = me->subset;

    if (!PyArg_ParseTuple(args, "")) {
        return NULL;
    }

    size_t n_partitions = 0, n_unassigned = 0;
    subset_p->count_partitions(n_partitions, n_unassigned);

    return Py_BuildValue("nn", (Py_ssize_t) n_partitions,
                         (Py_ssize_t) n_unassigned);
}

static
PyObject *
subset_report_on_partitions(khmer_KSubsetPartition_Object * me, PyObject * args)
{
    SubsetPartition * subset_p = me->subset;

    if (!PyArg_ParseTuple(args, "")) {
        return NULL;
    }

    subset_p->report_on_partitions();

    Py_RETURN_NONE;
}

static
PyObject *
subset_compare_partitions(khmer_KSubsetPartition_Object * me, PyObject * args)
{
    SubsetPartition * subset1_p = me->subset;

    PyObject * subset2_obj = NULL;
    PartitionID pid1, pid2; // @CTB ensure that these are unsigned?

    if (!PyArg_ParseTuple(args, "IOI",
                          &pid1, &subset2_obj, &pid2)) {
        return NULL;
    }

    khmer_KSubsetPartition_Object *other = (khmer_KSubsetPartition_Object *)
                                           subset2_obj;
    SubsetPartition * subset2_p = other->subset;

    unsigned int n_only1 = 0, n_only2 = 0, n_shared = 0;
    subset1_p->compare_to_partition(pid1, subset2_p, pid2,
                                    n_only1, n_only2, n_shared);

    return Py_BuildValue("III", n_only1, n_only2, n_shared);
}

static
PyObject *
subset_partition_size_distribution(khmer_KSubsetPartition_Object * me,
                                   PyObject * args)
{
    SubsetPartition * subset_p = me->subset;

    if (!PyArg_ParseTuple(args, "")) {
        return NULL;
    }

    PartitionCountDistribution d;

    unsigned int n_unassigned = 0;
    subset_p->partition_size_distribution(d, n_unassigned);

    PyObject * x = PyList_New(d.size());
    if (x == NULL) {
        return NULL;
    }
    PartitionCountDistribution::iterator di;

    unsigned int i;
    for (i = 0, di = d.begin(); di != d.end(); ++di, i++) {
        PyObject * tup = Py_BuildValue("KK", di->first, di->second);
        if (tup != NULL) {
            PyList_SET_ITEM(x, i, tup);
        }
        Py_XDECREF(tup);
    }
    if (!(i == d.size())) {
        throw khmer_exception();
    }

    PyObject * ret = Py_BuildValue("OI", x, n_unassigned);
    Py_DECREF(x);
    return ret;
}

static
PyObject *
subset_partition_sizes(khmer_KSubsetPartition_Object * me, PyObject * args)
{
    SubsetPartition * subset_p = me->subset;

    unsigned int min_size = 0;

    if (!PyArg_ParseTuple(args, "|I", &min_size)) {
        return NULL;
    }

    PartitionCountMap cm;
    unsigned int n_unassigned = 0;
    subset_p->partition_sizes(cm, n_unassigned);

    unsigned int i = 0;
    PartitionCountMap::const_iterator mi;
    for (mi = cm.begin(); mi != cm.end(); ++mi) {
        if (mi->second >= min_size) {
            i++;
        }
    }

    PyObject * x = PyList_New(i);
    if (x == NULL) {
        return NULL;
    }

    // this should probably be a dict. @CTB
    for (i = 0, mi = cm.begin(); mi != cm.end(); ++mi) {
        if (mi->second >= min_size) {
            PyObject * tup = Py_BuildValue("II", mi->first, mi->second);
            if (tup != NULL) {
                PyList_SET_ITEM(x, i, tup);
            }
            i++;
        }
    }

    PyObject * ret = Py_BuildValue("OI", x, n_unassigned);
    Py_DECREF(x);

    return ret;
}

static
PyObject *
subset_partition_average_coverages(khmer_KSubsetPartition_Object * me,
                                   PyObject * args)
{
    SubsetPartition * subset_p = me->subset;

    khmer_KCountingHash_Object * counting_o;

    if (!PyArg_ParseTuple(args, "O!", &khmer_KCountingHash_Type, &counting_o)) {
        return NULL;
    }

    PartitionCountMap cm;
    subset_p->partition_average_coverages(cm, counting_o -> counting);

    unsigned int i;
    PartitionCountMap::iterator mi;

    PyObject * x = PyList_New(cm.size());
    if (x == NULL) {
        return NULL;
    }

    // this should probably be a dict. @CTB
    for (i = 0, mi = cm.begin(); mi != cm.end(); ++mi, i++) {
        PyObject * tup = Py_BuildValue("II", mi->first, mi->second);
        if (tup != NULL) {
            PyList_SET_ITEM(x, i, tup);
        }
    }

    return x;
}

static PyMethodDef khmer_subset_methods[] = {
    {
        "count_partitions",
        (PyCFunction)subset_count_partitions,
        METH_VARARGS,
        ""
    },
    {
        "report_on_partitions",
        (PyCFunction)subset_report_on_partitions,
        METH_VARARGS,
        ""
    },
    {
        "compare_partitions",
        (PyCFunction)subset_compare_partitions,
        METH_VARARGS,
        ""
    },
    {
        "partition_size_distribution",
        (PyCFunction)subset_partition_size_distribution,
        METH_VARARGS,
        ""
    },
    {
        "partition_sizes",
        (PyCFunction)subset_partition_sizes,
        METH_VARARGS,
        ""
    },
    {
        "partition_average_coverages",
        (PyCFunction)subset_partition_average_coverages,
        METH_VARARGS,
        ""
    },
    {NULL, NULL, 0, NULL}           /* sentinel */
};

/////////////////
// LabelHash
/////////////////

// LabelHash addition
typedef struct {
    PyObject_HEAD
    LabelHash * labelhash;
} khmer_KLabelHash_Object;

static PyObject * khmer_labelhash_new(PyTypeObject * type, PyObject *args,
                                      PyObject *kwds);

#define is_labelhash_obj(v)  (Py_TYPE(v) == &khmer_KLabelHash_Type)

//
// khmer_labelhash_dealloc -- clean up a labelhash object.
//

static void khmer_labelhash_dealloc(khmer_KLabelHash_Object * obj)
{
    delete obj->labelhash;
    obj->labelhash = NULL;

    Py_TYPE(obj)->tp_free((PyObject*)obj);
}

static PyObject * khmer_labelhash_new(PyTypeObject *type, PyObject *args,
                                      PyObject *kwds)
{
    khmer_KLabelHash_Object *self;
    self = (khmer_KLabelHash_Object*)type->tp_alloc(type, 0);

    if (self != NULL) {
        PyObject * hashtable_o;
        khmer::Hashtable * hashtable = NULL;

        if (!PyArg_ParseTuple(args, "O", &hashtable_o)) {
            Py_DECREF(self);
            return NULL;
        }

        if (PyObject_TypeCheck(hashtable_o, &khmer_KHashbits_Type)) {
            khmer_KHashbits_Object * kho = (khmer_KHashbits_Object *) hashtable_o;
            hashtable = kho->hashbits;
        } else if (PyObject_TypeCheck(hashtable_o, &khmer_KCountingHash_Type)) {
            khmer_KCountingHash_Object * cho = (khmer_KCountingHash_Object *) hashtable_o;
            hashtable = cho->counting;
        } else {
            PyErr_SetString(PyExc_ValueError,
                            "graph object must be a NodeGraph or CountGraph");
            Py_DECREF(self);
            return NULL;
        }

        try {
            self->labelhash = new LabelHash(hashtable);
        } catch (std::bad_alloc &e) {
            Py_DECREF(self);
            return PyErr_NoMemory();
        }
    }

    return (PyObject *) self;
}

static
PyObject *
labelhash_get_label_dict(khmer_KLabelHash_Object * me, PyObject * args)
{
    LabelHash * hb = me->labelhash;

    PyObject * d = PyDict_New();
    if (d == NULL) {
        return NULL;
    }
    LabelPtrMap::iterator it;

    for (it = hb->label_ptrs.begin(); it != hb->label_ptrs.end(); ++it) {
        PyObject * key = Py_BuildValue("K", it->first);
        PyObject * val = Py_BuildValue("K", it->second);
        if (key != NULL && val != NULL) {
            PyDict_SetItem(d, key, val);
        }
        Py_XDECREF(key);
        Py_XDECREF(val);
    }

    return d;
}

static
PyObject *
labelhash_consume_fasta_and_tag_with_labels(khmer_KLabelHash_Object * me,
        PyObject * args)
{
    LabelHash * hb = me->labelhash;

    const char * filename;

    if (!PyArg_ParseTuple(args, "s", &filename)) {
        return NULL;
    }

    const char         *value_exception = NULL;
    const char         *file_exception  = NULL;
    unsigned long long  n_consumed      = 0;
    unsigned int        total_reads     = 0;
    //Py_BEGIN_ALLOW_THREADS
    try {
        hb->consume_fasta_and_tag_with_labels(filename, total_reads,
                                              n_consumed);
    } catch (khmer_file_exception &exc) {
        file_exception = exc.what();
    } catch (khmer_value_exception &exc) {
        value_exception = exc.what();
    }
    //Py_END_ALLOW_THREADS

    if (file_exception != NULL) {
        PyErr_SetString(PyExc_OSError, file_exception);
        return NULL;
    }
    if (value_exception != NULL) {
        PyErr_SetString(PyExc_ValueError, value_exception);
        return NULL;
    }

    return Py_BuildValue("IK", total_reads, n_consumed);
}

static
PyObject *
labelhash_consume_partitioned_fasta_and_tag_with_labels(
    khmer_KLabelHash_Object * me, PyObject * args)
{
    LabelHash * labelhash = me->labelhash;

    const char * filename;

    if (!PyArg_ParseTuple(args, "s", &filename)) {
        return NULL;
    }

    // call the C++ function, and trap signals => Python

    unsigned long long  n_consumed  = 0;
    unsigned int        total_reads = 0;

    try {
        labelhash->consume_partitioned_fasta_and_tag_with_labels(filename,
                total_reads, n_consumed);
    } catch (khmer_file_exception &exc) {
        PyErr_SetString(PyExc_OSError, exc.what());
        return NULL;
    } catch (khmer_value_exception &exc) {
        PyErr_SetString(PyExc_ValueError, exc.what());
        return NULL;
    }

    return Py_BuildValue("IK", total_reads, n_consumed);
}

static
PyObject *
labelhash_consume_sequence_and_tag_with_labels(khmer_KLabelHash_Object * me,
        PyObject * args)
{
    LabelHash * hb = me->labelhash;
    const char * seq = NULL;
    unsigned long long c = 0;
    if (!PyArg_ParseTuple(args, "sK", &seq, &c)) {
        return NULL;
    }
    unsigned long long n_consumed = 0;
    Label * the_label = hb->check_and_allocate_label(c);

    hb->consume_sequence_and_tag_with_labels(seq, n_consumed, *the_label);
    return Py_BuildValue("K", n_consumed);
}

static
PyObject *
labelhash_sweep_label_neighborhood(khmer_KLabelHash_Object * me,
                                   PyObject * args)
{
    LabelHash * hb = me->labelhash;

    const char * seq = NULL;
    int r = 0;
    PyObject * break_on_stop_tags_o = NULL;
    PyObject * stop_big_traversals_o = NULL;

    if (!PyArg_ParseTuple(args, "s|iOO", &seq, &r,
                          &break_on_stop_tags_o,
                          &stop_big_traversals_o)) {
        return NULL;
    }

    unsigned int range = (2 * hb->graph->_get_tag_density()) + 1;
    if (r >= 0) {
        range = r;
    }

    bool break_on_stop_tags = false;
    if (break_on_stop_tags_o && PyObject_IsTrue(break_on_stop_tags_o)) {
        break_on_stop_tags = true;
    }
    bool stop_big_traversals = false;
    if (stop_big_traversals_o && PyObject_IsTrue(stop_big_traversals_o)) {
        stop_big_traversals = true;
    }

    if (strlen(seq) < hb->graph->ksize()) {
        PyErr_SetString(PyExc_ValueError,
                        "string length must >= the hashtable k-mer size");
        return NULL;
    }

    //std::pair<TagLabelPtrPair::iterator, TagLabelPtrPair::iterator> ret;
    LabelPtrSet found_labels;

    //unsigned int num_traversed = 0;
    //Py_BEGIN_ALLOW_THREADS
    hb->sweep_label_neighborhood(seq, found_labels, range, break_on_stop_tags,
                                     stop_big_traversals);
    //Py_END_ALLOW_THREADS

    //printf("...%u kmers traversed\n", num_traversed);

    PyObject * x =  PyList_New(found_labels.size());
    LabelPtrSet::const_iterator si;
    unsigned long long i = 0;
    for (si = found_labels.begin(); si != found_labels.end(); ++si) {
        PyList_SET_ITEM(x, i, Py_BuildValue("K", *(*si)));
        i++;
    }

    return x;
}

// Similar to find_all_tags, but returns tags in a way actually usable by python
// need a tags_in_sequence iterator or function in c++ land for reuse in all
// these functions

static
PyObject *
labelhash_sweep_tag_neighborhood(khmer_KLabelHash_Object * me, PyObject * args)
{
    LabelHash * labelhash = me->labelhash;

    const char * seq = NULL;
    int r = 0;
    PyObject * break_on_stop_tags_o = NULL;
    PyObject * stop_big_traversals_o = NULL;

    if (!PyArg_ParseTuple(args, "s|iOO", &seq, &r,
                          &break_on_stop_tags_o,
                          &stop_big_traversals_o)) {
        return NULL;
    }

    unsigned int range = (2 * labelhash->graph->_get_tag_density()) + 1;
    if (r >= 0) {
        range = r;
    }

    bool break_on_stop_tags = false;
    if (break_on_stop_tags_o && PyObject_IsTrue(break_on_stop_tags_o)) {
        break_on_stop_tags = true;
    }
    bool stop_big_traversals = false;
    if (stop_big_traversals_o && PyObject_IsTrue(stop_big_traversals_o)) {
        stop_big_traversals = true;
    }

    if (strlen(seq) < labelhash->graph->ksize()) {
        PyErr_SetString(PyExc_ValueError,
                        "string length must >= the hashtable k-mer size");
        return NULL;
    }

    SeenSet tagged_kmers;

    //Py_BEGIN_ALLOW_THREADS

    labelhash->graph->partition->sweep_for_tags(seq, tagged_kmers,
            labelhash->graph->all_tags,
            range, break_on_stop_tags,
            stop_big_traversals);

    //Py_END_ALLOW_THREADS

    PyObject * x =  PyList_New(tagged_kmers.size());
    if (x == NULL) {
        return NULL;
    }
    SeenSet::iterator si;
    unsigned long long i = 0;
    for (si = tagged_kmers.begin(); si != tagged_kmers.end(); ++si) {
        //std::string kmer_s = _revhash(*si, labelhash->ksize());
        // type K for python unsigned long long
        PyList_SET_ITEM(x, i, Py_BuildValue("K", *si));
        i++;
    }

    return x;
}

static
PyObject *
labelhash_get_tag_labels(khmer_KLabelHash_Object * me, PyObject * args)
{
    LabelHash * labelhash = me->labelhash;

    HashIntoType tag;

    if (!PyArg_ParseTuple(args, "K", &tag)) {
        return NULL;
    }

    LabelPtrSet labels;

    labels = labelhash->get_tag_labels(tag);

    PyObject * x =  PyList_New(labels.size());
    LabelPtrSet::const_iterator si;
    unsigned long long i = 0;
    for (si = labels.begin(); si != labels.end(); ++si) {
        //std::string kmer_s = _revhash(*si, labelhash->ksize());
        PyList_SET_ITEM(x, i, Py_BuildValue("K", *(*si)));
        i++;
    }

    return x;
}

static
PyObject *
labelhash_n_labels(khmer_KLabelHash_Object * me, PyObject * args)
{
    LabelHash * labelhash = me->labelhash;

    if (!PyArg_ParseTuple(args, "")) {
        return NULL;
    }

    return PyLong_FromSize_t(labelhash->n_labels());
}

static
PyObject *
labelhash_save_labels_and_tags(khmer_KLabelHash_Object * me, PyObject * args)
{
    const char * filename = NULL;
    LabelHash * labelhash = me->labelhash;

    if (!PyArg_ParseTuple(args, "s", &filename)) {
        return NULL;
    }

    try {
        labelhash->save_labels_and_tags(filename);
    } catch (khmer_file_exception &e) {
        PyErr_SetString(PyExc_OSError, e.what());
        return NULL;
    }

    Py_RETURN_NONE;
}

static
PyObject *
labelhash_load_labels_and_tags(khmer_KLabelHash_Object * me, PyObject * args)
{
    const char * filename = NULL;
    LabelHash * labelhash = me->labelhash;

    if (!PyArg_ParseTuple(args, "s", &filename)) {
        return NULL;
    }

    try {
        labelhash->load_labels_and_tags(filename);
    } catch (khmer_file_exception &e) {
        PyErr_SetString(PyExc_OSError, e.what());
        return NULL;
    }

    Py_RETURN_NONE;
}

static PyMethodDef khmer_labelhash_methods[] = {
    { "consume_fasta_and_tag_with_labels", (PyCFunction)labelhash_consume_fasta_and_tag_with_labels, METH_VARARGS, "" },
    { "sweep_label_neighborhood", (PyCFunction)labelhash_sweep_label_neighborhood, METH_VARARGS, "" },
    {"consume_partitioned_fasta_and_tag_with_labels", (PyCFunction)labelhash_consume_partitioned_fasta_and_tag_with_labels, METH_VARARGS, "" },
    {"sweep_tag_neighborhood", (PyCFunction)labelhash_sweep_tag_neighborhood, METH_VARARGS, "" },
    {"get_tag_labels", (PyCFunction)labelhash_get_tag_labels, METH_VARARGS, ""},
    {"consume_sequence_and_tag_with_labels", (PyCFunction)labelhash_consume_sequence_and_tag_with_labels, METH_VARARGS, "" },
    {"n_labels", (PyCFunction)labelhash_n_labels, METH_VARARGS, ""},
    {"get_label_dict", (PyCFunction)labelhash_get_label_dict, METH_VARARGS, "" },
    { "save_labels_and_tags", (PyCFunction)labelhash_save_labels_and_tags, METH_VARARGS, "" },
    { "load_labels_and_tags", (PyCFunction)labelhash_load_labels_and_tags, METH_VARARGS, "" },    {NULL, NULL, 0, NULL}           /* sentinel */
};

static PyTypeObject khmer_KLabelHash_Type = {
    PyVarObject_HEAD_INIT(NULL, 0)  /* init & ob_size */
    "_khmer.LabelHash",            /* tp_name */
    sizeof(khmer_KLabelHash_Object), /* tp_basicsize */
    0,                       /* tp_itemsize */
    (destructor)khmer_labelhash_dealloc, /* tp_dealloc */
    0,                       /* tp_print */
    0,                       /* tp_getattr */
    0,                       /* tp_setattr */
    0,                       /* tp_compare */
    0,                       /* tp_repr */
    0,                       /* tp_as_number */
    0,                       /* tp_as_sequence */
    0,                       /* tp_as_mapping */
    0,                       /* tp_hash */
    0,                       /* tp_call */
    0,                       /* tp_str */
    0,                       /* tp_getattro */
    0,                       /* tp_setattro */
    0,                       /* tp_as_buffer */
    Py_TPFLAGS_DEFAULT | Py_TPFLAGS_BASETYPE,   /* tp_flags */
    0,                       /* tp_doc */
    0,                       /* tp_traverse */
    0,                       /* tp_clear */
    0,                       /* tp_richcompare */
    0,                       /* tp_weaklistoffset */
    0,                       /* tp_iter */
    0,                       /* tp_iternext */
    khmer_labelhash_methods, /* tp_methods */
    0,                       /* tp_members */
    0,                       /* tp_getset */
    0,                       /* tp_base */
    0,                       /* tp_dict */
    0,                       /* tp_descr_get */
    0,                       /* tp_descr_set */
    0,                       /* tp_dictoffset */
    0,                       /* tp_init */
    0,                       /* tp_alloc */
    khmer_labelhash_new,      /* tp_new */
};

static
PyObject *
hashtable_traverse_from_tags(khmer_KHashtable_Object * me, PyObject * args)
{
    Hashtable * hashtable = me->hashtable;

    khmer_KCountingHash_Object * counting_o = NULL;
    unsigned int distance, threshold, frequency;

    if (!PyArg_ParseTuple(args, "O!III", &khmer_KCountingHash_Type, &counting_o,
                          &distance, &threshold, &frequency)) {
        return NULL;
    }

    hashtable->traverse_from_tags(distance, threshold, frequency,
                                  * counting_o->counting);

    Py_RETURN_NONE;
}

static
PyObject *
hashtable_repartition_largest_partition(khmer_KHashtable_Object * me,
                                        PyObject * args)
{
    Hashtable * hashtable = me->hashtable;
    khmer_KCountingHash_Object * counting_o = NULL;
    PyObject * subset_o = NULL;
    SubsetPartition * subset_p;
    unsigned int distance, threshold, frequency;

    if (!PyArg_ParseTuple(args, "OO!III",
                          &subset_o,
                          &khmer_KCountingHash_Type, &counting_o,
                          &distance, &threshold, &frequency)) {
        return NULL;
    }

    if (PyObject_TypeCheck(subset_o, &khmer_KSubsetPartition_Type)) {
        subset_p = ((khmer_KSubsetPartition_Object *) subset_o)->subset;
    } else {
        subset_p = hashtable->partition;
    }

    CountingHash * counting = counting_o->counting;

    unsigned long next_largest;
    try {
        next_largest = subset_p->repartition_largest_partition(distance,
                       threshold, frequency, *counting);
    } catch (khmer_exception &e) {
        PyErr_SetString(PyExc_RuntimeError, e.what());
        return NULL;
    }

    return PyLong_FromLong(next_largest);
}

static PyObject * readaligner_align(khmer_ReadAligner_Object * me,
                                    PyObject * args)
{
    const char * read;

    if (!PyArg_ParseTuple(args, "s", &read)) {
        return NULL;
    }

    /*if (strlen(read) < (unsigned int)aligner->ksize()) {
        PyErr_SetString(PyExc_ValueError,
                        "string length must >= the hashtable k-mer size");
        return NULL;
    }*/

    Alignment * aln = me->aligner->Align(read);

    const char* alignment = aln->graph_alignment.c_str();
    const char* readAlignment = aln->read_alignment.c_str();
    PyObject * ret = Py_BuildValue("dssO", aln->score, alignment,
                                   readAlignment, (aln->truncated)? Py_True : Py_False);
    delete aln;

    return ret;
}

static PyObject * readaligner_align_forward(khmer_ReadAligner_Object * me,
                                            PyObject * args)
{
    ReadAligner * aligner = me->aligner;

    const char * read;

    if (!PyArg_ParseTuple(args, "s", &read)) {
        return NULL;
    }

    /*if (strlen(read) < (unsigned int)aligner->ksize()) {
        PyErr_SetString(PyExc_ValueError,
                        "string length must >= the hashtable k-mer size");
        return NULL;
    }*/

    Alignment * aln;
    aln = aligner->AlignForward(read);

    const char* alignment = aln->graph_alignment.c_str();
    const char* readAlignment = aln->read_alignment.c_str();
    PyObject * x = PyList_New(aln->covs.size());
    for (size_t i = 0; i < aln->covs.size(); i++ ){
      PyList_SET_ITEM(x, i, PyLong_FromLong(aln->covs[i]));
    }

    PyObject * ret = Py_BuildValue("dssOO", aln->score, alignment,
                                   readAlignment,
                                   (aln->truncated)? Py_True : Py_False,
                                   x);
    delete aln;
    Py_DECREF(x);

    return ret;
}

static PyObject* khmer_ReadAligner_get_scoring_matrix(
    khmer_ReadAligner_Object * me, PyObject * args)
{

    if (!PyArg_ParseTuple(args, "")) {
        return NULL;
    }
    ScoringMatrix matrix = me->aligner->getScoringMatrix();

    return Py_BuildValue( "dddd", matrix.trusted_match, matrix.trusted_mismatch,
                          matrix.untrusted_match, matrix.untrusted_mismatch);
}

static PyObject* khmer_ReadAligner_get_transition_probabilities(
    khmer_ReadAligner_Object * me, PyObject * args)
{

    if (!PyArg_ParseTuple(args, "")) {
        return NULL;
    }
    ScoringMatrix matrix = me->aligner->getScoringMatrix();

    return Py_BuildValue( "(dddddd)(dddd)(dddd)(dddddd)(dddd)(dddd)",
                          matrix.tsc[0], matrix.tsc[1], matrix.tsc[2],
                          matrix.tsc[3], matrix.tsc[4], matrix.tsc[5],
                          matrix.tsc[6], matrix.tsc[7], matrix.tsc[8],
                          matrix.tsc[9], matrix.tsc[10], matrix.tsc[11],
                          matrix.tsc[12], matrix.tsc[13], matrix.tsc[14],
                          matrix.tsc[15], matrix.tsc[16], matrix.tsc[17],
                          matrix.tsc[18], matrix.tsc[19], matrix.tsc[20],
                          matrix.tsc[21], matrix.tsc[22], matrix.tsc[23],
                          matrix.tsc[24], matrix.tsc[25], matrix.tsc[26],
                          matrix.tsc[27]);
}

static PyMethodDef khmer_ReadAligner_methods[] = {
    {"align", (PyCFunction)readaligner_align, METH_VARARGS, ""},
    {"align_forward", (PyCFunction)readaligner_align_forward, METH_VARARGS, ""},
    {
        "get_scoring_matrix", (PyCFunction)khmer_ReadAligner_get_scoring_matrix,
        METH_VARARGS,
        "Get the scoring matrix in use.\n\n\
Returns a tuple of floats: (trusted_match, trusted_mismatch, untrusted_match, \
untrusted_mismatch)"
    },
    {
        "get_transition_probabilities",
        (PyCFunction)khmer_ReadAligner_get_transition_probabilities,
        METH_VARARGS,
        "Get the transition probabilties in use.\n\n\
HMM state notation abbreviations:\n\
    M_t - trusted match; M_u - untrusted match\n\
    Ir_t - trusted read insert; Ir_u - untrusted read insert\n\
    Ig_t - trusted graph insert; Ig_u - untrusted graph insert\n\
\
Returns a sparse matrix as a tuple of six tuples.\n\
The inner tuples contain 6, 4, 4, 6, 4, and 4 floats respectively.\n\
Transition are notated as 'StartState-NextState':\n\
(\n\
  ( M_t-M_t,  M_t-Ir_t,  M_t-Ig_t,  M_t-M_u,  M_t-Ir_u,  M_t-Ig_u),\n\
  (Ir_t-M_t, Ir_t-Ir_t,            Ir_t-M_u, Ir_t-Ir_u           ),\n\
  (Ig_t-M_t,          , Ig_t-Ig_t, Ig_t-M_u,            Ig_t-Ig_u),\n\
  ( M_u-M_t,  M_u-Ir_t,  M_u-Ig_t,  M_u-M_u,  M_u-Ir_u,  M_u-Ig_u),\n\
  (Ir_u-M_t, Ir_u-Ir_t,            Ir_u-M_u, Ir_u-Ir_u           ),\n\
  (Ig_u-M_t,          , Ig_u-Ig_t, Ig_u-M_u,            Ig_u-Ig_u)\n\
)"
    },
    {NULL} /* Sentinel */
};

//
// khmer_readaligner_dealloc -- clean up readaligner object
// GRAPHALIGN addition
//
static void khmer_readaligner_dealloc(khmer_ReadAligner_Object* obj)
{
    delete obj->aligner;
    obj->aligner = NULL;
    Py_TYPE(obj)->tp_free((PyObject*)obj);
}

//
// new_readaligner
//
static PyObject* khmer_ReadAligner_new(PyTypeObject *type, PyObject * args,
                                       PyObject *kwds)
{
    khmer_ReadAligner_Object * self;

    self = (khmer_ReadAligner_Object *)type->tp_alloc(type, 0);

    if (self != NULL) {
        khmer_KCountingHash_Object * ch = NULL;
        unsigned short int trusted_cov_cutoff = 2;
        double bits_theta = 1;
        double scoring_matrix[] = { 0, 0, 0, 0 };
        double * transitions = new double[28];

        if(!PyArg_ParseTuple(
                    args,
                    "O!Hd|(dddd)((dddddd)(dddd)(dddd)(dddddd)(dddd)(dddd))",
                    &khmer_KCountingHash_Type, &ch, &trusted_cov_cutoff,
                    &bits_theta, &scoring_matrix[0], &scoring_matrix[1],
                    &scoring_matrix[2], &scoring_matrix[3], &transitions[0],
                    &transitions[1], &transitions[2], &transitions[3],
                    &transitions[4], &transitions[5], &transitions[6],
                    &transitions[7], &transitions[8], &transitions[9],
                    &transitions[10], &transitions[11], &transitions[12],
                    &transitions[13], &transitions[14], &transitions[15],
                    &transitions[16], &transitions[17], &transitions[18],
                    &transitions[19], &transitions[20], &transitions[21],
                    &transitions[22], &transitions[23], &transitions[24],
                    &transitions[25], &transitions[26], &transitions[27])) {
            Py_DECREF(self);
            return NULL;
        }

        self->aligner = new ReadAligner(ch->counting, trusted_cov_cutoff,
                                        bits_theta, scoring_matrix,
                                        transitions);
    }

    return (PyObject *) self;
}

static PyTypeObject khmer_ReadAlignerType = {
    PyVarObject_HEAD_INIT(NULL, 0) /* init & ob_size */
    "_khmer.ReadAligner",		    /*tp_name*/
    sizeof(khmer_ReadAligner_Object),	    /*tp_basicsize*/
    0,					    /*tp_itemsize*/
    (destructor)khmer_readaligner_dealloc,  /*tp_dealloc*/
    0,                          /*tp_print*/
    0,                          /*tp_getattr*/
    0,                          /*tp_setattr*/
    0,                          /*tp_compare*/
    0,                          /*tp_repr*/
    0,                          /*tp_as_number*/
    0,                          /*tp_as_sequence*/
    0,                          /*tp_as_mapping*/
    0,                          /*tp_hash */
    0,                          /*tp_call*/
    0,                          /*tp_str*/
    0,                          /*tp_getattro*/
    0,                          /*tp_setattro*/
    0,                          /*tp_as_buffer*/
    Py_TPFLAGS_DEFAULT | Py_TPFLAGS_BASETYPE,         /*tp_flags*/
    "ReadAligner object",           /* tp_doc */
    0,                         /* tp_traverse */
    0,                         /* tp_clear */
    0,                         /* tp_richcompare */
    0,                         /* tp_weaklistoffset */
    0,                         /* tp_iter */
    0,                         /* tp_iternext */
    khmer_ReadAligner_methods, /* tp_methods */
    0,                         /* tp_members */
    0,                         /* tp_getset */
    0,                         /* tp_base */
    0,                         /* tp_dict */
    0,                         /* tp_descr_get */
    0,                         /* tp_descr_set */
    0,                         /* tp_dictoffset */
    0,			               /* tp_init */
    0,                         /* tp_alloc */
    khmer_ReadAligner_new,     /* tp_new */
};

static
PyObject *
hashtable_consume_fasta_and_traverse(khmer_KHashtable_Object * me,
                                     PyObject * args)
{
    Hashtable * hashtable = me->hashtable;

    const char * filename;
    unsigned int radius, big_threshold, transfer_threshold;
    khmer_KCountingHash_Object * counting_o = NULL;

    if (!PyArg_ParseTuple(args, "sIIIO!", &filename,
                          &radius, &big_threshold, &transfer_threshold,
                          &khmer_KCountingHash_Type, &counting_o)) {
        return NULL;
    }

    CountingHash * counting = counting_o->counting;

    try {
        hashtable->consume_fasta_and_traverse(filename, radius, big_threshold,
                                              transfer_threshold, *counting);
    } catch (khmer_file_exception &exc) {
        PyErr_SetString(PyExc_OSError, exc.what());
        return NULL;
    } catch (khmer_value_exception &exc) {
        PyErr_SetString(PyExc_ValueError, exc.what());
        return NULL;
    }

    Py_RETURN_NONE;
}

//
// khmer_counting_dealloc -- clean up a counting hash object.
//

static void khmer_counting_dealloc(khmer_KCountingHash_Object * obj)
{
    delete obj->counting;
    obj->counting = NULL;
    Py_TYPE(obj)->tp_free((PyObject*)obj);
}

//
// khmer_hashbits_dealloc -- clean up a hashbits object.
//
static void khmer_hashbits_dealloc(khmer_KHashbits_Object * obj)
{
    delete obj->hashbits;
    obj->hashbits = NULL;

    Py_TYPE(obj)->tp_free((PyObject*)obj);
}


//
// khmer_subset_dealloc -- clean up a hashbits object.
//

static void khmer_subset_dealloc(khmer_KSubsetPartition_Object * obj)
{
    delete obj->subset;
    obj->subset = NULL;
    Py_TYPE(obj)->tp_free((PyObject*)obj);
}


/***********************************************************************/

//
// KHLLCounter object
//

typedef struct {
    PyObject_HEAD
    khmer::HLLCounter * hllcounter;
} khmer_KHLLCounter_Object;

static PyObject* khmer_hllcounter_new(PyTypeObject * type, PyObject * args,
                                      PyObject * kwds)
{
    khmer_KHLLCounter_Object * self;
    self = (khmer_KHLLCounter_Object *)type->tp_alloc(type, 0);

    if (self != NULL) {
        double error_rate = 0.01;
        WordLength ksize = 20;

        if (!PyArg_ParseTuple(args, "|db", &error_rate, &ksize)) {
            Py_DECREF(self);
            return NULL;
        }

        try {
            self->hllcounter = new HLLCounter(error_rate, ksize);
        } catch (InvalidValue &e) {
            Py_DECREF(self);
            PyErr_SetString(PyExc_ValueError, e.what());
            return NULL;
        }
    }

    return (PyObject *) self;
}

//
// khmer_hllcounter_dealloc -- clean up a hllcounter object.
//

static void khmer_hllcounter_dealloc(khmer_KHLLCounter_Object * obj)
{
    delete obj->hllcounter;
    obj->hllcounter = NULL;

    Py_TYPE(obj)->tp_free((PyObject*)obj);
}

static
PyObject *
hllcounter_add(khmer_KHLLCounter_Object * me, PyObject * args)
{
    const char * kmer_str;

    if (!PyArg_ParseTuple(args, "s", &kmer_str)) {
        return NULL;
    }

    try {
        me->hllcounter->add(kmer_str);
    } catch (khmer_exception &e) {
        PyErr_SetString(PyExc_ValueError, e.what());
        return NULL;
    }

    Py_RETURN_NONE;
}

static
PyObject *
hllcounter_estimate_cardinality(khmer_KHLLCounter_Object * me, PyObject * args)
{
    if (!PyArg_ParseTuple( args, "" )) {
        return NULL;
    }

    return PyLong_FromLong(me->hllcounter->estimate_cardinality());
}

static
PyObject *
hllcounter_consume_string(khmer_KHLLCounter_Object * me, PyObject * args)
{
    const char * kmer_str;
    unsigned long long n_consumed;

    if (!PyArg_ParseTuple(args, "s", &kmer_str)) {
        return NULL;
    }

    try {
        n_consumed = me->hllcounter->consume_string(kmer_str);
    } catch (khmer_exception &e) {
        PyErr_SetString(PyExc_ValueError, e.what());
        return NULL;
    }

    return PyLong_FromLong(n_consumed);
}

static PyObject * hllcounter_consume_fasta(khmer_KHLLCounter_Object * me,
        PyObject * args)
{
    const char * filename;

    if (!PyArg_ParseTuple(args, "s", &filename)) {
        return NULL;
    }

    // call the C++ function, and trap signals => Python
    unsigned long long  n_consumed    = 0;
    unsigned int        total_reads   = 0;
    try {
        me->hllcounter->consume_fasta(filename, total_reads, n_consumed);
    } catch (khmer_file_exception &exc) {
        PyErr_SetString(PyExc_OSError, exc.what());
        return NULL;
    } catch (khmer_value_exception &exc) {
        PyErr_SetString(PyExc_ValueError, exc.what());
        return NULL;
    }

    return Py_BuildValue("IK", total_reads, n_consumed);
}

static PyObject * hllcounter_merge(khmer_KHLLCounter_Object * me,
                                   PyObject * args);

static
PyObject *
hllcounter_get_erate(khmer_KHLLCounter_Object * me)
{
    return PyFloat_FromDouble(me->hllcounter->get_erate());
}

static
PyObject *
hllcounter_get_ksize(khmer_KHLLCounter_Object * me)
{
    return PyLong_FromLong(me->hllcounter->get_ksize());
}

static
int
hllcounter_set_ksize(khmer_KHLLCounter_Object * me, PyObject *value,
                     void *closure)
{
    if (value == NULL) {
        PyErr_SetString(PyExc_TypeError, "Cannot delete attribute");
        return -1;
    }

    long ksize = 0;
    if (PyLong_Check(value)) {
        ksize = PyLong_AsLong(value);
    } else if (PyInt_Check(value)) {
        ksize = PyInt_AsLong(value);
    } else {
        PyErr_SetString(PyExc_TypeError,
                        "Please use an integer value for k-mer size");
        return -1;
    }

    if (ksize <= 0) {
        PyErr_SetString(PyExc_ValueError, "Please set k-mer size to a value "
                        "greater than zero");
        return -1;
    }

    try {
        me->hllcounter->set_ksize(ksize);
    } catch (ReadOnlyAttribute &e) {
        PyErr_SetString(PyExc_AttributeError, e.what());
        return -1;
    }

    return 0;
}

static
int
hllcounter_set_erate(khmer_KHLLCounter_Object * me, PyObject *value,
                     void *closure)
{
    if (value == NULL) {
        PyErr_SetString(PyExc_TypeError, "Cannot delete attribute");
        return -1;
    }

    if (!PyFloat_Check(value)) {
        PyErr_SetString(PyExc_TypeError,
                        "Please use a float value for k-mer size");
        return -1;
    }

    double erate = PyFloat_AsDouble(value);
    try {
        me->hllcounter->set_erate(erate);
    } catch (InvalidValue &e) {
        PyErr_SetString(PyExc_ValueError, e.what());
        return -1;
    } catch (ReadOnlyAttribute &e) {
        PyErr_SetString(PyExc_AttributeError, e.what());
        return -1;
    }

    return 0;
}

static
PyObject *
hllcounter_getalpha(khmer_KHLLCounter_Object * me)
{
    return PyFloat_FromDouble(me->hllcounter->get_alpha());
}

static
PyObject *
hllcounter_getcounters(khmer_KHLLCounter_Object * me)
{
    std::vector<int> counters = me->hllcounter->get_M();

    PyObject * x = PyList_New(counters.size());
    for (size_t i = 0; i < counters.size(); i++) {
        PyList_SET_ITEM(x, i, PyLong_FromLong(counters[i]));
    }

    return x;
}

static PyMethodDef khmer_hllcounter_methods[] = {
    {
        "add", (PyCFunction)hllcounter_add,
        METH_VARARGS,
        "Add a k-mer to the counter."
    },
    {
        "estimate_cardinality", (PyCFunction)hllcounter_estimate_cardinality,
        METH_VARARGS,
        "Return the current estimation."
    },
    {
        "consume_string", (PyCFunction)hllcounter_consume_string,
        METH_VARARGS,
        "Break a sequence into k-mers and add each k-mer to the counter."
    },
    {
        "consume_fasta", (PyCFunction)hllcounter_consume_fasta,
        METH_VARARGS,
        "Read sequences from file, break into k-mers, "
        "and add each k-mer to the counter."
    },
    {
        "merge", (PyCFunction)hllcounter_merge,
        METH_VARARGS,
        "Merge other counter into this one."
    },
    {NULL} /* Sentinel */
};

static PyGetSetDef khmer_hllcounter_getseters[] = {
    {
        (char *)"alpha",
        (getter)hllcounter_getalpha, NULL,
        (char *)"alpha constant for this HLL counter.",
        NULL
    },
    {
        (char *)"error_rate",
        (getter)hllcounter_get_erate, (setter)hllcounter_set_erate,
        (char *)"Error rate for this HLL counter. "
        "Can be changed prior to first counting, but becomes read-only after "
        "that (raising AttributeError)",
        NULL
    },
    {
        (char *)"ksize",
        (getter)hllcounter_get_ksize, (setter)hllcounter_set_ksize,
        (char *)"k-mer size for this HLL counter."
        "Can be changed prior to first counting, but becomes read-only after "
        "that (raising AttributeError)",
        NULL
    },
    {
        (char *)"counters",
        (getter)hllcounter_getcounters, NULL,
        (char *)"Read-only internal counters.",
        NULL
    },
    {NULL} /* Sentinel */
};

static PyTypeObject khmer_KHLLCounter_Type = {
    PyVarObject_HEAD_INIT(NULL, 0)
    "_khmer.KHLLCounter",                       /* tp_name */
    sizeof(khmer_KHLLCounter_Object),          /* tp_basicsize */
    0,                                         /* tp_itemsize */
    (destructor)khmer_hllcounter_dealloc,      /* tp_dealloc */
    0,                                         /* tp_print */
    0,                                         /* tp_getattr */
    0,                                         /* tp_setattr */
    0,                                         /* tp_compare */
    0,                                         /* tp_repr */
    0,                                         /* tp_as_number */
    0,                                         /* tp_as_sequence */
    0,                                         /* tp_as_mapping */
    0,                                         /* tp_hash */
    0,                                         /* tp_call */
    0,                                         /* tp_str */
    0,                                         /* tp_getattro */
    0,                                         /* tp_setattro */
    0,                                         /* tp_as_buffer */
    Py_TPFLAGS_DEFAULT | Py_TPFLAGS_BASETYPE,  /* tp_flags */
    "HyperLogLog counter",                     /* tp_doc */
    0,                                         /* tp_traverse */
    0,                                         /* tp_clear */
    0,                                         /* tp_richcompare */
    0,                                         /* tp_weaklistoffset */
    0,                                         /* tp_iter */
    0,                                         /* tp_iternext */
    khmer_hllcounter_methods,                  /* tp_methods */
    0,                                         /* tp_members */
    khmer_hllcounter_getseters,                /* tp_getset */
    0,                                         /* tp_base */
    0,                                         /* tp_dict */
    0,                                         /* tp_descr_get */
    0,                                         /* tp_descr_set */
    0,                                         /* tp_dictoffset */
    0,                                         /* tp_init */
    0,                                         /* tp_alloc */
    khmer_hllcounter_new,                      /* tp_new */
};

#define is_hllcounter_obj(v)  (Py_TYPE(v) == &khmer_KHLLCounter_Type)

static PyObject * hllcounter_merge(khmer_KHLLCounter_Object * me,
                                   PyObject * args)
{
    khmer_KHLLCounter_Object * other;

    if (!PyArg_ParseTuple(args, "O!", &khmer_KHLLCounter_Type, &other)) {
        return NULL;
    }

    try {
        me->hllcounter->merge(*(other->hllcounter));
    } catch (khmer_exception &e) {
        PyErr_SetString(PyExc_ValueError, e.what());
        return NULL;
    }

    Py_RETURN_NONE;
}

//////////////////////////////
// standalone functions

static PyObject * forward_hash(PyObject * self, PyObject * args)
{
    const char * kmer;
    WordLength ksize;

    if (!PyArg_ParseTuple(args, "sb", &kmer, &ksize)) {
        return NULL;
    }

    if (ksize > KSIZE_MAX) {
        PyErr_Format(PyExc_ValueError, "k-mer size must be <= %u", KSIZE_MAX);
        return NULL;
    }

    try {
        PyObject * hash;
	hash = PyLong_FromUnsignedLongLong(_hash(kmer, ksize));
        return hash;
    } catch (khmer_exception &e) {
        PyErr_SetString(PyExc_RuntimeError, e.what());
        return NULL;
    }

}

static PyObject * forward_hash_no_rc(PyObject * self, PyObject * args)
{
    const char * kmer;
    WordLength ksize;

    if (!PyArg_ParseTuple(args, "sb", &kmer, &ksize)) {
        return NULL;
    }

    if (ksize > KSIZE_MAX) {
        PyErr_Format(PyExc_ValueError, "k-mer size must be <= %u", KSIZE_MAX);
        return NULL;
    }

    if (strlen(kmer) != ksize) {
        PyErr_SetString(PyExc_ValueError,
                        "k-mer length must equal the k-size");
        return NULL;
    }

    return PyLong_FromUnsignedLongLong(_hash_forward(kmer, ksize));
}

static PyObject * reverse_hash(PyObject * self, PyObject * args)
{
    HashIntoType val;
    WordLength ksize;

    if (!PyArg_ParseTuple(args, "Kb", &val, &ksize)) {
        return NULL;
    }

    if (ksize > KSIZE_MAX) {
        PyErr_Format(PyExc_ValueError, "k-mer size must be <= %u", KSIZE_MAX);
        return NULL;
    }

    return PyUnicode_FromString(_revhash(val, ksize).c_str());
}

static PyObject * murmur3_forward_hash(PyObject * self, PyObject * args)
{
    const char * kmer;

    if (!PyArg_ParseTuple(args, "s", &kmer)) {
        return NULL;
    }

    return PyLong_FromUnsignedLongLong(_hash_murmur(kmer));
}

static PyObject * murmur3_forward_hash_no_rc(PyObject * self, PyObject * args)
{
    const char * kmer;

    if (!PyArg_ParseTuple(args, "s", &kmer)) {
        return NULL;
    }

    return PyLong_FromUnsignedLongLong(_hash_murmur_forward(kmer));
}

//
// technique for resolving literal below found here:
// https://gcc.gnu.org/onlinedocs/gcc-4.9.1/cpp/Stringification.html
//

static
PyObject *
get_version_cpp( PyObject * self, PyObject * args )
{
#define xstr(s) str(s)
#define str(s) #s
    std::string dVersion = xstr(VERSION);
    return PyUnicode_FromString(dVersion.c_str());
}


//
// Module machinery.
//

static PyMethodDef KhmerMethods[] = {
#if (0)
    {
        "new_config",       new_config,
        METH_VARARGS,       "Create a default internals config"
    },
#endif
#if (0)
    {
        "set_config",       set_active_config,
        METH_VARARGS,       "Set active khmer configuration object"
    },
#endif
    {
        "new_hashtable",        new_hashtable,
        METH_VARARGS,       "Create an empty single-table counting hash"
    },
    {
        "forward_hash",     forward_hash,
        METH_VARARGS,       "",
    },
    {
        "forward_hash_no_rc",   forward_hash_no_rc,
        METH_VARARGS,       "",
    },
    {
        "reverse_hash",     reverse_hash,
        METH_VARARGS,       "",
    },
    {
        "hash_murmur3",
        murmur3_forward_hash,
        METH_VARARGS,
        "Calculate the hash value of a k-mer using MurmurHash3 "
        "(with reverse complement)",
    },
    {
        "hash_no_rc_murmur3",
        murmur3_forward_hash_no_rc,
        METH_VARARGS,
        "Calculate the hash value of a k-mer using MurmurHash3 "
        "(no reverse complement)",
    },
    {
        "get_version_cpp", get_version_cpp,
        METH_VARARGS, "return the VERSION c++ compiler option"
    },
    { NULL, NULL, 0, NULL } // sentinel
};

MOD_INIT(_khmer)
{
    using namespace python;

    if (PyType_Ready(&khmer_KHashtable_Type) < 0) {
        return MOD_ERROR_VAL;
    }

    khmer_KCountingHash_Type.tp_base = &khmer_KHashtable_Type;
    if (PyType_Ready(&khmer_KCountingHash_Type) < 0) {
        return MOD_ERROR_VAL;
    }

    if (PyType_Ready(&khmer_PrePartitionInfo_Type) < 0) {
	    return MOD_ERROR_VAL;
    }

    khmer_KSubsetPartition_Type.tp_methods = khmer_subset_methods;
    if (PyType_Ready(&khmer_KSubsetPartition_Type) < 0) {
        return MOD_ERROR_VAL;
    }

    khmer_KHashbits_Type.tp_base = &khmer_KHashtable_Type;
    khmer_KHashbits_Type.tp_methods = khmer_hashbits_methods;
    if (PyType_Ready(&khmer_KHashbits_Type) < 0) {
        return MOD_ERROR_VAL;
    }

    khmer_KLabelHash_Type.tp_base = &khmer_KHashbits_Type;
    khmer_KLabelHash_Type.tp_methods = khmer_labelhash_methods;
    khmer_KLabelHash_Type.tp_new = khmer_labelhash_new;
    if (PyType_Ready(&khmer_KLabelHash_Type) < 0) {
        return MOD_ERROR_VAL;
    }

    if (PyType_Ready(&khmer_KHLLCounter_Type) < 0) {
        return MOD_ERROR_VAL;
    }
    if (PyType_Ready(&khmer_ReadAlignerType) < 0) {
        return MOD_ERROR_VAL;
    }

    _init_ReadParser_Type_constants();
    if (PyType_Ready( &khmer_ReadParser_Type ) < 0) {
        return MOD_ERROR_VAL;
    }

    if (PyType_Ready(&khmer_Read_Type ) < 0) {
        return MOD_ERROR_VAL;
    }

    if (PyType_Ready(&khmer_ReadPairIterator_Type ) < 0) {
        return MOD_ERROR_VAL;
    }

    PyObject * m;

    MOD_DEF(m, "_khmer", "interface for the khmer module low-level extensions",
            KhmerMethods);

    if (m == NULL) {
        return MOD_ERROR_VAL;
    }

    Py_INCREF(&khmer_ReadParser_Type);
    if (PyModule_AddObject( m, "ReadParser",
                            (PyObject *)&khmer_ReadParser_Type ) < 0) {
        return MOD_ERROR_VAL;
    }

    Py_INCREF(&khmer_KCountingHash_Type);
    if (PyModule_AddObject( m, "CountingHash",
                            (PyObject *)&khmer_KCountingHash_Type ) < 0) {
        return MOD_ERROR_VAL;
    }

    Py_INCREF(&khmer_KHashbits_Type);
    if (PyModule_AddObject(m, "Hashbits", (PyObject *)&khmer_KHashbits_Type) < 0) {
        return MOD_ERROR_VAL;
    }

    Py_INCREF(&khmer_KLabelHash_Type);
    if (PyModule_AddObject(m, "LabelHash",
                           (PyObject *)&khmer_KLabelHash_Type) < 0) {
        return MOD_ERROR_VAL;
    }

    Py_INCREF(&khmer_KHLLCounter_Type);
    if (PyModule_AddObject(m, "HLLCounter",
                           (PyObject *)&khmer_KHLLCounter_Type) < 0) {
        return MOD_ERROR_VAL;
    }

    Py_INCREF(&khmer_ReadAlignerType);
    if (PyModule_AddObject(m, "ReadAligner",
                           (PyObject *)&khmer_ReadAlignerType) < 0) {
        return MOD_ERROR_VAL;
    }

    return MOD_SUCCESS_VAL(m);
}

// vim: set ft=cpp sts=4 sw=4 tw=79:<|MERGE_RESOLUTION|>--- conflicted
+++ resolved
@@ -2151,7 +2151,6 @@
     }
 
     khmer_KSubsetPartition_Object * subset_obj = (khmer_KSubsetPartition_Object *)\
-<<<<<<< HEAD
             PyObject_New(khmer_KSubsetPartition_Object, &khmer_KSubsetPartition_Type);
 
     if (subset_obj == NULL) {
@@ -2162,12 +2161,6 @@
     subset_obj->subset = subset_p;
 
     return (PyObject *) subset_obj;
-=======
-           PyObject_New(khmer_KSubsetPartition_Object, &khmer_KSubsetPartition_Type);
-    subset_obj->subset = subset_p;
-
-    return (PyObject*) subset_obj;
->>>>>>> 5cfce155
 }
 
 static
