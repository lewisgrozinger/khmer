--- conflicted
+++ resolved
@@ -1392,33 +1392,6 @@
 
 static
 PyObject *
-hashtable_find_high_degree_nodes(khmer_KHashtable_Object * me, PyObject * args)
-{
-    Hashtable * hashtable = me->hashtable;
-
-    const char * long_str;
-
-    if (!PyArg_ParseTuple(args, "s", &long_str)) {
-        return NULL;
-    }
-
-    if (strlen(long_str) < hashtable->ksize()) {
-        PyErr_SetString(PyExc_ValueError,
-                        "string length must >= the hashtable k-mer size");
-        return NULL;
-    }
-
-    SeenSet * hashes = new SeenSet;
-    hashtable->find_high_degree_nodes(long_str, *hashes);
-
-    khmer_HashSet_Object * o;
-    o = create_HashSet_Object(hashes, hashtable->ksize());
-
-    return (PyObject *) o;
-}
-
-static
-PyObject *
 hashtable_neighbors(khmer_KHashtable_Object * me, PyObject * args)
 {
     Hashtable * hashtable = me->hashtable;
@@ -1461,13 +1434,8 @@
     Hashtable * hashtable = me->hashtable;
 
     PyObject * val_o;
-<<<<<<< HEAD
-    khmer_KHashbits_Object * nodegraph_o;
-    khmer_HashSet_Object * hdn_o;
-=======
     khmer_KHashbits_Object * nodegraph_o = NULL;
     khmer_HashSet_Object * hdn_o = NULL;
->>>>>>> a3e6cfa6
 
     if (!PyArg_ParseTuple(args, "OO!O!", &val_o,
                           &khmer_HashSet_Type, &hdn_o,
@@ -1501,7 +1469,6 @@
 
 static
 PyObject *
-<<<<<<< HEAD
 hashtable_get(khmer_KHashtable_Object * me, PyObject * args)
 {
     Hashtable * hashtable = me->hashtable;
@@ -1519,7 +1486,10 @@
 
     unsigned int count = hashtable->get_count(hashval);
     return PyLong_FromLong(count);
-=======
+}
+
+static
+PyObject *
 hashtable_assemble_linear_path(khmer_KHashtable_Object * me, PyObject * args)
 {
     Hashtable * hashtable = me->hashtable;
@@ -1547,7 +1517,6 @@
     PyObject * ret = Py_BuildValue("s", contig.c_str());
 
     return ret;
->>>>>>> a3e6cfa6
 }
 
 static
@@ -3045,20 +3014,6 @@
         (PyCFunction)hashtable_count_kmers_within_radius, METH_VARARGS,
         "Calculate the number of neighbors with given radius in the graph."
     },
-    {
-        "find_high_degree_nodes",
-        (PyCFunction)hashtable_find_high_degree_nodes, METH_VARARGS,
-        "Examine the given sequence for degree > 2 nodes and add to  "
-        "list; used in graph contraction.",
-    },
-    {
-        "traverse_linear_path",
-        (PyCFunction)hashtable_traverse_linear_path, METH_VARARGS,
-        "Traverse the path through the graph starting with the given "
-        "k-mer and avoiding high-degree nodes, finding (and returning) "
-        "traversed k-mers and any encountered high-degree nodes.",
-    },
-
     {
         "find_high_degree_nodes",
         (PyCFunction)hashtable_find_high_degree_nodes, METH_VARARGS,
