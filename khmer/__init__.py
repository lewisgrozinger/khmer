--- conflicted
+++ resolved
@@ -289,7 +289,6 @@
     """
 
     def __len__(self):
-<<<<<<< HEAD
         """Return the current estimation."""
         return _HLLCounter.estimate_cardinality(self)
 
@@ -314,8 +313,6 @@
     def merge(self, other_counter):
         """Merge the other counter into this one."""
         return _HLLCounter.merge(self, other_counter)
-=======
-        return self.estimate_cardinality()
 
 
 class ReadAligner(_ReadAligner):
@@ -413,5 +410,4 @@
         occurs there. Instatiation is documented here in __init__ as this is
         the traditional way.
         """
-        _ReadAligner.__init__(self)
->>>>>>> 10b7edd4
+        _ReadAligner.__init__(self)