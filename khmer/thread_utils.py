--- conflicted
+++ resolved
@@ -12,12 +12,8 @@
 import threading
 import sys
 import screed
-<<<<<<< HEAD
-
-=======
 from khmer import utils
 from khmer.utils import write_record
->>>>>>> 10b7edd4
 # stdlib queue module was renamed on Python 3
 try:
     import queue
@@ -30,17 +26,10 @@
 
 def verbose_loader(filename):
     """Screed iterator that additionally prints progress info to stderr."""
-<<<<<<< HEAD
-    screed_iter = screed.open(filename, parse_description=False)
-    for count, record in enumerate(screed_iter):
-        if count % 100000 == 0:
-            print('... filtering', count, file=sys.stderr)
-=======
     screed_iter = screed.open(filename)
     for n, record in enumerate(screed_iter):
         if n % 100000 == 0:
             print('... filtering', n, file=sys.stderr)
->>>>>>> 10b7edd4
         yield record
 
 verbose_fasta_iter = verbose_loader
@@ -53,12 +42,11 @@
         self.seqlist = seqlist
 
 
-def is_pair(read1, read2):
-    """Simple function to check if two reads are paired"""
-    alpha = read1['name'].split('/')[0]
-    beta = read2['name'].split('/')[0]
-
-    return alpha == beta
+def is_pair(r1, r2):
+    a = r1['name'].split('/')[0]
+    b = r2['name'].split('/')[0]
+
+    return (a == b)
 
 
 class ThreadedSequenceProcessor(object):
@@ -90,15 +78,15 @@
 
         try:
             for _ in range(self.n_workers):
-                thread = threading.Thread(target=self.do_process)
+                t = threading.Thread(target=self.do_process)
                 self.worker_count += 1
-                thread.start()
+                t.start()
 
             if self.verbose:
                 print('starting writer', file=sys.stderr)
 
-            worker = threading.Thread(target=self.do_write, args=(outfp,))
-            worker.start()
+            w = threading.Thread(target=self.do_write, args=(outfp,))
+            w.start()
 
             if self.verbose:
                 print('loading...', file=sys.stderr)
@@ -109,7 +97,7 @@
                 print('done loading in sequences', file=sys.stderr)
             self.done = True
 
-            worker.join()
+            w.join()
         except Exception:
             self.done = True
             raise
@@ -123,13 +111,13 @@
                 # keep pairs together in batches, to retain the interleaving.
                 if is_pair(record, last_record):
                     batch.append(record)
-                    group = SequenceGroup(0, batch)
-                    self.inqueue.put(group)
+                    g = SequenceGroup(0, batch)
+                    self.inqueue.put(g)
 
                     batch = []
                 else:
-                    group = SequenceGroup(0, batch)
-                    self.inqueue.put(group)
+                    g = SequenceGroup(0, batch)
+                    self.inqueue.put(g)
                     batch = [record]
 
                 i = 0
@@ -141,15 +129,15 @@
 
         # submit last set of sequences
         if batch:
-            group = SequenceGroup(0, batch)
-            self.inqueue.put(group)
+            g = SequenceGroup(0, batch)
+            self.inqueue.put(g)
 
     def do_process(self):
         inq = self.inqueue
 
         while not self.done or not inq.empty():
             try:
-                group = inq.get(True, 1)
+                g = inq.get(True, 1)
             except queue.Empty:
                 continue
 
@@ -157,7 +145,7 @@
             bp_written = 0
 
             keep = []
-            for record in group.seqlist:
+            for record in g.seqlist:
                 name, sequence = self.process_fn(record)
                 bp_processed += len(record['sequence'])
                 if name:
@@ -172,7 +160,7 @@
             # the tallies are shared among workers, hence we lock
             with self.tallies_lock:
 
-                self.n_processed += len(group.seqlist)
+                self.n_processed += len(g.seqlist)
                 self.n_written += len(keep)
                 self.bp_processed += bp_processed
                 self.bp_written += bp_written
@@ -186,8 +174,8 @@
                            self.bp_processed - self.bp_written),
                           file=sys.stderr)
                     discarded = self.bp_processed - self.bp_written
-                    count = float(discarded) / float(self.bp_processed) * 100
-                    print("discarded %.1f%%" % count, file=sys.stderr)
+                    f = float(discarded) / float(self.bp_processed) * 100
+                    print("discarded %.1f%%" % f, file=sys.stderr)
 
         # end of thread; exit, decrement worker count.
         with self.worker_count_lock:
@@ -197,20 +185,14 @@
         outq = self.outqueue
         while self.worker_count > 0 or not outq.empty():
             try:
-                group = outq.get(True, 1)
+                g = outq.get(True, 1)
             except queue.Empty:
                 continue
 
-<<<<<<< HEAD
-            for name, seq, quality in group.seqlist:
-                if quality:  # write FASTQ; CTB hack.
-                    outfp.write('@%s\n%s\n+\n%s\n' % (name, seq, quality))
-=======
             for name, seq, qual in g.seqlist:
                 if qual:
                     record = screed.Record(name=name, sequence=seq,
                                            quality=qual)
->>>>>>> 10b7edd4
                 else:
                     record = screed.Record(name=name, sequence=seq)
                 write_record(record, outfp)
@@ -223,7 +205,7 @@
                   (self.bp_processed, self.bp_written,
                    self.bp_processed - self.bp_written), file=sys.stderr)
             discarded = self.bp_processed - self.bp_written
-            count = float(discarded) / float(self.bp_processed) * 100
-            print("discarded %.1f%%" % count, file=sys.stderr)
+            f = float(discarded) / float(self.bp_processed) * 100
+            print("discarded %.1f%%" % f, file=sys.stderr)
 
 # vim: set ft=python ts=4 sts=4 sw=4 et tw=79: