# vim: set encoding=utf-8
# This file is part of khmer, https://github.com/dib-lab/khmer/, and is
# Copyright (C) 2011-2015, Michigan State University.
# Copyright (C) 2015-2016, The Regents of the University of California.
#
# Redistribution and use in source and binary forms, with or without
# modification, are permitted provided that the following conditions are
# met:
#
#     * Redistributions of source code must retain the above copyright
#       notice, this list of conditions and the following disclaimer.
#
#     * Redistributions in binary form must reproduce the above
#       copyright notice, this list of conditions and the following
#       disclaimer in the documentation and/or other materials provided
#       with the distribution.
#
#     * Neither the name of the Michigan State University nor the names
#       of its contributors may be used to endorse or promote products
#       derived from this software without specific prior written
#       permission.
#
# THIS SOFTWARE IS PROVIDED BY THE COPYRIGHT HOLDERS AND CONTRIBUTORS
# "AS IS" AND ANY EXPRESS OR IMPLIED WARRANTIES, INCLUDING, BUT NOT
# LIMITED TO, THE IMPLIED WARRANTIES OF MERCHANTABILITY AND FITNESS FOR
# A PARTICULAR PURPOSE ARE DISCLAIMED. IN NO EVENT SHALL THE COPYRIGHT
# HOLDER OR CONTRIBUTORS BE LIABLE FOR ANY DIRECT, INDIRECT, INCIDENTAL,
# SPECIAL, EXEMPLARY, OR CONSEQUENTIAL DAMAGES (INCLUDING, BUT NOT
# LIMITED TO, PROCUREMENT OF SUBSTITUTE GOODS OR SERVICES; LOSS OF USE,
# DATA, OR PROFITS; OR BUSINESS INTERRUPTION) HOWEVER CAUSED AND ON ANY
# THEORY OF LIABILITY, WHETHER IN CONTRACT, STRICT LIABILITY, OR TORT
# (INCLUDING NEGLIGENCE OR OTHERWISE) ARISING IN ANY WAY OUT OF THE USE
# OF THIS SOFTWARE, EVEN IF ADVISED OF THE POSSIBILITY OF SUCH DAMAGE.
#
# Contact: khmer-project@idyll.org
"""Common argparse constructs."""

from __future__ import unicode_literals
from __future__ import print_function

import sys
import argparse
import math
import textwrap
import psutil
from argparse import _VersionAction
from collections import namedtuple

import screed
import khmer
from khmer import extract_countgraph_info
from khmer import __version__
from .utils import print_error
from .khmer_logger import log_info, log_warn, configure_logging


DEFAULT_K = 32
DEFAULT_N_TABLES = 4
DEFAULT_MAX_TABLESIZE = 1e6
DEFAULT_N_THREADS = 1

ALGORITHMS = {
    'software': 'MR Crusoe et al., '
                '2015. http://dx.doi.org/10.12688/f1000research.6924.1',
    'diginorm': 'CT Brown et al., arXiv:1203.4802 [q-bio.GN]',
    'streaming': 'Q Zhang, S Awad, CT Brown, '
                 'https://dx.doi.org/10.7287/peerj.preprints.890v1',
    'graph': 'J Pell et al., http://dx.doi.org/10.1073/pnas.1121464109',
    'counting': 'Q Zhang et al., '
                'http://dx.doi.org/10.1371/journal.pone.0101271',
    'sweep': 'C Scott, MR Crusoe, and CT Brown, unpublished',
    'SeqAn': 'A. Döring et al. http://dx.doi.org:80/10.1186/1471-2105-9-11',
    'hll': 'Irber and Brown, unpublished'
}


class _VersionStdErrAction(_VersionAction):
    # pylint: disable=too-few-public-methods, protected-access
    """Force output to StdErr."""

    def __call__(self, parser, namespace, values, option_string=None):
        version = self.version
        if version is None:
            version = parser.version
        formatter = parser._get_formatter()
        formatter.add_text(version)
        parser._print_message(formatter.format_help(), sys.stderr)
        parser.exit()


class ComboFormatter(argparse.ArgumentDefaultsHelpFormatter,
                     argparse.RawDescriptionHelpFormatter):
    """Both ArgumentDefaults and RawDescription formatters."""

    pass


def memory_setting(label):
    """
    Parse user-supplied memory setting.

    Converts strings into floats, representing a number of bytes. Supports the
    following notations.
      - raw integers: 1, 1000, 1000000000
      - scientific notation: 1, 1e3, 1e9
      - "common" notation: 1, 1K, 1G

    Suffixes supported: K/k, M/m, G/g, T/t. Do not include a trailing B/b.
    """
    suffixes = {
        'K': 1000.0,
        'M': 1000.0 ** 2,
        'G': 1000.0 ** 3,
        'T': 1000.0 ** 4,
    }
    try:
        mem = float(label)
        return mem
    except ValueError:
        prefix = label[:-1]
        suffix = label[-1:].upper()
        if suffix not in suffixes.keys():
            raise ValueError('cannot parse memory setting "{}"'.format(label))
        try:
            multiplier = float(prefix)
            return multiplier * suffixes[suffix]
        except ValueError:
            raise ValueError('cannot parse memory setting "{}"'.format(label))


def optimal_size(num_kmers, mem_cap=None, fp_rate=None):
    """
    Utility function for estimating optimal countgraph args.

      - num_kmers: number of unique kmers [required]
      - mem_cap: the allotted amount of memory [optional, conflicts with f]
      - fp_rate: the desired false positive rate [optional, conflicts with M]
    """
    if all((num_kmers is not None, mem_cap is not None, fp_rate is None)):
        return estimate_optimal_with_K_and_M(num_kmers, mem_cap)
    elif all((num_kmers is not None, mem_cap is None, fp_rate is not None)):
        return estimate_optimal_with_K_and_f(num_kmers, fp_rate)
    else:
        raise TypeError("num_kmers and either mem_cap or fp_rate"
                        " must be defined.")


def check_conflicting_args(args, hashtype):
    """
    Check argparse args object for conflicts.

    e.g. --loadgraph and --ksize being set.
    """
    if getattr(args, "quiet", None):
        configure_logging(args.quiet)

    loadgraph_table_conflicts = {"ksize": DEFAULT_K,
                                 "n_tables": DEFAULT_N_TABLES,
                                 "max_tablesize": DEFAULT_MAX_TABLESIZE}

    loadgraph_autoarg_conflicts = ("unique_kmers", "max_memory_usage")

    if getattr(args, "loadgraph", None):

        # check for table config args
        for key, value in loadgraph_table_conflicts.items():
            if getattr(args, key, value) != value:
                log_warn('''
*** WARNING: You are loading a saved k-mer countgraph from
*** {hashfile}, but have set k-mer table parameters.
*** Your values for ksize, n_tables, and tablesize
*** will be ignored.'''.format(hashfile=args.loadgraph))
                break  # no repeat warnings

        for element in loadgraph_autoarg_conflicts:
            if getattr(args, element, None):
                log_warn("\n*** WARNING: You have asked that the graph size be"
                         " automatically calculated\n"
                         "*** (by using -U or -M).\n"
                         "*** But you are loading an existing graph!\n"
                         "*** Size will NOT be set automatically.")
                break  # no repeat warnings

        infoset = None
        if hashtype == 'countgraph':
            infoset = extract_countgraph_info(args.loadgraph)
        if info:
            ksize = infoset[0]
            max_tablesize = infoset[1]
            n_tables = infoset[2]
            args.ksize = ksize
            args.n_tables = n_tables
            args.max_tablesize = max_tablesize


# pylint: disable=invalid-name
def estimate_optimal_with_K_and_M(num_kmers, mem_cap):
    """
    Estimate optimal countgraph args.

     - num_kmers: number of unique kmer
     - mem_cap: the allotted amount of memory
    """
    n_tables = math.log(2) * (mem_cap / float(num_kmers))
    int_n_tables = int(n_tables)
    if int_n_tables == 0:
        int_n_tables = 1
    ht_size = int(mem_cap / int_n_tables)
    mem_cap = ht_size * int_n_tables
    fp_rate = (1 - math.exp(-num_kmers / float(ht_size))) ** int_n_tables
    res = namedtuple("result", ["num_htables", "htable_size", "mem_use",
                                "fp_rate"])
    return res(int_n_tables, ht_size, mem_cap, fp_rate)


# pylint: disable=invalid-name
def estimate_optimal_with_K_and_f(num_kmers, des_fp_rate):
    """
    Estimate optimal memory.

    - num_kmers: the number of unique kmers
    - des_fp_rate: the desired false positive rate
    """
    n_tables = math.log(des_fp_rate, 0.5)
    int_n_tables = int(n_tables)
    if int_n_tables == 0:
        int_n_tables = 1

    ht_size = int(-num_kmers / (
        math.log(1 - des_fp_rate ** (1 / float(int_n_tables)))))
    mem_cap = ht_size * int_n_tables
    fp_rate = (1 - math.exp(-num_kmers / float(ht_size))) ** int_n_tables

    res = namedtuple("result", ["num_htables", "htable_size", "mem_use",
                                "fp_rate"])
    return res(int_n_tables, ht_size, mem_cap, fp_rate)


def graphsize_args_report(unique_kmers, fp_rate):
    """
    Assemble output string for optimal arg sandbox scripts.

    - unique_kmers: number of uniqe k-mers
    - fp_rate: desired false positive rate
    """
    to_print = []

    to_print.append('')  # blank line
    to_print.append('number of unique k-mers: \t{0}'.format(unique_kmers))
    to_print.append('false positive rate: \t{:>.3f}'.format(fp_rate))
    to_print.append('')  # blank line
    to_print.append('If you have expected false positive rate to achieve:')
    to_print.append('expected_fp\tnumber_hashtable(Z)\tsize_hashtable(H)\t'
                    'expected_memory_usage')

    for fp_rate in range(1, 10):
        num_tables, table_size, mem_cap, fp_rate = \
            optimal_size(unique_kmers, fp_rate=fp_rate / 10.0)
        to_print.append('{:11.3f}\t{:19}\t{:17e}\t{:21e}'.format(fp_rate,
                                                                 num_tables,
                                                                 table_size,
                                                                 mem_cap))

    mem_list = [1, 5, 10, 20, 50, 100, 200, 300, 400, 500, 1000, 2000, 5000]

    to_print.append('')  # blank line
    to_print.append('If you have expected memory to use:')
    to_print.append('expected_memory_usage\tnumber_hashtable(Z)\t'
                    'size_hashtable(H)\texpected_fp')

    for mem in mem_list:
        num_tables, table_size, mem_cap, fp_rate =\
            optimal_size(unique_kmers, mem_cap=mem * 1000000000)
        to_print.append('{:21e}\t{:19}\t{:17e}\t{:11.3f}'.format(mem_cap,
                                                                 num_tables,
                                                                 table_size,
                                                                 fp_rate))
    return "\n".join(to_print)


def _check_fp_rate(args, desired_max_fp):
    """
    Check if the desired_max_fp rate makes sense.

    - args: argparse args object, possible members: fp_rate, max_memory_usage,
      unique_kmers, force, max_tablesize
    - desired_max_fp: desired maximum false positive rate
    """
    if not args.unique_kmers:
        return args

    # Do overriding of default script FP rate
    if args.fp_rate:
        log_info("*** INFO: Overriding default fp {def_fp} with new fp:"
                 " {new_fp}", def_fp=desired_max_fp, new_fp=args.fp_rate)
        desired_max_fp = args.fp_rate

    # If we have the info we need to work with, do the stuff
    if args.max_memory_usage:
        # verify that this is a sane memory usage restriction
        res = estimate_optimal_with_K_and_M(args.unique_kmers,
                                            args.max_memory_usage)
        if res.fp_rate > desired_max_fp:
            print("""
*** ERROR: The given restrictions yield an estimate false positive rate of {0},
*** which is above the recommended false positive ceiling of {1}!"""
                  .format(res.fp_rate, desired_max_fp), file=sys.stderr)
            if not args.force:
                print("NOTE: This can be overridden using the --force"
                      " argument", file=sys.stderr)
                print("*** Aborting...!", file=sys.stderr)
                sys.exit(1)
    else:
        res = estimate_optimal_with_K_and_f(args.unique_kmers,
                                            desired_max_fp)
        if args.max_tablesize and args.max_tablesize < res.htable_size:
            log_warn("\n*** Warning: The given tablesize is too small!")
            log_warn("*** Recommended tablesize is: {tsize:5g} bytes",
                     tsize=res.htable_size)
            log_warn("*** Current is: {tsize:5g} bytes",
                     tsize=args.max_tablesize)
            res = estimate_optimal_with_K_and_M(args.unique_kmers,
                                                args.max_tablesize)
            log_warn("*** Estimated FP rate with current config is: {fp}\n",
                     fp=res.fp_rate)
        else:
            if res.mem_use < 1e6:  # one megabyteish
                args.max_memory_usage = 1e6
            else:
                args.max_memory_usage = res.mem_use
            log_info("*** INFO: set memory ceiling automatically.")
            log_info("*** Ceiling is: {ceil:3g} bytes\n",
                     ceil=float(args.max_memory_usage))
            args.max_mem = res.mem_use

    return args


def build_graph_args(descr=None, epilog=None, parser=None):
    """Build an ArgumentParser with args for bloom filter based scripts."""
    if parser is None:
        parser = argparse.ArgumentParser(description=descr, epilog=epilog,
                                         formatter_class=ComboFormatter)

    parser.add_argument('--version', action=_VersionStdErrAction,
                        version='khmer {v}'.format(v=__version__))

    parser.add_argument('--ksize', '-k', type=int, default=DEFAULT_K,
                        help='k-mer size to use')

    parser.add_argument('--n_tables', '-N', type=int,
                        default=DEFAULT_N_TABLES,
                        help='number of tables to use in k-mer countgraph')
    parser.add_argument('-U', '--unique-kmers', type=float, default=0,
                        help='approximate number of unique kmers in the input'
                             ' set')
    parser.add_argument('--fp-rate', type=float, default=None,
                        help="Override the automatic FP rate setting for the"
                        " current script")

    group = parser.add_mutually_exclusive_group()
    group.add_argument('--max-tablesize', '-x', type=float,
                       default=DEFAULT_MAX_TABLESIZE,
<<<<<<< HEAD
                       help='upper bound on tablesize to use; overrides '
                       '--max-memory-usage/-M')
    group.add_argument('-M', '--max-memory-usage', type=float,
                       help='maximum amount of memory to use for data '
                       'structure')
    group.add_argument('-a', '--auto-mem', action='store_true',
                       help='automagically allocate memory for data structure;'
                       ' use 80%% of available memory or 16GB, whichever is '
                       'smaller')
=======
                       help='upper bound on tablesize to use; overrides ' +
                       '--max-memory-usage/-M')
    group.add_argument('-M', '--max-memory-usage', type=memory_setting,
                       help='maximum amount of memory to use for data ' +
                       'structure')
>>>>>>> 45a51950

    return parser


def build_counting_args(descr=None, epilog=None):
    """Build an ArgumentParser with args for countgraph based scripts."""
    parser = build_graph_args(descr=descr, epilog=epilog)

    return parser


def build_nodegraph_args(descr=None, epilog=None, parser=None):
    """Build an ArgumentParser with args for nodegraph based scripts."""
    parser = build_graph_args(descr=descr, epilog=epilog, parser=parser)

    return parser


def add_loadgraph_args(parser):
    """Common loadgraph argument."""
    parser.add_argument('-l', '--loadgraph', metavar="filename", default=None,
                        help='load a precomputed k-mer graph from disk')


def calculate_graphsize(args, graphtype, multiplier=1.0, _sysmem=None):
    """Transform the table parameters into a size."""
    if graphtype not in ('countgraph', 'nodegraph'):
        raise ValueError("unknown graph type: %s" % (graphtype,))

    if args.max_memory_usage:
        tablesize = args.max_memory_usage / args.n_tables / float(multiplier)
        if graphtype == 'nodegraph':
            tablesize *= 8.0
    elif args.auto_mem:
        if _sysmem is None:
            _sysmem = psutil.virtual_memory().available
        avail = min(_sysmem * 0.8, 16 * (1000 ** 3))
        tablesize = avail / args.n_tables / float(multiplier)
        if graphtype == 'nodegraph':
            tablesize *= 8.0
    else:
        tablesize = args.max_tablesize

    return tablesize


def create_nodegraph(args, ksize=None, multiplier=1.0, fp_rate=0.01):
    """Create and return a nodegraph."""
    args = _check_fp_rate(args, fp_rate)
    if ksize is None:
        ksize = args.ksize
    if ksize > 32:
        print_error("\n** ERROR: khmer only supports k-mer sizes <= 32.\n")
        sys.exit(1)

    tablesize = calculate_graphsize(args, 'nodegraph', multiplier=multiplier)
    return khmer.Nodegraph(ksize, tablesize, args.n_tables)


def create_countgraph(args, ksize=None, multiplier=1.0, fp_rate=0.1):
    """Create and return a countgraph."""
    args = _check_fp_rate(args, fp_rate)
    if ksize is None:
        ksize = args.ksize
    if ksize > 32:
        print_error("\n** ERROR: khmer only supports k-mer sizes <= 32.\n")
        sys.exit(1)

    tablesize = calculate_graphsize(args, 'countgraph', multiplier=multiplier)
    return khmer.Countgraph(ksize, tablesize, args.n_tables)


def report_on_config(args, graphtype='countgraph'):
    """Print out configuration.

    Summarize the configuration produced by the command-line arguments
    made available by this module.
    """
    check_conflicting_args(args, graphtype)
    if graphtype not in ('countgraph', 'nodegraph'):
        raise ValueError("unknown graph type: %s" % (graphtype,))

    tablesize = calculate_graphsize(args, graphtype)

    log_info("\nPARAMETERS:")
    log_info(" - kmer size =    {ksize} \t\t(-k)", ksize=args.ksize)
    log_info(" - n tables =     {ntables} \t\t(-N)", ntables=args.n_tables)
    log_info(" - max tablesize = {tsize:5.2g} \t(-x)", tsize=tablesize)
    log_info("")
    if graphtype == 'countgraph':
        log_info(
            "Estimated memory usage is {0:.2g} bytes "
            "(n_tables x max_tablesize)".format(
                args.n_tables * tablesize))
    elif graphtype == 'nodegraph':
        log_info(
            "Estimated memory usage is {0:.2g} bytes "
            "(n_tables x max_tablesize / 8)".format(args.n_tables *
                                                    tablesize / 8)
        )

    log_info("-" * 8)

    if DEFAULT_MAX_TABLESIZE == tablesize and \
       not getattr(args, 'loadgraph', None):
        log_warn('''\

** WARNING: tablesize is default!
** You probably want to increase this with -M/--max-memory-usage!
** Please read the docs!
''')


def add_threading_args(parser):
    """Add option for threading to options parser."""
    parser.add_argument('--threads', '-T', default=DEFAULT_N_THREADS, type=int,
                        help='Number of simultaneous threads to execute')


def sanitize_help(parser):
    """Remove Sphinx directives & reflow text to width of 79 characters."""
    wrapper = textwrap.TextWrapper(width=79)
    parser.description = wrapper.fill(parser.description)
    if not parser.epilog:
        return parser
    cleanlog = parser.epilog.replace(':option:', '').replace(
        ':program:', '').replace('::', ':').replace('``', '"')
    newlog = prev_section = ""
    for section in cleanlog.split('\n\n'):
        if section.startswith('    '):
            newlog += section + '\n'
        else:
            if prev_section.startswith('    '):
                newlog += '\n'
            newlog += wrapper.fill(section) + '\n\n'
        prev_section = section
    parser.epilog = newlog
    return parser


def info(scriptname, algorithm_list=None):
    """Print version and project info to stderr."""
    log_info("\n|| This is the script {name} in khmer.\n"
             "|| You are running khmer version {version}",
             name=scriptname, version=khmer.__version__)
    log_info("|| You are also using screed version {version}\n||",
             version=screed.__version__)

    log_info("|| If you use this script in a publication, please "
             "cite EACH of the following:\n||")

    if algorithm_list is None:
        algorithm_list = []

    algorithm_list.insert(0, 'software')

    for alg in algorithm_list:
        algstr = "||   * " + ALGORITHMS[alg].encode(
            'utf-8', 'surrogateescape').decode('utf-8', 'replace')
        try:
            log_info(algstr)
        except UnicodeEncodeError:
            log_info(algstr.encode(sys.getfilesystemencoding(), 'replace'))

    log_info("||\n|| Please see http://khmer.readthedocs.io/en/"
             "latest/citations.html for details.\n")

# vim: set filetype=python tabstop=4 softtabstop=4 shiftwidth=4 expandtab:
# vim: set textwidth=79:<|MERGE_RESOLUTION|>--- conflicted
+++ resolved
@@ -361,7 +361,6 @@
     group = parser.add_mutually_exclusive_group()
     group.add_argument('--max-tablesize', '-x', type=float,
                        default=DEFAULT_MAX_TABLESIZE,
-<<<<<<< HEAD
                        help='upper bound on tablesize to use; overrides '
                        '--max-memory-usage/-M')
     group.add_argument('-M', '--max-memory-usage', type=float,
@@ -371,14 +370,6 @@
                        help='automagically allocate memory for data structure;'
                        ' use 80%% of available memory or 16GB, whichever is '
                        'smaller')
-=======
-                       help='upper bound on tablesize to use; overrides ' +
-                       '--max-memory-usage/-M')
-    group.add_argument('-M', '--max-memory-usage', type=memory_setting,
-                       help='maximum amount of memory to use for data ' +
-                       'structure')
->>>>>>> 45a51950
-
     return parser
 
 
