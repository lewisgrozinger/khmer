--- conflicted
+++ resolved
@@ -2474,11 +2474,8 @@
     { "get_tags_and_positions", (PyCFunction)hashtable_get_tags_and_positions, METH_VARARGS, "Retrieve tags and their positions in a sequence." },
     { "find_all_tags_list", (PyCFunction)hashtable_find_all_tags_list, METH_VARARGS, "Find all tags within range of the given k-mer, return as list" },
     { "consume_fasta_and_tag", (PyCFunction)hashtable_consume_fasta_and_tag, METH_VARARGS, "Count all k-mers in a given file" },
-<<<<<<< HEAD
-=======
     { "get_median_count", (PyCFunction)hashtable_get_median_count, METH_VARARGS, "Get the median, average, and stddev of the k-mer counts in the string" },
     { "median_at_least", (PyCFunction)hashtable_median_at_least, METH_VARARGS, "Return true if the median is at least the given cutoff" },
->>>>>>> 8a826abe
     { "extract_unique_paths", (PyCFunction)hashtable_extract_unique_paths, METH_VARARGS, "" },
     { "print_tagset", (PyCFunction)hashtable_print_tagset, METH_VARARGS, "" },
     { "add_tag", (PyCFunction)hashtable_add_tag, METH_VARARGS, "" },
