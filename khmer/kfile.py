--- conflicted
+++ resolved
@@ -13,11 +13,8 @@
 import sys
 import errno
 from stat import S_ISBLK, S_ISFIFO, S_ISCHR
-<<<<<<< HEAD
 import gzip
 import bz2file
-=======
->>>>>>> 16ab6f28
 from khmer import khmer_args
 
 
