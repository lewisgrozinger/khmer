<<<<<<< HEAD
2015-04-06  Jacob Fenton  <bocajnotnef@gmail.com>

   * scripts/test-{scripts.py}: added test for check_file_writable using 
   load_into_counting

2015-04-06  Phillip Garland  <pgarland@gmail.com>

   * khmer/file.py (check_file_writable): new function to check writability
   * scripts/load-into-counting.py (main): early check to see if output is
   writable
=======
2015-04-07  Michael R. Crusoe  <mcrusoe@msu.edu>

    * README.rst: add a ReadTheDocs badge
>>>>>>> 05c72a52

2015-04-06  Michael R. Crusoe  <mcrusoe@msu.edu>

   * jenkins-build.sh: updated OS X warning flag to quiet the build a bit

2015-04-06  Michael R. Crusoe  <mcrusoe@msu.edu>

   * Makefile: added 'convert-release-notes' target for MD->RST conversion
   * doc/{,release-notes}/index.rst: include release notes in documentation
   * doc/release-notes/*.rst: added pandoc converted versions of release notes
   * jenkins-build.sh: use the Sphinx method to install doc dependencies

2015-04-05  Michael R. Crusoe  <mcrusoe@msu.edu>

   * setup.py: use the release version of screed 0.8

2015-04-05  Michael R. Crusoe  <mcrusoe@msu.edu>

   * doc/*/*.txt: all documentation sources have been renamed to use the rst
   extension to indicate that they are reStructuredText files. This enables
   use of rich text editors on GitHub and elsewhere.
   * doc/conf.py: update Sphinx configuration to reflect this change
   * doc/requirements.txt: added hint to install version 3.4.1 of Setuptools;
   this file is used by ReadTheDocs only.

2015-04-05  Michael R. Crusoe  <mcrusoe@msu.edu>

   * ChangeLog, lib/read_aligner.cc, sandbox/sweep-reads.py: fixed spelling
   errors.

2015-04-05  Kevin Murray  <spam@kdmurray.id.au>

   * lib/read_parsers.{cc,hh}: Work around an issue (#884) in SeqAn 1.4.x
   handling of truncated sequence files. Also revamp exceptions
   * khmer/_khmermodule.cc: Use new/updated exceptions handling malformed
   FASTA/Q files.
   * tests/test_read_parsers.py: add a test of parsing of truncated fastq
   files

2015-04-03  Luiz Irber  <irberlui@msu.edu>

   * lib/hllcounter.cc: Use for loop instead of transform on merge method,
   now works on C++11.

2015-04-01  Luiz Irber  <irberlui@msu.edu>

   * third-party/smhasher/MurmurHash3.{cc,h}: remove unused code, fix warnings.

2015-04-01  Michael R. Crusoe  <mcrusoe@msu.edu>

   * Doxyfile.in: make documentation generation reproducible, removed timestamp

2015-04-01  Alex Hyer  <theonehyer@gmail.com>

   * scripts/find-knots.py: added force argument to check_file_status()
   call in main().

2015-03-31  Kevin Murray  <spam@kdmurray.id.au>

   * lib/read_parsers.{cc,hh}: add read counting to IParser and subclasses
   * khmer/_khmermodule.cc,tests/test_read_parsers.py: add 'num_reads'
   attribute to khmer.ReadParser objects in python land, and test it.

2015-03-28  Kevin Murray  <spam@kdmurray.id.au>

   * lib/hashbits.hh: Add Hashbits::n_tables() accessor

2015-03-27  Michael R. Crusoe  <mcrusoe@msu.edu>

   * lib/read_parsers.{cc,hh}: Obfuscate SeqAn SequenceStream objects with a
   wrapper struct, to avoid #include-ing the SeqAn headers.
   * lib/Makefile: Don't install the SeqAn headers.

2015-03-27  Kevin Murray  <spam@kdmurray.id.au>

   * lib/Makefile: Add libkhmer targets, clean up
   * lib/get_version.py: Rewrite to use versioneer.py
   * lib/.gitignore,third-party/.gitignore: Add more compiled outputs
   * lib/.check_openmp.cc: add source that checks compiler for openmp support.
   * lib/khmer.pc.in: add pkg-config file for khmer

2015-03-23  Kevin Murray  <spam@kdmurray.id.au>

   * lib/counting.hh: Add CountingHash::n_tables() accessor

2015-03-16  Jessica Mizzi  <mizzijes@msu.edu>

    * khmer/kfile.py: Added file not existing error for system exit
    * tests/{test_scripts,test_functions}.py: Added tests for
    check_file_status for file existence and force option

2015-03-15  Kevin Murray  <spam@kdmurray.id.au>  &  Titus Brown  <titus@idyll.org>

   * tests/test_counting_hash.py: Skip get_raw_tables test if python doesn't
   have the memoryview type/function.

2015-03-11  Erich Schwarz  <ems394@cornell.edu>

   * Added URLs and brief descriptions for khmer-relevant documentation in
   doc/introduction.txt, pointing to http://khmer-protocols.readthedocs.org and
   khmer-recipes.readthedocs.org, with brief descriptions of their content.

2015-03-10  Camille Scott  <camille.scott.w@gmail.com>

   * lib/counting.hh, khmer/_khmermodule.cc: Expose the raw tables of
   count-min sketches to the world of python using a buffer interface.
   * tests/test_counting_hash.py: Tests of the above functionality.

2015-03-08  Michael R. Crusoe  <mcrusoe@msu.edu>

   * Makefile: make 'pep8' target be more verbose
   * jenkins-build.sh: specify setuptools version
   * scripts/{abundance-dist,annotate-partitions,count-median,do-partition,
   extract-paired-reads,extract-partitions,filter-stoptags,find-knots,
   interleave-reads,merge-partitions,partition-graph,sample-reads-randomly,
   split-paired-reads}.py,setup.py: fix new PEP8 errors
   * setup.py: specify that this is a Python 2 only project (for now)
   * tests/test_{counting_single,subset_graph}.py: make explicit the use of
   floor division behavior.

2015-03-06  Titus Brown  <titus@idyll.org>

   * sandbox/{collect-reads.py,saturate-by-median.py}: update for 'force'
   argument in khmer.kfile functions, so that khmer-recipes compile.

2015-03-02  Titus Brown  <titus@idyll.org>

   * sandbox/{combine-pe.py,compare-partitions.py,count-within-radius.py,
   degree-by-position.py,dn-identify-errors.py,ec.py,error-correct-pass2.py,
   find-unpart.py,normalize-by-align.py,read-aligner.py,shuffle-fasta.py,
   to-casava-1.8-fastq.py,uniqify-sequences.py}: removed from sandbox/ as
   obsolete/unmaintained.
   * sandbox/README.rst: updated to reflect readstats.py and trim-low-abund.py
   promotion to sandbox/.
   * doc/dev/scripts-and-sandbox.txt: updated to reflect sandbox/ script name
   preferences, and note to remove from README.rst when moved over to scripts/.

2015-02-27  Kevin Murray  <spam@kdmurray.id.au>

   * scripts/load-into-counting.py: Be verbose in the help text, to clarify
   what the -b flag does.

2015-02-25  Hussien Alameldin  <hussien@msu.edu>

   * sandbox/bloom_count.py: renamed to bloom-count.py
   * sandbox/bloom_count_intersection.py: renamed to
     bloom-count-intersection.py
   * sandbox/read_aligner.py: renamed to read-aligner.py

2015-02-26  Tamer A. Mansour  <drtamermansour@gmail.com>

   * scripts/abundance-dist-single.py: Use CSV format for the histogram.
   * scripts/count-overlap.py: Use CSV format for the curve file output.
   Includes column headers.
   * scripts/abundance-dist-single.py: Use CSV format for the histogram. 
   Includes column headers.
   * tests/test_scripts.py: add test functions for the --csv option in
   abundance-dist-single.py and count-overlap.py

2015-02-26  Jacob Fenton  <bocajnotnef@gmail.com>

   * doc/introduction.txt, doc/user/choosing-table-sizes.txt: Updated docs to
   ref correct links and names

2015-02-25  Aditi Gupta  <agupta@msu.edu>

   * sandbox/{collect-reads.py, correct-errors.py, 
   normalize-by-median-pct.py, slice-reads-by-coverage.py, 
   sweep-files.py, sweep-reads3.py, to-casava-1.8-fastq.py}: 
   Replaced 'accuracy' with 'quality'. Fixes #787.

2015-02-25  Tamer A. Mansour  <drtamermansour@gmail.com>

   * scripts/normalize-by-median.py: change to the default behavior to
   overwrite the sequences output file. Also add a new argument --append to
   append new reads to the output file.
   * tests/test_scripts.py: add a test for the --append option in
   normalize-by-median.py

2015-02-25  Hussien Alameldin  <hussien@msu.edu>

   * khmer/khmer_args.py: add 'hll' citation entry "Irber and Brown,
     unpublished." to  _alg. dict.
   * sandbox/unique-kmers.py: add call to 'info' with 'hll' in the
     algorithms list.

2015-02-24  Luiz Irber  <irberlui@msu.edu>

    * khmer/_khmermodule.cc: expose HLL internals as read-only attributes.
    * lib/hllcounter.{cc,hh}: simplify error checking, add getters for HLL.
    * tests/test_hll.py: add test cases for increasing coverage, also fix
    some of the previous ones using the new HLL read-only attributes.

2015-02-24  Luiz Irber  <irberlui@msu.edu>

   * khmer/_khmermodule.cc: Fix coding style violations.

2015-02-24  Luiz Irber  <irberlui@msu.edu>

   * khmer/_khmermodule.cc: Update extension to use recommended practices,
   PyLong instead of PyInt, Type initialization, PyBytes instead of PyString.
   Replace common initialization with explicit type structs, and all types
   conform to the CPython checklist.

2015-02-24  Tamer A. Mansour  <drtamermansour@gmail.com>

   * scripts/abundance-dist.py: Use CSV format for the histogram. Includes
   column headers.
   * tests/test_scripts.py: add coverage for the new --csv option in
   abundance-dist.py

2015-02-24  Michael R. Crusoe  <mcrusoe@msu.edu>

   * jenkins-build.sh: remove examples/stamps/do.sh testing for now; takes too
   long to run on every build. Related to #836

2015-02-24  Kevin Murray  <spam@kdmurray.id.au>

   * scripts/interleave-reads.py: Make the output file name print nicely.

2015-02-23  Titus Brown  <titus@idyll.org>

   * khmer/utils.py: added 'check_is_left' and 'check_is_right' functions;
   fixed bug in check_is_pair.
   * tests/test_functions.py: added tests for now-fixed bug in check_is_pair,
   as well as 'check_is_left' and 'check_is_right'.
   * scripts/interleave-reads.py: updated to handle Casava 1.8 formatting.
   * scripts/split-paired-reads.py: fixed bug where sequences with bad names
   got dropped; updated to properly handle Casava 1.8 names in FASTQ files.
   * scripts/count-median.py: added '--csv' output format; updated to properly
   handle Casava 1.8 FASTQ format when '--csv' is specified.
   * scripts/normalize-by-median.py: replaced pair checking with
   utils.check_is_pair(), which properly handles Casava 1.8 FASTQ format.
   * tests/test_scripts.py: updated script tests to check Casava 1.8
   formatting; fixed extract-long-sequences.py test.
   * scripts/{extract-long-sequences.py,extract-paired-reads.py,
   fastq-to-fasta.py,readstats.py,sample-reads-randomly.py,trim-low-abund.py},
   khmer/thread_utils.py: updated to handle Casava 1.8 FASTQ format by
   setting parse_description=False in screed.open(...).
   * tests/test-data/{paired-mixed.fq,paired-mixed.fq.pe,random-20-a.fq,
   test-abund-read-2.fq,test-abund-read-2.paired2.fq,test-abund-read-paired.fa,
   test-abund-read-paired.fq}: switched some sequences over to Casava 1.8
   format, to test format handling.
   * tests/test-data/{casava_18-pe.fq,test-reads.fq.gz}: new test file for
   Casava 1.8 format handling.
   * tests/test-data/{overlap.curve,paired-mixed.fq.1,paired-mixed.fq.2,
   simple_1.fa,simple_2.fa,simple_3.fa,test-colors.fa,test-est.fa,
   test-graph3.fa,test-graph4.fa,test-graph6.fa}: removed no-longer used
   test files.

2015-02-23  Titus Brown  <titus@idyll.org>

   * setup.cfg: set !linux flag by default, to avoid running tests that
   request too much memory when 'nosetests' is run.  (This is an OS difference
   where Mac OS X attempts to allocate as much memory as requested, while
   on Linux it just crashes).

2015-02-23  Michael R. Crusoe  <mcrusoe@msu.edu>

   * khmer/{__init__.py,_khmermodule.cc},lib/{hashbits.cc,hashbits.hh,
   hashtable,tests/test_{c_wrapper,read_parsers}.py: remove unused callback
   functionality

2015-02-23  Michael R. Crusoe  <mcrusoe@msu.edu>

   * setup.py: point to the latest screed release candidate to work around
   versioneer bug.

2015-02-23  Tamer A. Mansour  <drtamermansour@gmail.com>

   * examples/stamps/do.sh: the argument --savehash was changed to --savetable
   and change mode to u+x
   * jenkins-build.sh: add a test to check for the do.sh file

2015-02-23  Kevin Murray  <spam@kdmurray.id.au>

   * khmer/load_pe.py: Remove unused/undocumented module. See #784

2015-02-21  Hussien Alameldin  <hussien@msu.edu>

   * sandbox/normalize-by-align.py: "copyright header 2013-2015 was added"
   * sandbob/read_aligner.py: "copyright header 2013-2015 was added"
   * sandbox/slice-reads-by-coverage.py: "copyright header 2014  was added"

2015-02-21  Hussien Alameldin  <hussien@msu.edu>

   * sandbox/calc-best-assembly.py, collect-variants.py, graph-size.py: Set executable bits using "chmod +x"

2015-02-21  Michael R. Crusoe  <mcrusoe@msu.edu>

   * khmer/_khmermodule.cc,lib/read_parsers.cc: Rename the 'accuracy' attribute
   of ReadParser Reads to 'quality'
   * tests/test_read_parsers.py: update test to match

2015-02-21  Rhys Kidd  <rhyskidd@gmail.com>

   * sandbox/{calc-best-assembly,calc-error-profile,normalize-by-align,
   read_aligner,slice-reads-by-coverage}.py: reference /usr/bin/env python2
   in the #! line.

2015-02-21  Rhys Kidd  <rhyskidd@gmail.com>

   * sandbox/sweep-paired-reads.py: remove empty script

2015-02-20  Titus Brown  <titus@idyll.org>

   * doc/dev/scripts-and-sandbox.txt: policies for sandbox/ and scripts/
   content, and a process for adding new command line scripts into scripts/.
   * doc/dev/index.txt: added scripts-and-sandbox to developer doc index.

2015-02-20  Michael R. Crusoe  <mcrusoe@msu.edu>

    * khmer/_khmermodule.cc: convert C++ out of memory exceptions to Python
    out of memory exception.
    * test/test_{counting_hash,counting_single,hashbits_obj,labelhash,
    scripts}.py: partial tests for the above

2015-02-20  Aditi Gupta  <agupta@msu.edu>

   * doc/dev/coding-guidelines-and-review.txt: fixed spelling errors.

2015-02-19  Michael R. Crusoe  <mcrusoe@msu.edu>

   * doc/dev/coding-guidelines-and-review.txt: added checklist for new CPython
   types
   * khmer/_khmermodule.cc: Update ReadAligner to follow the new guidelines

2015-02-19  Daniel Standage  <daniel.standage@gmail.com>

   * Makefile: add a new Makefile target `help` to list and describe all
   common targets.
   * khmer/utils.py, tests/test_functions.py: minor style fixes.

2015-02-16  Titus Brown  <titus@idyll.org>

   * khmer/utils.py: added 'check_is_pair', 'broken_paired_reader', and
   'write_record_pair' functions.
   * khmer/khmer_args.py: added streaming reference for future algorithms
   citation.
   * tests/test_functions.py: added unit tests for 'check_is_pair' and
   'broken_paired_reader'.
   * scripts/trim-low-abund.py: upgraded to track pairs properly; added
   proper get_parser information; moved to scripts/ from sandbox/.
   * tests/test_scripts.py: added paired-read tests for
   trim-low-abund.py.
   * tests/test-data/test-abund-read-2.paired.fq: data for paired-read tests.
   * scripts/extract-paired-reads.py: removed 'is_pair' in favor of
   'check_is_pair'; switched to using 'broken_paired_reader'; fixed use
   of sys.argv.
   * scripts/sample-reads-randomly.py: removed unused 'output_single' function.
   * doc/user/scripts.txt: added trim-low-abund.py.

2015-02-13  Qingpeng Zhang  <qingpeng@msu.edu>

   * scripts/sample-reads-randomly.py: fix a glitch about string formatting.

2015-02-11  Titus Brown  <titus@idyll.org>

   * khmer/_khmermodule.cc: fixed k-mer size checking; updated some error
   messages.
   * tests/test_graph.py: added test for k-mer size checking in find_all_tags.

2015-02-09  Titus Brown  <titus@idyll.org>

   * scripts/split-paired-reads.py: added -1 and -2 options to allow fine-
   grain specification of output locations; switch to using write_record
   instead of script-specific output functionality.
   * tests/test_scripts.py: added accompanying tests.

2015-02-09  Bede Constantinides  <bede.constantinides@manchester.ac.uk>

   * scripts/split-paired-reads.py: added -o option to allow specification
   of an output directory
   * tests/test_scripts.py: added accompanying test for split-paired-reads.py

2015-02-01  Titus Brown  <titus@idyll.org>

   * khmer/_khmermodule.cc: added functions hash_find_all_tags_list and
   hash_get_tags_and_positions to CountingHash objects.
   * tests/test_counting_hash.py: added tests for new functionality.

2015-01-25  Titus Brown  <titus@idyll.org>

   * sandbox/correct-errors.py: fixed sequence output so that quality
   scores length always matches the sequence length; fixed argparse
   setup to make use of default parameter.

2015-01-25  Titus Brown  <titus@idyll.org>

    * sandbox/readstats.py: fixed non-functional string interpolation at end;
    added -o to send output to a file; moved to scripts/.
    * doc/user/scripts.txt: added readstats description.
    * tests/test_scripts.py: added tests for readstats.py

2015-01-23  Jessica Mizzi  <mizzijes@msu.edu>

    * khmer/utils.py: Added single write_record fuction to write FASTA/Q
    * scripts/{abundance-dist,extract-long-sequences,extract-partitions,
    interleave-reads,normalize-by-median,sample-reads-randomly}.py: 
    Replaced FASTA/Q writing method with write_record

2015-01-23  Michael R. Crusoe  <mcrusoe@msu.edu>

    * Makefile: remove the user installs for the `install-dependencies` target

2015-01-23  Michael R. Crusoe  <mcrusoe@msu.edu>

    * README.rst,doc/user/install.txt: clarify that we support Python 2.7.x
    and not Python 3.

2015-01-21  Luiz Irber  <irberlui@msu.edu>

    * lib/hllcounter.{cc,hh}: Implemented a HyperLogLog counter.
    * khmer/{_khmermodule.cc, __init__.py}: added HLLCounter class
    initialization and wrapper.
    * tests/test_hll.py: added test functions for the new
    HyperLogLog counter.
    * sandbox/unique-kmers.py: implemented a CLI script for
    approximate cardinality estimation using a HyperLogLog counter.
    * setup.cfg, Makefile, third-party/smhasher/MurmurHash3.{cc,h},
    lib/kmer_hash.{cc,hh}, setup.py: added MurmurHash3 hash function
    and configuration.
    * setup.py: added a function to check if compiler supports OpenMP.

2015-01-14  Reed Cartwright  <cartwright@asu.edu>

    * doc/dev/getting-started.txt: Added install information for
    Arch Linux

2014-01-14  Michael R. Crusoe  <mcrusoe@msu.edu>

    * doc/user/{blog-posts,guide}.txt,examples/stamps/do.sh,sandbox/{
    collect-reads,error-correct-pass2,filter-median-and-pct,filter-median,
    read_aligner,split-sequences-by-length}.py,scripts/{filter-abund,
    load-into-counting}.py,tests/test_{counting_hash,hashbits,scripts}.py:
    remove references to ".kh" files replaces with ".pt" or ".ct" as
    appropriate
    * tests/test-data/{bad-versionk12,normC20k20}.kh: renamed to "*.ct"

2015-01-13  Daniel Standage  <daniel.standage@gmail.com>

    * tests/khmer_tst_utils.py, tests/test_sandbox_scripts.py: removed
    unused module imports
    * .gitignore: added pylint_report.txt so that it is not accidentally
    committed after running make diff_pylint_report
    * khmer/file.py -> khmer/kfile.py: renamed internal file handling
    class to avoid collisions with builtin Python file module
    * sandbox/collect-reads.py, sanbox/saturate-by-median.py,
    sandbox/sweep-files.py, sandbox/sweep-reads.py,
    scripts/abundance-dist-single.py, scripts/abundance-dist.py,
    scripts/annotate-partitions.py, scripts/count-median.py,
    scripts/count-overlap.py, scripts/do-partition.py,
    scripts/extract-long-sequences.py, scripts/extract-paired-reads.py,
    scripts/extract-partitions.py, scripts/filter-abund-single.py,
    scripts/filter-abund.py, scripts/filter-stoptags.py,
    scripts/find-knots.py, scripts/interleave-reads.py,
    scripts/load-graph.py, scripts/load-into-counting.py,
    scripts/make-initial-stoptags.py, scripts/merge-partitions.py,
    scripts/normalize-by-median.py, scripts/partition-graph.py,
    scripts/sample-reads-randomly.py, scripts/split-paired-reads.py,
    tests/test_script_arguments.py, tests/test_scripts.py: changed all
    occurrences of `file` to `kfile`

2015-01-09  Rhys Kidd  <rhyskidd@gmail.com>

    * lib/khmer.hh: implement generic NONCOPYABLE() macro guard
    * lib/hashtable.hh: apply NONCOPYABLE macro guard in case of future 
    modifications to Hashtable that might exposure potential memory corruption 
    with default copy constructor

2014-12-30  Michael Wright  <wrig517@msu.edu>

    * tests/test_scripts.py: Attained complete testing coverage for 
    scripts/filter_abund.py

2014-12-30  Brian Wyss  <wyssbria@msu.edu>

    * tests/test_scripts.py: added four new tests:
    load_into_counting_multifile(), test_abundance_dist_single_nosquash(),
    test_abundance_dist_single_savehash, test_filter_abund_2_singlefile

2015-12-29  Michael R. Crusoe  <mcrusoe@msu.edu>

    * CITATION,khmer/khmer_args.py,scripts/{abundance-dist-single,
    filter-abund-single,load-graph,load-into-counting}.py: Give credit to the
    SeqAn project for their FASTQ/FASTA reader that we use.

2014-12-26  Titus Brown  <titus@idyll.org>

    * tests/tests_sandbox_scripts.py: added import and execfile test for all
    sandbox/ scripts.
    * sandbox/{abundance-hist-by-position.py,
    sandbox/assembly-diff-2.py, sandbox/assembly-diff.py,
    sandbox/bloom_count.py, sandbox/bloom_count_intersection.py,
    sandbox/build-sparse-graph.py, sandbox/combine-pe.py,
    sandbox/compare-partitions.py, sandbox/count-within-radius.py,
    sandbox/degree-by-position.py, sandbox/ec.py,
    sandbox/error-correct-pass2.py, sandbox/extract-single-partition.py,
    sandbox/fasta-to-abundance-hist.py, sandbox/filter-median-and-pct.py,
    sandbox/filter-median.py, sandbox/find-high-abund-kmers.py,
    sandbox/find-unpart.py, sandbox/graph-size.py,
    sandbox/hi-lo-abundance-by-position.py, sandbox/multi-rename.py,
    sandbox/normalize-by-median-pct.py, sandbox/print-stoptags.py,
    sandbox/print-tagset.py, sandbox/readstats.py,
    sandbox/renumber-partitions.py, sandbox/shuffle-fasta.py,
    sandbox/shuffle-reverse-rotary.py, sandbox/split-fasta.py,
    sandbox/split-sequences-by-length.py, sandbox/stoptag-abundance-hist.py,
    sandbox/stoptags-by-position.py, sandbox/strip-partition.py,
    sandbox/subset-report.py, sandbox/sweep-out-reads-with-contigs.py,
    sandbox/sweep-reads2.py, sandbox/sweep-reads3.py,
    sandbox/uniqify-sequences.py, sandbox/write-interleave.py}: cleaned up
    to make 'import'-able and 'execfile'-able.

2014-12-26  Michael R. Crusoe  <mcrusoe@msu.edu>

    * tests/test_functions.py: Generate a temporary filename instead of
    writing to the current directory
    * Makefile: always run the `test` target if specified

2014-12-20  Titus Brown  <titus@idyll.org>

    * sandbox/slice-reads-by-coverage.py: fixed 'N' behavior to match other
    scripts ('N's are now replaced by 'A', not 'G').
    * sandbox/trim-low-abund.py: corrected reporting bug (bp written);
    simplified second-pass logic a bit; expanded reporting.

2014-12-17  Jessica Mizzi  <mizzijes@msu.edu>

    * khmer/file.py,sandbox/sweep-reads.py,scripts/{abundance-dist-single,
    abundance-dist,annotate-partitions,count-median,count-overlap,do-partition,
    extract-paired-reads,extract-partitions,filter-abund-single,filter-abund,
    filter-stoptags,interleave-reads,load-graph,load-into-counting,
    make-initial-stoptags,merge-partitions,normalize-by-median,partition-graph,
    sample-reads-randomly,split-paired-reads}.py,setup.cfg,
    tests/{test_script_arguments,test_scripts}.py: Added force option to all 
    scripts to script IO sanity checks and updated tests to match. 

2014-12-17  Michael R. Crusoe  <mcrusoe@msu.edu>

    * setup.cfg,tests/test_{counting_hash,counting_single,filter,graph,
    hashbits,hashbits_obj,labelhash,lump,read_parsers,scripts,subset_graph}.py:
    reduce memory usage of tests to about 100 megabytes max.

2014-12-17  Michael R. Crusoe  <mcrusoe@msu.edu>

    * scripts/load-graph.py,khmer/_khmermodule.cc: restore threading to
    load-graph.py

2014-12-16  Titus Brown  <titus@idyll.org>

    * sandbox/{calc-error-profile.py,collect-variants.py,correct-errors.py,
    trim-low-abund.py}: Support for k-mer spectral error analysis, sublinear
    error profile calculations from shotgun data sets, adaptive variant
    collection based on graphalign, streaming error correction, and streaming
    error trimming.
    * tests/test_sandbox_scripts.py: added tests for sandbox/trim-low-abund.py.
    * tests/test_counting_hash.py: added tests for new
    CountingHash::find_spectral_error_positions function.

2014-12-16  Michael R. Crusoe  <mcrusoe@msu.edu>  &  Camille Scott
<camille.scott.w@gmail.com>

    * khmer/_khmermodule.cc: fixed memory leak in the ReadParser paired
    iterator (not used by any scripts).
    * lib/read_parsers.cc,khmer/_khmermodule.cc: Improved exception handling.
    * tests/test_read_parsers.py,
    tests/test-data/100-reads.fq.truncated.{bz2,gz}: Added tests for truncated
    compressed files accessed via ReadParser paired and unpaired iterators.

2014-12-09  Michael R. Crusoe  <mcrusoe@msu.edu>

    New FAST[AQ] parser (from the SeqAn project). Fixes known issue and a
    newly found read dropping issue
    https://github.com/ged-lab/khmer/issues/249
    https://github.com/ged-lab/khmer/pull/641
    Supports reading from non-seekable plain and gziped FAST[AQ] files (a.k.a
    pipe or streaming support)

    * khmer/{__init__.py,_khmermodule.cc}: removed the Config object, the
    threads argument to new_counting_hash, and adapted to other changes in API.
    Dropped the unused _dump_report_fn method. Enhanced error reporting.
    * lib/{bittest,consume_prof,error,khmer_config,scoringmatrix,thread_id_map}
    .{cc,hh},tests/test_khmer_config.py: deleted unused files
    * sandbox/collect-reads.py,scripts/{abundance-dist-single,do-partition,
    filter-abund-single,load-into-counting}.py: adapted to Python API changes:
    no threads argument to ReadParser, no more config
    * tests/test_{counting_hash,counting_single,hashbits,hashbits_obj,
    test_read_parsers}.py: updated tests to new error pattern (upon object
    creation, not first access) and the same API change as above. Thanks to
    Camille for her enhanced multi-thread test.
    * lib/{counting,hashtable,ht-diff}.cc,khmer.hh: renamed MAX_COUNT define to
    MAX_KCOUNT; avoids naming conflict with SeqAn
    * khmer/file.py: check_file_status(): ignored input files named '-'
    * khmer/khmer_tst_utils.py: added method to pipe input files to a target
    script
    * tests/test_scripts.py: enhanced streaming tests now that four of them
    work.
    * Makefile: refreshed cppcheck{,-result.xml} targets, added develop
    setuptools command prior to testing

2014-12-08  Michael R. Crusoe  <mcrusoe@msu.edu>

    * doc/user/known_issues.txt: Document that multithreading leads to dropped
    reads.

2014-12-07  Michael R. Crusoe  <mcrusoe@msu.edu>

    This is khmer v1.2

    * Makefile: add sandbox scripts to the pylint_report.txt target
    * doc/dev/coding-guidelines-and-review.txt: Add question about command
    line API to the checklist
    * doc/dev/release.txt: refresh release procedure
    * doc/release-notes/release-1.2.md

2014-12-05  Michael R. Crusoe  <mcrusoe@msu.edu>

    * CITATIONS,khmer/khmer_args.py: update citations for Qingpeng's paper

2014-12-01  Michael R. Crusoe  <mcrusoe@msu.edu>

    * doc/roadmap.txt: Explain the roadmap to v2 through v4

2014-12-01  Kevin Murray  <spam@kdmurray.id.au>

    * tests/test_scripts.py: Stop a test from making a temporary output file
    in the current dir by explicitly specifying an output file.

2014-12-01  Kevin Murray  <spam@kdmurray.id.au>

    * load-into-counting.py: Add a CLI parameter to output a machine-readable
    summary of the run, including number of k-mers, FPR, input files etc in
    json or TSV format.

2014-12-01  Titus Brown  <t@idyll.org>

    * Update sandbox docs: some scripts now used in recipes

2014-11-23  Phillip Garland  <pgarland@gmail.com>

    * lib/khmer.hh (khmer): define KSIZE_MAX
    * khmer/_khmermodule.cc (forward_hash, forward_hash_no_rc) (reverse_hash):
    Use KSIZE_MAX to check whether the user-supplied k is larger than khmer
    supports.

2014-11-19  Michael R. Crusoe  <mcrusoe@msu.edu>

    * CODE_OF_CONDUT.RST,doc/dev/{index,CODE_OF_CONDUCT}.txt: added a code of
    conduct

2014-11-18  Jonathan Gluck  <jdg@cs.umd.edu>

    * tests/test_counting_hash.py: Fixed copy paste error in comments, True to
    False.

2014-11-15  Jacob Fenton  <bocajnotnef@gmail.com>

    * tests/test_scripts.py: added screed/read_parsers stream testing
    * khmer/file.py: modified file size checker to not break when fed
    a fifo/block device
    * tests/test-data/test-abund-read-2.fa.{bz2, gz}: new test files

2014-11-11  Jacob Fenton  <bocajnotnef@gmail.com>

    * do-partition.py: replaced threading args in scripts with things from 
    khmer_args
    * khmer/theading_args.py: removed as it has been deprecated

2014-11-06  Michael R. Crusoe  <mcrusoe@msu.edu>

    * lib/{counting,hashbits}.{cc,hh},lib/hashtable.hh: Moved the n_kmers()
    function into the parent Hashtable class as n_unique_kmers(), adding it to
    CountingHash along the way. Removed the unused start and stop parameters.
    * khmer/_khmermodule.cc: Added Python wrapping for CountingHash::
    n_unique_kmers(); adapted to the dropped start and stop parameters.
    * scripts/{load-graph,load-into-counting,normalize-by-median}.py: used the
    n_unique_kmers() function instead of the n_occupied() function to get the
    number of unique kmers in a table.
    * tests/test_{hashbits,hashbits_obj,labelhash,scripts}.py: updated the
    tests to reflect the above

2014-10-24  Camille Scott  <camille.scott.w@gmail.com>

    * do-partition.py: Add type=int to n_threads arg and assert to check
    number of active threads

2014-10-10  Brian Wyss  <wyssbria@msu.edu>

    * khmer/scripts/{abundance-dist, abundance-dist-single,
    annotate-partitions, count-median, count-overlap, do-partition,
    extract-paired-reads, extract-partitions, filter-abund, filter-abund-single,
    filter-stoptags, find-knots, load-graph, load-into-counting,
    make-initial-stoptags, merge-partitions, normalize-by-median, 
    partition-graph, sample-reads-randomly}.py:
    changed stdout output in scripts to go to stderr.

2014-10-06  Michael R. Crusoe  <mcrusoe@msu.edu>

    * Doxyfile.in: add links to the stdc++ docs

2014-10-01  Ben Taylor  <taylo886@msu.edu>

    * khmer/_khmermodule.cc, lib/hashtable.cc, lib/hashtable.hh,
    tests/test_counting_hash.py, tests/test_labelhash.py,
    tests/test_hashbits.py, tests/test_hashbits_obj.py:
    Removed Hashtable::consume_high_abund_kmers,
    Hashtable::count_kmers_within_depth, Hashtable::find_radius_for_volume,
    Hashtable::count_kmers_on_radius

2014-09-29  Michael R. Crusoe  <mcrusoe@msu.edu>

    * versioneer.py: upgrade versioneer 0.11->0.12

2014-09-29  Sherine Awad  <sherine.awad@gmail.com>

    * scripts/normalize-by-median.py: catch expections generated by wrong
    indentation for 'total'

2014-09-23  Jacob G. Fenton  <bocajnotnef@gmail.com>

    * scripts/{abundance-dist-single, abundance-dist, count-median,
    count-overlap, extract-paired-reads, filter-abund-single,
    load-graph, load-into-counting, make-initial-stoptags,
    partition-graph, split-paired-reads}.py: 
    added output file listing at end of file
    * scripts/extract-long-sequences.py: refactored to set write_out to
    sys.stdout by default; added output location listing.
    * scripts/{fastq-to-fasta, interleave-reads}.py: 
    added output file listing sensitive to optional -o argument
    * tests/test_scripts.py: added test for scripts/make-initial-stoptags.py

2014-09-19  Ben Taylor  <taylo886@msu.edu>

    * Makefile: added --inline-suppr to cppcheck, cppcheck-result.xml targets
    * khmer/_khmermodule.cc: Added comments to address cppcheck false positives
    * lib/hashtable.cc, lib/hashtable.hh: take args to filter_if_present by
    reference, address scope in destructor
    * lib/read_parsers.cc: Added comments to address cppcheck false positives
    * lib/subset.cc, lib/subset.hh: Adjusted output_partitioned_file,
    find_unpart to take args by reference, fix assign_partition_id to use
    .empty() instead of .size()

2014-09-19  Ben Taylor  <taylo886@msu.edu>
		
    * Makefile: Add astyle, format targets
    * doc/dev/coding-guidelines-and-review.txt: Add reference to `make format`
		target

2014-09-10  Titus Brown  <titus@idyll.org>

    * sandbox/calc-median-distribution.py: catch exceptions generated by reads
	shorter than k in length.
    * sandbox/collect-reads.py: added script to collect reads until specific
	average cutoff.
    * sandbox/slice-reads-by-coverage.py: added script to extract reads with
	a specific coverage slice (based on median k-mer abundance).
	
2014-09-09  Titus Brown  <titus@idyll.org>

    * Added sandbox/README.rst to describe/reference removed files,
	 and document remaining sandbox files.

    * Removed many obsolete sandbox files, including:
      sandbox/abund-ablate-reads.py,
      sandbox/annotate-with-median-count.py,
      sandbox/assemble-individual-partitions.py,
      sandbox/assemstats.py,
      sandbox/assemstats2.py,
      sandbox/bench-graphsize-orig.py,
      sandbox/bench-graphsize-th.py,
      sandbox/bin-reads-by-abundance.py,
      sandbox/bowtie-parser.py,
      sandbox/calc-degree.py,
      sandbox/calc-kmer-partition-counts.py,
      sandbox/calc-kmer-read-abunds.py,
      sandbox/calc-kmer-read-stats.py,
      sandbox/calc-kmer-to-partition-ratio.py,
      sandbox/calc-sequence-entropy.py,
      sandbox/choose-largest-assembly.py,
      sandbox/consume-and-traverse.py,
      sandbox/contig-coverage.py,
      sandbox/count-circum-by-position.py,
      sandbox/count-density-by-position.py,
      sandbox/count-distance-to-volume.py,
      sandbox/count-median-abund-by-partition.py,
      sandbox/count-shared-kmers-btw-assemblies.py,
      sandbox/ctb-iterative-bench-2-old.py,
      sandbox/ctb-iterative-bench.py,
      sandbox/discard-high-abund.py,
      sandbox/discard-pre-high-abund.py,
      sandbox/do-intertable-part.py,
      sandbox/do-partition-2.py,
      sandbox/do-partition-stop.py,
      sandbox/do-partition.py,
      sandbox/do-subset-merge.py,
      sandbox/do-th-subset-calc.py,
      sandbox/do-th-subset-load.py,
      sandbox/do-th-subset-save.py,
      sandbox/extract-surrender.py,
      sandbox/extract-with-median-count.py,
      sandbox/fasta-to-fastq.py,
      sandbox/filter-above-median.py,
      sandbox/filter-abund-output-by-length.py,
      sandbox/filter-area.py,
      sandbox/filter-degree.py,
      sandbox/filter-density-explosion.py,
      sandbox/filter-if-present.py,
      sandbox/filter-max255.py,
      sandbox/filter-min2-multi.py,
      sandbox/filter-sodd.py,
      sandbox/filter-subsets-by-partsize.py,
      sandbox/get-occupancy.py,
      sandbox/get-occupancy2.py,
      sandbox/graph-partition-separate.py,
      sandbox/graph-size-circum-trim.py,
      sandbox/graph-size-degree-trim.py,
      sandbox/graph-size-py.py,
      sandbox/join_pe.py,
      sandbox/keep-stoptags.py,
      sandbox/label-pairs.py,
      sandbox/length-dist.py,
      sandbox/load-ht-and-tags.py,
      sandbox/make-coverage-by-position-for-node.py,
      sandbox/make-coverage-histogram.py,
      sandbox/make-coverage.py,
      sandbox/make-random.py,
      sandbox/make-read-stats.py,
      sandbox/multi-abyss.py,
      sandbox/multi-stats.py,
      sandbox/multi-velvet.py,
      sandbox/normalize-by-min.py,
      sandbox/occupy.py,
      sandbox/parse-bowtie-pe.py,
      sandbox/parse-stats.py,
      sandbox/partition-by-contig.py,
      sandbox/partition-by-contig2.py,
      sandbox/partition-size-dist-running.py,
      sandbox/partition-size-dist.py,
      sandbox/path-compare-to-vectors.py,
      sandbox/print-exact-abund-kmer.py,
      sandbox/print-high-density-kmers.py,
      sandbox/quality-trim-pe.py,
      sandbox/quality-trim.py,
      sandbox/reformat.py,
      sandbox/remove-N.py,
      sandbox/softmask-high-abund.py,
      sandbox/split-N.py,
      sandbox/split-fasta-on-circum.py,
      sandbox/split-fasta-on-circum2.py,
      sandbox/split-fasta-on-circum3.py,
      sandbox/split-fasta-on-circum4.py,
      sandbox/split-fasta-on-degree-th.py,
      sandbox/split-fasta-on-degree.py,
      sandbox/split-fasta-on-density.py,
      sandbox/split-reads-on-median-diff.py,
      sandbox/summarize.py,
      sandbox/sweep_perf.py,
      sandbox/test_scripts.py,
      sandbox/traverse-contigs.py,
      sandbox/traverse-from-reads.py,
      sandbox/validate-partitioning.py -- removed as obsolete.

2014-09-01  Michael R. Crusoe  <mcrusoe@msu.edu>

    * doc/dev/coding-guidelines-and-review.txt: Clarify pull request checklist
    * CONTRIBUTING.md: update URL to new dev docs

2014-08-30  Rhys Kidd  <rhyskidd@gmail.com>

    * khmer/_khmermodule.cc: fix table.get("wrong_length_string") gives core
    dump
    * lib/kmer_hash.cc: improve quality of exception error message
    * tests/{test_counting_hash,test_counting_single,test_hashbits,
        test_hashbits_obj}.py: add regression unit tests

2014-08-28  Titus Brown  <titus@idyll.org>

    * scripts/normalize-by-median.py: added reporting output after main loop
	exits, in case it hadn't been triggered.
    * sandbox/saturate-by-median.py: added flag to change reporting frequency,
	cleaned up leftover code from when it was copied from
	normalize-by-median.

2014-08-24  Rhys Kidd  <rhyskidd@gmail.com>

    * khmer/thread_utils.py, sandbox/filter-below-abund.py,
	scripts/{extract-long-sequences,load-graph,load-into-counting,
	normalize-by-median,split-paired-reads}.py,
	scripts/galaxy/gedlab.py: fix minor PyLint issues 

2014-08-20  Michael R. Crusoe  <mcrusoe@msu.edu>

    * test/test_version.py: add Python2.6 compatibility.

2014-08-20  Rhys Kidd  <rhyskidd@gmail.com>

    * setup.py,README.rst,doc/user/install.txt: Test requirement for a 
    64-bit operating system, documentation changes. Fixes #529

2014-08-19  Michael R. Crusoe  <mcrusoe@msu.edu>

    * {setup,versioneer,khmer/_version}.py: upgrade versioneer from 0.10 to 0.11

2014-08-18  Michael R. Crusoe  <mcrusoe@msu.edu>

    * setup.py: Use the system bz2 and/or zlib libraries if specified in
    setup.cfg or overridden on the commandline

2014-08-06  Michael R. Crusoe  <mcrusoe@msu.edu>

    * CITATION: fixed formatting, added BibTeX
    * Makefile: Python code coverage targets will now compile khmer if needed
    * doc/dev/galaxy.txt: moved to doc/user/; updated & simplified
    * doc/{dev,user}/index.txt: galaxy.txt move
    * scripts/*.xml: moved to scripts/galaxy/; citations added; additional
    scripts wrapped
    * scripts/galaxy/README.txt: documented Galaxy codebase requirements
    * doc/citations.txt: symlink to CITATION
    * scripts/galaxy/test-data: added symlinks to files in tests/test-data or
    added short test files from scratch
    * scripts/galaxy/macros.xml: common configuration moved to central file
    * scripts/galaxy/gedlab.py: custom Galaxy datatypes for the counting
    tables and presence tables: it inherits from the Galaxy Binary type but
    isn't sniffable. Written with GalaxyTeam's Dave_B.
    * scripts/filter-abund.py: fix inaccurate parameter description
    * scripts/galaxy/tool_dependencies.xml: document install process
    * scripts/galaxy/filter-below-abund.py: symlink to
    sandbox/filter-below-abund.py for now.
    * khmer/khmer_args.py: point users to online citation file for details

2014-08-05  Michael R. Crusoe  <mcrusoe@msu.edu>

    * lib/read_parsers.{cc,hh}: close file handles. Fixes CID 1222793

2014-08-05  Justin Lippi  <jlippi@gmail.com>

    * khmer/__init__.py: import get_version_cpp method as __version_cpp__.
    * khmer/_khmermodule.cc: added get_version_cpp implementation
    * tests/test_version.py: check that version from C++ matches version from
    khmer.__version__
    * setup.cfg: don't run tests with 'jenkins' @attr with 'make test'

2014-08-04  Michael R. Crusoe  <mcrusoe@msu.edu>

    * khmer/_khmermodule.cc,lib/{kmer_hash.{cc,hh},read_aligner.cc,
    read_parsers.{cc,hh},trace_logger.cc: Replace remaining uses of assert()
    with khmer_exceptions. Fixes #215.
    * setup.py: simplify argparse conditional dependency

2014-08-03  Titus Brown & Michael R. Crusoe  <t@idyll.org>

    * doc/{artifact-removal,partitioning-workflow{.graffle,.png}},{biblio,
    blog-posts,guide,install,choosing-table-sizes,known-issues,scripts,
    partitioning-big-data.txt: moved to doc/user/
    * doc/{crazy-ideas,details,development,galaxy,release,examples}.txt: moved
    to doc/dev/
    * doc/dev/{a-quick-guide-to-testing,codebase-guide,
    coding-guidelines-and-review,for-khmer-developers,getting-started,
    hackathon,index}.txt,doc/user/index.txt: new content.
    * doc/design.txt: deleted
    The documentation has been split into user focused documentation and
    developer focused documentation. The new developer docs were field tested
    as part of the Mozilla Science Lab global sprint that we participated in;
    we are grateful to all the volunteers.

2014-07-24  Ivan Gonzalez  <iglpdc@gmail.com>

    * lib/khmer.hh, lib/khmer_exception.hh: All exceptions are now derived from
	a new base class exception, khmer::khmer_exception. Issue #508.
    * lib/counting.cc, lib/hashbits.cc, lib/hashtable.{cc,hh},lib/kmer_hash.cc,
	lib/labelhash.cc, lib/perf_metrics.hh, lib/read_parsers.{cc,hh},
	lib/subset.cc, lib/thread_id_map.hh: All exceptions thrown are now
	instances (or derived from) khmer::khmer_exception.

2014-07-24  Jiarong Guo  <guojiaro@gmail.com>

    * khmer/_khmermodule.cc: add python exception when thread = 0 for
    ReadParser.
    * tests/test_read_parsers.py: add test_with_zero_threads() to test Python
    exception when ReadParser has zero threads.

2014-07-23  Qingpeng Zhang  <qingpeng@gmail.com>

    * scripts/load-graph.py: write fp rate into *.info file with option 
    to switch on
    * tests/test_scripts.py: add test_load_graph_write_fp

2014-07-23  Ryan R. Boyce  <boycerya@msu.edu>

    * Makefile: fixed >80 character line wrap-around

2014-07-23  Leonor Garcia-Gutierrez  <l.garcia-gutierrez@warwick.ac.uk>

    * tests/test_hashbits.py, tests/test_graph.py, 
    tests/test_lump.py: reduced memory requirement
    
2014-07-23  Heather L. Wiencko  <wienckhl@tcd.ie>

    * khmer_tst_utils.py: added import traceback
    * test_scripts.py: added test for normalize_by_median.py for fpr rate

2014-07-22  Justin Lippi  <jlippi@gmail.com>
 
    * khmer/_khmermodule.cc: removed unused assignment
    * lib/read_aligner.cc,lib/read_aligner.hh: wrapped function declarations
    in the same compiler options that the only invocations are in to avoid
    unusedPrivateFunction violation.
    * lib/read_parsers.cc: fix redundantassignment error by assigning variable
    to its value directly

2014-07-22  Michael R. Crusoe  <mcrusoe@msu.edu>

    * Makefile: combine pip invocation into single "install-dependencies"
    target.

2014-07-22  Justin Lippi  <jlippi@gmail.com>

    * tests/test_subset_graph.py: decrease the amount of memory that is being
    requested for the hash tables in test.

2014-07-22  Jim Stapleton  <jas@msu.edu>

     * scripts/filter-abund.py: no longer asks for parameters that are unused,
     issue #524

2014-07-22  Justin Lippi  <jlippi@gmail.com> 

    * tests/khmer_tst_utils.py: put runscript here
    * tests/test_sandbox_scripts.py: remove 'runsandbox', renamed to runscript
      and placed in khmer_tst_utils
    * tests/test_scripts.py: removed 'runscript' and placed in khmer_tst_utils

2014-07-22  Jeramia Ory  <jeramia.ory@gmail.com>

    * khmer/_khmermodule.cc: removed unused KhmerError, issue #503

2014-07-22  Rodney Picett  <pickett.rodney@gmail.com>

    * lib/scoringmatrix.{cc,hh}: removed assign function, issue #502
 
2014-07-22  Leonor Garcia-Gutierrez  <l.garcia-gutierrez@warwick.ac.uk>

    * tests/test_counting_single.py: reduced memory requirements
    
2014-07-21  Titus Brown  <t@idyll.org>

    * sandbox/saturate-by-median.py: introduce new sandbox script for
	saturation analysis of low-coverage data sets.

2014-07-10  Joe Stein  <joeaarons@gmail.com>

    * sandbox/readstats.py: fixed divide-by-zero error, issue #458

2014-07-06  Titus Brown  <t@idyll.org>

    * doc/release.txt: fix formatting.

2014-06-25  Michael R. Crusoe <mcrusoe@msu.edu>

    * scripts/load-graph.py: fix #507. Threading doesn't give any advantages
    to this script right now; the threading parameter is ignored for now.

2014-06-20  Chuck Pepe-Ranney  <chuck.peperanney@gmail.com>

    * scripts/extract-partitions.py: added epilog documentation for 
	<base>.dist columns.

2014-06-20  Michael R. Crusoe  <mcrusoe@msu.edu>

    * doc/release.txt: Add Coverity Scan to release checklist

2014-06-19  Michael R. Crusoe  <mcrusoe@msu.edu>

    * lib/read_aligner.{cc,hh},khmer/_khmermodule.cc,setup.py,
    tests/test_read_aligner.py,sandbox/{normalize-by-align,read-aligner}.py:
    Update of @fishjord's graph alignment work
    * lib/{aligner,kmer,node}.{cc,hh},tests/test_align.py: removed as they are
    superceded by the above
    * Makefile: fixed wildcards
    * tests/read_parsers.py: tests that are too complicated to run with
    Valgrind's memcheck are now marked @attr('multithread')

2014-06-16  Titus Brown  <t@idyll.org>

    * doc/release.txt: updated release process.
    * doc/known-issues.txt: updated known-issues for v1.1 release
    * doc/release-notes/: added release notes for 1.0, 1.0.1, and 1.1

2014-06-16  Michael R. Crusoe  <mcrusoe@msu.edu>

    * scripts/{abundance-dist-single,filter-abund-single,load-into-counting,
    normalize-by-median,load-graph}.py: restore Python 2.6 compatibility for
    Debian 6, RedHat 6, SL6, and Ubuntu 10.04 LTS users.

2014-06-15  Titus Brown  <t@idyll.org>

    * doc/scripts.txt: removed sweep-reads.py from script documentation.
    * scripts/sweep-reads.py, scripts/sweep-files.py: moved sweep-reads.py
	and sweep-files.py over to sandbox.
    * tests/test_sandbox_scripts.py: created a test file for scripts in
	sandbox/; skip when not in developer mode (e.g. installed egg).
    * tests/test_script_arguments.py: capture file.py output to stderr
	so that it is not displayed during tests.
    * sandbox/calc-median-distribution.py: updates to print cumulative
	distribution for calc-median-distribution.

2014-06-14  Michael R. Crusoe  <mcrusoe@msu.edu>

    * scripts/{abundance-dist-single,filter-abund-single,load-into-counting,
    normalize-by-median,load-graph}.py,tests/test_scripts.py: added
    '--report-total-kmers' option to all scripts that create k-mer tables.

2014-06-14  Titus Brown  <t@idyll.org>

    * doc/scripts.txt, tests/test_scripts.py, scripts/sweep-reads.py:
	renamed sweep-reads-buffered to sweep-reads; added FASTQ output to
	sweep-reads.
    * doc/scripts.txt: added extract-long-sequences.py doc reference.
    * scripts/extract-long-sequences.py: set default sequence length to
	extract to 200 bp.

2014-06-13  Michael R. Crusoe  <mcrusoe@msu.edu>

    * MANIFEST.in: don't include docs/, data/, or examples/ in our PyPI
    distribution. Saves 15MB.

2014-06-13  Michael R. Crusoe  <mcrusoe@msu.edu>

    * Makefile: split coverity target in two: -build and -upload. Added
    configuration target

2014-06-13  Titus Brown  <t@idyll.org>

    * doc/install.txt: updated virtualenv command to use python2 explicitly,
	for arch support.

2014-06-13  Titus Brown  <t@idyll.org>

    * khmer/__init__.py, khmer/file_args.py: Moved copyright message to a
	comment.
    * khmer/file.py: updated error messages for disk-space checking functions;
	added test hooks.
    * tests/test_script_arguments.py: added tests for several functions in
	khmer/file.py.
    * sandbox/assemstats3.py: handle missing input files.

2014-06-12  Michael Wright <wrigh517@msu.edu>

    * sandbox/load-into-hashbits: Deleted from sandbox. It is superseded
    by load-graph.py --no-tagset.

2014-06-11  Michael Wright <wrigh517@msu.edu>

    * scripts/load-into-counting: Fixed docstring misnomer to 
	load-into-counting.py

2014-06-10  Michael R. Crusoe  <mcrusoe@msu.edu>

    * setup.py,tests/{__init__,khmer_tst_utils,test_scripts,
    khmer_test_counting_single}.py: made tests runnable after installation.
    * lib/{khmer.hh,hashtable.hh,read_parsers.cc,read_parsers.hh}: restructure
    exception hierarchy.
    * khmer/_khmermodule.cc: Nicer error checking for hash_consume_fasta,
    hash_abundance_distribution, hashbits_consume_{fasta,fasta_and_tag
    {,with_stoptags},partitioned_fasta}, hashbits_output_partitions, and
    labelhash_consume_{,partitioned_}fasta_and_tag_with_labels.

2014-06-10  Titus Brown  <t@idyll.org>

    * Makefile: remove SHELL setting so that 'make doc' works in virtualenvs.
    * scripts/sample-reads-randomly.py: extend to take multiple subsamples
	with -S.
    * tests/test_scripts.py: added test for multiple subsamples from
	sample-reads-randomly.py

2014-06-10  Michael Wright <wrigh517@msu.edu>

    * scripts/extract-long-sequences: Moved from sandbox, added argparse and 
    FASTQ support.
    * scripts/fastq-to-fasta: Fixed outdated argparse oversight.
    * tests/test_scripts.py: Added tests for extract-long-sequences.py

2014-06-08  Titus Brown  <t@idyll.org>

    * doc/conf.py: set google_analytics_id and disqus_shortname properly;
	disable "editme" popup.
    * doc/_templates/page.html: take google_analytics_id and disqus_shortname
	from doc/conf.py.

2014-06-04  Michael R. Crusoe <mcrusoe@msu.edu>

    * lib/Makefile: do a distclean as the CFLAGS may have changed. Fixes #442

2014-06-03 Chuck Pepe-Ranney <chuck.peperanney@gmail.com>

    * scripts/abundance-dist.py: removed call to check_space on infiles.  

2014-05-31  Michael R. Crusoe  <mcrusoe@msu.edu>

    * khmer/_khmermodule.cc,lib/counting.{cc,hh},
    sandbox/{stoptag-abundance-ham1-hist.py,off-by-one.py,filter-ham1.py}:
    Remove CountingHash get_kmer_abund_mean, get_kmer_abund_abs_deviation, and
    max_hamming1_count along with Python glue code and sandbox scripts. They
    are no longer useful.

2014-05-30  Titus Brown  <t@idyll.org>

    * khmer/_khmermodule.cc: remove merge2* functions: unused, untested.
    * lib/counting.cc, lib/hashbits.cc, lib/hashtable.cc: made file loading
	exceptions more verbose and informative.
    * tests/test_subset_graph.py: added tests for SubsetPartition::
	load_partitionmap.
    * khmer/_khmermodule.cc, lib/subset.cc, wrapped SubsetPartition::
	load_partitionmap to catch, propagate exceptions
    * tests/test_hashbits.py, tests/test_counting_hash.py: added tests
	for fail-on-load of bad file format versions; print exception messages.
    * .gitignore: added various temporary pip & build files
    * lib/counting.cc: added I/O exception handling to CountingHashFileReader
	and CountingHashGzFileReader.
    * lib/hashbits.cc: added I/O exception handling to Hashbits::load.
    * lib/subset.cc: added I/O exception handling to merge_from_disk.
    * lib/hashtable.cc: added I/O exception handling to load_tagset and
	load_stop_tags
    * khmer/_khmermodule.cc: added I/O exception propagation from C++ to
	Python, for all loading functions.

2014-05-22  Michael Wright  <wrigh517@msu.edu>

    * scripts/fastq-to-fasta: Moved and improved fastq-to-fasta.py into scripts 
    from sandbox
    * tests/test_scripts.py: Added tests for fastq-to-fasta.py
    * tests/test-data: Added test-fastq-n-to-fasta.py file with N's in 
    sequence for testing

2014-05-19  Michael R. Crusoe  <mcrusoe@msu.edu>

    * Makefile: add target for python test coverage plain-text report;
    clarified where the HTML report is

2014-05-16  Michael R. Crusoe  <mcrusoe@msu.edu>

    * docs/scripts.txt: include sweep-reads-buffered.py

2014-05-14  Adam Caldwell  <adam.caldwell@gmail.com>

    * Makefile: change pip to pip2. Fixes assorted make problems on systems
    where pip links to pip3

2014-05-14  Michael R. Crusoe  <mcrusoe@msu.edu>

    * lib/{zlib,bzip2} -> third-party/
    * setup.{cfg,py}: Move third party libraries to their own directory
    * Makefile: add sloccount target for humans and the sloccount.sc target for
   Jenkins

2014-05-13  Michael Wright  <wrigh517@msu.edu>

    * sandbox/fastq-to-fasta.py: now reports number of reads dropped due to
    'N's in sequence. close 395

2014-05-13  Michael R. Crusoe  <mcrusoe@msu.edu>

    * doc/release.txt: additional fixes

2014-05-09  Luiz Irber  <irberlui@msu.edu>

    Version 1.0.1

2014-05-09  Michael R. Crusoe  <mcrusoe@msu.edu>

    * doc/release.txt: update release instructions

2014-05-06  Michael R. Crusoe  <mcrusoe@msu.edu>

    * lib/{subset,counting}.cc: fix cppcheck errors; astyle -A10
    --max-code-length=80

2014-05-06  Titus Brown  <titus@idyll.org>

    * sandbox/calc-best-assembly.py: added script to calculate best
    assembly from a list of contig/scaffold files
	
2014-04-23  Titus Brown  <titus@idyll.org>

    * scripts/abundance-dist-single.py: fixed problem where ReadParser was
    being created anew for each thread; regression introduced in 4b823fc.

2014-04-22  Michael R. Crusoe  <mcrusoe@msu.edu>

    *.py: switch to explicit python2 invocation. Fixes #385.

2014-04-21  Titus Brown  <t@idyll.org>

    * doc/development.txt: added spellcheck to review checklist

2014-04-21  Titus Brown  <titus@idyll.org>

    * scripts/normalize-by-median.py: updated FP rate to match latest info from
      Qingpeng's paper; corrected spelling error.

2014-04-21  Michael R. Crusoe  <mcrusoe@msu.edu>

    * setup.py,doc/installing.txt: Remove argparse from the requirements
    unless it isn't available. Argparse is bundled with Python 2.7+. This
    simplifies the installation instructions.

2014-04-17  Ram RS  <ramrs@nyu.edu>

    * scripts/make-initial-stoptags.py: fixed bug that threw error on
     missing .ht input file while actual expected input file is .pt

2014-04-11  Titus Brown  <t@idyll.org>

    * scripts/*.py: fixed argument to check_space_for_hashtable to rely
    on args.n_tables and not args.ksize.

2014-04-06  Titus Brown  <titus@idyll.org>

    * scripts/normalize-by-median.py: added comment about table compatibility
    with abundance-dist.

2014-04-05  Michael R. Crusoe  <mcrusoe@msu.edu>

    * MANIFEST.in,setup.py: fix to correct zlib packaging for #365
    * ChangeLog: fix date for 1.0 release, email addresses

2014-04-01  Michael R. Crusoe  <mcrusoe@msu.edu>

    Version 1.0
    * Makefile: run 'build' command before install; ignore _version.py for
    coverage purposes.
    * bink.ipynb: deleted
    * doc/choosing-hash-sizes.txt -> choosing-table-sizes.txt
    * setup.py,doc/{conf.py,index.txt}: update lists of authors
    * doc/development.txt: typo
    * doc/{galaxy,guide,index,introduction,scripts}.txt: remove some
    references to implementation details of the k-mer tables
    * doc/{known-issues,release}.txt: updated
    * khmer/*.cc,lib/*.{cc,hh}: astyle -A10 formatted
    * lib/read_parsers.cc: fixed case statement fall through
    * lib/subset.cc: removed unnecessary NULL check (CID 1054804 & 1195088)
    * scripts/*.py: additional documentation updates
    * tests/test-data/test-overlap1.ht,data/MSB2-surrender.fa &
    data/1m-filtered.fa: removed from repository history, .git is now 36M!

2014-04-01  Titus Brown  <t@idyll.org>

    * CITATION,khmer/khmer_args.py: Updated khmer software citation for
    release.

2014-03-31  Titus Brown  <t@idyll.org>

    * scripts/normalize-by-median.py: Fixed unbound variable bug introduced in
    20a433c2.

    * khmer/file.py: Fixed incorrect use of __file__ dirname instead of
    os.getcwd(); also fixed bug where statvfs would choke on an empty
    dirname resulting from input files being in the cwd.

2014-03-31  Michael R. Crusoe  <mcrusoe@msu.edu>

    * versioneer.py,ez_setup.py: updated to version 0.10 and 3.4.1
    respectively.
    * docs/release.txt,khmer/_version.py,MANIFEST.in: update ancillary
    versioneer files

2014-03-31  Titus Brown  <t@idyll.org>

    * scripts/*.py,khmer/khmer_args.py: added 'info' function to khmer_args,
    and added citation information to each script.
    * CITATION: added basic citation information for khmer functionality.

2013-03-31  Michael R. Crusoe  <mcrusoe@msu.edu>

    * docs/scripts.txt,scripts/*.py,khmer/*.py: overhaul the documentation of
    the scripts. Uses sphinxcontrib.autoprogram to leverage the existing
    argparse objects. Moved the documentation into each script + misc cleanups.
    All scripts support the --version option. Migrated the last scripts to use
    khmer_args
    * docs/blog-posts.txt: removed outdated reference to filter-exact.py; its
    replacement filter-abund.py is better documented in the eel-pond protocol
    * figuregen/,novelty/,plots/,templatem/,scripts/do-partition.sh: removed
    outdated code not part of core project

2013-03-30  Michael R. Crusoe  <mcrusoe@msu.edu>

    * setup.py: monkeypatched distutils.Distribution.reinitialize_command() so
    that it matches the behavior of Distribution.get_command_obj(). This fixes
    issues with 'pip install -e' and './setup.py nosetests' not respecting the
    setup.cfg configuration directives for the build_ext command. Also
    enhanced our build_ext command to respect the dry_run mode.

    * .ycm_extra_conf.py: Update our custom YouCompleteMe configuration to
    query the package configuration for the proper compilation flags.

2014-03-28  Michael R. Crusoe  <mcrusoe@msu.edu>

    * Makefile,setup.py: demote nose & sphinx to extra dependencies.
    Auto-install Python developer tools as needed.

2013-03-27  Michael R. Crusoe  <mcrusoe@msu.edu>

    * The system zlib and bzip2 libraries are now used instead of the bundled
    versions if specified in setup.cfg or the command line.

2014-03-25  Michael R. Crusoe  <mcrusoe@msu.edu>

    * Makefile: update cppcheck command to match new version of Jenkins
    plugin. Now ignores the lib/test*.cc files.

2013-03-20  Michael R. Crusoe  <mcrusoe@msu.edu>

    * lib/storage.hh,khmer/_khmermodule.cc,lib/{readtable,read_parsers}.hh:
    remove unused storage.hh

2014-03-19  Qingpeng Zhang  <qingpeng@msu.edu>

    * hashbits.cc: fix a bug of 'Division or modulo by zero' described in #182
    * test_scripts.py: add test code for count-overlap.py
    * count-overlap.py: (fix a bug because of a typo and hashsize was replaced
    by min_hashsize)
    * count-overlap.py: needs hashbits table generated by load-graph.py. 
    This information is added to the "usage:" line.
    * count-overlap.py: fix minor PyLint issues

2014-03-19  Michael R. Crusoe  <mcrusoe@msu.edu>

    * Update bundled zlib version to 1.2.8 from 1.2.3. Changes of note:
    "Wholesale replacement of gz* functions with faster versions"
    "Added LFS (Large File Summit) support for 64-bit file offsets"
    "Fix serious but very rare decompression bug"

2014-03-19  Michael R. Crusoe <mcrusoe@msu.edu>

    * lib/counting.hh: include hashtable.hh
    * lib/{counting,aligner,hashbits,hashtable,labelhash,node,subset}.{cc,hh},
    kmer.cc,khmer/_khmermodule.cc: removed downcast, replaced non-functional
    asserts() with exception throws.
    * khmer/_khmermodule.cc: fixed parsing of PyLists
    * setup.py: force 64bit only builds on OS X.

2014-03-19  Titus Brown  <t@idyll.org>

    * Makefile: update documentation on targets at top; clean autopep8 output.
    * test_counting_single.py: fixed pep8 violations in spacing
    * test_scripts.py: eliminate popenscript in favor of proper SystemExit
	handling in runscript; fix pep8 violations.

2014-03-19  Michael R. Crusoe <mcrusoe@msu.edu> and Luiz Irber
<luiz.irber@gmail.com>

    * lib/ktable.{cc,hh},khmer/{__init__.py},{_khmermodule.cc}, tests/
    test_{counting_{hash,single},ktable}.py: remove the unused KTable object
    * doc/{index,ktable}.txt: remove references to KTable
    * lib/{ktable.{hh,cc} → kmer_hash.{hh,cc}}: rename remaining ktable files
    to kmer_hash
    * lib/{hashtable,kmer}.hh: replace ktable headers with kmer_hash

2014-03-17  Ram RS  <ramrs@nyu.edu>

    * extract-partitions.py: pylint warnings addressed
    * test_scripts.py: tests added to cover extract-partitions completely

2014-03-16  Michael R. Crusoe <mcrusoe@msu.edu>

    * lib/read_parsers.cc: fix for Coverity CID 1054789: Unititialized scalar
    field II: fill_id is never zeroed out.

2014-03-16  Ram RS  <ramrs@nyu.edu>

    * Project email in copyright headers updated

2014-03-14  Michael R. Crusoe <mcrusoe@msu.edu>

    * khmer/_khmermodule.cc, lib/{khmer.hh, hashtable.{cc,hh}},
    tests/test_{hashbits,hashbits_obj,labelhash}.py: don't implicitly downcast
    tagset_size(). Changes fileformat version for saved tagsets.

2014-03-13  Ram RS  <ramrs@nyu.edu>

    * added: khmer/file.py - script to check disk space, check input file
    status and check space before hashtable writing
    * modified: scripts/*.py - all scripts now use khmer.file for above-mentioned
    functionality.
    * modified: scripts/*.py - pylint violations addressed in all scripts
    under scripts/

2014-03-13  Ram RS  <ramrs@nyu.edu>

    * Bug fix: tests.test_normalize_by_median_no_bigcount() now runs within
    temp directory

2014-03-11  Michael R. Crusoe  <mcrusoe@mcrusoe.edu>

    * lib/read_parsers.hh: fix for Coverity CID 1054789: Uninitialized scalar
    field

2014-03-10  Michael R. Crusoe  <mcrusoe@msu.edu>

    * doc/development.txt: document fork/tag policy + formatting fixes

2014-03-03  Michael R. Crusoe  <mcrusoe@msu.edu>

    * lib/trace_logger.{cc,hh}: fix for Coverity CID 1063852: Uninitialized
    scalar field (UNINIT_CTOR) 
    * lib/node.cc: fix for Coverity CID 1173035:  Uninitialized scalar field
    (UNINIT_CTOR)
    * lib/hashbits.hh: fix for Coverity CID 1153101:  Resource leak in object
    (CTOR_DTOR_LEAK)
    * lib/{perf_metrics.{cc,hh},hashtable.{cc,hh}
    ,read_parsers.{cc,hh},trace_logger.{cc,hh}}: ifndef WITH_INTERNAL_METRICS
    then lets not + astyle -A10

2014-02-27  Michael R. Crusoe <mcrusoe@msu.edu>

    * tagged: version 0.8
    * setup.py: Specify a known working version of setuptools so we don't
    force an unneeded and awkward upgrade.
    * setup.py: We aren't zipsafe, mark as such

2014-02-18  Michael R. Crusoe <mcrusoe@msu.edu>

* Normalized C++ namespace usage to fix CID 1054792
* Updated install instructions. We recommend OS X users and those Linux
users without root access to install virtualenv instead of pip.
* New documentation: doc/known-issues.txt
* Added code review checklist & other guidance: doc/development.txt

2014-02-03  Camille Scott <camille.scott.w@gmail.com>

* Standardized command line arguments in khmer_args; added version flag

* Added support for sparse graph labeling

* Added script to reinflate partitions from read files using the 
  labeling system, called sweep-reads-by-partition-buffered.py

* Implemented __new__ methods for Hashbits, enforced inheritance
  hierarchy between it and the new LabelHash class both in C++
  and CPython API

2013-12-20  Titus Brown  <titus@idyll.org>

* Fixed output_partitioned_file, sweep-reads3.py, and extract-partitions.py
  to retain FASTQ format in output.

2013-12-11  Michael R. Crusoe <mcrusoe@msu.edu>

* normalize-by-median.py: new optional argument: --record-filenames to specify
a path where a list of all the output filenames will be written to. Will
be used to better integrate with Galaxy.

* All commands that use the counting args now support the --version switch

* abundance-dist-single.py, abundance-dist.py, do-partition.py,
interleave-reads.py, load-graph.py, load-into-counting.py
normalize-by-median.py now exit with return code 1 instead of 255 as is
standard.

2013-12-19  Michael R. Crusoe  <mcrusoe@msu.edu>

* doc/install.txt Add setup instructions for RHEL6 & fix invocation to get
master branch to work for non-developers

2013-12-18  Titus Brown  <titus@idyll.org>

* Added a test to ensure that normalize-by-median.py has bigcount set to
  False.

2013-11-22  Camille Scott  <camille.scott.w@gmail.com>

* Makefile: Added debug target for profiling.

2013-11-22  Michael R. Crusoe  <mcrusoe@msu.edu>

* Documented release process

2013-10-21  Michael R. Crusoe  <mcrusoe@msu.edu>

* Version 0.7

* New script: sample-reads-randomly.py which does a single pass random
subsample using reservoir sampling.

* the version number is now only stored in one place

* Makefile: new dist, cppcheck, pep8, and autopep8 targets for developers.
VERSION is now set by versioneer and exported to C/C++ code.

* README switched from MarkDown to ReStructuredText format to clean up PyPI
listing. Install count badge added.

* doc/: updates to how the scripts are called. Sphinx now pulls version
number from versioneer. C/Python integration is now partially documented.
Reference to bleeding-edge has been removed. Release instructions have been
clarified and simplified.

* all python code in khmer/, scripts/, and tests/ should be PEP8 compliant now.

* khmer/_khmermodule.cc has gotten a once-over with cpychecker. Type errors
were eliminated and the error checking has improved.

* Several fixes motivated by the results of a Coverity C/C++ scan. 

* Tests that require greater than 0.5 gigabytes of memory are now annotated as
being 'highmem' and be skipped by changing two lines in setup.cfg

* warnings about -Wstrict-prototypes will no longer appear

* contributors to this release are: ctb, mr-c and camillescott. 

2013-10-15  Michael R. Crusoe  <mcrusoe@msu.edu>

* Version 0.6.1

* No code changes, just build fixes

2013-10-10  Michael R. Crusoe  <mcrusoe@msu.edu>

* Version 0.6

* Switch to setuptools to run the entire build

* The various Makefiles have been merged into one inside lib for posterity

* A new top-level Makefile wraps "python setup.py"

* argparse.py has been removed and is installed automatically by setuptools/pip

* setup.py and the python/khmer directory have been moved to the root of the
project to conform to the standard layout

* The project contact address is now khmer-project@idyll.org

* Due to the new build system the project now easily builds under OS X + XCode

* In light of the above the installation instructions have been rewritten

* Sphinx now builds the documentation without warnings or errors

* It is now easy to calculate code coverage.

* setup.py is now PEP8 compliant
2014-04-10  Michael R. Crusoe  <mcrusoe@msu.edu>

    * Makefile: run 'build' command before install; ignore _version.py for
    coverage purposes.
    * bink.ipynb: deleted
    * doc/choosing-hash-sizes.txt -> choosing-table-sizes.txt
    * setup.py,doc/{conf.py,index.txt}: update lists of authors
    * doc/development.txt: typo
    * doc/{galaxy,guide,index,introduction,scripts}.txt: remove some
    references to implementation details of the k-mer tables
    * doc/{known-issues,release}.txt: updated
    * khmer/*.cc,lib/*.{cc,hh}: astyle -A10 formatted
    * lib/read_parsers.cc: fixed case statement fall through
    * lib/subset.cc: removed unnecessary NULL check (CID 1054804 & 1195088)
    * scripts/*.py: additional documentation updates
    * tests/test-data/test-overlap1.ht,data/MSB2-surrender.fa &
    data/1m-filtered.fa: removed from repository history, .git is now 36M!

2014-03-31  Titus Brown  <ctb@msu.edu>

    * scripts/normalize-by-median.py: Fixed unbound variable bug introduced in
    20a433c2.

    * khmer/file.py: Fixed incorrect use of __file__ dirname instead of
    os.getcwd(); also fixed bug where statvfs would choke on an empty
    dirname resulting from input files being in the cwd.

2014-03-31  Michael R. Crusoe  <mcrusoe@msu.edu>

    * versioneer.py,ez_setup.py: updated to version 0.10 and 3.4.1
    respectively.
    * docs/release.txt,khmer/_version.py,MANIFEST.in: update ancillary
    versioneer files

2014-03-31  Titus Brown  <ctb@msu.edu>

    * scripts/*.py,khmer/khmer_args.py: added 'info' function to khmer_args,
    and added citation information to each script.
    * CITATION: added basic citation information for khmer functionality.

2013-03-31  Michael R. Crusoe  <mcrusoe@msu.edu>

    * docs/scripts.txt,scripts/*.py,khmer/*.py: overhaul the documentation of
    the scripts. Uses sphinxcontrib.autoprogram to leverage the existing
    argparse objects. Moved the documentation into each script + misc cleanups.
    All scripts support the --version option. Migrated the last scripts to use
    khmer_args
    * docs/blog-posts.txt: removed outdated reference to filter-exact.py; its
    replacement filter-abund.py is better documented in the eel-pond protocol
    * figuregen/,novelty/,plots/,templatem/,scripts/do-partition.sh: removed
    outdated code not part of core project

2013-03-30  Michael R. Crusoe  <mcrusoe@msu.edu>

    * setup.py: monkeypatched distutils.Distribution.reinitialize_command() so
    that it matches the behavior of Distribution.get_command_obj(). This fixes
    issues with 'pip install -e' and './setup.py nosetests' not respecting the
    setup.cfg configuration directives for the build_ext command. Also
    enhanced our build_ext command to respect the dry_run mode.

    * .ycm_extra_conf.py: Update our custom YouCompleteMe configuration to
    query the package configuration for the proper compilation flags.

2014-03-28  Michael R. Crusoe  <mcrusoe@msu.edu>

    * Makefile,setup.py: demote nose & sphinx to extra dependencies.
    Auto-install Python developer tools as needed.

2013-03-27  Michael R. Crusoe  <mcrusoe@msu.edu>

    * The system zlib and bzip2 libraries are now used instead of the bundled
    versions if specified in setup.cfg or the command line.

2014-03-25  Michael R. Crusoe  <mcrusoe@msu.edu>

    * Makefile: update cppcheck command to match new version of Jenkins
    plugin. Now ignores the lib/test*.cc files.

2013-03-20  Michael R. Crusoe  <mcrusoe@msu.edu>

    * lib/storage.hh,khmer/_khmermodule.cc,lib/{readtable,read_parsers}.hh:
    remove unused storage.hh

2014-03-19  Qingpeng Zhang  <qingpeng@msu.edu>

    * hashbits.cc: fix a bug of 'Division or modulo by zero' described in #182
    * test_scripts.py: add test code for count-overlap.py
    * count-overlap.py: (fix a bug because of a typo and hashsize was replaced
    by min_hashsize)
    * count-overlap.py: needs hashbits table generated by load-graph.py. 
    This information is added to the "usage:" line.
    * count-overlap.py: fix minor PyLint issues

2014-03-19  Michael R. Crusoe  <mcrusoe@msu.edu>

    * Update bundled zlib version to 1.2.8 from 1.2.3. Changes of note:
    "Wholesale replacement of gz* functions with faster versions"
    "Added LFS (Large File Summit) support for 64-bit file offsets"
    "Fix serious but very rare decompression bug"

2014-03-19  Michael R. Crusoe <mcrusoe@msu.edu>

    * lib/counting.hh: include hashtable.hh
    * lib/{counting,aligner,hashbits,hashtable,labelhash,node,subset}.{cc,hh},
    kmer.cc,khmer/_khmermodule.cc: removed downcast, replaced non-functional
    asserts() with exception throws.
    * khmer/_khmermodule.cc: fixed parsing of PyLists
    * setup.py: force 64bit only builds on OS X.

2014-03-19  Titus Brown  <t@idyll.org>

    * Makefile: update documentation on targets at top; clean autopep8 output.
    * test_counting_single.py: fixed pep8 violations in spacing
    * test_scripts.py: eliminate popenscript in favor of proper SystemExit
	handling in runscript; fix pep8 violations.

2014-03-19  Michael R. Crusoe <mcrusoe@msu.edu> and Luiz Irber
<luiz.irber@gmail.com>

    * lib/ktable.{cc,hh},khmer/{__init__.py},{_khmermodule.cc}, tests/
    test_{counting_{hash,single},ktable}.py: remove the unused KTable object
    * doc/{index,ktable}.txt: remove references to KTable
    * lib/{ktable.{hh,cc} → kmer_hash.{hh,cc}}: rename remaining ktable files
    to kmer_hash
    * lib/{hashtable,kmer}.hh: replace ktable headers with kmer_hash

2014-03-17  Ram RS  <ramrs@nyu.edu>

    * extract-partitions.py: pylint warnings addressed
    * test_scripts.py: tests added to cover extract-partitions completely

2014-03-16  Michael R. Crusoe <mcrusoe@msu.edu>

    * lib/read_parsers.cc: fix for Coverity CID 1054789: Unititialized scalar
    field II: fill_id is never zeroed out.

2014-03-16  Ram RS  <ramrs@nyu.edu>

    * Project email in copyright headers updated

2014-03-14  Michael R. Crusoe <mcrusoe@msu.edu>

    * khmer/_khmermodule.cc, lib/{khmer.hh, hashtable.{cc,hh}},
    tests/test_{hashbits,hashbits_obj,labelhash}.py: don't implicitly downcast
    tagset_size(). Changes fileformat version for saved tagsets.

2014-03-13  Ram RS  <ramrs@nyu.edu>

    * added: khmer/file.py - script to check disk space, check input file
    status and check space before hashtable writing
    * modified: scripts/*.py - all scripts now use khmer.file for above-mentioned
    functionality.
    * modified: scripts/*.py - pylint violations addressed in all scripts
    under scripts/

2014-03-13  Ram RS  <ramrs@nyu.edu>

    * Bug fix: tests.test_normalize_by_median_no_bigcount() now runs within
    temp directory

2014-03-11  Michael R. Crusoe  <mcrusoe@mcrusoe.edu>

    * lib/read_parsers.hh: fix for Coverity CID 1054789: Uninitialized scalar
    field

2014-03-10  Michael R. Crusoe  <mcrusoe@msu.edu>

    * doc/development.txt: document fork/tag policy + formatting fixes

2014-03-03  Michael R. Crusoe  <mcrusoe@msu.edu>

    * lib/trace_logger.{cc,hh}: fix for Coverity CID 1063852: Uninitialized
    scalar field (UNINIT_CTOR) 
    * lib/node.cc: fix for Coverity CID 1173035:  Uninitialized scalar field
    (UNINIT_CTOR)
    * lib/hashbits.hh: fix for Coverity CID 1153101:  Resource leak in object
    (CTOR_DTOR_LEAK)
    * lib/{perf_metrics.{cc,hh},hashtable.{cc,hh}
    ,read_parsers.{cc,hh},trace_logger.{cc,hh}}: ifndef WITH_INTERNAL_METRICS
    then lets not + astyle -A10

2014-02-27  Michael R. Crusoe <mcrusoe@msu.edu>

    * tagged: version 0.8
    * setup.py: Specify a known working version of setuptools so we don't
    force an unneeded and awkward upgrade.
    * setup.py: We aren't zipsafe, mark as such

2014-02-18  Michael R. Crusoe <mcrusoe@msu.edu>

* Normalized C++ namespace usage to fix CID 1054792
* Updated install instructions. We recommend OS X users and those Linux
users without root access to install virtualenv instead of pip.
* New documentation: doc/known-issues.txt
* Added code review checklist & other guidance: doc/development.txt

2014-02-03  Camille Scott <camille.scott.w@gmail.com>

* Standardized command line arguments in khmer_args; added version flag

* Added support for sparse graph labeling

* Added script to reinflate partitions from read files using the 
  labeling system, called sweep-reads-by-partition-buffered.py

* Implemented __new__ methods for Hashbits, enforced inheritance
  hierarchy between it and the new LabelHash class both in C++
  and CPython API

2013-12-20  Titus Brown  <titus@idyll.org>

* Fixed output_partitioned_file, sweep-reads3.py, and extract-partitions.py
  to retain FASTQ format in output.

2013-12-11  Michael R. Crusoe <mcrusoe@msu.edu>

* normalize-by-median.py: new optional argument: --record-filenames to specify
a path where a list of all the output filenames will be written to. Will
be used to better integrate with Galaxy.

* All commands that use the counting args now support the --version switch

* abundance-dist-single.py, abundance-dist.py, do-partition.py,
interleave-reads.py, load-graph.py, load-into-counting.py
normalize-by-median.py now exit with return code 1 instead of 255 as is
standard.

2013-12-19  Michael R. Crusoe  <mcrusoe@msu.edu>

* doc/install.txt Add setup instructions for RHEL6 & fix invocation to get
master branch to work for non-developers

2013-12-18  Titus Brown  <titus@idyll.org>

* Added a test to ensure that normalize-by-median.py has bigcount set to
  False.

2013-11-22  Camille Scott  <camille.scott.w@gmail.com>

* Makefile: Added debug target for profiling.

2013-11-22  Michael R. Crusoe  <mcrusoe@msu.edu>

* Documented release process

2013-10-21  Michael R. Crusoe  <mcrusoe@msu.edu>

* Version 0.7

* New script: sample-reads-randomly.py which does a single pass random
subsample using reservoir sampling.

* the version number is now only stored in one place

* Makefile: new dist, cppcheck, pep8, and autopep8 targets for developers.
VERSION is now set by versioneer and exported to C/C++ code.

* README switched from MarkDown to ReStructuredText format to clean up PyPI
listing. Install count badge added.

* doc/: updates to how the scripts are called. Sphinx now pulls version
number from versioneer. C/Python integration is now partially documented.
Reference to bleeding-edge has been removed. Release instructions have been
clarified and simplified.

* all python code in khmer/, scripts/, and tests/ should be PEP8 compliant now.

* khmer/_khmermodule.cc has gotten a once-over with cpychecker. Type errors
were eliminated and the error checking has improved.

* Several fixes motivated by the results of a Coverity C/C++ scan. 

* Tests that require greater than 0.5 gigabytes of memory are now annotated as
being 'highmem' and be skipped by changing two lines in setup.cfg

* warnings about -Wstrict-prototypes will no longer appear

* contributors to this release are: ctb, mr-c and camillescott. 

2013-10-15  Michael R. Crusoe  <mcrusoe@msu.edu>

* Version 0.6.1

* No code changes, just build fixes

2013-10-10  Michael R. Crusoe  <mcrusoe@msu.edu>

* Version 0.6

* Switch to setuptools to run the entire build

* The various Makefiles have been merged into one inside lib for posterity

* A new top-level Makefile wraps "python setup.py"

* argparse.py has been removed and is installed automatically by setuptools/pip

* setup.py and the python/khmer directory have been moved to the root of the
project to conform to the standard layout

* The project contact address is now khmer-project@idyll.org

* Due to the new build system the project now easily builds under OS X + XCode

* In light of the above the installation instructions have been rewritten

* Sphinx now builds the documentation without warnings or errors

* It is now easy to calculate code coverage.

* setup.py is now PEP8 compliant<|MERGE_RESOLUTION|>--- conflicted
+++ resolved
@@ -1,4 +1,3 @@
-<<<<<<< HEAD
 2015-04-06  Jacob Fenton  <bocajnotnef@gmail.com>
 
    * scripts/test-{scripts.py}: added test for check_file_writable using 
@@ -9,11 +8,10 @@
    * khmer/file.py (check_file_writable): new function to check writability
    * scripts/load-into-counting.py (main): early check to see if output is
    writable
-=======
+
 2015-04-07  Michael R. Crusoe  <mcrusoe@msu.edu>
 
     * README.rst: add a ReadTheDocs badge
->>>>>>> 05c72a52
 
 2015-04-06  Michael R. Crusoe  <mcrusoe@msu.edu>
 
