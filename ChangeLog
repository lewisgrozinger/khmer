<<<<<<< HEAD
2015-02-21  Titus Brown  <titus@idyll.org>

   * setup.cfg: set !linux flag by default, to avoid running tests that
   request too much memory when 'nosetests' is run.  (This is an OS difference
   where Mac OS X attempts to allocate as much memory as requested, while
   on Linux it just crashes).
=======
2015-02-21  Michael R. Crusoe  <mcrusoe@msu.edu>

   * khmer/_khmermodule.cc,lib/read_parsers.cc: Rename the 'accuracy' attribute
   of ReadParser Reads to 'quality'
   * tests/test_read_parsers.py: update test to match
>>>>>>> 073792a3

2015-02-21  Rhys Kidd  <rhyskidd@gmail.com>

   * sandbox/{calc-best-assembly,calc-error-profile,normalize-by-align,
   read_aligner,slice-reads-by-coverage}.py: reference /usr/bin/env python2
   in the #! line.

2015-02-21  Rhys Kidd  <rhyskidd@gmail.com>

   * sandbox/sweep-paired-reads.py: remove empty script

2015-02-20  Titus Brown  <titus@idyll.org>

   * doc/dev/scripts-and-sandbox.txt: policies for sandbox/ and scripts/
   content, and a process for adding new command line scripts into scripts/.
   * doc/dev/index.txt: added scripts-and-sandbox to developer doc index.

2015-02-20  Michael R. Crusoe  <mcrusoe@msu.edu>

    * khmer/_khmermodule.cc: convert C++ out of memory exceptions to Python
    out of memory exception.
    * test/test_{counting_hash,counting_single,hashbits_obj,labelhash,
    scripts}.py: partial tests for the above

2015-02-20  Aditi Gupta  <agupta@msu.edu>

   * doc/dev/coding-guidelines-and-review.txt: fixed spelling errors.

2015-02-19  Michael R. Crusoe  <mcrusoe@msu.edu>

   * doc/dev/coding-guidelines-and-review.txt: added checklist for new CPython
   types
   * khmer/_khmermodule.cc: Update ReadAligner to follow the new guidelines

2015-02-19  Daniel Standage  <daniel.standage@gmail.com>

   * Makefile: add a new Makefile target `help` to list and describe all
   common targets.
   * khmer/utils.py, tests/test_functions.py: minor style fixes.

2015-02-16  Titus Brown  <titus@idyll.org>

   * khmer/utils.py: added 'check_is_pair', 'broken_paired_reader', and
   'write_record_pair' functions.
   * khmer/khmer_args.py: added streaming reference for future algorithms
   citation.
   * tests/test_functions.py: added unit tests for 'check_is_pair' and
   'broken_paired_reader'.
   * scripts/trim-low-abund.py: upgraded to track pairs properly; added
   proper get_parser information; moved to scripts/ from sandbox/.
   * tests/test_scripts.py: added paired-read tests for
   trim-low-abund.py.
   * tests/test-data/test-abund-read-2.paired.fq: data for paired-read tests.
   * scripts/extract-paired-reads.py: removed 'is_pair' in favor of
   'check_is_pair'; switched to using 'broken_paired_reader'; fixed use
   of sys.argv.
   * scripts/sample-reads-randomly.py: removed unused 'output_single' function.
   * doc/user/scripts.txt: added trim-low-abund.py.

2015-02-13  Qingpeng Zhang  <qingpeng@msu.edu>

   * scripts/sample-reads-randomly.py: fix a glitch about string formatting.

2015-02-11  Titus Brown  <titus@idyll.org>

   * khmer/_khmermodule.cc: fixed k-mer size checking; updated some error
   messages.
   * tests/test_graph.py: added test for k-mer size checking in find_all_tags.

2015-02-09  Titus Brown  <titus@idyll.org>

   * scripts/split-paired-reads.py: added -1 and -2 options to allow fine-
   grain specification of output locations; switch to using write_record
   instead of script-specific output functionality.
   * tests/test_scripts.py: added accompanying tests.

2015-02-09  Bede Constantinides  <bede.constantinides@manchester.ac.uk>

   * scripts/split-paired-reads.py: added -o option to allow specification
   of an output directory
   * tests/test_scripts.py: added accompanying test for split-paired-reads.py

2015-02-01  Titus Brown  <titus@idyll.org>

   * khmer/_khmermodule.cc: added functions hash_find_all_tags_list and
   hash_get_tags_and_positions to CountingHash objects.
   * tests/test_counting_hash.py: added tests for new functionality.

2015-01-25  Titus Brown  <titus@idyll.org>

   * sandbox/correct-errors.py: fixed sequence output so that quality
   scores length always matches the sequence length; fixed argparse
   setup to make use of default parameter.

2015-01-25  Titus Brown  <titus@idyll.org>

    * sandbox/readstats.py: fixed non-functional string interpolation at end;
    added -o to send output to a file; moved to scripts/.
    * doc/user/scripts.txt: added readstats description.
    * tests/test_scripts.py: added tests for readstats.py

2015-01-23  Jessica Mizzi  <mizzijes@msu.edu>

    * khmer/utils.py: Added single write_record fuction to write FASTA/Q
    * scripts/{abundance-dist,extract-long-sequences,extract-partitions,
    interleave-reads,normalize-by-median,sample-reads-randomly}.py: 
    Replaced FASTA/Q writing method with write_record

2015-01-23  Michael R. Crusoe  <mcrusoe@msu.edu>

    * Makefile: remove the user installs for the `install-dependencies` target

2015-01-23  Michael R. Crusoe  <mcrusoe@msu.edu>

    * README.rst,doc/user/install.txt: clarify that we support Python 2.7.x
    and not Python 3.

2015-01-21  Luiz Irber  <irberlui@msu.edu>

    * lib/hllcounter.{cc,hh}: Implemented a HyperLogLog counter.
    * khmer/{_khmermodule.cc, __init__.py}: added HLLCounter class
    initialization and wrapper.
    * tests/test_hll.py: added test functions for the new
    HyperLogLog counter.
    * sandbox/unique-kmers.py: implemented a CLI script for
    approximate cardinality estimation using a HyperLogLog counter.
    * setup.cfg, Makefile, third-party/smhasher/MurmurHash3.{cc,h},
    lib/kmer_hash.{cc,hh}, setup.py: added MurmurHash3 hash function
    and configuration.
    * setup.py: added a function to check if compiler supports OpenMP.

2015-01-14  Reed Cartwright  <cartwright@asu.edu>

    * doc/dev/getting-started.txt: Added install information for
    Arch Linux

2014-01-14  Michael R. Crusoe  <mcrusoe@msu.edu>

    * doc/user/{blog-posts,guide}.txt,examples/stamps/do.sh,sandbox/{
    collect-reads,error-correct-pass2,filter-median-and-pct,filter-median,
    read_aligner,split-sequences-by-length}.py,scripts/{filter-abund,
    load-into-counting}.py,tests/test_{counting_hash,hashbits,scripts}.py:
    remove references to ".kh" files replaces with ".pt" or ".ct" as
    appropriate
    * tests/test-data/{bad-versionk12,normC20k20}.kh: renamed to "*.ct"

2015-01-13  Daniel Standage  <daniel.standage@gmail.com>

    * tests/khmer_tst_utils.py, tests/test_sandbox_scripts.py: removed
    unused module imports
    * .gitignore: added pylint_report.txt so that it is not accidentally
    committed after running make diff_pylint_report
    * khmer/file.py -> khmer/kfile.py: renamed internal file handling
    class to avoid collisions with builtin Python file module
    * sandbox/collect-reads.py, sanbox/saturate-by-median.py,
    sandbox/sweep-files.py, sandbox/sweep-reads.py,
    scripts/abundance-dist-single.py, scripts/abundance-dist.py,
    scripts/annotate-partitions.py, scripts/count-median.py,
    scripts/count-overlap.py, scripts/do-partition.py,
    scripts/extract-long-sequences.py, scripts/extract-paired-reads.py,
    scripts/extract-partitions.py, scripts/filter-abund-single.py,
    scripts/filter-abund.py, scripts/filter-stoptags.py,
    scripts/find-knots.py, scripts/interleave-reads.py,
    scripts/load-graph.py, scripts/load-into-counting.py,
    scripts/make-initial-stoptags.py, scripts/merge-partitions.py,
    scripts/normalize-by-median.py, scripts/partition-graph.py,
    scripts/sample-reads-randomly.py, scripts/split-paired-reads.py,
    tests/test_script_arguments.py, tests/test_scripts.py: changed all
    occurrences of `file` to `kfile`

2015-01-09  Rhys Kidd  <rhyskidd@gmail.com>

    * lib/khmer.hh: implement generic NONCOPYABLE() macro guard
    * lib/hashtable.hh: apply NONCOPYABLE macro guard in case of future 
    modifications to Hashtable that might exposure potential memory corruption 
    with default copy constructor

2014-12-30  Michael Wright  <wrig517@msu.edu>

    * tests/test_scripts.py: Attained complete testing coverage for 
    scripts/filter_abund.py

2014-12-30  Brian Wyss  <wyssbria@msu.edu>

    * tests/test_scripts.py: added four new tests:
    load_into_counting_multifile(), test_abundance_dist_single_nosquash(),
    test_abundance_dist_single_savehash, test_filter_abund_2_singlefile

2015-12-29  Michael R. Crusoe  <mcrusoe@msu.edu>

    * CITATION,khmer/khmer_args.py,scripts/{abundance-dist-single,
    filter-abund-single,load-graph,load-into-counting}.py: Give credit to the
    SeqAn project for their FASTQ/FASTA reader that we use.

2014-12-26  Titus Brown  <titus@idyll.org>

    * tests/tests_sandbox_scripts.py: added import and execfile test for all
    sandbox/ scripts.
    * sandbox/{abundance-hist-by-position.py,
    sandbox/assembly-diff-2.py, sandbox/assembly-diff.py,
    sandbox/bloom_count.py, sandbox/bloom_count_intersection.py,
    sandbox/build-sparse-graph.py, sandbox/combine-pe.py,
    sandbox/compare-partitions.py, sandbox/count-within-radius.py,
    sandbox/degree-by-position.py, sandbox/ec.py,
    sandbox/error-correct-pass2.py, sandbox/extract-single-partition.py,
    sandbox/fasta-to-abundance-hist.py, sandbox/filter-median-and-pct.py,
    sandbox/filter-median.py, sandbox/find-high-abund-kmers.py,
    sandbox/find-unpart.py, sandbox/graph-size.py,
    sandbox/hi-lo-abundance-by-position.py, sandbox/multi-rename.py,
    sandbox/normalize-by-median-pct.py, sandbox/print-stoptags.py,
    sandbox/print-tagset.py, sandbox/readstats.py,
    sandbox/renumber-partitions.py, sandbox/shuffle-fasta.py,
    sandbox/shuffle-reverse-rotary.py, sandbox/split-fasta.py,
    sandbox/split-sequences-by-length.py, sandbox/stoptag-abundance-hist.py,
    sandbox/stoptags-by-position.py, sandbox/strip-partition.py,
    sandbox/subset-report.py, sandbox/sweep-out-reads-with-contigs.py,
    sandbox/sweep-reads2.py, sandbox/sweep-reads3.py,
    sandbox/uniqify-sequences.py, sandbox/write-interleave.py}: cleaned up
    to make 'import'-able and 'execfile'-able.

2014-12-26  Michael R. Crusoe  <mcrusoe@msu.edu>

    * tests/test_functions.py: Generate a temporary filename instead of
    writing to the current directory
    * Makefile: always run the `test` target if specified

2014-12-20  Titus Brown  <titus@idyll.org>

    * sandbox/slice-reads-by-coverage.py: fixed 'N' behavior to match other
    scripts ('N's are now replaced by 'A', not 'G').
    * sandbox/trim-low-abund.py: corrected reporting bug (bp written);
    simplified second-pass logic a bit; expanded reporting.

2014-12-17  Jessica Mizzi  <mizzijes@msu.edu>

    * khmer/file.py,sandbox/sweep-reads.py,scripts/{abundance-dist-single,
    abundance-dist,annotate-partitions,count-median,count-overlap,do-partition,
    extract-paired-reads,extract-partitions,filter-abund-single,filter-abund,
    filter-stoptags,interleave-reads,load-graph,load-into-counting,
    make-initial-stoptags,merge-partitions,normalize-by-median,partition-graph,
    sample-reads-randomly,split-paired-reads}.py,setup.cfg,
    tests/{test_script_arguments,test_scripts}.py: Added force option to all 
    scripts to script IO sanity checks and updated tests to match. 

2014-12-17  Michael R. Crusoe  <mcrusoe@msu.edu>

    * setup.cfg,tests/test_{counting_hash,counting_single,filter,graph,
    hashbits,hashbits_obj,labelhash,lump,read_parsers,scripts,subset_graph}.py:
    reduce memory usage of tests to about 100 megabytes max.

2014-12-17  Michael R. Crusoe  <mcrusoe@msu.edu>

    * scripts/load-graph.py,khmer/_khmermodule.cc: restore threading to
    load-graph.py

2014-12-16  Titus Brown  <titus@idyll.org>

    * sandbox/{calc-error-profile.py,collect-variants.py,correct-errors.py,
    trim-low-abund.py}: Support for k-mer spectral error analysis, sublinear
    error profile calculations from shotgun data sets, adaptive variant
    collection based on graphalign, streaming error correction, and streaming
    error trimming.
    * tests/test_sandbox_scripts.py: added tests for sandbox/trim-low-abund.py.
    * tests/test_counting_hash.py: added tests for new
    CountingHash::find_spectral_error_positions function.

2014-12-16  Michael R. Crusoe  <mcrusoe@msu.edu>  &  Camille Scott
<camille.scott.w@gmail.com>

    * khmer/_khmermodule.cc: fixed memory leak in the ReadParser paired
    iterator (not used by any scripts).
    * lib/read_parsers.cc,khmer/_khmermodule.cc: Improved exception handling.
    * tests/test_read_parsers.py,
    tests/test-data/100-reads.fq.truncated.{bz2,gz}: Added tests for truncated
    compressed files accessed via ReadParser paired and unpaired iterators.

2014-12-09  Michael R. Crusoe  <mcrusoe@msu.edu>

    New FAST[AQ] parser (from the SeqAn project). Fixes known issue and a
    newly found read dropping issue
    https://github.com/ged-lab/khmer/issues/249
    https://github.com/ged-lab/khmer/pull/641
    Supports reading from non-seekable plain and gziped FAST[AQ] files (a.k.a
    pipe or streaming support)

    * khmer/{__init__.py,_khmermodule.cc}: removed the Config object, the
    threads argument to new_counting_hash, and adapted to other changes in API.
    Dropped the unused _dump_report_fn method. Enhanced error reporting.
    * lib/{bittest,consume_prof,error,khmer_config,scoringmatrix,thread_id_map}
    .{cc,hh},tests/test_khmer_config.py: deleted unused files
    * sandbox/collect-reads.py,scripts/{abundance-dist-single,do-partition,
    filter-abund-single,load-into-counting}.py: adapted to Python API changes:
    no threads argument to ReadParser, no more config
    * tests/test_{counting_hash,counting_single,hashbits,hashbits_obj,
    test_read_parsers}.py: updated tests to new error pattern (upon object
    creation, not first access) and the same API change as above. Thanks to
    Camille for her enhanced multi-thread test.
    * lib/{counting,hashtable,ht-diff}.cc,khmer.hh: renamed MAX_COUNT define to
    MAX_KCOUNT; avoids naming conflict with SeqAn
    * khmer/file.py: check_file_status(): ignored input files named '-'
    * khmer/khmer_tst_utils.py: added method to pipe input files to a target
    script
    * tests/test_scripts.py: enhanced streaming tests now that four of them
    work.
    * Makefile: refreshed cppcheck{,-result.xml} targets, added develop
    setuptools command prior to testing

2014-12-08  Michael R. Crusoe  <mcrusoe@msu.edu>

    * doc/user/known_issues.txt: Document that multithreading leads to dropped
    reads.

2014-12-07  Michael R. Crusoe  <mcrusoe@msu.edu>

    This is khmer v1.2

    * Makefile: add sandbox scripts to the pylint_report.txt target
    * doc/dev/coding-guidelines-and-review.txt: Add question about command
    line API to the checklist
    * doc/dev/release.txt: refresh release procedure
    * doc/release-notes/release-1.2.md

2014-12-05  Michael R. Crusoe  <mcrusoe@msu.edu>

    * CITATIONS,khmer/khmer_args.py: update citations for Qingpeng's paper

2014-12-01  Michael R. Crusoe  <mcrusoe@msu.edu>

    * doc/roadmap.txt: Explain the roadmap to v2 through v4

2014-12-01  Kevin Murray  <spam@kdmurray.id.au>

    * tests/test_scripts.py: Stop a test from making a temporary output file
    in the current dir by explictly specifying an output file.

2014-12-01  Kevin Murray  <spam@kdmurray.id.au>

    * load-into-counting.py: Add a CLI parameter to output a machine-readable
    summary of the run, including number of k-mers, FPR, input files etc in
    json or TSV format.

2014-12-01  Titus Brown  <t@idyll.org>

    * Update sandbox docs: some scripts now used in recipes

2014-11-23  Phillip Garland  <pgarland@gmail.com>

    * lib/khmer.hh (khmer): define KSIZE_MAX
    * khmer/_khmermodule.cc (forward_hash, forward_hash_no_rc) (reverse_hash):
    Use KSIZE_MAX to check whether the user-supplied k is larger than khmer
    supports.

2014-11-19  Michael R. Crusoe  <mcrusoe@msu.edu>

    * CODE_OF_CONDUT.RST,doc/dev/{index,CODE_OF_CONDUCT}.txt: added a code of
    conduct

2014-11-18  Jonathan Gluck  <jdg@cs.umd.edu>

    * tests/test_counting_hash.py: Fixed copy paste error in comments, True to
    False.

2014-11-15  Jacob Fenton  <bocajnotnef@gmail.com>

    * tests/test_scripts.py: added screed/read_parsers stream testing
    * khmer/file.py: modified file size checker to not break when fed
    a fifo/block device
    * tests/test-data/test-abund-read-2.fa.{bz2, gz}: new test files

2014-11-11  Jacob Fenton  <bocajnotnef@gmail.com>

    * do-partition.py: replaced threading args in scripts with things from 
    khmer_args
    * khmer/theading_args.py: removed as it has been deprecated

2014-11-06  Michael R. Crusoe  <mcrusoe@msu.edu>

    * lib/{counting,hashbits}.{cc,hh},lib/hashtable.hh: Moved the n_kmers()
    function into the parent Hashtable class as n_unique_kmers(), adding it to
    CountingHash along the way. Removed the unused start and stop parameters.
    * khmer/_khmermodule.cc: Added Python wrapping for CountingHash::
    n_unique_kmers(); adapted to the dropped start and stop parameters.
    * scripts/{load-graph,load-into-counting,normalize-by-median}.py: used the
    n_unique_kmers() function instead of the n_occupied() function to get the
    number of unique kmers in a table.
    * tests/test_{hashbits,hashbits_obj,labelhash,scripts}.py: updated the
    tests to reflect the above

2014-10-24  Camille Scott  <camille.scott.w@gmail.com>

    * do-partition.py: Add type=int to n_threads arg and assert to check
    number of active threads

2014-10-10  Brian Wyss  <wyssbria@msu.edu>

    * khmer/scripts/{abundance-dist, abundance-dist-single,
    annotate-partitions, count-median, count-overlap, do-partition,
    extract-paired-reads, extract-partitions, filter-abund, filter-abund-single,
    filter-stoptags, find-knots, load-graph, load-into-counting,
    make-initial-stoptags, merge-partitions, normalize-by-median, 
    partition-graph, sample-reads-randomly}.py:
    changed stdout output in scripts to go to stderr.

2014-10-06  Michael R. Crusoe  <mcrusoe@msu.edu>

    * Doxyfile.in: add links to the stdc++ docs

2014-10-01  Ben Taylor  <taylo886@msu.edu>

    * khmer/_khmermodule.cc, lib/hashtable.cc, lib/hashtable.hh,
    tests/test_counting_hash.py, tests/test_labelhash.py,
    tests/test_hashbits.py, tests/test_hashbits_obj.py:
    Removed Hashtable::consume_high_abund_kmers,
    Hashtable::count_kmers_within_depth, Hashtable::find_radius_for_volume,
    Hashtable::count_kmers_on_radius

2014-09-29  Michael R. Crusoe  <mcrusoe@msu.edu>

    * versioneer.py: upgrade versioneer 0.11->0.12

2014-09-29  Sherine Awad  <sherine.awad@gmail.com>

    * scripts/normalize-by-median.py: catch expections generated by wrong
    indentation for 'total'

2014-09-23  Jacob G. Fenton  <bocajnotnef@gmail.com>

    * scripts/{abundance-dist-single, abundance-dist, count-median,
    count-overlap, extract-paired-reads, filter-abund-single,
    load-graph, load-into-counting, make-initial-stoptags,
    partition-graph, split-paired-reads}.py: 
    added output file listing at end of file
    * scripts/extract-long-sequences.py: refactored to set write_out to
    sys.stdout by default; added output location listing.
    * scripts/{fastq-to-fasta, interleave-reads}.py: 
    added output file listing sensitive to optional -o argument
    * tests/test_scripts.py: added test for scripts/make-initial-stoptags.py

2014-09-19  Ben Taylor  <taylo886@msu.edu>

    * Makefile: added --inline-suppr to cppcheck, cppcheck-result.xml targets
    * khmer/_khmermodule.cc: Added comments to address cppcheck false positives
    * lib/hashtable.cc, lib/hashtable.hh: take args to filter_if_present by
    reference, address scope in destructor
    * lib/read_parsers.cc: Added comments to address cppcheck false positives
    * lib/subset.cc, lib/subset.hh: Adjusted output_partitioned_file,
    find_unpart to take args by reference, fix assign_partition_id to use
    .empty() instead of .size()

2014-09-19  Ben Taylor  <taylo886@msu.edu>
		
    * Makefile: Add astyle, format targets
    * doc/dev/coding-guidelines-and-review.txt: Add reference to `make format`
		target

2014-09-10  Titus Brown  <titus@idyll.org>

    * sandbox/calc-median-distribution.py: catch exceptions generated by reads
	shorter than k in length.
    * sandbox/collect-reads.py: added script to collect reads until specific
	average cutoff.
    * sandbox/slice-reads-by-coverage.py: added script to extract reads with
	a specific coverage slice (based on median k-mer abundance).
	
2014-09-09  Titus Brown  <titus@idyll.org>

    * Added sandbox/README.rst to describe/reference removed files,
	 and document remaining sandbox files.

    * Removed many obsolete sandbox files, including:
      sandbox/abund-ablate-reads.py,
      sandbox/annotate-with-median-count.py,
      sandbox/assemble-individual-partitions.py,
      sandbox/assemstats.py,
      sandbox/assemstats2.py,
      sandbox/bench-graphsize-orig.py,
      sandbox/bench-graphsize-th.py,
      sandbox/bin-reads-by-abundance.py,
      sandbox/bowtie-parser.py,
      sandbox/calc-degree.py,
      sandbox/calc-kmer-partition-counts.py,
      sandbox/calc-kmer-read-abunds.py,
      sandbox/calc-kmer-read-stats.py,
      sandbox/calc-kmer-to-partition-ratio.py,
      sandbox/calc-sequence-entropy.py,
      sandbox/choose-largest-assembly.py,
      sandbox/consume-and-traverse.py,
      sandbox/contig-coverage.py,
      sandbox/count-circum-by-position.py,
      sandbox/count-density-by-position.py,
      sandbox/count-distance-to-volume.py,
      sandbox/count-median-abund-by-partition.py,
      sandbox/count-shared-kmers-btw-assemblies.py,
      sandbox/ctb-iterative-bench-2-old.py,
      sandbox/ctb-iterative-bench.py,
      sandbox/discard-high-abund.py,
      sandbox/discard-pre-high-abund.py,
      sandbox/do-intertable-part.py,
      sandbox/do-partition-2.py,
      sandbox/do-partition-stop.py,
      sandbox/do-partition.py,
      sandbox/do-subset-merge.py,
      sandbox/do-th-subset-calc.py,
      sandbox/do-th-subset-load.py,
      sandbox/do-th-subset-save.py,
      sandbox/extract-surrender.py,
      sandbox/extract-with-median-count.py,
      sandbox/fasta-to-fastq.py,
      sandbox/filter-above-median.py,
      sandbox/filter-abund-output-by-length.py,
      sandbox/filter-area.py,
      sandbox/filter-degree.py,
      sandbox/filter-density-explosion.py,
      sandbox/filter-if-present.py,
      sandbox/filter-max255.py,
      sandbox/filter-min2-multi.py,
      sandbox/filter-sodd.py,
      sandbox/filter-subsets-by-partsize.py,
      sandbox/get-occupancy.py,
      sandbox/get-occupancy2.py,
      sandbox/graph-partition-separate.py,
      sandbox/graph-size-circum-trim.py,
      sandbox/graph-size-degree-trim.py,
      sandbox/graph-size-py.py,
      sandbox/join_pe.py,
      sandbox/keep-stoptags.py,
      sandbox/label-pairs.py,
      sandbox/length-dist.py,
      sandbox/load-ht-and-tags.py,
      sandbox/make-coverage-by-position-for-node.py,
      sandbox/make-coverage-histogram.py,
      sandbox/make-coverage.py,
      sandbox/make-random.py,
      sandbox/make-read-stats.py,
      sandbox/multi-abyss.py,
      sandbox/multi-stats.py,
      sandbox/multi-velvet.py,
      sandbox/normalize-by-min.py,
      sandbox/occupy.py,
      sandbox/parse-bowtie-pe.py,
      sandbox/parse-stats.py,
      sandbox/partition-by-contig.py,
      sandbox/partition-by-contig2.py,
      sandbox/partition-size-dist-running.py,
      sandbox/partition-size-dist.py,
      sandbox/path-compare-to-vectors.py,
      sandbox/print-exact-abund-kmer.py,
      sandbox/print-high-density-kmers.py,
      sandbox/quality-trim-pe.py,
      sandbox/quality-trim.py,
      sandbox/reformat.py,
      sandbox/remove-N.py,
      sandbox/softmask-high-abund.py,
      sandbox/split-N.py,
      sandbox/split-fasta-on-circum.py,
      sandbox/split-fasta-on-circum2.py,
      sandbox/split-fasta-on-circum3.py,
      sandbox/split-fasta-on-circum4.py,
      sandbox/split-fasta-on-degree-th.py,
      sandbox/split-fasta-on-degree.py,
      sandbox/split-fasta-on-density.py,
      sandbox/split-reads-on-median-diff.py,
      sandbox/summarize.py,
      sandbox/sweep_perf.py,
      sandbox/test_scripts.py,
      sandbox/traverse-contigs.py,
      sandbox/traverse-from-reads.py,
      sandbox/validate-partitioning.py -- removed as obsolete.

2014-09-01  Michael R. Crusoe  <mcrusoe@msu.edu>

    * doc/dev/coding-guidelines-and-review.txt: Clarify pull request checklist
    * CONTRIBUTING.md: update URL to new dev docs

2014-08-30  Rhys Kidd  <rhyskidd@gmail.com>

    * khmer/_khmermodule.cc: fix table.get("wrong_length_string") gives core
    dump
    * lib/kmer_hash.cc: improve quality of exception error message
    * tests/{test_counting_hash,test_counting_single,test_hashbits,
        test_hashbits_obj}.py: add regression unit tests

2014-08-28  Titus Brown  <titus@idyll.org>

    * scripts/normalize-by-median.py: added reporting output after main loop
	exits, in case it hadn't been triggered.
    * sandbox/saturate-by-median.py: added flag to change reporting frequency,
	cleaned up leftover code from when it was copied from
	normalize-by-median.

2014-08-24  Rhys Kidd  <rhyskidd@gmail.com>

    * khmer/thread_utils.py, sandbox/filter-below-abund.py,
	scripts/{extract-long-sequences,load-graph,load-into-counting,
	normalize-by-median,split-paired-reads}.py,
	scripts/galaxy/gedlab.py: fix minor PyLint issues 

2014-08-20  Michael R. Crusoe  <mcrusoe@msu.edu>

    * test/test_version.py: add Python2.6 compatibility.

2014-08-20  Rhys Kidd  <rhyskidd@gmail.com>

    * setup.py,README.rst,doc/user/install.txt: Test requirement for a 
    64-bit operating system, documentation changes. Fixes #529

2014-08-19  Michael R. Crusoe  <mcrusoe@msu.edu>

    * {setup,versioneer,khmer/_version}.py: upgrade versioneer from 0.10 to 0.11

2014-08-18  Michael R. Crusoe  <mcrusoe@msu.edu>

    * setup.py: Use the system bz2 and/or zlib libraries if specified in
    setup.cfg or overridden on the commandline

2014-08-06  Michael R. Crusoe  <mcrusoe@msu.edu>

    * CITATION: fixed formatting, added BibTeX
    * Makefile: Python code coverage targets will now compile khmer if needed
    * doc/dev/galaxy.txt: moved to doc/user/; updated & simplified
    * doc/{dev,user}/index.txt: galaxy.txt move
    * scripts/*.xml: moved to scripts/galaxy/; citations added; additional
    scripts wrapped
    * scripts/galaxy/README.txt: documented Galaxy codebase requirements
    * doc/citations.txt: symlink to CITATION
    * scripts/galaxy/test-data: added symlinks to files in tests/test-data or
    added short test files from scratch
    * scripts/galaxy/macros.xml: common configuration moved to central file
    * scripts/galaxy/gedlab.py: custom Galaxy datatypes for the counting
    tables and presence tables: it inherits from the Galaxy Binary type but
    isn't sniffable. Written with GalaxyTeam's Dave_B.
    * scripts/filter-abund.py: fix inaccurate parameter description
    * scripts/galaxy/tool_dependencies.xml: document install process
    * scripts/galaxy/filter-below-abund.py: symlink to
    sandbox/filter-below-abund.py for now.
    * khmer/khmer_args.py: point users to online citation file for details

2014-08-05  Michael R. Crusoe  <mcrusoe@msu.edu>

    * lib/read_parsers.{cc,hh}: close file handles. Fixes CID 1222793

2014-08-05  Justin Lippi  <jlippi@gmail.com>

    * khmer/__init__.py: import get_version_cpp method as __version_cpp__.
    * khmer/_khmermodule.cc: added get_version_cpp implementation
    * tests/test_version.py: check that version from C++ matches version from
    khmer.__version__
    * setup.cfg: don't run tests with 'jenkins' @attr with 'make test'

2014-08-04  Michael R. Crusoe  <mcrusoe@msu.edu>

    * khmer/_khmermodule.cc,lib/{kmer_hash.{cc,hh},read_aligner.cc,
    read_parsers.{cc,hh},trace_logger.cc: Replace remaining uses of assert()
    with khmer_exceptions. Fixes #215.
    * setup.py: simplify argparse conditional dependency

2014-08-03  Titus Brown & Michael R. Crusoe  <t@idyll.org>

    * doc/{artifact-removal,partitioning-workflow{.graffle,.png}},{biblio,
    blog-posts,guide,install,choosing-table-sizes,known-issues,scripts,
    partitioning-big-data.txt: moved to doc/user/
    * doc/{crazy-ideas,details,development,galaxy,release,examples}.txt: moved
    to doc/dev/
    * doc/dev/{a-quick-guide-to-testing,codebase-guide,
    coding-guidelines-and-review,for-khmer-developers,getting-started,
    hackathon,index}.txt,doc/user/index.txt: new content.
    * doc/design.txt: deleted
    The documentation has been split into user focused documentation and
    developer focused documentation. The new developer docs were field tested
    as part of the Mozilla Science Lab global sprint that we participated in;
    we are grateful to all the volunteers.

2014-07-24  Ivan Gonzalez  <iglpdc@gmail.com>

    * lib/khmer.hh, lib/khmer_exception.hh: All exceptions are now derived from
	a new base class exception, khmer::khmer_exception. Issue #508.
    * lib/counting.cc, lib/hashbits.cc, lib/hashtable.{cc,hh},lib/kmer_hash.cc,
	lib/labelhash.cc, lib/perf_metrics.hh, lib/read_parsers.{cc,hh},
	lib/subset.cc, lib/thread_id_map.hh: All exceptions thrown are now
	instances (or derived from) khmer::khmer_exception.

2014-07-24  Jiarong Guo  <guojiaro@gmail.com>

    * khmer/_khmermodule.cc: add python exception when thread = 0 for
    ReadParser.
    * tests/test_read_parsers.py: add test_with_zero_threads() to test Python
    exception when ReadParser has zero threads.

2014-07-23  Qingpeng Zhang  <qingpeng@gmail.com>

    * scripts/load-graph.py: write fp rate into *.info file with option 
    to switch on
    * tests/test_scripts.py: add test_load_graph_write_fp

2014-07-23  Ryan R. Boyce  <boycerya@msu.edu>

    * Makefile: fixed >80 character line wrap-around

2014-07-23  Leonor Garcia-Gutierrez  <l.garcia-gutierrez@warwick.ac.uk>

    * tests/test_hashbits.py, tests/test_graph.py, 
    tests/test_lump.py: reduced memory requirement
    
2014-07-23  Heather L. Wiencko  <wienckhl@tcd.ie>

    * khmer_tst_utils.py: added import traceback
    * test_scripts.py: added test for normalize_by_median.py for fpr rate

2014-07-22  Justin Lippi  <jlippi@gmail.com>
 
    * khmer/_khmermodule.cc: removed unused assignment
    * lib/read_aligner.cc,lib/read_aligner.hh: wrapped function declarations
    in the same compiler options that the only invocations are in to avoid
    unusedPrivateFunction violation.
    * lib/read_parsers.cc: fix redundantassignment error by assigning variable
    to its value directly

2014-07-22  Michael R. Crusoe  <mcrusoe@msu.edu>

    * Makefile: combine pip invocation into single "install-dependencies"
    target.

2014-07-22  Justin Lippi  <jlippi@gmail.com>

    * tests/test_subset_graph.py: decrease the amount of memory that is being
    requested for the hash tables in test.

2014-07-22  Jim Stapleton  <jas@msu.edu>

     * scripts/filter-abund.py: no longer asks for parameters that are unused,
     issue #524

2014-07-22  Justin Lippi  <jlippi@gmail.com> 

    * tests/khmer_tst_utils.py: put runscript here
    * tests/test_sandbox_scripts.py: remove 'runsandbox', renamed to runscript
      and placed in khmer_tst_utils
    * tests/test_scripts.py: removed 'runscript' and placed in khmer_tst_utils

2014-07-22  Jeramia Ory  <jeramia.ory@gmail.com>

    * khmer/_khmermodule.cc: removed unused KhmerError, issue #503

2014-07-22  Rodney Picett  <pickett.rodney@gmail.com>

    * lib/scoringmatrix.{cc,hh}: removed assign function, issue #502
 
2014-07-22  Leonor Garcia-Gutierrez  <l.garcia-gutierrez@warwick.ac.uk>

    * tests/test_counting_single.py: reduced memory requirements
    
2014-07-21  Titus Brown  <t@idyll.org>

    * sandbox/saturate-by-median.py: introduce new sandbox script for
	saturation analysis of low-coverage data sets.

2014-07-10  Joe Stein  <joeaarons@gmail.com>

    * sandbox/readstats.py: fixed divide-by-zero error, issue #458

2014-07-06  Titus Brown  <t@idyll.org>

    * doc/release.txt: fix formatting.

2014-06-25  Michael R. Crusoe <mcrusoe@msu.edu>

    * scripts/load-graph.py: fix #507. Threading doesn't give any advantages
    to this script right now; the threading parameter is ignored for now.

2014-06-20  Chuck Pepe-Ranney  <chuck.peperanney@gmail.com>

    * scripts/extract-partitions.py: added epilog documentation for 
	<base>.dist columns.

2014-06-20  Michael R. Crusoe  <mcrusoe@msu.edu>

    * doc/release.txt: Add Coverity Scan to release checklist

2014-06-19  Michael R. Crusoe  <mcrusoe@msu.edu>

    * lib/read_aligner.{cc,hh},khmer/_khmermodule.cc,setup.py,
    tests/test_read_aligner.py,sandbox/{normalize-by-align,read-aligner}.py:
    Update of @fishjord's graph alignment work
    * lib/{aligner,kmer,node}.{cc,hh},tests/test_align.py: removed as they are
    superceded by the above
    * Makefile: fixed wildcards
    * tests/read_parsers.py: tests that are too complicated to run with
    Valgrind's memcheck are now marked @attr('multithread')

2014-06-16  Titus Brown  <t@idyll.org>

    * doc/release.txt: updated release process.
    * doc/known-issues.txt: updated known-issues for v1.1 release
    * doc/release-notes/: added release notes for 1.0, 1.0.1, and 1.1

2014-06-16  Michael R. Crusoe  <mcrusoe@msu.edu>

    * scripts/{abundance-dist-single,filter-abund-single,load-into-counting,
    normalize-by-median,load-graph}.py: restore Python 2.6 compatability for
    Debian 6, RedHat 6, SL6, and Ubuntu 10.04 LTS users.

2014-06-15  Titus Brown  <t@idyll.org>

    * doc/scripts.txt: removed sweep-reads.py from script documentation.
    * scripts/sweep-reads.py, scripts/sweep-files.py: moved sweep-reads.py
	and sweep-files.py over to sandbox.
    * tests/test_sandbox_scripts.py: created a test file for scripts in
	sandbox/; skip when not in developer mode (e.g. installed egg).
    * tests/test_script_arguments.py: capture file.py output to stderr
	so that it is not displayed during tests.
    * sandbox/calc-median-distribution.py: updates to print cumulative
	distribution for calc-median-distribution.

2014-06-14  Michael R. Crusoe  <mcrusoe@msu.edu>

    * scripts/{abundance-dist-single,filter-abund-single,load-into-counting,
    normalize-by-median,load-graph}.py,tests/test_scripts.py: added
    '--report-total-kmers' option to all scripts that create k-mer tables.

2014-06-14  Titus Brown  <t@idyll.org>

    * doc/scripts.txt, tests/test_scripts.py, scripts/sweep-reads.py:
	renamed sweep-reads-buffered to sweep-reads; added FASTQ output to
	sweep-reads.
    * doc/scripts.txt: added extract-long-sequences.py doc reference.
    * scripts/extract-long-sequences.py: set default sequence length to
	extract to 200 bp.

2014-06-13  Michael R. Crusoe  <mcrusoe@msu.edu>

    * MANIFEST.in: don't include docs/, data/, or examples/ in our PyPI
    distribution. Saves 15MB.

2014-06-13  Michael R. Crusoe  <mcrusoe@msu.edu>

    * Makefile: split coverity target in two: -build and -upload. Added
    configuration target

2014-06-13  Titus Brown  <t@idyll.org>

    * doc/install.txt: updated virtualenv command to use python2 explicitly,
	for arch support.

2014-06-13  Titus Brown  <t@idyll.org>

    * khmer/__init__.py, khmer/file_args.py: Moved copyright message to a
	comment.
    * khmer/file.py: updated error messages for disk-space checking functions;
	added test hooks.
    * tests/test_script_arguments.py: added tests for several functions in
	khmer/file.py.
    * sandbox/assemstats3.py: handle missing input files.

2014-06-12  Michael Wright <wrigh517@msu.edu>

    * sandbox/load-into-hashbits: Deleted from sandbox. It is superseded
    by load-graph.py --no-tagset.

2014-06-11  Michael Wright <wrigh517@msu.edu>

    * scripts/load-into-counting: Fixed docstring misnomer to 
	load-into-counting.py

2014-06-10  Michael R. Crusoe  <mcrusoe@msu.edu>

    * setup.py,tests/{__init__,khmer_tst_utils,test_scripts,
    khmer_test_counting_single}.py: made tests runnable after installation.
    * lib/{khmer.hh,hashtable.hh,read_parsers.cc,read_parsers.hh}: restructure
    exception hierarchy.
    * khmer/_khmermodule.cc: Nicer error checking for hash_consume_fasta,
    hash_abundance_distribution, hashbits_consume_{fasta,fasta_and_tag
    {,with_stoptags},partitioned_fasta}, hashbits_output_partitions, and
    labelhash_consume_{,partitioned_}fasta_and_tag_with_labels.

2014-06-10  Titus Brown  <t@idyll.org>

    * Makefile: remove SHELL setting so that 'make doc' works in virtualenvs.
    * scripts/sample-reads-randomly.py: extend to take multiple subsamples
	with -S.
    * tests/test_scripts.py: added test for multiple subsamples from
	sample-reads-randomly.py

2014-06-10  Michael Wright <wrigh517@msu.edu>

    * scripts/extract-long-sequences: Moved from sandbox, added argparse and 
    FASTQ support.
    * scripts/fastq-to-fasta: Fixed outdated argparse oversight.
    * tests/test_scripts.py: Added tests for extract-long-sequences.py

2014-06-08  Titus Brown  <t@idyll.org>

    * doc/conf.py: set google_analytics_id and disqus_shortname properly;
	disable "editme" popup.
    * doc/_templates/page.html: take google_analytics_id and disqus_shortname
	from doc/conf.py.

2014-06-04  Michael R. Crusoe <mcrusoe@msu.edu>

    * lib/Makefile: do a distclean as the CFLAGS may have changed. Fixes #442

2014-06-03 Chuck Pepe-Ranney <chuck.peperanney@gmail.com>

    * scripts/abundance-dist.py: removed call to check_space on infiles.  

2014-05-31  Michael R. Crusoe  <mcrusoe@msu.edu>

    * khmer/_khmermodule.cc,lib/counting.{cc,hh},
    sandbox/{stoptag-abundance-ham1-hist.py,off-by-one.py,filter-ham1.py}:
    Remove CountingHash get_kmer_abund_mean, get_kmer_abund_abs_deviation, and
    max_hamming1_count along with Python glue code and sandbox scripts. They
    are no longer useful.

2014-05-30  Titus Brown  <t@idyll.org>

    * khmer/_khmermodule.cc: remove merge2* functions: unused, untested.
    * lib/counting.cc, lib/hashbits.cc, lib/hashtable.cc: made file loading
	exceptions more verbose and informative.
    * tests/test_subset_graph.py: added tests for SubsetPartition::
	load_partitionmap.
    * khmer/_khmermodule.cc, lib/subset.cc, wrapped SubsetPartition::
	load_partitionmap to catch, propagate exceptions
    * tests/test_hashbits.py, tests/test_counting_hash.py: added tests
	for fail-on-load of bad file format versions; print exception messages.
    * .gitignore: added various temporary pip & build files
    * lib/counting.cc: added I/O exception handling to CountingHashFileReader
	and CountingHashGzFileReader.
    * lib/hashbits.cc: added I/O exception handling to Hashbits::load.
    * lib/subset.cc: added I/O exception handling to merge_from_disk.
    * lib/hashtable.cc: added I/O exception handling to load_tagset and
	load_stop_tags
    * khmer/_khmermodule.cc: added I/O exception propagation from C++ to
	Python, for all loading functions.

2014-05-22  Michael Wright  <wrigh517@msu.edu>

    * scripts/fastq-to-fasta: Moved and improved fastq-to-fasta.py into scripts 
    from sandbox
    * tests/test_scripts.py: Added tests for fastq-to-fasta.py
    * tests/test-data: Added test-fastq-n-to-fasta.py file with N's in 
    sequence for testing

2014-05-19  Michael R. Crusoe  <mcrusoe@msu.edu>

    * Makefile: add target for python test coverage plain-text report;
    clarified where the HTML report is

2014-05-16  Michael R. Crusoe  <mcrusoe@msu.edu>

    * docs/scripts.txt: include sweep-reads-buffered.py

2014-05-14  Adam Caldwell  <adam.caldwell@gmail.com>

    * Makefile: change pip to pip2. Fixes assorted make problems on systems
    where pip links to pip3

2014-05-14  Michael R. Crusoe  <mcrusoe@msu.edu>

    * lib/{zlib,bzip2} -> third-party/
    * setup.{cfg,py}: Move third party libraries to their own directory
    * Makefile: add sloccount target for humans and the sloccount.sc target for
   Jenkins

2014-05-13  Michael Wright  <wrigh517@msu.edu>

    * sandbox/fastq-to-fasta.py: now reports number of reads dropped due to
    'N's in sequence. close 395

2014-05-13  Michael R. Crusoe  <mcrusoe@msu.edu>

    * doc/release.txt: additional fixes

2014-05-09  Luiz Irber  <irberlui@msu.edu>

    Version 1.0.1

2014-05-09  Michael R. Crusoe  <mcrusoe@msu.edu>

    * doc/release.txt: update release instructions

2014-05-06  Michael R. Crusoe  <mcrusoe@msu.edu>

    * lib/{subset,counting}.cc: fix cppcheck errors; astyle -A10
    --max-code-length=80

2014-05-06  Titus Brown  <titus@idyll.org>

    * sandbox/calc-best-assembly.py: added script to calculate best
    assembly from a list of contig/scaffold files
	
2014-04-23  Titus Brown  <titus@idyll.org>

    * scripts/abundance-dist-single.py: fixed problem where ReadParser was
    being created anew for each thread; regression introduced in 4b823fc.

2014-04-22  Michael R. Crusoe  <mcrusoe@msu.edu>

    *.py: switch to explicit python2 invocation. Fixes #385.

2014-04-21  Titus Brown  <t@idyll.org>

    * doc/development.txt: added spellcheck to review checklist

2014-04-21  Titus Brown  <titus@idyll.org>

    * scripts/normalize-by-median.py: updated FP rate to match latest info from
      Qingpeng's paper; corrected spelling error.

2014-04-21  Michael R. Crusoe  <mcrusoe@msu.edu>

    * setup.py,doc/installing.txt: Remove argparse from the requirements
    unless it isn't available. Argparse is bundled with Python 2.7+. This
    simplifies the installation instructions.

2014-04-17  Ram RS  <ramrs@nyu.edu>

    * scripts/make-initial-stoptags.py: fixed bug that threw error on
     missing .ht input file while actual expected input file is .pt

2014-04-11  Titus Brown  <t@idyll.org>

    * scripts/*.py: fixed argument to check_space_for_hashtable to rely
    on args.n_tables and not args.ksize.

2014-04-06  Titus Brown  <titus@idyll.org>

    * scripts/normalize-by-median.py: added comment about table compatibility
    with abundance-dist.

2014-04-05  Michael R. Crusoe  <mcrusoe@msu.edu>

    * MANIFEST.in,setup.py: fix to correct zlib packaging for #365
    * ChangeLog: fix date for 1.0 release, email addresses

2014-04-01  Michael R. Crusoe  <mcrusoe@msu.edu>

    Version 1.0
    * Makefile: run 'build' command before install; ignore _version.py for
    coverage purposes.
    * bink.ipynb: deleted
    * doc/choosing-hash-sizes.txt -> choosing-table-sizes.txt
    * setup.py,doc/{conf.py,index.txt}: update lists of authors
    * doc/development.txt: typo
    * doc/{galaxy,guide,index,introduction,scripts}.txt: remove some
    references to implementation details of the k-mer tables
    * doc/{known-issues,release}.txt: updated
    * khmer/*.cc,lib/*.{cc,hh}: astyle -A10 formatted
    * lib/read_parsers.cc: fixed case statement fall through
    * lib/subset.cc: removed unnecessary NULL check (CID 1054804 & 1195088)
    * scripts/*.py: additional documentation updates
    * tests/test-data/test-overlap1.ht,data/MSB2-surrender.fa &
    data/1m-filtered.fa: removed from repository history, .git is now 36M!

2014-04-01  Titus Brown  <t@idyll.org>

    * CITATION,khmer/khmer_args.py: Updated khmer software citation for
    release.

2014-03-31  Titus Brown  <t@idyll.org>

    * scripts/normalize-by-median.py: Fixed unbound variable bug introduced in
    20a433c2.

    * khmer/file.py: Fixed incorrect use of __file__ dirname instead of
    os.getcwd(); also fixed bug where statvfs would choke on an empty
    dirname resulting from input files being in the cwd.

2014-03-31  Michael R. Crusoe  <mcrusoe@msu.edu>

    * versioneer.py,ez_setup.py: updated to version 0.10 and 3.4.1
    respectively.
    * docs/release.txt,khmer/_version.py,MANIFEST.in: update ancillary
    versioneer files

2014-03-31  Titus Brown  <t@idyll.org>

    * scripts/*.py,khmer/khmer_args.py: added 'info' function to khmer_args,
    and added citation information to each script.
    * CITATION: added basic citation information for khmer functionality.

2013-03-31  Michael R. Crusoe  <mcrusoe@msu.edu>

    * docs/scripts.txt,scripts/*.py,khmer/*.py: overhaul the documentation of
    the scripts. Uses sphinxcontrib.autoprogram to leverage the existing
    argparse objects. Moved the documentation into each script + misc cleanups.
    All scripts support the --version option. Migrated the last scripts to use
    khmer_args
    * docs/blog-posts.txt: removed outdated reference to filter-exact.py; its
    replacement filter-abund.py is better documented in the eel-pond protocol
    * figuregen/,novelty/,plots/,templatem/,scripts/do-partition.sh: removed
    outdated code not part of core project

2013-03-30  Michael R. Crusoe  <mcrusoe@msu.edu>

    * setup.py: monkeypatched distutils.Distribution.reinitialize_command() so
    that it matches the behavior of Distribution.get_command_obj(). This fixes
    issues with 'pip install -e' and './setup.py nosetests' not respecting the
    setup.cfg configuration directives for the build_ext command. Also
    enhanced our build_ext command to respect the dry_run mode.

    * .ycm_extra_conf.py: Update our custom YouCompleteMe configuration to
    query the package configuration for the proper compilation flags.

2014-03-28  Michael R. Crusoe  <mcrusoe@msu.edu>

    * Makefile,setup.py: demote nose & sphinx to extra dependencies.
    Auto-install Python developer tools as needed.

2013-03-27  Michael R. Crusoe  <mcrusoe@msu.edu>

    * The system zlib and bzip2 libraries are now used instead of the bundled
    versions if specified in setup.cfg or the command line.

2014-03-25  Michael R. Crusoe  <mcrusoe@msu.edu>

    * Makefile: update cppcheck command to match new version of Jenkins
    plugin. Now ignores the lib/test*.cc files.

2013-03-20  Michael R. Crusoe  <mcrusoe@msu.edu>

    * lib/storage.hh,khmer/_khmermodule.cc,lib/{readtable,read_parsers}.hh:
    remove unused storage.hh

2014-03-19  Qingpeng Zhang  <qingpeng@msu.edu>

    * hashbits.cc: fix a bug of 'Division or modulo by zero' described in #182
    * test_scripts.py: add test code for count-overlap.py
    * count-overlap.py: (fix a bug because of a typo and hashsize was replaced
    by min_hashsize)
    * count-overlap.py: needs hashbits table generated by load-graph.py. 
    This information is added to the "usage:" line.
    * count-overlap.py: fix minor PyLint issues

2014-03-19  Michael R. Crusoe  <mcrusoe@msu.edu>

    * Update bundled zlib version to 1.2.8 from 1.2.3. Changes of note:
    "Wholesale replacement of gz* functions with faster versions"
    "Added LFS (Large File Summit) support for 64-bit file offsets"
    "Fix serious but very rare decompression bug"

2014-03-19  Michael R. Crusoe <mcrusoe@msu.edu>

    * lib/counting.hh: include hashtable.hh
    * lib/{counting,aligner,hashbits,hashtable,labelhash,node,subset}.{cc,hh},
    kmer.cc,khmer/_khmermodule.cc: removed downcast, replaced non-functional
    asserts() with exception throws.
    * khmer/_khmermodule.cc: fixed parsing of PyLists
    * setup.py: force 64bit only builds on OS X.

2014-03-19  Titus Brown  <t@idyll.org>

    * Makefile: update documentation on targets at top; clean autopep8 output.
    * test_counting_single.py: fixed pep8 violations in spacing
    * test_scripts.py: eliminate popenscript in favor of proper SystemExit
	handling in runscript; fix pep8 violations.

2014-03-19  Michael R. Crusoe <mcrusoe@msu.edu> and Luiz Irber
<luiz.irber@gmail.com>

    * lib/ktable.{cc,hh},khmer/{__init__.py},{_khmermodule.cc}, tests/
    test_{counting_{hash,single},ktable}.py: remove the unused KTable object
    * doc/{index,ktable}.txt: remove references to KTable
    * lib/{ktable.{hh,cc} → kmer_hash.{hh,cc}}: rename remaining ktable files
    to kmer_hash
    * lib/{hashtable,kmer}.hh: replace ktable headers with kmer_hash

2014-03-17  Ram RS  <ramrs@nyu.edu>

    * extract-partitions.py: pylint warnings addressed
    * test_scripts.py: tests added to cover extract-partitions completely

2014-03-16  Michael R. Crusoe <mcrusoe@msu.edu>

    * lib/read_parsers.cc: fix for Coverity CID 1054789: Unititialized scalar
    field II: fill_id is never zeroed out.

2014-03-16  Ram RS  <ramrs@nyu.edu>

    * Project email in copyright headers updated

2014-03-14  Michael R. Crusoe <mcrusoe@msu.edu>

    * khmer/_khmermodule.cc, lib/{khmer.hh, hashtable.{cc,hh}},
    tests/test_{hashbits,hashbits_obj,labelhash}.py: don't implicitly downcast
    tagset_size(). Changes fileformat version for saved tagsets.

2014-03-13  Ram RS  <ramrs@nyu.edu>

    * added: khmer/file.py - script to check disk space, check input file
    status and check space before hashtable writing
    * modified: scripts/*.py - all scripts now use khmer.file for above-mentioned
    functionality.
    * modified: scripts/*.py - pylint violations addressed in all scripts
    under scripts/

2014-03-13  Ram RS  <ramrs@nyu.edu>

    * Bug fix: tests.test_normalize_by_median_no_bigcount() now runs within
    temp directory

2014-03-11  Michael R. Crusoe  <mcrusoe@mcrusoe.edu>

    * lib/read_parsers.hh: fix for Coverity CID 1054789: Uninitialized scalar
    field

2014-03-10  Michael R. Crusoe  <mcrusoe@msu.edu>

    * doc/development.txt: document fork/tag policy + formatting fixes

2014-03-03  Michael R. Crusoe  <mcrusoe@msu.edu>

    * lib/trace_logger.{cc,hh}: fix for Coverity CID 1063852: Uninitialized
    scalar field (UNINIT_CTOR) 
    * lib/node.cc: fix for Coverity CID 1173035:  Uninitialized scalar field
    (UNINIT_CTOR)
    * lib/hashbits.hh: fix for Coverity CID 1153101:  Resource leak in object
    (CTOR_DTOR_LEAK)
    * lib/{perf_metrics.{cc,hh},hashtable.{cc,hh}
    ,read_parsers.{cc,hh},trace_logger.{cc,hh}}: ifndef WITH_INTERNAL_METRICS
    then lets not + astyle -A10

2014-02-27  Michael R. Crusoe <mcrusoe@msu.edu>

    * tagged: version 0.8
    * setup.py: Specify a known working version of setuptools so we don't
    force an unneeded and awkward upgrade.
    * setup.py: We aren't zipsafe, mark as such

2014-02-18  Michael R. Crusoe <mcrusoe@msu.edu>

* Normalized C++ namespace usage to fix CID 1054792
* Updated install instructions. We recommend OS X users and those Linux
users without root access to install virtualenv instead of pip.
* New documentation: doc/known-issues.txt
* Added code review checklist & other guidance: doc/development.txt

2014-02-03  Camille Scott <camille.scott.w@gmail.com>

* Standardized command line arguments in khmer_args; added version flag

* Added support for sparse graph labeling

* Added script to reinflate partitions from read files using the 
  labeling system, called sweep-reads-by-partition-buffered.py

* Implemented __new__ methods for Hashbits, enforced inheritance
  hierarchy between it and the new LabelHash class both in C++
  and CPython API

2013-12-20  Titus Brown  <titus@idyll.org>

* Fixed output_partitioned_file, sweep-reads3.py, and extract-partitions.py
  to retain FASTQ format in output.

2013-12-11  Michael R. Crusoe <mcrusoe@msu.edu>

* normalize-by-median.py: new optional argument: --record-filenames to specify
a path where a list of all the output filenames will be written to. Will
be used to better integrate with Galaxy.

* All commands that use the counting args now support the --version switch

* abundance-dist-single.py, abundance-dist.py, do-partition.py,
interleave-reads.py, load-graph.py, load-into-counting.py
normalize-by-median.py now exit with return code 1 instead of 255 as is
standard.

2013-12-19  Michael R. Crusoe  <mcrusoe@msu.edu>

* doc/install.txt Add setup instructions for RHEL6 & fix invocation to get
master branch to work for non-developers

2013-12-18  Titus Brown  <titus@idyll.org>

* Added a test to ensure that normalize-by-median.py has bigcount set to
  False.

2013-11-22  Camille Scott  <camille.scott.w@gmail.com>

* Makefile: Added debug target for profiling.

2013-11-22  Michael R. Crusoe  <mcrusoe@msu.edu>

* Documented release process

2013-10-21  Michael R. Crusoe  <mcrusoe@msu.edu>

* Version 0.7

* New script: sample-reads-randomly.py which does a single pass random
subsample using reservoir sampling.

* the version number is now only stored in one place

* Makefile: new dist, cppcheck, pep8, and autopep8 targets for developers.
VERSION is now set by versioneer and exported to C/C++ code.

* README switched from MarkDown to ReStructuredText format to clean up PyPI
listing. Install count badge added.

* doc/: updates to how the scripts are called. Sphinx now pulls version
number from versioneer. C/Python integration is now partially documented.
Reference to bleeding-edge has been removed. Release instructions have been
clarified and simplified.

* all python code in khmer/, scripts/, and tests/ should be PEP8 compliant now.

* khmer/_khmermodule.cc has gotten a once-over with cpychecker. Type errors
were eliminated and the error checking has improved.

* Several fixes motivated by the results of a Coverity C/C++ scan. 

* Tests that require greater than 0.5 gigabytes of memory are now annotated as
being 'highmem' and be skipped by changing two lines in setup.cfg

* warnings about -Wstrict-prototypes will no longer appear

* contributors to this release are: ctb, mr-c and camillescott. 

2013-10-15  Michael R. Crusoe  <mcrusoe@msu.edu>

* Version 0.6.1

* No code changes, just build fixes

2013-10-10  Michael R. Crusoe  <mcrusoe@msu.edu>

* Version 0.6

* Switch to setuptools to run the entire build

* The various Makefiles have been merged into one inside lib for posterity

* A new top-level Makefile wraps "python setup.py"

* argparse.py has been removed and is installed automatically by setuptools/pip

* setup.py and the python/khmer directory have been moved to the root of the
project to conform to the standard layout

* The project contact address is now khmer-project@idyll.org

* Due to the new build system the project now easily builds under OS X + XCode

* In light of the above the installation instructions have been rewritten

* Sphinx now builds the documentation without warnings or errors

* It is now easy to calculate code coverage.

* setup.py is now PEP8 compliant
2014-04-10  Michael R. Crusoe  <mcrusoe@msu.edu>

    * Makefile: run 'build' command before install; ignore _version.py for
    coverage purposes.
    * bink.ipynb: deleted
    * doc/choosing-hash-sizes.txt -> choosing-table-sizes.txt
    * setup.py,doc/{conf.py,index.txt}: update lists of authors
    * doc/development.txt: typo
    * doc/{galaxy,guide,index,introduction,scripts}.txt: remove some
    references to implementation details of the k-mer tables
    * doc/{known-issues,release}.txt: updated
    * khmer/*.cc,lib/*.{cc,hh}: astyle -A10 formatted
    * lib/read_parsers.cc: fixed case statement fall through
    * lib/subset.cc: removed unnecessary NULL check (CID 1054804 & 1195088)
    * scripts/*.py: additional documentation updates
    * tests/test-data/test-overlap1.ht,data/MSB2-surrender.fa &
    data/1m-filtered.fa: removed from repository history, .git is now 36M!

2014-03-31  Titus Brown  <ctb@msu.edu>

    * scripts/normalize-by-median.py: Fixed unbound variable bug introduced in
    20a433c2.

    * khmer/file.py: Fixed incorrect use of __file__ dirname instead of
    os.getcwd(); also fixed bug where statvfs would choke on an empty
    dirname resulting from input files being in the cwd.

2014-03-31  Michael R. Crusoe  <mcrusoe@msu.edu>

    * versioneer.py,ez_setup.py: updated to version 0.10 and 3.4.1
    respectively.
    * docs/release.txt,khmer/_version.py,MANIFEST.in: update ancillary
    versioneer files

2014-03-31  Titus Brown  <ctb@msu.edu>

    * scripts/*.py,khmer/khmer_args.py: added 'info' function to khmer_args,
    and added citation information to each script.
    * CITATION: added basic citation information for khmer functionality.

2013-03-31  Michael R. Crusoe  <mcrusoe@msu.edu>

    * docs/scripts.txt,scripts/*.py,khmer/*.py: overhaul the documentation of
    the scripts. Uses sphinxcontrib.autoprogram to leverage the existing
    argparse objects. Moved the documentation into each script + misc cleanups.
    All scripts support the --version option. Migrated the last scripts to use
    khmer_args
    * docs/blog-posts.txt: removed outdated reference to filter-exact.py; its
    replacement filter-abund.py is better documented in the eel-pond protocol
    * figuregen/,novelty/,plots/,templatem/,scripts/do-partition.sh: removed
    outdated code not part of core project

2013-03-30  Michael R. Crusoe  <mcrusoe@msu.edu>

    * setup.py: monkeypatched distutils.Distribution.reinitialize_command() so
    that it matches the behavior of Distribution.get_command_obj(). This fixes
    issues with 'pip install -e' and './setup.py nosetests' not respecting the
    setup.cfg configuration directives for the build_ext command. Also
    enhanced our build_ext command to respect the dry_run mode.

    * .ycm_extra_conf.py: Update our custom YouCompleteMe configuration to
    query the package configuration for the proper compilation flags.

2014-03-28  Michael R. Crusoe  <mcrusoe@msu.edu>

    * Makefile,setup.py: demote nose & sphinx to extra dependencies.
    Auto-install Python developer tools as needed.

2013-03-27  Michael R. Crusoe  <mcrusoe@msu.edu>

    * The system zlib and bzip2 libraries are now used instead of the bundled
    versions if specified in setup.cfg or the command line.

2014-03-25  Michael R. Crusoe  <mcrusoe@msu.edu>

    * Makefile: update cppcheck command to match new version of Jenkins
    plugin. Now ignores the lib/test*.cc files.

2013-03-20  Michael R. Crusoe  <mcrusoe@msu.edu>

    * lib/storage.hh,khmer/_khmermodule.cc,lib/{readtable,read_parsers}.hh:
    remove unused storage.hh

2014-03-19  Qingpeng Zhang  <qingpeng@msu.edu>

    * hashbits.cc: fix a bug of 'Division or modulo by zero' described in #182
    * test_scripts.py: add test code for count-overlap.py
    * count-overlap.py: (fix a bug because of a typo and hashsize was replaced
    by min_hashsize)
    * count-overlap.py: needs hashbits table generated by load-graph.py. 
    This information is added to the "usage:" line.
    * count-overlap.py: fix minor PyLint issues

2014-03-19  Michael R. Crusoe  <mcrusoe@msu.edu>

    * Update bundled zlib version to 1.2.8 from 1.2.3. Changes of note:
    "Wholesale replacement of gz* functions with faster versions"
    "Added LFS (Large File Summit) support for 64-bit file offsets"
    "Fix serious but very rare decompression bug"

2014-03-19  Michael R. Crusoe <mcrusoe@msu.edu>

    * lib/counting.hh: include hashtable.hh
    * lib/{counting,aligner,hashbits,hashtable,labelhash,node,subset}.{cc,hh},
    kmer.cc,khmer/_khmermodule.cc: removed downcast, replaced non-functional
    asserts() with exception throws.
    * khmer/_khmermodule.cc: fixed parsing of PyLists
    * setup.py: force 64bit only builds on OS X.

2014-03-19  Titus Brown  <t@idyll.org>

    * Makefile: update documentation on targets at top; clean autopep8 output.
    * test_counting_single.py: fixed pep8 violations in spacing
    * test_scripts.py: eliminate popenscript in favor of proper SystemExit
	handling in runscript; fix pep8 violations.

2014-03-19  Michael R. Crusoe <mcrusoe@msu.edu> and Luiz Irber
<luiz.irber@gmail.com>

    * lib/ktable.{cc,hh},khmer/{__init__.py},{_khmermodule.cc}, tests/
    test_{counting_{hash,single},ktable}.py: remove the unused KTable object
    * doc/{index,ktable}.txt: remove references to KTable
    * lib/{ktable.{hh,cc} → kmer_hash.{hh,cc}}: rename remaining ktable files
    to kmer_hash
    * lib/{hashtable,kmer}.hh: replace ktable headers with kmer_hash

2014-03-17  Ram RS  <ramrs@nyu.edu>

    * extract-partitions.py: pylint warnings addressed
    * test_scripts.py: tests added to cover extract-partitions completely

2014-03-16  Michael R. Crusoe <mcrusoe@msu.edu>

    * lib/read_parsers.cc: fix for Coverity CID 1054789: Unititialized scalar
    field II: fill_id is never zeroed out.

2014-03-16  Ram RS  <ramrs@nyu.edu>

    * Project email in copyright headers updated

2014-03-14  Michael R. Crusoe <mcrusoe@msu.edu>

    * khmer/_khmermodule.cc, lib/{khmer.hh, hashtable.{cc,hh}},
    tests/test_{hashbits,hashbits_obj,labelhash}.py: don't implicitly downcast
    tagset_size(). Changes fileformat version for saved tagsets.

2014-03-13  Ram RS  <ramrs@nyu.edu>

    * added: khmer/file.py - script to check disk space, check input file
    status and check space before hashtable writing
    * modified: scripts/*.py - all scripts now use khmer.file for above-mentioned
    functionality.
    * modified: scripts/*.py - pylint violations addressed in all scripts
    under scripts/

2014-03-13  Ram RS  <ramrs@nyu.edu>

    * Bug fix: tests.test_normalize_by_median_no_bigcount() now runs within
    temp directory

2014-03-11  Michael R. Crusoe  <mcrusoe@mcrusoe.edu>

    * lib/read_parsers.hh: fix for Coverity CID 1054789: Uninitialized scalar
    field

2014-03-10  Michael R. Crusoe  <mcrusoe@msu.edu>

    * doc/development.txt: document fork/tag policy + formatting fixes

2014-03-03  Michael R. Crusoe  <mcrusoe@msu.edu>

    * lib/trace_logger.{cc,hh}: fix for Coverity CID 1063852: Uninitialized
    scalar field (UNINIT_CTOR) 
    * lib/node.cc: fix for Coverity CID 1173035:  Uninitialized scalar field
    (UNINIT_CTOR)
    * lib/hashbits.hh: fix for Coverity CID 1153101:  Resource leak in object
    (CTOR_DTOR_LEAK)
    * lib/{perf_metrics.{cc,hh},hashtable.{cc,hh}
    ,read_parsers.{cc,hh},trace_logger.{cc,hh}}: ifndef WITH_INTERNAL_METRICS
    then lets not + astyle -A10

2014-02-27  Michael R. Crusoe <mcrusoe@msu.edu>

    * tagged: version 0.8
    * setup.py: Specify a known working version of setuptools so we don't
    force an unneeded and awkward upgrade.
    * setup.py: We aren't zipsafe, mark as such

2014-02-18  Michael R. Crusoe <mcrusoe@msu.edu>

* Normalized C++ namespace usage to fix CID 1054792
* Updated install instructions. We recommend OS X users and those Linux
users without root access to install virtualenv instead of pip.
* New documentation: doc/known-issues.txt
* Added code review checklist & other guidance: doc/development.txt

2014-02-03  Camille Scott <camille.scott.w@gmail.com>

* Standardized command line arguments in khmer_args; added version flag

* Added support for sparse graph labeling

* Added script to reinflate partitions from read files using the 
  labeling system, called sweep-reads-by-partition-buffered.py

* Implemented __new__ methods for Hashbits, enforced inheritance
  hierarchy between it and the new LabelHash class both in C++
  and CPython API

2013-12-20  Titus Brown  <titus@idyll.org>

* Fixed output_partitioned_file, sweep-reads3.py, and extract-partitions.py
  to retain FASTQ format in output.

2013-12-11  Michael R. Crusoe <mcrusoe@msu.edu>

* normalize-by-median.py: new optional argument: --record-filenames to specify
a path where a list of all the output filenames will be written to. Will
be used to better integrate with Galaxy.

* All commands that use the counting args now support the --version switch

* abundance-dist-single.py, abundance-dist.py, do-partition.py,
interleave-reads.py, load-graph.py, load-into-counting.py
normalize-by-median.py now exit with return code 1 instead of 255 as is
standard.

2013-12-19  Michael R. Crusoe  <mcrusoe@msu.edu>

* doc/install.txt Add setup instructions for RHEL6 & fix invocation to get
master branch to work for non-developers

2013-12-18  Titus Brown  <titus@idyll.org>

* Added a test to ensure that normalize-by-median.py has bigcount set to
  False.

2013-11-22  Camille Scott  <camille.scott.w@gmail.com>

* Makefile: Added debug target for profiling.

2013-11-22  Michael R. Crusoe  <mcrusoe@msu.edu>

* Documented release process

2013-10-21  Michael R. Crusoe  <mcrusoe@msu.edu>

* Version 0.7

* New script: sample-reads-randomly.py which does a single pass random
subsample using reservoir sampling.

* the version number is now only stored in one place

* Makefile: new dist, cppcheck, pep8, and autopep8 targets for developers.
VERSION is now set by versioneer and exported to C/C++ code.

* README switched from MarkDown to ReStructuredText format to clean up PyPI
listing. Install count badge added.

* doc/: updates to how the scripts are called. Sphinx now pulls version
number from versioneer. C/Python integration is now partially documented.
Reference to bleeding-edge has been removed. Release instructions have been
clarified and simplified.

* all python code in khmer/, scripts/, and tests/ should be PEP8 compliant now.

* khmer/_khmermodule.cc has gotten a once-over with cpychecker. Type errors
were eliminated and the error checking has improved.

* Several fixes motivated by the results of a Coverity C/C++ scan. 

* Tests that require greater than 0.5 gigabytes of memory are now annotated as
being 'highmem' and be skipped by changing two lines in setup.cfg

* warnings about -Wstrict-prototypes will no longer appear

* contributors to this release are: ctb, mr-c and camillescott. 

2013-10-15  Michael R. Crusoe  <mcrusoe@msu.edu>

* Version 0.6.1

* No code changes, just build fixes

2013-10-10  Michael R. Crusoe  <mcrusoe@msu.edu>

* Version 0.6

* Switch to setuptools to run the entire build

* The various Makefiles have been merged into one inside lib for posterity

* A new top-level Makefile wraps "python setup.py"

* argparse.py has been removed and is installed automatically by setuptools/pip

* setup.py and the python/khmer directory have been moved to the root of the
project to conform to the standard layout

* The project contact address is now khmer-project@idyll.org

* Due to the new build system the project now easily builds under OS X + XCode

* In light of the above the installation instructions have been rewritten

* Sphinx now builds the documentation without warnings or errors

* It is now easy to calculate code coverage.

* setup.py is now PEP8 compliant<|MERGE_RESOLUTION|>--- conflicted
+++ resolved
@@ -1,17 +1,15 @@
-<<<<<<< HEAD
 2015-02-21  Titus Brown  <titus@idyll.org>
 
    * setup.cfg: set !linux flag by default, to avoid running tests that
    request too much memory when 'nosetests' is run.  (This is an OS difference
    where Mac OS X attempts to allocate as much memory as requested, while
    on Linux it just crashes).
-=======
+
 2015-02-21  Michael R. Crusoe  <mcrusoe@msu.edu>
 
    * khmer/_khmermodule.cc,lib/read_parsers.cc: Rename the 'accuracy' attribute
    of ReadParser Reads to 'quality'
    * tests/test_read_parsers.py: update test to match
->>>>>>> 073792a3
 
 2015-02-21  Rhys Kidd  <rhyskidd@gmail.com>
 
