--- conflicted
+++ resolved
@@ -1,4 +1,3 @@
-<<<<<<< HEAD
 2015-04-15  en zyme  <en_zyme@outlook.com>
    * khmer/khmer/kfile.py: check_file_status() -> check_input_files()
    * khmer/sandbox/{collect-reads, khmer/sandbox/sweep-reads}.py 
@@ -10,7 +9,7 @@
      sample-reads-randomly, split-paired-reads}.py:
        check_file_status() -> check_input_files()
    * khmer/tests/test_functions.py: check_file_status() -> check_input_files()
-=======
+
 2015-04-15  Andreas Härpfer  <ahaerpfer@gmail.com>
 
    * khmer/utils.py: fix record checks to account for comments in old style
@@ -92,7 +91,6 @@
 2015-04-13  Andreas Härpfer  <ahaerpfer@gmail.com>
 
    * doc/dev/getting-started.rst: clarify Conda usage
->>>>>>> 80d2a4b7
 
 2015-04-13  Daniel Standage  <daniel.standage@gmail.com>
 
