<<<<<<< HEAD
2015-08-09  Jacob Fenton  <bocajnotnef@gmail.com>

   * khmer/khmer_args.py: pep8
   * scripts/{interleave-reads,load-graph}.py: Removed unreachable code
   * tests/test-data/{paired-broken.fq.badleft,paired-broken.fq.badright,
   paired-broken.fq.paired.bad}: added test data files
   * tests/{test_normalize_by_median,test_scripts}.py: added tests
=======
2015-08-07  Titus Brown  <titus@idyll.org>

  * khmer/_khmer.cc,lib/hashbits.{cc,hh}: removed overlap functionality;
  eliminated n_entries() as redundant with hashsizes(); removed arguments to
  n_occupied(); removed get_kadian_count.
  * lib/{hashbits.cc,counting.cc,khmer.hh},tests/test_hashbits.py: updated
  save/load of countgraph/nodegraph structures to save _n_occupied.
  * lib/{hashtable.hh,counting.hh,hashbits.hh}: promoted n_occupied() to
  Hashtable class; fixed CountingHash unique_kmers calculation.
  * lib/counting.{cc,hh}: removed get_kadian_count() and moved
  n_unique_kmers(); updated countgraph writing to save n_occupied.
  * khmer/__init__.py: modified extract_nodegraph_info and
  extract_countgraph_info to read in & return n_occupied;
  * sandbox/bloom-count-intersection.py,scripts/count-overlap.py,
  tests/test-data/overlap.out: removed overlap scripts and test files.
  * doc/user/scripts.rst: removed count-overlap.py documentation.
  * tests/test_scripts.py: removed count-overlap.py tests.
  * sandbox/README.rst: updated with removal of bloom-count-intersection.py.
  * tests/test-data/normC20k20.ct: updated file contents to reflect new
  format containing _n_occupied.
  * tests/test_countgraph.py: removed get_kadian_count tests; added save/load
  tests.
  * tests/test_counting_single.py: remove n_entries() tests; replace
  n_entries() calls with hashsizes() call.
  * tests/test_functions.py: updated tests for new extract_*_info functions.
  * tests/test_nodegraph.py: update htable etc. to nodegraph; added a
  save/load test for n_occupied() on nodegraph.
  * tests/{test_normalize_by_median,test_scripts}.py: fixed unique kmers
  tests.
>>>>>>> 1a502d2d

2015-08-07  Michael R. Crusoe  <crusoe@ucdavis.edu>

   * scripts/*.py,tests/*.py,sandbox/*.py,khmer/*.py,oxli/*.py:
   many function and variable renames:
   counting_hash, countinghash, hashtable->countgraph;
   CountingHash->Countgraph
   hashbits->nodegraph; Hashbits->Nodegraph;
   check_space_for_hashtable->check_space_for_graph;
   hash_args->graph_args
   * khmer/_khmer.cc: remove unused 'new_hashtable' method; match renames
   * TODO: removed several items
   * doc/dev/scripts-and-sandbox.rst: fixed hashbang

2015-08-04  Jacob Fenton  <bocajnotnef@gmail.com>

   * khmer/khmer_args.py, oxli/functions.py: migrated estimation functions out 
   oxli and into khmer_args
   * oxli/build_graph.py, tests/test_oxli_functions.py, 
   sandbox/{estimate_optimal_hash,optimal_args_hashbits}.py,
   scripts/{normalize-by-median,unique-kmers}.py: changed to not break on
   location change
   * tests/{test_normalize_by_median,test_scripts}.py: added tests for
   automatic arg setting
   * tests/test_script_arguments: changed to play nice with unique_kmers as an
   argument

2015-08-04  Titus Brown  <titus@idyll.org> and Camille Scott
<camille.scott.w@gmail.com>

   * khmer/utils.py: added UnpairedReadsError exception.
   * scripts/{extract-paired-reads,split-paired-reads}.py: changed --output-dir
   argument short form to use '-d'.
   * scripts/{split-paired-reads.py} added -0 <filename> to allow orphans; made
   '-p'/'--force-paired' default & removed from script.
   * scripts/{normalize-by-median,filter-abund,trim-low-abund}.py: changed
   long form of '-o' to be '--output'.
   * tests/{test_scripts,test_streaming_io}.py: updated and added tests for
   new behavior.

2015-08-03  Jacob Fenton  <bocajnotnef@gmail.com>

   * doc/dev/coding-guidelines-and-review.rst: added codespell as a possible
   spelling tool

2015-08-03  Jacob Fenton  <bocajnotnef@gmail.com>

   * Makefile: added oxli to pep257 make target, made clean target wipe out all
   .pyc files in scripts/* and tests/* and oxli/*

2015-08-03  Jacob Fenton  <bocajnotnef@gmail.com>

   * tests/test_counting_single.py: removed redundant test

2015-08-01  Jacob Fenton  <bocajnotnef@gmail.com> and Titus Brown
<titus@idyll.org>

   * scripts/normalize-by-median.py,khmer/khmer_logger.py: added logging
   framework, prototyped in normalize-by-median; added -q/--quiet to
   * tests/test_normalize_by_median.py: associated tests.
   * khmer/khmer_args.py: Made info function use logging functions.
   * tests/khmer_tst_utils.py: removed info reporting in runscript from 'out'
   returned.

2015-08-01  Jacob Fenton  <bocajnotnef@gmail.com>

   * khmer/kfile.py: added infrastructure for doing compressed output
   * khmer/thread_utils.py: switched threaded_sequence_processor to make use of
   write_record
   * scripts/{extract-long-sequences,extract-paired-reads,
   extract-partitions,fastq-to-fasta,filter-abund-single,filter-abund,
   interleave-reads,normalize-by-median,sample-reads-randomly,
   split-paired-reads,trim-low-abund}.py: added output compression
   * tests/{test_functions,test_scripts,test_normalize_by_median}.py: added
   tests
   * scripts/{load-graph,partition-graph,find-knots.py,
   make-initial-stoptags}.py,oxli/build_graph.py: made load-graph no longer
   add .pt to graph outfiles, changed partition-graph to not expect .pt's
   * doc/whats-new-2.0.rst: doc'd changes to load-graph and partition-graph
   * doc/dev/scripts-and-sandbox.rst: updated scripts/ requirements.

2015-08-01  Sherine Awad  <drmahmoud@ucdavis.edu>

   * sandbox/multi-rename.py: updated output of long FASTA sequences to
   wrap text at 80 characters.
   * tests/test_sandbox_scripts.py: Added a test for multi-rename.py.

2015-07-31  Kevin Murray  <spam@kdmurray.id.au>

   * lib/Makefile,Makefile,lib/*.pc.in,lib/test-compile.cc: Misc debian-based
   compatibility changes
   * lib/get_version.py: Add crunchbang, chmod +x

2015-07-29  Michael R. Crusoe  <crusoe@ucdavis.edu>

   * khmer/_khmer.cc: add more CPyChecker inspired fixes
   * lib/*.{cc,hh}: clean up includes and forward declarations

2015-07-29  Luiz Irber  <khmer@luizirber.org>

   * Makefile: Adapt Makefile rules for py3 changes.
   * jenkins-build.sh: Read PYTHON_EXECUTABLE and TEST_ATTR from environment.

2015-07-29  Amanda Charbonneau  <charbo24@msu.edu>

   * scripts/fastq-to-fasta.py: Changed '-n' default description to match
   behaviour

2015-07-29  Luiz Irber  <khmer@luizirber.org>

   * tests/test_{scripts,streaming_io}.py: Fix the build + add a test

2015-07-28  Titus Brown  <titus@idyll.org>

   * tests/test_streaming_io.py: new shell cmd tests for streaming/piping.
   * tests/khmer_tst_utils.py: refactor/replace runtestredirect(...) with
   scriptpath(...) and run_shell_cmd(...).
   * scripts/test_scripts.py: remove test_interleave_reads_broken_fq_4 for
   only one input file for interleave-reads.py; replace runscriptredirect call
   with run_shell_cmd.
   * scripts/interleave-reads.py: force exactly two input files.
   * scripts/split-paired-reads.py: fix print statement; clarify output.
   * scripts/{normalize-by-median.py,sample-reads-randomly.py,
   trim-low-abund.py}: if stdin is supplied for input, check that -o
   specifies output file.
   * scripts/filter-abund.py: if stdin is supplied for input, check that -o
   specifies output file; switched -o to use argparse.FileType.
   * scripts/extract-long-sequences.py: switched -o to use argparse.FileType.
   * scripts/{abundance-dist,count-median}.py: added '-' handling for output.
   * khmer/kfile.py: change 'check_input_files' to no longer warn that
   '-' doesn't exist'.
   * tests/test-data/paired.fq.2: removed extraneous newline from end.
   * tests/{test_normalize_by_median,test_script_arguments,test_scripts}.py:
   added tests for new code.
   * scripts/oxli: added script for running tests in development directory.
   * khmer/{__init__,khmer_args}.py,tests/{test_normalize_by_median,
   test_script_arguments}.py: refactored out use of AssertionError by not
   throwing plain Exceptions when a ValueError or RuntimeError would do.
   * oxli/__init__.py: give default help instead of an error when `oxli` is
   called with no arguments.
   * tests/test_{normalize_by_median,sandbox_scripts,scripts,streaming_io}.py:
   always check status code if calling `runscripts` with `fail_ok=True`.

2015-07-28  Luiz Irber  <khmer@luizirber.org>

   * sandbox/unique-kmers.py: moved to scripts.
   * scripts/unique-kmers.py: fix import bug and initialize to_print earlier.
   * tests/test_scripts.py: add tests for unique-kmers.py.
   * doc/user/scripts.rst: added unique-kmers.py to script page

2015-07-28  Jacob Fenton  <bocajnotnef@gmail.com>

   * scripts/abundance-dist.py: disallowed forcing on the input file check for
   the counting table file

2015-07-28  Michael R. Crusoe  <crusoe@ucdavis.edu>

   * .mailmap, Makefile: generate a list of authors

2015-07-28  Kevin Murray  <spam@kdmurray.id.au>
            Titus Brown  <titus@idyll.org>

   * khmer/utils.py: added fix for SRA-style FASTQ output.
   * tests/test_scripts.py: tested against a broken version of SRA format.
   * tests/test-data/paired-broken4.fq.{1,2}: added test files.

2015-07-28  Michael R. Crusoe  <crusoe@ucdavis.edu>
            Titus Brown  <titus@idyll.org>

   * lib/read_aligner.{cc,hh},tests/{test_read_aligner.py,
   test-data/readaligner-{default,k12}.json},khmer/__init__.py: refactor,
   read aligner parameters are now configurable & save/load-able. Can do
   whole-genome variant finding.
   * khmer/_khmer.cc,tests/test_read_aligner.py: ReadAligner.align_forward
   method added
   * sandbox/correct-errors.py -> sandbox/correct-reads.py: total rewrite
   * sandbox/error-correct-pass2.py: new script
   * sandbox/readaligner_pairhmm_train.py: new script
   * tests/test_sandbox_scripts.py, doc/release-notes/release-1.4.rst:
   spelling fixes, import re-arrangement
   * sandbox/{Makefile.read_aligner_training,readaligner_pairhmm_train.py}:
   Added script to train the aligner

2015-07-27  Titus Brown  <titus@idyll.org>

   * khmer/khmer_args.py,CITATION: added entry for PeerJ paper on
   semi-streaming to citations.
   * scripts/{abundance-dist-single.py,abundance-dist.py,count-median.py,
   count-overlap.py,filter-abund-single.py,load-into-counting.py}: changed
   default behavior to output data in CSV format and report total k-mers.
   * tests/test_scripts.py: updated/removed tests for CSV.
   * doc/whats-new-2.0.rst: added information about change in columnar output,
   along with other minor corrections.
   * scripts/normalize-by-median.py: corrected epilog.
   * khmer/thread_utils.py,
   sandbox/{calc-best-assembly.py,extract-single-partition.py},
   scripts/{count-median.py,extract-long-sequences.py,extract-paired-reads.py,
   extract-partitions.py,fastq-to-fasta.py,
   interleave-reads.py,normalize-by-median.py,readstats.py,
   sample-reads-randomly.py,split-paired-reads.py,trim-low-abund.py},
   tests/{test_normalize_by_median.py,test_scripts.py}: remove explicit
   'parse_description' from screed open calls.
   * khmer/_khmer.cc,lib/Makefile,lib/hashtable.{cc,hh},setup.py: removed
   WITH_INTERNAL_METRICS and trace_logger/perf_metrics references.
   * lib/perf_metrics.{cc,hh},lib/trace_logger.{cc,hh}: removed unused files.

2015-07-24  Jacob Fenton  <bocajnotnef@gmail.com>

   * doc/dev/getting-started.rst: added instructions for second contribution

2015-07-22  Jacob Fenton  <bocajnotnef@gmail.com>

   * tests/test_read_parsers.py: added workaround for bug in OSX Python
   * Makefile: respect that workaround when running the tests

2015-07-21  Jacob Fenton  <bocajnotnef@gmail.com>

   * khmer/{kfile,khmer_args}.py: refactored information passing, made it so
   space checks happen in the right directory.
   * oxli/build_graph.py,sandbox/collect-reads.py,scripts/{
   abundance-dist-single,filter-abund-single,load-into-counting,
   normalize-by-median,trim-low-abund}.py,tests/test_script_arguments.py:
   changed to use new arg structure for checking hashtable save space.
   * oxli/functions.py,scripts/saturate-by-median.py: updated error message
   to mention --force option.
   * scripts/{count-overlap,load-into-counting,make-initial-stoptags,
   partition-graph,sample-reads-randomly}.py: removed unnecessary call to
   check_space.

2015-07-20  Titus Brown  <titus@idyll.org>

   * khmer/__init__.py: cleaned up FP rate reporting.
   * scripts/normalize-by-median.py: corrected epilog; refactored reporting
   to be a bit cleaner; use CSV for reporting file;
   added --report-frequency arg.
   * tests/test_normalize_by_median.py: updated/added tests for reporting.

2015-07-17  Jacob Fenton  <bocajnotnef@gmail.com>

   * oxli/{functions,build_graph}.py,scripts/{load-graph,normalize-by-median,
   abundance-dist}.py,tests/test_{normalize_by_median,subset_graph,hashbits,
   oxli_function}.py: pylint cleanup.

2015-07-17  Michael R. Crusoe  <crusoe@ucdavis.edu>  

   * Makefile, tests/test_read_aligner.py: import khmer when pylinting.

2015-07-17  Michael R. Crusoe  <crusoe@ucdavis.edu>

   * lib/read_parser.{cc,hh}: use std::string everywhere to match existing
   exceptions.

2015-07-10  Jacob Fenton  <bocajnotnef@gmail.com>

   * khmer/kfile.py: changed check_valid_file_exists to recognize fifos as
   non-empty.
   * tests/test_normalize_by_median.py: added test.

2015-07-10  Jacob Fenton  <bocajnotnef@gmail.com>

   * oxli/functions.py: changed estimate functions to use correct letter
   abbreviations.
   * sandbox/estimate_optimal_hash.py: changed to use renamed estimate
   functions.
   * sandbox/unique-kmers.py: changed to not output recommended HT args by
   default.
   * tests/test_oxli_functions.py: changed to use renamed estimate functions.

2015-07-10  Jacob Fenton  <bocajnotnef@gmail.com>

   * oxli/functions.py: added '--force' check to sanity check.

2015-07-10  Jacob Fenton  <bocajnotnef@gmail.com>

   * oxli/functions.py: moved optimization/sanity check func to oxli.
   * scripts/normalize-by-median.py,oxli/build_graph.py: added
   optimization/sanity checking via oxli estimation funcs.
   * tests/test_normalize_by_median.py: updated tests to cover estimation
   functions.

2015-07-08  Luiz Irber  <khmer@luizirber.org>

   * lib/{counting,hashbits,hashtable,labelhash,subset}.cc: print hexadecimal
   representation of the signature read from the file.

2015-07-06  Luiz Irber  <khmer@luizirber.org>

   * sandbox/collect-reads.py: Set a default value for coverage based
   on the docstring.
   * sandbox/count-kmers-single.py, tests/test_{functions,script_arguments}.py:
   Replace xrange and cStringIO (not Python 3 compatible).
   * lib/*.{hh,cc}, oxli/functions.py, tests/*.py: make format.

2015-07-05  Jacob Fenton  <bocajnotnef@gmail.com>

   * doc/whats-new-2.0.rst: added in normalize-by-median.py broken paired 
   updates.

2015-07-05  Michael R. Crusoe  <crusoe@ucdavis.edu>

   * Makefile: fix cppcheck invocation.
   * khmer/_khmer.cc: switch to prefix increment for non-primitive objects,
   use a C++ cast, adjust scope.
   * lib/hashtable.{hh,cc}: make copy constructor no-op explicit. adjust scope
   * lib/{ht-diff,test-HashTables,test-Parser}.cc: remove unused test code.
   * lib/labelhash.cc,hllcounter.cc: astyle reformatting.
   * lib/read_parsers.hh: more explicit constructors.

2015-07-05  Michael R. Crusoe  <crusoe@ucdavis.edu>

   * sandbox/{collect-variants,optimal_args_hashbits,sweep-files}.py:
   update API usage.

2015-07-05  Titus Brown  <titus@idyll.org>

   * sandbox/{count-kmers.py,count-kmers-single.py}: added scripts to output
   k-mer counts.
   * tests/test_sandbox_scripts.py: added tests for count-kmers.py and
   count-kmers-single.py.
   * sandbox/README.rst: added count-kmers.py and count-kmers-single.py to
   sandbox/README.

2015-07-05  Kevin Murray  <spam@kdmurray.id.au>

   * lib/*.{cc,hh},sandbox/*.py,khmer/_khmer.cc,tests/test_*.py: Simplify
   exception hierarchy, and ensure all C++ exceptions are converted to python
   errors.
   * scripts/normalize-by-median.py: Clarify error message.
   * tests/khmer_tst_utils.py: Add longify function, converts int => long on
   py2, and passes thru list unmodified on py3.

2015-06-30  Jacob Fenton  <bocajnotnef@gmail.com>

   * tests/{test_script_arguments,test_functions}.py: changed tests to use
   stderr redirection to prevent leaks
   * tests/test_normalize_by_median.py: changed to not duplicate a test
   * tests/test_script_arguments.py: changed tests to use stderr redirection

2015-06-30  Titus Brown  <titus@idyll.org>

   * tests/test_normalize_by_median.py: disabled running
   test_normalize_by_median_report_fp during normal test running.

2015-06-30  Titus Brown  <titus@idyll.org>

   * khmer/khmer_args.py: removed incorrect warning for default max_tablesize
   when -M is used.
   * tests/test_scripts.py: added test for correct max_tablesize behavior.

2015-06-30  Titus Brown  <titus@idyll.org>

   * setup.cfg: changed 'stop=TRUE' to 'stop=FALSE', so that tests do not
   stop running at first failure.

2015-06-30  Kevin Murray  <spam@kdmurray.id.au>

   * scripts/{extract-paired-reads,split-paired-reads}.py: Fix creation of
   default output files even when output files were provided on CLI.

2015-06-29  Sherine Awad  <drmahmoud@ucdavis.edu>

   * khmer/utils.py: Fix bug in naming in interleave-reads.py
   * tests/test_scripts.py: Add a test function for the new behavior
   * tests/test-data/*.fq: Add 3 test files needed for the testing

2015-06-28  Jacob Fenton  <bocajnotnef@gmail.com>

   * tests/test_sandbox_scripts.py: made error more informative and not crashy
   * sandbox/{estimate_optimal_hash,optimal_args_hashbits}.py: minor cleanups

2015-06-28  Qingpeng Zhang  <qingpeng@msu.edu>

   * sandbox/{estimate_optimal_hash,optimal_args_hashbits}.py: added sandbox 
   methods for estimating memory usage based on desired fp rate, etc.

2015-06-27  Kevin Murray  <spam@kdmurray.id.au>

   * doc/dev/binary-file-formats.rst: Fix issue in ksize documentation for
   Countgraph

2015-06-27  Kevin Murray  <spam@kdmurray.id.au>

   * README.rst: Fix link to virtualenv installation instructions.

2015-06-19  Titus Brown  <titus@idyll.org>

   * khmer/__init__.py: split CountingHash into _CountingHash (CPython) and
   CountingHash to mimic Hashbits behavior; pass IOError through
   extract_countinghash_info and extract_hashbits_info so that
   file-does-not-exist errors are correctly reported; fixed FP rate reporting;
   changed to using get_n_primes_near_x to build hashtable sizes; removed
   get_n_primes_above_x, new_hashbits, and new_counting_hash functions.
   * khmer/_khmer.cc: changed tp_flags for KCountingHash so that it could
   be a base class.
   * khmer/khmer_args.py: removed environment variable override for hash size
   defaults; added -M/--max_memory_usage, and functions create_nodegraph()
   and create_countgraph().  Also renamed --min-tablesize to --max-tablesize.
   * khmer/kfile.py: fixed check_space_for_hashtable to depend on args obj.
   * oxli/build_graph.py, scripts/{annotate-partitions.py,count-overlap.py,
   do-partition.py,filter-stoptags.py,
   merge-partitions.py}, sandbox/{assembly-diff.py,assembly-diff-2.py,
   bloom-count-intersection.py,bloom-count.py,build-sparse-graph.py,
   collect-reads.py,saturate-by-median.py, graph-size.py,print-stoptags.py,
   print-tagset.py,stoptags-by-position.py, subset-report.py,
   sweep-out-reads-with-contigs.py,sweep-reads2.py,sweep-reads3.py}: changed
   hashtype over to 'nodegraph' and 'countgraph' in call to report_on_config;
   replaced counting hash/hashbits creation with new khmer_args create*
   functions, and/or new_counting_hash/new_hashbits with CountingHash/Hashbits.
   * doc/scripts.rst: updated hashtable size help text.
   * doc/whats-new-2.0.rst: updated with description of -M/--max-memory-usage.
   * tests/test*.py: switched from new_counting_hash to CountingHash, and
   new_hashbits to Hashbits; adjusts tests for new behavior of hashtable
   size calculation.
   * tests/test_hashbits_obj.py: merged into test_hashbits.py and removed file.
   * tests/test_script_arguments.py: updated for new check_space_for_hashtable
   behavior; added tests for create_countgraph and create_nodegraph.
   * tests/test_counting_single.py: fixed countgraph size & palindrome testing
   beahavior in test_complete_no_collision.

2015-06-19  Titus Brown  <titus@idyll.org>

   * Makefile: temporarily disable 'huge' tests on Linux.

2015-06-17  Titus Brown  <titus@idyll.org>

   * scripts/normalize-by-median.py: changed DEFAULT_DESIRED_COVERAGE to 20,
   and corrected options help.
   * tests/{test_scripts.py,test_normalize_by_median.py}: moved
   normalize-by-median.py tests into a their own file.
   * tests/test-data/{dn-test-all-paired-all-keep.fa,dn-test-none-paired.fa,
   dn-test-some-paired-all-keep.fa}: added test data files for specific
   pairing/saturation behavior.

2015-06-16  Kevin Murray  <spam@kdmurray.id.au>

   * doc/dev/binary-file-formats.rst: Add documentation of khmer's binary file
   formats.
   * doc/dev/index.rst: Add above docs to developer documentation index.

2015-06-14  Michael R. Crusoe  <crusoe@ucdavis.edu>

   * khmer/__init__.py,lib/{counting,hashbits,hashtable,subset,labelhash}.cc,
   lib/khmer.hh: add signature to beginning of all binary file types
   * tests/test-data/{normC20k20.ct,badversion-k32.tagset,
   goodversion-k32.tagset}: update to new format by prepending "OXLI" to the
   data stream
   * tests/test_{counting_hash,functions,scripts,hashbits,hashbits_obj,
   labelhash}.py: tests should fail, not error (add try, except + assert
   blocks). Adapted other tests to cope with the new file formats
   * lib/magic: new, teaches the unix `file` command about khmer file types
   * doc/index.rst,doc/whats-new-2.0.rst: document these changes

2015-06-14  Titus Brown  <titus@idyll.org>

   * scripts/extract-paired-reads.py: added --output_dir, --paired-output,
   and --single-output arguments to change output file details; script
   now accepts stdin, and will output to stdout upon request.
   * scripts/split-paired-reads.py: changed script to output to stdout upon
   request; added '-' as stdin input.
   * tests/test_scripts.py: added tests for new extract-paired-reads.py
   behavior.

2015-06-14  Titus Brown  <titus@idyll.org>

   * tests/test_counting_hash.py: fixed duplicated test
   'get_kmer_counts_too_short' by changing to 'get_kmer_hashes_too_short'.

2015-06-14  Jacob Fenton  <bocajnotnef@gmail.com>

   * scripts/abundance-dist.py: added weird bigcount circumstance detection
   * tests/test_scripts.py: added test for the above

2015-06-14  Kevin Murray  <spam@kdmurray.id.au>

   * lib/counting.cc: Fix infinite loop in gzipped CountingHash I/O
   * tests/test_counting_hash.py: Add test of large CountingHash I/O
   * setup.cfg: Skip tests with the 'huge' label by default

2015-06-13  Michael R. Crusoe  <crusoe@ucdavis.edu>

   * Makefile, build-jenkins.sh: unify sphinx dependencies
   * scripts/readstats.py: fix typo

2015-06-13  Titus Brown  <titus@idyll.org>

   * doc/dev/getting-started.rst: update instructions for creating a new
   branch name to preferred practice (fix/brief_issue_description, instead
   of fix/issuenum).

2015-06-13  Michael R. Crusoe  <crusoe@ucdavis.edu>

   * doc/dev/release.rst: remove false positive from version check
   * tests/test_{counting_hash,scripts}.py: remove scriptpath no-op method

2015-06-12  Luiz Irber  <khmer@luizirber.org>

   * setup.py: revert changes to zlib compilation.
   * setup.cfg: nose should stop on first error by default.
   * Makefile, tests/test_threaded_sequence_processor.py,
   scripts/{do-partition,partition-graph}.py, khmer/thread_utils.py: Remove
   dependency on future package.

2015-06-12  Michael R. Crusoe  <crusoe@ucdavis.edu>

   * setup.py: update screed version to 0.9

2015-06-12  Luiz Irber  <khmer@luizirber.org>

   * *.py: refactor for Python 3 compatibility. Clear separation of Unicode
   and Byte strings, use __future__ imports for compatibility (print function,
   absolute imports, unicode_literals), fix tests to consider changes to random
   number generator between Python versions.
   * khmer/_khmer.cc: rename file, methods return Unicode strings instead of
   Bytestrings.

2015-06-12  Luiz Irber  <khmer@luizirber.org>

   * khmer/{khmermodule.cc},tests/test_hashbits.py: Add Unicode support to
   hashbits.get method.
   * tests/test_hll.py: Avoid using translate for revcomp calculation.

2015-06-12  Sarah Guermond  <sarah.guermond@gmail.com>

   * scripts/trim-low-abund.py: changed _screed_record_dict to Record

2015-06-11  Sherine Awad  <drmahmoud@ucdavis.edu>

   * Change split-paired-reads.py to accept input from stdin.
   * Add test function to test new behavior of split-paired.

2015-06-10  Camille Scott  <camille.scott.w@gmail.com>

   * lib/hashtable.cc: Tweaked median_at_least to reduce number of
   conditional checks.

2015-06-10  Titus Brown  <titus@idyll.org>

   * scripts/find-knots.py: fixed invocation of check_space to take correct
   arguments.
   * tests/test_scripts.py: added simple test of find-knots.py execution.

2015-06-09  Jacob Fenton  <bocajnotnef@gmail.com>

   * scripts/normalize-by-median.py: implemented broken_paired_reader
   * tests/test_scripts.py: modified tests to properly use new args
   * khmer/utils.py: added force-paired option to broken_paired_reader (@ctb)

2015-06-09   Luiz Irber  <khmer@luizirber.org>

   * khmer/_khmermodule.cc, lib/hashtable.{cc,hh}: astyle fixes.

2015-06-09  Titus Brown  <titus@idyll.org>

   * khmer/_khmermodule.cc: fixed nasty Hashtable.get() bug.
   * lib/hashtable.{cc,hh}: add Hashtable::get_kmers(), get_kmer_hashes(),
   and get_kmer_counts().
   * khmer/_khmermodule.cc: add CPython functions for get_kmers(),
   get_kmer_hashes(), and get_kmer_counts(); reorganize hashtable_methods.
   * tests/test_counting_hash.py: add tests for get_kmers(), get_kmer_hashes(),
   and get_kmer_counts(), as well as for nasty Hashtable.get() bug.

2015-06-08  Camille Scott  <camille.scott.w@gmail.com>

   * lib/hashtable.{cc,hh}: Add filter_on_median method to check
   if median k-mer count is above a cutoff
   * khmer/_khmermodule.cc: Expose filter_on_median to python-land
   * scripts/normalize-by-median.py: Switch to new filter_on_median
   * tests/test_counting_hash.py: Tests for new method

2015-06-08  Luiz Irber  <khmer@luizirber.org>

   * tests/test_hll.py: test return values from consume_{string,fasta}.

2015-06-06  Titus Brown  <titus@idyll.org>

   * khmer/_khmermodule.cc: added hllcounter_merge.
   * tests/test_hll.py: added merge tests.
   * lib/hllcounter.cc: changed HLLCounter::consume_string to uppercase input.
   * sandbox/unique-kmers.py: added --stream-out option; updated to print out
   k-mers per file as well as k-mer size used.

2015-06-04  Titus Brown  <titus@idyll.org>

   * khmer/_khmermodule.cc: added error handling to load_partitionmap.
   * lib/subset.cc: modified partitionmap format to detect truncated files;
   changed untestable sanity checks to assertions.
   * tests/{test_counting_hash,test_hashbits,test_subset_graph}.py: added
   tests to try loading all possible truncations of binary save files.

2015-06-04  Titus Brown  <titus@idyll.org>

   * khmer/_khmermodule.cc,lib/hashbits.{cc,hh}: add Hashbits::update_from()
   and Hashbits.update().
   * tests/test_hashbits.py: associated tests.

2015-06-01  Jacob Fenton  <bocajnotnef@gmail.com>

   * scripts/normalize-by-median.py: major refactoring to use context
   managers and classes; fixed -R
   * tests/test_scripts.py: added test for normalize's -R arg

2015-06-01  Tamer Mansour <drtamermansour@gmail.com>

   * scripts/normalize-by-median.py: changed to count kmers from both PE reads
   when either one of them is below the coverage cutoff
   * tests/test_scripts.py: Added test for new behaviour

2015-05-26  Titus Brown  <titus@idyll.org>

   * khmer/_khmermodule.cc: refactor CPython layer so that KHashtable
   is at base of CountingHash and Hashbits.
   * lib/hashbits.hh: add n_entries() function from Hashtable::n_entries.
   * lib/hashtable.hh: add several virtual functions to Hashtable that exist in
   CountingHash and Hashbits.

2015-05-26  Titus Brown  <titus@idyll.org>

   * khmer/{__init__.py,_khmermodule.cc},lib/labelhash.{cc,hh},
   lib/{hashtable,khmer}.hh: changed LabelHash to be a "friend" of Hashtable,
   rather than a subclass; allowed initialization with either a CountingHash
   or a Hashbits; added 'graph' attribute to the Python object to store a
   reference to host object.
   * lib/labelhash.{cc,hh}: changed TagPtr maps to Tag maps to fix disastrous
   bug.
   * lib/labelhash.{cc,hh}: added save/load_tags_and_labels functions for
   saving and loading labels.
   * tests/test_labelhash.py: removed unnecessary tests; added tests for save
   and load.
   * sandbox/sweep-reads.py: updated with LabelHash changes.

2015-05-26  Kevin Murray  <spam@kdmurray.id.au>

   * lib/Makefile: Remove old libkhmer.so versions during make clean

2015-05-25  Kevin Murray  <spam@kdmurray.id.au>

   * Makefile: Fix issue with 'lib' target not building by using FORCE

2015-05-20  Jacob Fenton  <bocajnotnef@gmail.com>

   * oxli/{__init__,khmer_api,common}.py,scripts/build-graph.py,
   tests/test_scripts.py: added oxli module, oxlified load_graph script, tests
   * scripts/load-graph.py: replaced with oxlified version
   * setup.py: added oxli module and entry point

2015-05-20  Kevin Murray  <spam@kdmurray.id.au>

   * .gitignore: Add htmlcov/ and diff-cover.html to gitignore
   * Makefile: Use rm -f to remove files to quash error messages on
   non-existant files

2015-05-18  Sherine Awad  <sherine.awad@gmail.com>

   * tests/test_scripts.py: Test loading of compressed counting table
   with bigcounts,and test abundance with bigcounts

2015-05-18  Michael R. Crusoe  <mcrusoe@msu.edu>

   * all files: references to github.com/ged-lab changed to
   github.com/dib-lab. All GitHub URLs normalized to use HTTPS
   * README.rst: broken landscape.io badge removed
   * doc/user/known-issues.rst: removed two known issues fixed in v1.4 release

2015-05-18  Titus Brown  <titus@idyll.org>

   * sandbox/{assembly-diff-2.py,sandbox/collect-reads.py},
   scripts/{count-median.py,filter-abund-single.py,filter-abund.py}: changed
   sequence-reading behavior to replace 'N' with 'A', to be consistent with
   rest of code base.
   * scripts/{filter-abund.py,filter-abund-single.py}: changed behavior of
   scripts to keep sequences with 'N's in them, and count them as 'A's.
   * tests/test_scripts.py: added tests for new
   filter-abund/filter-abund-single behavior.
   * tests/test-data/test-filter-abund-Ns.fq: new test file for new tests.

2015-05-13  Scott Sievert  <sieve121@umn.edu>

   * tests/*,scripts/*,lib/*,sandbox/*,khmer/*: changed "doc/LICENSE.txt" to
   "LICENSE" in copyright header.

2015-05-13  Michael R. Crusoe  <mcrusoe@msu.edu>

   * doc/dev/getting-started.rst: added missing dev tools to install list

2015-05-12  Kevin Murray  <spam@kdmurray.id.au>

   * scripts/load-into-counting.py,test/test_scripts.py: Add the number of
   reads processed to the machine readable output files of --summary-info.

2015-05-11  Titus Brown  <titus@idyll.org>

   * scripts/sample-reads-randomly.py: fixed boundary error in
   sample-reads-randomly.py.
   * tests/test_scripts.py: updated tests to correspond with correct
   behavior of sample-reads-randomly.py.

2015-04-23  Lex Nederbragt  <lex.nederbragt@ibv.uio.no>

   * tests/test_scripts.py: added a test for extract-partitions:
   whitespace in fasta header.

2015-04-21  Daniel Standage  <daniel.standage@gmail.com>

   * scripts/sample-reads-randomly.py: use broken paired reader to provide
   paired-end read support.
   * tests/test_scripts.py: change test results to compensate for the change in
   implementation.

2015-04-17  Jessica Mizzi  <mizzijes@msu.edu>

   * tests/test_scripts.py: split test_extract_long_sequences 
   into test_extract_long_sequences_fa and test_extract_long_sequences_fq

2015-04-15  Elmar Bucher <buchere@ohsu.edu>

   * khmer/doc/dev/getting-started.rst: add information for OS X
   mac port and homebrew distro users as well as Linux
   Debian and Ubuntu distro users.
   And add copyright header.

2015-04-15  Susan Steinman  <steinman.tutoring@gmail.com>

   * khmer/tests/khmer_tst_utils.py,doc/dev/a-quick-guide-to-testing.rst
      edited docstring and docs to remind people to make sure tests test
      errors correctly

2015-04-15  Michael R. Crusoe  <mcrusoe@msu.edu>

   * sandbox/make-coverage.py: tweak for importability

2015-04-15  Sherine Awad  <sherine.awad@gmail.com>

   * sandbox/make-coverage.py: restored, was deleted by accident

2015-04-15  Susan Steinman  <steinman.tutoring@gmail.com>

   * khmer/tests/test_scripts.py: changed tests that use `runscript` with
      `fail_okay=True` to use asserts to confirm the correct failure type

2015-04-15  Sarah Guermond  <sarah.guermond@gmail.com>

   * doc/dev/getting-started.rst: clarified dev communication

2015-04-15  Sarah Guermond  <sarah.guermond@gmail.com>

   * scripts/trim-low-abund.py: implemented STDOUT output, redirected
   existing print statements to STDERR, fixed existing & new PEP 8 issues 
   * tests/test_scripts.py: added test for above changes

2014-04-15  Andreas Härpfer  <ahaerpfer@gmail.com>

   * doc/conf.py: disable Sphinx smart rendering

2015-04-15  Michael R. Crusoe  <mcrusoe@msu.edu>

   * lib/hashtable.cc: remove memory leak
   * scripts/readstats.py,tests/test_scripts.py: fix PEP8 violations

2015-04-15  Susan Steinman  <steinman.tutoring@gmail.com>

   * khmer/scripts/normalize-by-median.py: pass individual arg values to 
      functions instead of ArgParse object

2015-04-15  Thomas Fenzl  <thomas.fenzl@gmx.net>

   * scripts/{count-overlap.py,readstats.py},tests/test_scripts.py: 
   added a --csv option to readstats
   updated documentation for count-overlap
   * khmer/_khmermodule.cc: fixed missing error handling 
   for hashbits_count_overlap

2015-04-15  en zyme  <en_zyme@outlook.com>

   * khmer/khmer/kfile.py: check_file_status() -> check_input_files()
   * khmer/sandbox/{collect-reads, khmer/sandbox/sweep-reads}.py 
     khmer/scripts/{abundance-dist-single, abundance-dist, annotate-partitions,
     count-median, count-overlap, do-partition, extract-paired-reads, 
     extract-partitions, filter-abund-single, filter-abund, filter-stoptags,
     find-knots, interleave-reads, load-graph, load-into-counting, 
     make-initial-stoptags, merge-partitions, partition-graph,
     sample-reads-randomly, split-paired-reads}.py:
       check_file_status() -> check_input_files()
   * khmer/tests/test_functions.py: check_file_status() -> check_input_files()

2015-04-15  Andreas Härpfer  <ahaerpfer@gmail.com>

   * khmer/utils.py: fix record checks to account for comments in old style
   FASTQ data.
   * tests/test-data/old-style-format-w-comments.fq: new test data.
   * tests/test_scripts.py: add test against new test data.

2015-04-15  Michael R. Crusoe  <mcrusoe@msu.edu>

   * doc/dev/release.txt: update release instructions to more thoroughly run
   tests.

2015-04-14  Susan Steinman  <steinman.tutoring@gmail.com>

   * khmer/scripts/normalize-by-median.py: allow for paired and unpaired
      files to be normalized together. separate function for error check
   * khmer/tests/test_scripts.py: created test for paired/unpaired data

2015-04-14  Scott Fay  <scott.a.fay@gmail.com>

   * doc/user/getting-help.rst: added to user docs
   * doc/index.rst: changed: added link to getting-help doc
   * README.rst: changed: added link to getting-help doc

2015-04-14  Scott Fay  <scott.a.fay@gmail.com>

   * docs/index.rst: added github repo and release notes page to main docs page

2015-04-14  Susan Steinman  <steinman.tutoring@gmail.com>

   * khmer/{__init__.py},sandbox/{collect-reads,collect-variants,
   saturate-by-median},scripts/{do-partition,filter-abund-single,load-graph,
   load-into-counting,normalize-by-median,trim-low-abund}: pulled out check
   max collisions logic to init.
   * khmer/tests/test_scripts.py: modified tests to account for new error
   message

2015-04-14  Josiah Seaman  <josiah@dnaskittle.com>

   * lib/{hashbits.cc}: changed: adding doxygen comments

2015-04-14  Sarah Guermond  <sarah.guermond@gmail.com>

   * doc/dev/coding-guidelines-and-review.rst: added copyright question
   to commit checklist.

2015-04-14  Andreas Härpfer  <ahaerpfer@gmail.com>

   * */*.py: Make docstrings PEP 257 compliant.

2015-04-14  Michael R. Crusoe  <mcrusoe@msu.edu>

   * khmer/_khmermodule.cc: catch more exceptions
   * tests/test_{sandbox_scripts,subset_graph}.py: make tests more resilient

2015-04-14  Michael R. Crusoe  <mcrusoe@msu.edu>

   * lib/count.cc: Make CountingHash::abundance_distribution threadsafe
   * khmer/_khmermodule.cc: remove newly unnecessary check for exception
   * tests/test_scripts.py: added test to confirm the above

2015-04-14  Michael R. Crusoe  <mcrusoe@msu.edu>

   * khmer/{__init__.py,_khmermodule.cc},lib/{counting,hashbits,hashtable,
   subset}.cc: catch IO errors and report them.
   * tests/test_hashbits.py: remove write to fixed path in /tmp
   * tests/test_scripts.py: added test for empty counting table file

2015-04-13  Thomas Fenzl  <thomas.fenzl@gmx.net>

   * lib/{khmer_exception.hh,{counting,hashbits,hashtable,subset}.cc}: changed 
   khmer_exception to use std::string to fix memory management.

2015-04-13  Elmar Bucher  <buchere@ohsu.edu>

   * scripts/normalize-by-median.py (main): introduced warning for when at
   least two input files are named the same.

2015-04-13  Andreas Härpfer  <ahaerpfer@gmail.com>

   * doc/dev/getting-started.rst: clarify Conda usage

2015-04-13  Daniel Standage  <daniel.standage@gmail.com>

   * scripts/normalize-by-median.py: Added support to the diginorm script for
   sending output to terminal (stdout) when using the conventional - as the
   output filename. Also removed --append option.
   * tests/test_scripts.py: Added functional test for diginorm stdout, removed
   test of --append option.

2015-04-13  Scott Fay  <scott.a.fay@gmail.com>

   * scripts/filter-abund.py: added checking of input_table by
   `check_file_status()`

2015-04-13  David Lin

   * scripts/abundance-dist.py: disambiguate documentation for force and 
   squash options

2015-04-13  Michael R. Crusoe  <mcrusoe@msu.edu>

   * README.rst,doc/index.rst: added link to gitter.im chat room
   * doc/README.rst: removed ancient, outdated, and unused file

2015-04-13  Thomas Fenzl  <thomas.fenzl@gmx.net>

   * khmer/_khmermodule.cc: removed unused find_all_tags_truncate_on_abundance
   from python api

2015-04-10  Will Trimble

   * tests/test_script_arguments.py: added a test to check for the empty file
   warning when checking if a file exists

2015-04-10  Jacob Fenton  <bocajnotnef@gmail.com>

   * scripts/test-{scripts.py}: added test for check_file_writable using 
   load_into_counting

2015-04-10  Phillip Garland  <pgarland@gmail.com>

   * khmer/file.py (check_file_writable): new function to check writability
   * scripts/load-into-counting.py (main): early check to see if output is
   writable

2015-04-07  Michael R. Crusoe  <mcrusoe@msu.edu>

    * README.rst: add a ReadTheDocs badge

2015-04-06  Michael R. Crusoe  <mcrusoe@msu.edu>

   * jenkins-build.sh: updated OS X warning flag to quiet the build a bit

2015-04-06  Michael R. Crusoe  <mcrusoe@msu.edu>

   * Makefile: added 'convert-release-notes' target for MD->RST conversion
   * doc/{,release-notes}/index.rst: include release notes in documentation
   * doc/release-notes/*.rst: added pandoc converted versions of release notes
   * jenkins-build.sh: use the Sphinx method to install doc dependencies

2015-04-05  Michael R. Crusoe  <mcrusoe@msu.edu>

   * setup.py: use the release version of screed 0.8

2015-04-05  Michael R. Crusoe  <mcrusoe@msu.edu>

   * doc/*/*.txt: all documentation sources have been renamed to use the rst
   extension to indicate that they are reStructuredText files. This enables
   use of rich text editors on GitHub and elsewhere.
   * doc/conf.py: update Sphinx configuration to reflect this change
   * doc/requirements.txt: added hint to install version 3.4.1 of Setuptools;
   this file is used by ReadTheDocs only.

2015-04-05  Michael R. Crusoe  <mcrusoe@msu.edu>

   * ChangeLog, lib/read_aligner.cc, sandbox/sweep-reads.py: fixed spelling
   errors.

2015-04-05  Kevin Murray  <spam@kdmurray.id.au>

   * lib/read_parsers.{cc,hh}: Work around an issue (#884) in SeqAn 1.4.x
   handling of truncated sequence files. Also revamp exceptions
   * khmer/_khmermodule.cc: Use new/updated exceptions handling malformed
   FASTA/Q files.
   * tests/test_read_parsers.py: add a test of parsing of truncated fastq
   files

2015-04-03  Luiz Irber  <irberlui@msu.edu>

   * lib/hllcounter.cc: Use for loop instead of transform on merge method,
   now works on C++11.

2015-04-01  Luiz Irber  <irberlui@msu.edu>

   * third-party/smhasher/MurmurHash3.{cc,h}: remove unused code, fix warnings.

2015-04-01  Michael R. Crusoe  <mcrusoe@msu.edu>

   * Doxyfile.in: make documentation generation reproducible, removed timestamp

2015-04-01  Alex Hyer  <theonehyer@gmail.com>

   * scripts/find-knots.py: added force argument to check_file_status()
   call in main().

2015-03-31  Kevin Murray  <spam@kdmurray.id.au>

   * lib/read_parsers.{cc,hh}: add read counting to IParser and subclasses
   * khmer/_khmermodule.cc,tests/test_read_parsers.py: add 'num_reads'
   attribute to khmer.ReadParser objects in python land, and test it.

2015-03-28  Kevin Murray  <spam@kdmurray.id.au>

   * lib/hashbits.hh: Add Hashbits::n_tables() accessor

2015-03-27  Michael R. Crusoe  <mcrusoe@msu.edu>

   * lib/read_parsers.{cc,hh}: Obfuscate SeqAn SequenceStream objects with a
   wrapper struct, to avoid #include-ing the SeqAn headers.
   * lib/Makefile: Don't install the SeqAn headers.

2015-03-27  Kevin Murray  <spam@kdmurray.id.au>

   * lib/Makefile: Add libkhmer targets, clean up
   * lib/get_version.py: Rewrite to use versioneer.py
   * lib/.gitignore,third-party/.gitignore: Add more compiled outputs
   * lib/.check_openmp.cc: add source that checks compiler for openmp support.
   * lib/khmer.pc.in: add pkg-config file for khmer

2015-03-23  Kevin Murray  <spam@kdmurray.id.au>

   * lib/counting.hh: Add CountingHash::n_tables() accessor

2015-03-16  Jessica Mizzi  <mizzijes@msu.edu>

    * khmer/kfile.py: Added file not existing error for system exit
    * tests/{test_scripts,test_functions}.py: Added tests for
    check_file_status for file existence and force option

2015-03-15  Kevin Murray  <spam@kdmurray.id.au>  &  Titus Brown  <titus@idyll.org>

   * tests/test_counting_hash.py: Skip get_raw_tables test if python doesn't
   have the memoryview type/function.

2015-03-11  Erich Schwarz  <ems394@cornell.edu>

   * Added URLs and brief descriptions for khmer-relevant documentation in
   doc/introduction.txt, pointing to http://khmer-protocols.readthedocs.org and
   khmer-recipes.readthedocs.org, with brief descriptions of their content.

2015-03-10  Camille Scott  <camille.scott.w@gmail.com>

   * lib/counting.hh, khmer/_khmermodule.cc: Expose the raw tables of
   count-min sketches to the world of python using a buffer interface.
   * tests/test_counting_hash.py: Tests of the above functionality.

2015-03-08  Michael R. Crusoe  <mcrusoe@msu.edu>

   * Makefile: make 'pep8' target be more verbose
   * jenkins-build.sh: specify setuptools version
   * scripts/{abundance-dist,annotate-partitions,count-median,do-partition,
   extract-paired-reads,extract-partitions,filter-stoptags,find-knots,
   interleave-reads,merge-partitions,partition-graph,sample-reads-randomly,
   split-paired-reads}.py,setup.py: fix new PEP8 errors
   * setup.py: specify that this is a Python 2 only project (for now)
   * tests/test_{counting_single,subset_graph}.py: make explicit the use of
   floor division behavior.

2015-03-06  Titus Brown  <titus@idyll.org>

   * sandbox/{collect-reads.py,saturate-by-median.py}: update for 'force'
   argument in khmer.kfile functions, so that khmer-recipes compile.

2015-03-02  Titus Brown  <titus@idyll.org>

   * sandbox/{combine-pe.py,compare-partitions.py,count-within-radius.py,
   degree-by-position.py,dn-identify-errors.py,ec.py,error-correct-pass2.py,
   find-unpart.py,normalize-by-align.py,read-aligner.py,shuffle-fasta.py,
   to-casava-1.8-fastq.py,uniqify-sequences.py}: removed from sandbox/ as
   obsolete/unmaintained.
   * sandbox/README.rst: updated to reflect readstats.py and trim-low-abund.py
   promotion to sandbox/.
   * doc/dev/scripts-and-sandbox.txt: updated to reflect sandbox/ script name
   preferences, and note to remove from README.rst when moved over to scripts/.

2015-02-27  Kevin Murray  <spam@kdmurray.id.au>

   * scripts/load-into-counting.py: Be verbose in the help text, to clarify
   what the -b flag does.

2015-02-25  Hussien Alameldin  <hussien@msu.edu>

   * sandbox/bloom_count.py: renamed to bloom-count.py
   * sandbox/bloom_count_intersection.py: renamed to
     bloom-count-intersection.py
   * sandbox/read_aligner.py: renamed to read-aligner.py

2015-02-26  Tamer A. Mansour  <drtamermansour@gmail.com>

   * scripts/abundance-dist-single.py: Use CSV format for the histogram.
   * scripts/count-overlap.py: Use CSV format for the curve file output.
   Includes column headers.
   * scripts/abundance-dist-single.py: Use CSV format for the histogram. 
   Includes column headers.
   * tests/test_scripts.py: add test functions for the --csv option in
   abundance-dist-single.py and count-overlap.py

2015-02-26  Jacob Fenton  <bocajnotnef@gmail.com>

   * doc/introduction.txt, doc/user/choosing-table-sizes.txt: Updated docs to
   ref correct links and names

2015-02-25  Aditi Gupta  <agupta@msu.edu>

   * sandbox/{collect-reads.py, correct-errors.py, 
   normalize-by-median-pct.py, slice-reads-by-coverage.py, 
   sweep-files.py, sweep-reads3.py, to-casava-1.8-fastq.py}: 
   Replaced 'accuracy' with 'quality'. Fixes #787.

2015-02-25  Tamer A. Mansour  <drtamermansour@gmail.com>

   * scripts/normalize-by-median.py: change to the default behavior to
   overwrite the sequences output file. Also add a new argument --append to
   append new reads to the output file.
   * tests/test_scripts.py: add a test for the --append option in
   normalize-by-median.py

2015-02-25  Hussien Alameldin  <hussien@msu.edu>

   * khmer/khmer_args.py: add 'hll' citation entry "Irber and Brown,
     unpublished." to  _alg. dict.
   * sandbox/unique-kmers.py: add call to 'info' with 'hll' in the
     algorithms list.

2015-02-24  Luiz Irber  <irberlui@msu.edu>

    * khmer/_khmermodule.cc: expose HLL internals as read-only attributes.
    * lib/hllcounter.{cc,hh}: simplify error checking, add getters for HLL.
    * tests/test_hll.py: add test cases for increasing coverage, also fix
    some of the previous ones using the new HLL read-only attributes.

2015-02-24  Luiz Irber  <irberlui@msu.edu>

   * khmer/_khmermodule.cc: Fix coding style violations.

2015-02-24  Luiz Irber  <irberlui@msu.edu>

   * khmer/_khmermodule.cc: Update extension to use recommended practices,
   PyLong instead of PyInt, Type initialization, PyBytes instead of PyString.
   Replace common initialization with explicit type structs, and all types
   conform to the CPython checklist.

2015-02-24  Tamer A. Mansour  <drtamermansour@gmail.com>

   * scripts/abundance-dist.py: Use CSV format for the histogram. Includes
   column headers.
   * tests/test_scripts.py: add coverage for the new --csv option in
   abundance-dist.py

2015-02-24  Michael R. Crusoe  <mcrusoe@msu.edu>

   * jenkins-build.sh: remove examples/stamps/do.sh testing for now; takes too
   long to run on every build. Related to #836

2015-02-24  Kevin Murray  <spam@kdmurray.id.au>

   * scripts/interleave-reads.py: Make the output file name print nicely.

2015-02-23  Titus Brown  <titus@idyll.org>

   * khmer/utils.py: added 'check_is_left' and 'check_is_right' functions;
   fixed bug in check_is_pair.
   * tests/test_functions.py: added tests for now-fixed bug in check_is_pair,
   as well as 'check_is_left' and 'check_is_right'.
   * scripts/interleave-reads.py: updated to handle Casava 1.8 formatting.
   * scripts/split-paired-reads.py: fixed bug where sequences with bad names
   got dropped; updated to properly handle Casava 1.8 names in FASTQ files.
   * scripts/count-median.py: added '--csv' output format; updated to properly
   handle Casava 1.8 FASTQ format when '--csv' is specified.
   * scripts/normalize-by-median.py: replaced pair checking with
   utils.check_is_pair(), which properly handles Casava 1.8 FASTQ format.
   * tests/test_scripts.py: updated script tests to check Casava 1.8
   formatting; fixed extract-long-sequences.py test.
   * scripts/{extract-long-sequences.py,extract-paired-reads.py,
   fastq-to-fasta.py,readstats.py,sample-reads-randomly.py,trim-low-abund.py},
   khmer/thread_utils.py: updated to handle Casava 1.8 FASTQ format by
   setting parse_description=False in screed.open(...).
   * tests/test-data/{paired-mixed.fq,paired-mixed.fq.pe,random-20-a.fq,
   test-abund-read-2.fq,test-abund-read-2.paired2.fq,test-abund-read-paired.fa,
   test-abund-read-paired.fq}: switched some sequences over to Casava 1.8
   format, to test format handling.
   * tests/test-data/{casava_18-pe.fq,test-reads.fq.gz}: new test file for
   Casava 1.8 format handling.
   * tests/test-data/{overlap.curve,paired-mixed.fq.1,paired-mixed.fq.2,
   simple_1.fa,simple_2.fa,simple_3.fa,test-colors.fa,test-est.fa,
   test-graph3.fa,test-graph4.fa,test-graph6.fa}: removed no-longer used
   test files.

2015-02-23  Titus Brown  <titus@idyll.org>

   * setup.cfg: set !linux flag by default, to avoid running tests that
   request too much memory when 'nosetests' is run.  (This is an OS difference
   where Mac OS X attempts to allocate as much memory as requested, while
   on Linux it just crashes).

2015-02-23  Michael R. Crusoe  <mcrusoe@msu.edu>

   * khmer/{__init__.py,_khmermodule.cc},lib/{hashbits.cc,hashbits.hh,
   hashtable,tests/test_{c_wrapper,read_parsers}.py: remove unused callback
   functionality

2015-02-23  Michael R. Crusoe  <mcrusoe@msu.edu>

   * setup.py: point to the latest screed release candidate to work around
   versioneer bug.

2015-02-23  Tamer A. Mansour  <drtamermansour@gmail.com>

   * examples/stamps/do.sh: the argument --savehash was changed to --savetable
   and change mode to u+x
   * jenkins-build.sh: add a test to check for the do.sh file

2015-02-23  Kevin Murray  <spam@kdmurray.id.au>

   * khmer/load_pe.py: Remove unused/undocumented module. See #784

2015-02-21  Hussien Alameldin  <hussien@msu.edu>

   * sandbox/normalize-by-align.py: "copyright header 2013-2015 was added"
   * sandbob/read_aligner.py: "copyright header 2013-2015 was added"
   * sandbox/slice-reads-by-coverage.py: "copyright header 2014  was added"

2015-02-21  Hussien Alameldin  <hussien@msu.edu>

   * sandbox/calc-best-assembly.py, collect-variants.py, graph-size.py: Set executable bits using "chmod +x"

2015-02-21  Michael R. Crusoe  <mcrusoe@msu.edu>

   * khmer/_khmermodule.cc,lib/read_parsers.cc: Rename the 'accuracy' attribute
   of ReadParser Reads to 'quality'
   * tests/test_read_parsers.py: update test to match

2015-02-21  Rhys Kidd  <rhyskidd@gmail.com>

   * sandbox/{calc-best-assembly,calc-error-profile,normalize-by-align,
   read_aligner,slice-reads-by-coverage}.py: reference /usr/bin/env python2
   in the #! line.

2015-02-21  Rhys Kidd  <rhyskidd@gmail.com>

   * sandbox/sweep-paired-reads.py: remove empty script

2015-02-20  Titus Brown  <titus@idyll.org>

   * doc/dev/scripts-and-sandbox.txt: policies for sandbox/ and scripts/
   content, and a process for adding new command line scripts into scripts/.
   * doc/dev/index.txt: added scripts-and-sandbox to developer doc index.

2015-02-20  Michael R. Crusoe  <mcrusoe@msu.edu>

    * khmer/_khmermodule.cc: convert C++ out of memory exceptions to Python
    out of memory exception.
    * test/test_{counting_hash,counting_single,hashbits_obj,labelhash,
    scripts}.py: partial tests for the above

2015-02-20  Aditi Gupta  <agupta@msu.edu>

   * doc/dev/coding-guidelines-and-review.txt: fixed spelling errors.

2015-02-19  Michael R. Crusoe  <mcrusoe@msu.edu>

   * doc/dev/coding-guidelines-and-review.txt: added checklist for new CPython
   types
   * khmer/_khmermodule.cc: Update ReadAligner to follow the new guidelines

2015-02-19  Daniel Standage  <daniel.standage@gmail.com>

   * Makefile: add a new Makefile target `help` to list and describe all
   common targets.
   * khmer/utils.py, tests/test_functions.py: minor style fixes.

2015-02-16  Titus Brown  <titus@idyll.org>

   * khmer/utils.py: added 'check_is_pair', 'broken_paired_reader', and
   'write_record_pair' functions.
   * khmer/khmer_args.py: added streaming reference for future algorithms
   citation.
   * tests/test_functions.py: added unit tests for 'check_is_pair' and
   'broken_paired_reader'.
   * scripts/trim-low-abund.py: upgraded to track pairs properly; added
   proper get_parser information; moved to scripts/ from sandbox/.
   * tests/test_scripts.py: added paired-read tests for
   trim-low-abund.py.
   * tests/test-data/test-abund-read-2.paired.fq: data for paired-read tests.
   * scripts/extract-paired-reads.py: removed 'is_pair' in favor of
   'check_is_pair'; switched to using 'broken_paired_reader'; fixed use
   of sys.argv.
   * scripts/sample-reads-randomly.py: removed unused 'output_single' function.
   * doc/user/scripts.txt: added trim-low-abund.py.

2015-02-13  Qingpeng Zhang  <qingpeng@msu.edu>

   * scripts/sample-reads-randomly.py: fix a glitch about string formatting.

2015-02-11  Titus Brown  <titus@idyll.org>

   * khmer/_khmermodule.cc: fixed k-mer size checking; updated some error
   messages.
   * tests/test_graph.py: added test for k-mer size checking in find_all_tags.

2015-02-09  Titus Brown  <titus@idyll.org>

   * scripts/split-paired-reads.py: added -1 and -2 options to allow fine-
   grain specification of output locations; switch to using write_record
   instead of script-specific output functionality.
   * tests/test_scripts.py: added accompanying tests.

2015-02-09  Bede Constantinides  <bede.constantinides@manchester.ac.uk>

   * scripts/split-paired-reads.py: added -o option to allow specification
   of an output directory
   * tests/test_scripts.py: added accompanying test for split-paired-reads.py

2015-02-01  Titus Brown  <titus@idyll.org>

   * khmer/_khmermodule.cc: added functions hash_find_all_tags_list and
   hash_get_tags_and_positions to CountingHash objects.
   * tests/test_counting_hash.py: added tests for new functionality.

2015-01-25  Titus Brown  <titus@idyll.org>

   * sandbox/correct-errors.py: fixed sequence output so that quality
   scores length always matches the sequence length; fixed argparse
   setup to make use of default parameter.

2015-01-25  Titus Brown  <titus@idyll.org>

    * sandbox/readstats.py: fixed non-functional string interpolation at end;
    added -o to send output to a file; moved to scripts/.
    * doc/user/scripts.txt: added readstats description.
    * tests/test_scripts.py: added tests for readstats.py

2015-01-23  Jessica Mizzi  <mizzijes@msu.edu>

    * khmer/utils.py: Added single write_record fuction to write FASTA/Q
    * scripts/{abundance-dist,extract-long-sequences,extract-partitions,
    interleave-reads,normalize-by-median,sample-reads-randomly}.py: 
    Replaced FASTA/Q writing method with write_record

2015-01-23  Michael R. Crusoe  <mcrusoe@msu.edu>

    * Makefile: remove the user installs for the `install-dependencies` target

2015-01-23  Michael R. Crusoe  <mcrusoe@msu.edu>

    * README.rst,doc/user/install.txt: clarify that we support Python 2.7.x
    and not Python 3.

2015-01-21  Luiz Irber  <irberlui@msu.edu>

    * lib/hllcounter.{cc,hh}: Implemented a HyperLogLog counter.
    * khmer/{_khmermodule.cc, __init__.py}: added HLLCounter class
    initialization and wrapper.
    * tests/test_hll.py: added test functions for the new
    HyperLogLog counter.
    * sandbox/unique-kmers.py: implemented a CLI script for
    approximate cardinality estimation using a HyperLogLog counter.
    * setup.cfg, Makefile, third-party/smhasher/MurmurHash3.{cc,h},
    lib/kmer_hash.{cc,hh}, setup.py: added MurmurHash3 hash function
    and configuration.
    * setup.py: added a function to check if compiler supports OpenMP.

2015-01-14  Reed Cartwright  <cartwright@asu.edu>

    * doc/dev/getting-started.txt: Added install information for
    Arch Linux

2014-01-14  Michael R. Crusoe  <mcrusoe@msu.edu>

    * doc/user/{blog-posts,guide}.txt,examples/stamps/do.sh,sandbox/{
    collect-reads,error-correct-pass2,filter-median-and-pct,filter-median,
    read_aligner,split-sequences-by-length}.py,scripts/{filter-abund,
    load-into-counting}.py,tests/test_{counting_hash,hashbits,scripts}.py:
    remove references to ".kh" files replaces with ".pt" or ".ct" as
    appropriate
    * tests/test-data/{bad-versionk12,normC20k20}.kh: renamed to "*.ct"

2015-01-13  Daniel Standage  <daniel.standage@gmail.com>

    * tests/khmer_tst_utils.py, tests/test_sandbox_scripts.py: removed
    unused module imports
    * .gitignore: added pylint_report.txt so that it is not accidentally
    committed after running make diff_pylint_report
    * khmer/file.py -> khmer/kfile.py: renamed internal file handling
    class to avoid collisions with builtin Python file module
    * sandbox/collect-reads.py, sanbox/saturate-by-median.py,
    sandbox/sweep-files.py, sandbox/sweep-reads.py,
    scripts/abundance-dist-single.py, scripts/abundance-dist.py,
    scripts/annotate-partitions.py, scripts/count-median.py,
    scripts/count-overlap.py, scripts/do-partition.py,
    scripts/extract-long-sequences.py, scripts/extract-paired-reads.py,
    scripts/extract-partitions.py, scripts/filter-abund-single.py,
    scripts/filter-abund.py, scripts/filter-stoptags.py,
    scripts/find-knots.py, scripts/interleave-reads.py,
    scripts/load-graph.py, scripts/load-into-counting.py,
    scripts/make-initial-stoptags.py, scripts/merge-partitions.py,
    scripts/normalize-by-median.py, scripts/partition-graph.py,
    scripts/sample-reads-randomly.py, scripts/split-paired-reads.py,
    tests/test_script_arguments.py, tests/test_scripts.py: changed all
    occurrences of `file` to `kfile`

2015-01-09  Rhys Kidd  <rhyskidd@gmail.com>

    * lib/khmer.hh: implement generic NONCOPYABLE() macro guard
    * lib/hashtable.hh: apply NONCOPYABLE macro guard in case of future 
    modifications to Hashtable that might exposure potential memory corruption 
    with default copy constructor

2014-12-30  Michael Wright  <wrig517@msu.edu>

    * tests/test_scripts.py: Attained complete testing coverage for 
    scripts/filter_abund.py

2014-12-30  Brian Wyss  <wyssbria@msu.edu>

    * tests/test_scripts.py: added four new tests:
    load_into_counting_multifile(), test_abundance_dist_single_nosquash(),
    test_abundance_dist_single_savehash, test_filter_abund_2_singlefile

2015-12-29  Michael R. Crusoe  <mcrusoe@msu.edu>

    * CITATION,khmer/khmer_args.py,scripts/{abundance-dist-single,
    filter-abund-single,load-graph,load-into-counting}.py: Give credit to the
    SeqAn project for their FASTQ/FASTA reader that we use.

2014-12-26  Titus Brown  <titus@idyll.org>

    * tests/tests_sandbox_scripts.py: added import and execfile test for all
    sandbox/ scripts.
    * sandbox/{abundance-hist-by-position.py,
    sandbox/assembly-diff-2.py, sandbox/assembly-diff.py,
    sandbox/bloom_count.py, sandbox/bloom_count_intersection.py,
    sandbox/build-sparse-graph.py, sandbox/combine-pe.py,
    sandbox/compare-partitions.py, sandbox/count-within-radius.py,
    sandbox/degree-by-position.py, sandbox/ec.py,
    sandbox/error-correct-pass2.py, sandbox/extract-single-partition.py,
    sandbox/fasta-to-abundance-hist.py, sandbox/filter-median-and-pct.py,
    sandbox/filter-median.py, sandbox/find-high-abund-kmers.py,
    sandbox/find-unpart.py, sandbox/graph-size.py,
    sandbox/hi-lo-abundance-by-position.py, sandbox/multi-rename.py,
    sandbox/normalize-by-median-pct.py, sandbox/print-stoptags.py,
    sandbox/print-tagset.py, sandbox/readstats.py,
    sandbox/renumber-partitions.py, sandbox/shuffle-fasta.py,
    sandbox/shuffle-reverse-rotary.py, sandbox/split-fasta.py,
    sandbox/split-sequences-by-length.py, sandbox/stoptag-abundance-hist.py,
    sandbox/stoptags-by-position.py, sandbox/strip-partition.py,
    sandbox/subset-report.py, sandbox/sweep-out-reads-with-contigs.py,
    sandbox/sweep-reads2.py, sandbox/sweep-reads3.py,
    sandbox/uniqify-sequences.py, sandbox/write-interleave.py}: cleaned up
    to make 'import'-able and 'execfile'-able.

2014-12-26  Michael R. Crusoe  <mcrusoe@msu.edu>

    * tests/test_functions.py: Generate a temporary filename instead of
    writing to the current directory
    * Makefile: always run the `test` target if specified

2014-12-20  Titus Brown  <titus@idyll.org>

    * sandbox/slice-reads-by-coverage.py: fixed 'N' behavior to match other
    scripts ('N's are now replaced by 'A', not 'G').
    * sandbox/trim-low-abund.py: corrected reporting bug (bp written);
    simplified second-pass logic a bit; expanded reporting.

2014-12-17  Jessica Mizzi  <mizzijes@msu.edu>

    * khmer/file.py,sandbox/sweep-reads.py,scripts/{abundance-dist-single,
    abundance-dist,annotate-partitions,count-median,count-overlap,do-partition,
    extract-paired-reads,extract-partitions,filter-abund-single,filter-abund,
    filter-stoptags,interleave-reads,load-graph,load-into-counting,
    make-initial-stoptags,merge-partitions,normalize-by-median,partition-graph,
    sample-reads-randomly,split-paired-reads}.py,setup.cfg,
    tests/{test_script_arguments,test_scripts}.py: Added force option to all 
    scripts to script IO sanity checks and updated tests to match. 

2014-12-17  Michael R. Crusoe  <mcrusoe@msu.edu>

    * setup.cfg,tests/test_{counting_hash,counting_single,filter,graph,
    hashbits,hashbits_obj,labelhash,lump,read_parsers,scripts,subset_graph}.py:
    reduce memory usage of tests to about 100 megabytes max.

2014-12-17  Michael R. Crusoe  <mcrusoe@msu.edu>

    * scripts/load-graph.py,khmer/_khmermodule.cc: restore threading to
    load-graph.py

2014-12-16  Titus Brown  <titus@idyll.org>

    * sandbox/{calc-error-profile.py,collect-variants.py,correct-errors.py,
    trim-low-abund.py}: Support for k-mer spectral error analysis, sublinear
    error profile calculations from shotgun data sets, adaptive variant
    collection based on graphalign, streaming error correction, and streaming
    error trimming.
    * tests/test_sandbox_scripts.py: added tests for sandbox/trim-low-abund.py.
    * tests/test_counting_hash.py: added tests for new
    CountingHash::find_spectral_error_positions function.

2014-12-16  Michael R. Crusoe  <mcrusoe@msu.edu>  &  Camille Scott
<camille.scott.w@gmail.com>

    * khmer/_khmermodule.cc: fixed memory leak in the ReadParser paired
    iterator (not used by any scripts).
    * lib/read_parsers.cc,khmer/_khmermodule.cc: Improved exception handling.
    * tests/test_read_parsers.py,
    tests/test-data/100-reads.fq.truncated.{bz2,gz}: Added tests for truncated
    compressed files accessed via ReadParser paired and unpaired iterators.

2014-12-09  Michael R. Crusoe  <mcrusoe@msu.edu>

    New FAST[AQ] parser (from the SeqAn project). Fixes known issue and a
    newly found read dropping issue
    https://github.com/dib-lab/khmer/issues/249
    https://github.com/dib-lab/khmer/pull/641
    Supports reading from non-seekable plain and gziped FAST[AQ] files (a.k.a
    pipe or streaming support)

    * khmer/{__init__.py,_khmermodule.cc}: removed the Config object, the
    threads argument to new_counting_hash, and adapted to other changes in API.
    Dropped the unused _dump_report_fn method. Enhanced error reporting.
    * lib/{bittest,consume_prof,error,khmer_config,scoringmatrix,thread_id_map}
    .{cc,hh},tests/test_khmer_config.py: deleted unused files
    * sandbox/collect-reads.py,scripts/{abundance-dist-single,do-partition,
    filter-abund-single,load-into-counting}.py: adapted to Python API changes:
    no threads argument to ReadParser, no more config
    * tests/test_{counting_hash,counting_single,hashbits,hashbits_obj,
    test_read_parsers}.py: updated tests to new error pattern (upon object
    creation, not first access) and the same API change as above. Thanks to
    Camille for her enhanced multi-thread test.
    * lib/{counting,hashtable,ht-diff}.cc,khmer.hh: renamed MAX_COUNT define to
    MAX_KCOUNT; avoids naming conflict with SeqAn
    * khmer/file.py: check_file_status(): ignored input files named '-'
    * khmer/khmer_tst_utils.py: added method to pipe input files to a target
    script
    * tests/test_scripts.py: enhanced streaming tests now that four of them
    work.
    * Makefile: refreshed cppcheck{,-result.xml} targets, added develop
    setuptools command prior to testing

2014-12-08  Michael R. Crusoe  <mcrusoe@msu.edu>

    * doc/user/known_issues.txt: Document that multithreading leads to dropped
    reads.

2014-12-07  Michael R. Crusoe  <mcrusoe@msu.edu>

    This is khmer v1.2

    * Makefile: add sandbox scripts to the pylint_report.txt target
    * doc/dev/coding-guidelines-and-review.txt: Add question about command
    line API to the checklist
    * doc/dev/release.txt: refresh release procedure
    * doc/release-notes/release-1.2.md

2014-12-05  Michael R. Crusoe  <mcrusoe@msu.edu>

    * CITATIONS,khmer/khmer_args.py: update citations for Qingpeng's paper

2014-12-01  Michael R. Crusoe  <mcrusoe@msu.edu>

    * doc/roadmap.txt: Explain the roadmap to v2 through v4

2014-12-01  Kevin Murray  <spam@kdmurray.id.au>

    * tests/test_scripts.py: Stop a test from making a temporary output file
    in the current dir by explicitly specifying an output file.

2014-12-01  Kevin Murray  <spam@kdmurray.id.au>

    * load-into-counting.py: Add a CLI parameter to output a machine-readable
    summary of the run, including number of k-mers, FPR, input files etc in
    json or TSV format.

2014-12-01  Titus Brown  <t@idyll.org>

    * Update sandbox docs: some scripts now used in recipes

2014-11-23  Phillip Garland  <pgarland@gmail.com>

    * lib/khmer.hh (khmer): define KSIZE_MAX
    * khmer/_khmermodule.cc (forward_hash, forward_hash_no_rc) (reverse_hash):
    Use KSIZE_MAX to check whether the user-supplied k is larger than khmer
    supports.

2014-11-19  Michael R. Crusoe  <mcrusoe@msu.edu>

    * CODE_OF_CONDUT.RST,doc/dev/{index,CODE_OF_CONDUCT}.txt: added a code of
    conduct

2014-11-18  Jonathan Gluck  <jdg@cs.umd.edu>

    * tests/test_counting_hash.py: Fixed copy paste error in comments, True to
    False.

2014-11-15  Jacob Fenton  <bocajnotnef@gmail.com>

    * tests/test_scripts.py: added screed/read_parsers stream testing
    * khmer/file.py: modified file size checker to not break when fed
    a fifo/block device
    * tests/test-data/test-abund-read-2.fa.{bz2, gz}: new test files

2014-11-11  Jacob Fenton  <bocajnotnef@gmail.com>

    * do-partition.py: replaced threading args in scripts with things from 
    khmer_args
    * khmer/theading_args.py: removed as it has been deprecated

2014-11-06  Michael R. Crusoe  <mcrusoe@msu.edu>

    * lib/{counting,hashbits}.{cc,hh},lib/hashtable.hh: Moved the n_kmers()
    function into the parent Hashtable class as n_unique_kmers(), adding it to
    CountingHash along the way. Removed the unused start and stop parameters.
    * khmer/_khmermodule.cc: Added Python wrapping for CountingHash::
    n_unique_kmers(); adapted to the dropped start and stop parameters.
    * scripts/{load-graph,load-into-counting,normalize-by-median}.py: used the
    n_unique_kmers() function instead of the n_occupied() function to get the
    number of unique kmers in a table.
    * tests/test_{hashbits,hashbits_obj,labelhash,scripts}.py: updated the
    tests to reflect the above

2014-10-24  Camille Scott  <camille.scott.w@gmail.com>

    * do-partition.py: Add type=int to n_threads arg and assert to check
    number of active threads

2014-10-10  Brian Wyss  <wyssbria@msu.edu>

    * khmer/scripts/{abundance-dist, abundance-dist-single,
    annotate-partitions, count-median, count-overlap, do-partition,
    extract-paired-reads, extract-partitions, filter-abund, filter-abund-single,
    filter-stoptags, find-knots, load-graph, load-into-counting,
    make-initial-stoptags, merge-partitions, normalize-by-median, 
    partition-graph, sample-reads-randomly}.py:
    changed stdout output in scripts to go to stderr.

2014-10-06  Michael R. Crusoe  <mcrusoe@msu.edu>

    * Doxyfile.in: add links to the stdc++ docs

2014-10-01  Ben Taylor  <taylo886@msu.edu>

    * khmer/_khmermodule.cc, lib/hashtable.cc, lib/hashtable.hh,
    tests/test_counting_hash.py, tests/test_labelhash.py,
    tests/test_hashbits.py, tests/test_hashbits_obj.py:
    Removed Hashtable::consume_high_abund_kmers,
    Hashtable::count_kmers_within_depth, Hashtable::find_radius_for_volume,
    Hashtable::count_kmers_on_radius

2014-09-29  Michael R. Crusoe  <mcrusoe@msu.edu>

    * versioneer.py: upgrade versioneer 0.11->0.12

2014-09-29  Sherine Awad  <sherine.awad@gmail.com>

    * scripts/normalize-by-median.py: catch expections generated by wrong
    indentation for 'total'

2014-09-23  Jacob G. Fenton  <bocajnotnef@gmail.com>

    * scripts/{abundance-dist-single, abundance-dist, count-median,
    count-overlap, extract-paired-reads, filter-abund-single,
    load-graph, load-into-counting, make-initial-stoptags,
    partition-graph, split-paired-reads}.py: 
    added output file listing at end of file
    * scripts/extract-long-sequences.py: refactored to set write_out to
    sys.stdout by default; added output location listing.
    * scripts/{fastq-to-fasta, interleave-reads}.py: 
    added output file listing sensitive to optional -o argument
    * tests/test_scripts.py: added test for scripts/make-initial-stoptags.py

2014-09-19  Ben Taylor  <taylo886@msu.edu>

    * Makefile: added --inline-suppr to cppcheck, cppcheck-result.xml targets
    * khmer/_khmermodule.cc: Added comments to address cppcheck false positives
    * lib/hashtable.cc, lib/hashtable.hh: take args to filter_if_present by
    reference, address scope in destructor
    * lib/read_parsers.cc: Added comments to address cppcheck false positives
    * lib/subset.cc, lib/subset.hh: Adjusted output_partitioned_file,
    find_unpart to take args by reference, fix assign_partition_id to use
    .empty() instead of .size()

2014-09-19  Ben Taylor  <taylo886@msu.edu>
		
    * Makefile: Add astyle, format targets
    * doc/dev/coding-guidelines-and-review.txt: Add reference to `make format`
		target

2014-09-10  Titus Brown  <titus@idyll.org>

    * sandbox/calc-median-distribution.py: catch exceptions generated by reads
	shorter than k in length.
    * sandbox/collect-reads.py: added script to collect reads until specific
	average cutoff.
    * sandbox/slice-reads-by-coverage.py: added script to extract reads with
	a specific coverage slice (based on median k-mer abundance).
	
2014-09-09  Titus Brown  <titus@idyll.org>

    * Added sandbox/README.rst to describe/reference removed files,
	 and document remaining sandbox files.

    * Removed many obsolete sandbox files, including:
      sandbox/abund-ablate-reads.py,
      sandbox/annotate-with-median-count.py,
      sandbox/assemble-individual-partitions.py,
      sandbox/assemstats.py,
      sandbox/assemstats2.py,
      sandbox/bench-graphsize-orig.py,
      sandbox/bench-graphsize-th.py,
      sandbox/bin-reads-by-abundance.py,
      sandbox/bowtie-parser.py,
      sandbox/calc-degree.py,
      sandbox/calc-kmer-partition-counts.py,
      sandbox/calc-kmer-read-abunds.py,
      sandbox/calc-kmer-read-stats.py,
      sandbox/calc-kmer-to-partition-ratio.py,
      sandbox/calc-sequence-entropy.py,
      sandbox/choose-largest-assembly.py,
      sandbox/consume-and-traverse.py,
      sandbox/contig-coverage.py,
      sandbox/count-circum-by-position.py,
      sandbox/count-density-by-position.py,
      sandbox/count-distance-to-volume.py,
      sandbox/count-median-abund-by-partition.py,
      sandbox/count-shared-kmers-btw-assemblies.py,
      sandbox/ctb-iterative-bench-2-old.py,
      sandbox/ctb-iterative-bench.py,
      sandbox/discard-high-abund.py,
      sandbox/discard-pre-high-abund.py,
      sandbox/do-intertable-part.py,
      sandbox/do-partition-2.py,
      sandbox/do-partition-stop.py,
      sandbox/do-partition.py,
      sandbox/do-subset-merge.py,
      sandbox/do-th-subset-calc.py,
      sandbox/do-th-subset-load.py,
      sandbox/do-th-subset-save.py,
      sandbox/extract-surrender.py,
      sandbox/extract-with-median-count.py,
      sandbox/fasta-to-fastq.py,
      sandbox/filter-above-median.py,
      sandbox/filter-abund-output-by-length.py,
      sandbox/filter-area.py,
      sandbox/filter-degree.py,
      sandbox/filter-density-explosion.py,
      sandbox/filter-if-present.py,
      sandbox/filter-max255.py,
      sandbox/filter-min2-multi.py,
      sandbox/filter-sodd.py,
      sandbox/filter-subsets-by-partsize.py,
      sandbox/get-occupancy.py,
      sandbox/get-occupancy2.py,
      sandbox/graph-partition-separate.py,
      sandbox/graph-size-circum-trim.py,
      sandbox/graph-size-degree-trim.py,
      sandbox/graph-size-py.py,
      sandbox/join_pe.py,
      sandbox/keep-stoptags.py,
      sandbox/label-pairs.py,
      sandbox/length-dist.py,
      sandbox/load-ht-and-tags.py,
      sandbox/make-coverage-by-position-for-node.py,
      sandbox/make-coverage-histogram.py,
      sandbox/make-coverage.py,
      sandbox/make-random.py,
      sandbox/make-read-stats.py,
      sandbox/multi-abyss.py,
      sandbox/multi-stats.py,
      sandbox/multi-velvet.py,
      sandbox/normalize-by-min.py,
      sandbox/occupy.py,
      sandbox/parse-bowtie-pe.py,
      sandbox/parse-stats.py,
      sandbox/partition-by-contig.py,
      sandbox/partition-by-contig2.py,
      sandbox/partition-size-dist-running.py,
      sandbox/partition-size-dist.py,
      sandbox/path-compare-to-vectors.py,
      sandbox/print-exact-abund-kmer.py,
      sandbox/print-high-density-kmers.py,
      sandbox/quality-trim-pe.py,
      sandbox/quality-trim.py,
      sandbox/reformat.py,
      sandbox/remove-N.py,
      sandbox/softmask-high-abund.py,
      sandbox/split-N.py,
      sandbox/split-fasta-on-circum.py,
      sandbox/split-fasta-on-circum2.py,
      sandbox/split-fasta-on-circum3.py,
      sandbox/split-fasta-on-circum4.py,
      sandbox/split-fasta-on-degree-th.py,
      sandbox/split-fasta-on-degree.py,
      sandbox/split-fasta-on-density.py,
      sandbox/split-reads-on-median-diff.py,
      sandbox/summarize.py,
      sandbox/sweep_perf.py,
      sandbox/test_scripts.py,
      sandbox/traverse-contigs.py,
      sandbox/traverse-from-reads.py,
      sandbox/validate-partitioning.py -- removed as obsolete.

2014-09-01  Michael R. Crusoe  <mcrusoe@msu.edu>

    * doc/dev/coding-guidelines-and-review.txt: Clarify pull request checklist
    * CONTRIBUTING.md: update URL to new dev docs

2014-08-30  Rhys Kidd  <rhyskidd@gmail.com>

    * khmer/_khmermodule.cc: fix table.get("wrong_length_string") gives core
    dump
    * lib/kmer_hash.cc: improve quality of exception error message
    * tests/{test_counting_hash,test_counting_single,test_hashbits,
        test_hashbits_obj}.py: add regression unit tests

2014-08-28  Titus Brown  <titus@idyll.org>

    * scripts/normalize-by-median.py: added reporting output after main loop
	exits, in case it hadn't been triggered.
    * sandbox/saturate-by-median.py: added flag to change reporting frequency,
	cleaned up leftover code from when it was copied from
	normalize-by-median.

2014-08-24  Rhys Kidd  <rhyskidd@gmail.com>

    * khmer/thread_utils.py, sandbox/filter-below-abund.py,
	scripts/{extract-long-sequences,load-graph,load-into-counting,
	normalize-by-median,split-paired-reads}.py,
	scripts/galaxy/gedlab.py: fix minor PyLint issues 

2014-08-20  Michael R. Crusoe  <mcrusoe@msu.edu>

    * test/test_version.py: add Python2.6 compatibility.

2014-08-20  Rhys Kidd  <rhyskidd@gmail.com>

    * setup.py,README.rst,doc/user/install.txt: Test requirement for a 
    64-bit operating system, documentation changes. Fixes #529

2014-08-19  Michael R. Crusoe  <mcrusoe@msu.edu>

    * {setup,versioneer,khmer/_version}.py: upgrade versioneer from 0.10 to 0.11

2014-08-18  Michael R. Crusoe  <mcrusoe@msu.edu>

    * setup.py: Use the system bz2 and/or zlib libraries if specified in
    setup.cfg or overridden on the commandline

2014-08-06  Michael R. Crusoe  <mcrusoe@msu.edu>

    * CITATION: fixed formatting, added BibTeX
    * Makefile: Python code coverage targets will now compile khmer if needed
    * doc/dev/galaxy.txt: moved to doc/user/; updated & simplified
    * doc/{dev,user}/index.txt: galaxy.txt move
    * scripts/*.xml: moved to scripts/galaxy/; citations added; additional
    scripts wrapped
    * scripts/galaxy/README.txt: documented Galaxy codebase requirements
    * doc/citations.txt: symlink to CITATION
    * scripts/galaxy/test-data: added symlinks to files in tests/test-data or
    added short test files from scratch
    * scripts/galaxy/macros.xml: common configuration moved to central file
    * scripts/galaxy/gedlab.py: custom Galaxy datatypes for the counting
    tables and presence tables: it inherits from the Galaxy Binary type but
    isn't sniffable. Written with GalaxyTeam's Dave_B.
    * scripts/filter-abund.py: fix inaccurate parameter description
    * scripts/galaxy/tool_dependencies.xml: document install process
    * scripts/galaxy/filter-below-abund.py: symlink to
    sandbox/filter-below-abund.py for now.
    * khmer/khmer_args.py: point users to online citation file for details

2014-08-05  Michael R. Crusoe  <mcrusoe@msu.edu>

    * lib/read_parsers.{cc,hh}: close file handles. Fixes CID 1222793

2014-08-05  Justin Lippi  <jlippi@gmail.com>

    * khmer/__init__.py: import get_version_cpp method as __version_cpp__.
    * khmer/_khmermodule.cc: added get_version_cpp implementation
    * tests/test_version.py: check that version from C++ matches version from
    khmer.__version__
    * setup.cfg: don't run tests with 'jenkins' @attr with 'make test'

2014-08-04  Michael R. Crusoe  <mcrusoe@msu.edu>

    * khmer/_khmermodule.cc,lib/{kmer_hash.{cc,hh},read_aligner.cc,
    read_parsers.{cc,hh},trace_logger.cc: Replace remaining uses of assert()
    with khmer_exceptions. Fixes #215.
    * setup.py: simplify argparse conditional dependency

2014-08-03  Titus Brown & Michael R. Crusoe  <t@idyll.org>

    * doc/{artifact-removal,partitioning-workflow{.graffle,.png}},{biblio,
    blog-posts,guide,install,choosing-table-sizes,known-issues,scripts,
    partitioning-big-data.txt: moved to doc/user/
    * doc/{crazy-ideas,details,development,galaxy,release,examples}.txt: moved
    to doc/dev/
    * doc/dev/{a-quick-guide-to-testing,codebase-guide,
    coding-guidelines-and-review,for-khmer-developers,getting-started,
    hackathon,index}.txt,doc/user/index.txt: new content.
    * doc/design.txt: deleted
    The documentation has been split into user focused documentation and
    developer focused documentation. The new developer docs were field tested
    as part of the Mozilla Science Lab global sprint that we participated in;
    we are grateful to all the volunteers.

2014-07-24  Ivan Gonzalez  <iglpdc@gmail.com>

    * lib/khmer.hh, lib/khmer_exception.hh: All exceptions are now derived from
	a new base class exception, khmer::khmer_exception. Issue #508.
    * lib/counting.cc, lib/hashbits.cc, lib/hashtable.{cc,hh},lib/kmer_hash.cc,
	lib/labelhash.cc, lib/perf_metrics.hh, lib/read_parsers.{cc,hh},
	lib/subset.cc, lib/thread_id_map.hh: All exceptions thrown are now
	instances (or derived from) khmer::khmer_exception.

2014-07-24  Jiarong Guo  <guojiaro@gmail.com>

    * khmer/_khmermodule.cc: add python exception when thread = 0 for
    ReadParser.
    * tests/test_read_parsers.py: add test_with_zero_threads() to test Python
    exception when ReadParser has zero threads.

2014-07-23  Qingpeng Zhang  <qingpeng@gmail.com>

    * scripts/load-graph.py: write fp rate into *.info file with option 
    to switch on
    * tests/test_scripts.py: add test_load_graph_write_fp

2014-07-23  Ryan R. Boyce  <boycerya@msu.edu>

    * Makefile: fixed >80 character line wrap-around

2014-07-23  Leonor Garcia-Gutierrez  <l.garcia-gutierrez@warwick.ac.uk>

    * tests/test_hashbits.py, tests/test_graph.py, 
    tests/test_lump.py: reduced memory requirement
    
2014-07-23  Heather L. Wiencko  <wienckhl@tcd.ie>

    * khmer_tst_utils.py: added import traceback
    * test_scripts.py: added test for normalize_by_median.py for fpr rate

2014-07-22  Justin Lippi  <jlippi@gmail.com>
 
    * khmer/_khmermodule.cc: removed unused assignment
    * lib/read_aligner.cc,lib/read_aligner.hh: wrapped function declarations
    in the same compiler options that the only invocations are in to avoid
    unusedPrivateFunction violation.
    * lib/read_parsers.cc: fix redundantassignment error by assigning variable
    to its value directly

2014-07-22  Michael R. Crusoe  <mcrusoe@msu.edu>

    * Makefile: combine pip invocation into single "install-dependencies"
    target.

2014-07-22  Justin Lippi  <jlippi@gmail.com>

    * tests/test_subset_graph.py: decrease the amount of memory that is being
    requested for the hash tables in test.

2014-07-22  Jim Stapleton  <jas@msu.edu>

     * scripts/filter-abund.py: no longer asks for parameters that are unused,
     issue #524

2014-07-22  Justin Lippi  <jlippi@gmail.com> 

    * tests/khmer_tst_utils.py: put runscript here
    * tests/test_sandbox_scripts.py: remove 'runsandbox', renamed to runscript
      and placed in khmer_tst_utils
    * tests/test_scripts.py: removed 'runscript' and placed in khmer_tst_utils

2014-07-22  Jeramia Ory  <jeramia.ory@gmail.com>

    * khmer/_khmermodule.cc: removed unused KhmerError, issue #503

2014-07-22  Rodney Picett  <pickett.rodney@gmail.com>

    * lib/scoringmatrix.{cc,hh}: removed assign function, issue #502
 
2014-07-22  Leonor Garcia-Gutierrez  <l.garcia-gutierrez@warwick.ac.uk>

    * tests/test_counting_single.py: reduced memory requirements
    
2014-07-21  Titus Brown  <t@idyll.org>

    * sandbox/saturate-by-median.py: introduce new sandbox script for
	saturation analysis of low-coverage data sets.

2014-07-10  Joe Stein  <joeaarons@gmail.com>

    * sandbox/readstats.py: fixed divide-by-zero error, issue #458

2014-07-06  Titus Brown  <t@idyll.org>

    * doc/release.txt: fix formatting.

2014-06-25  Michael R. Crusoe <mcrusoe@msu.edu>

    * scripts/load-graph.py: fix #507. Threading doesn't give any advantages
    to this script right now; the threading parameter is ignored for now.

2014-06-20  Chuck Pepe-Ranney  <chuck.peperanney@gmail.com>

    * scripts/extract-partitions.py: added epilog documentation for 
	<base>.dist columns.

2014-06-20  Michael R. Crusoe  <mcrusoe@msu.edu>

    * doc/release.txt: Add Coverity Scan to release checklist

2014-06-19  Michael R. Crusoe  <mcrusoe@msu.edu>

    * lib/read_aligner.{cc,hh},khmer/_khmermodule.cc,setup.py,
    tests/test_read_aligner.py,sandbox/{normalize-by-align,read-aligner}.py:
    Update of @fishjord's graph alignment work
    * lib/{aligner,kmer,node}.{cc,hh},tests/test_align.py: removed as they are
    superceded by the above
    * Makefile: fixed wildcards
    * tests/read_parsers.py: tests that are too complicated to run with
    Valgrind's memcheck are now marked @attr('multithread')

2014-06-16  Titus Brown  <t@idyll.org>

    * doc/release.txt: updated release process.
    * doc/known-issues.txt: updated known-issues for v1.1 release
    * doc/release-notes/: added release notes for 1.0, 1.0.1, and 1.1

2014-06-16  Michael R. Crusoe  <mcrusoe@msu.edu>

    * scripts/{abundance-dist-single,filter-abund-single,load-into-counting,
    normalize-by-median,load-graph}.py: restore Python 2.6 compatibility for
    Debian 6, RedHat 6, SL6, and Ubuntu 10.04 LTS users.

2014-06-15  Titus Brown  <t@idyll.org>

    * doc/scripts.txt: removed sweep-reads.py from script documentation.
    * scripts/sweep-reads.py, scripts/sweep-files.py: moved sweep-reads.py
	and sweep-files.py over to sandbox.
    * tests/test_sandbox_scripts.py: created a test file for scripts in
	sandbox/; skip when not in developer mode (e.g. installed egg).
    * tests/test_script_arguments.py: capture file.py output to stderr
	so that it is not displayed during tests.
    * sandbox/calc-median-distribution.py: updates to print cumulative
	distribution for calc-median-distribution.

2014-06-14  Michael R. Crusoe  <mcrusoe@msu.edu>

    * scripts/{abundance-dist-single,filter-abund-single,load-into-counting,
    normalize-by-median,load-graph}.py,tests/test_scripts.py: added
    '--report-total-kmers' option to all scripts that create k-mer tables.

2014-06-14  Titus Brown  <t@idyll.org>

    * doc/scripts.txt, tests/test_scripts.py, scripts/sweep-reads.py:
	renamed sweep-reads-buffered to sweep-reads; added FASTQ output to
	sweep-reads.
    * doc/scripts.txt: added extract-long-sequences.py doc reference.
    * scripts/extract-long-sequences.py: set default sequence length to
	extract to 200 bp.

2014-06-13  Michael R. Crusoe  <mcrusoe@msu.edu>

    * MANIFEST.in: don't include docs/, data/, or examples/ in our PyPI
    distribution. Saves 15MB.

2014-06-13  Michael R. Crusoe  <mcrusoe@msu.edu>

    * Makefile: split coverity target in two: -build and -upload. Added
    configuration target

2014-06-13  Titus Brown  <t@idyll.org>

    * doc/install.txt: updated virtualenv command to use python2 explicitly,
	for arch support.

2014-06-13  Titus Brown  <t@idyll.org>

    * khmer/__init__.py, khmer/file_args.py: Moved copyright message to a
	comment.
    * khmer/file.py: updated error messages for disk-space checking functions;
	added test hooks.
    * tests/test_script_arguments.py: added tests for several functions in
	khmer/file.py.
    * sandbox/assemstats3.py: handle missing input files.

2014-06-12  Michael Wright <wrigh517@msu.edu>

    * sandbox/load-into-hashbits: Deleted from sandbox. It is superseded
    by load-graph.py --no-tagset.

2014-06-11  Michael Wright <wrigh517@msu.edu>

    * scripts/load-into-counting: Fixed docstring misnomer to 
	load-into-counting.py

2014-06-10  Michael R. Crusoe  <mcrusoe@msu.edu>

    * setup.py,tests/{__init__,khmer_tst_utils,test_scripts,
    khmer_test_counting_single}.py: made tests runnable after installation.
    * lib/{khmer.hh,hashtable.hh,read_parsers.cc,read_parsers.hh}: restructure
    exception hierarchy.
    * khmer/_khmermodule.cc: Nicer error checking for hash_consume_fasta,
    hash_abundance_distribution, hashbits_consume_{fasta,fasta_and_tag
    {,with_stoptags},partitioned_fasta}, hashbits_output_partitions, and
    labelhash_consume_{,partitioned_}fasta_and_tag_with_labels.

2014-06-10  Titus Brown  <t@idyll.org>

    * Makefile: remove SHELL setting so that 'make doc' works in virtualenvs.
    * scripts/sample-reads-randomly.py: extend to take multiple subsamples
	with -S.
    * tests/test_scripts.py: added test for multiple subsamples from
	sample-reads-randomly.py

2014-06-10  Michael Wright <wrigh517@msu.edu>

    * scripts/extract-long-sequences: Moved from sandbox, added argparse and 
    FASTQ support.
    * scripts/fastq-to-fasta: Fixed outdated argparse oversight.
    * tests/test_scripts.py: Added tests for extract-long-sequences.py

2014-06-08  Titus Brown  <t@idyll.org>

    * doc/conf.py: set google_analytics_id and disqus_shortname properly;
	disable "editme" popup.
    * doc/_templates/page.html: take google_analytics_id and disqus_shortname
	from doc/conf.py.

2014-06-04  Michael R. Crusoe <mcrusoe@msu.edu>

    * lib/Makefile: do a distclean as the CFLAGS may have changed. Fixes #442

2014-06-03 Chuck Pepe-Ranney <chuck.peperanney@gmail.com>

    * scripts/abundance-dist.py: removed call to check_space on infiles.  

2014-05-31  Michael R. Crusoe  <mcrusoe@msu.edu>

    * khmer/_khmermodule.cc,lib/counting.{cc,hh},
    sandbox/{stoptag-abundance-ham1-hist.py,off-by-one.py,filter-ham1.py}:
    Remove CountingHash get_kmer_abund_mean, get_kmer_abund_abs_deviation, and
    max_hamming1_count along with Python glue code and sandbox scripts. They
    are no longer useful.

2014-05-30  Titus Brown  <t@idyll.org>

    * khmer/_khmermodule.cc: remove merge2* functions: unused, untested.
    * lib/counting.cc, lib/hashbits.cc, lib/hashtable.cc: made file loading
	exceptions more verbose and informative.
    * tests/test_subset_graph.py: added tests for SubsetPartition::
	load_partitionmap.
    * khmer/_khmermodule.cc, lib/subset.cc, wrapped SubsetPartition::
	load_partitionmap to catch, propagate exceptions
    * tests/test_hashbits.py, tests/test_counting_hash.py: added tests
	for fail-on-load of bad file format versions; print exception messages.
    * .gitignore: added various temporary pip & build files
    * lib/counting.cc: added I/O exception handling to CountingHashFileReader
	and CountingHashGzFileReader.
    * lib/hashbits.cc: added I/O exception handling to Hashbits::load.
    * lib/subset.cc: added I/O exception handling to merge_from_disk.
    * lib/hashtable.cc: added I/O exception handling to load_tagset and
	load_stop_tags
    * khmer/_khmermodule.cc: added I/O exception propagation from C++ to
	Python, for all loading functions.

2014-05-22  Michael Wright  <wrigh517@msu.edu>

    * scripts/fastq-to-fasta: Moved and improved fastq-to-fasta.py into scripts 
    from sandbox
    * tests/test_scripts.py: Added tests for fastq-to-fasta.py
    * tests/test-data: Added test-fastq-n-to-fasta.py file with N's in 
    sequence for testing

2014-05-19  Michael R. Crusoe  <mcrusoe@msu.edu>

    * Makefile: add target for python test coverage plain-text report;
    clarified where the HTML report is

2014-05-16  Michael R. Crusoe  <mcrusoe@msu.edu>

    * docs/scripts.txt: include sweep-reads-buffered.py

2014-05-14  Adam Caldwell  <adam.caldwell@gmail.com>

    * Makefile: change pip to pip2. Fixes assorted make problems on systems
    where pip links to pip3

2014-05-14  Michael R. Crusoe  <mcrusoe@msu.edu>

    * lib/{zlib,bzip2} -> third-party/
    * setup.{cfg,py}: Move third party libraries to their own directory
    * Makefile: add sloccount target for humans and the sloccount.sc target for
   Jenkins

2014-05-13  Michael Wright  <wrigh517@msu.edu>

    * sandbox/fastq-to-fasta.py: now reports number of reads dropped due to
    'N's in sequence. close 395

2014-05-13  Michael R. Crusoe  <mcrusoe@msu.edu>

    * doc/release.txt: additional fixes

2014-05-09  Luiz Irber  <irberlui@msu.edu>

    Version 1.0.1

2014-05-09  Michael R. Crusoe  <mcrusoe@msu.edu>

    * doc/release.txt: update release instructions

2014-05-06  Michael R. Crusoe  <mcrusoe@msu.edu>

    * lib/{subset,counting}.cc: fix cppcheck errors; astyle -A10
    --max-code-length=80

2014-05-06  Titus Brown  <titus@idyll.org>

    * sandbox/calc-best-assembly.py: added script to calculate best
    assembly from a list of contig/scaffold files
	
2014-04-23  Titus Brown  <titus@idyll.org>

    * scripts/abundance-dist-single.py: fixed problem where ReadParser was
    being created anew for each thread; regression introduced in 4b823fc.

2014-04-22  Michael R. Crusoe  <mcrusoe@msu.edu>

    *.py: switch to explicit python2 invocation. Fixes #385.

2014-04-21  Titus Brown  <t@idyll.org>

    * doc/development.txt: added spellcheck to review checklist

2014-04-21  Titus Brown  <titus@idyll.org>

    * scripts/normalize-by-median.py: updated FP rate to match latest info from
      Qingpeng's paper; corrected spelling error.

2014-04-21  Michael R. Crusoe  <mcrusoe@msu.edu>

    * setup.py,doc/installing.txt: Remove argparse from the requirements
    unless it isn't available. Argparse is bundled with Python 2.7+. This
    simplifies the installation instructions.

2014-04-17  Ram RS  <ramrs@nyu.edu>

    * scripts/make-initial-stoptags.py: fixed bug that threw error on
     missing .ht input file while actual expected input file is .pt

2014-04-11  Titus Brown  <t@idyll.org>

    * scripts/*.py: fixed argument to check_space_for_hashtable to rely
    on args.n_tables and not args.ksize.

2014-04-06  Titus Brown  <titus@idyll.org>

    * scripts/normalize-by-median.py: added comment about table compatibility
    with abundance-dist.

2014-04-05  Michael R. Crusoe  <mcrusoe@msu.edu>

    * MANIFEST.in,setup.py: fix to correct zlib packaging for #365
    * ChangeLog: fix date for 1.0 release, email addresses

2014-04-01  Michael R. Crusoe  <mcrusoe@msu.edu>

    Version 1.0
    * Makefile: run 'build' command before install; ignore _version.py for
    coverage purposes.
    * bink.ipynb: deleted
    * doc/choosing-hash-sizes.txt -> choosing-table-sizes.txt
    * setup.py,doc/{conf.py,index.txt}: update lists of authors
    * doc/development.txt: typo
    * doc/{galaxy,guide,index,introduction,scripts}.txt: remove some
    references to implementation details of the k-mer tables
    * doc/{known-issues,release}.txt: updated
    * khmer/*.cc,lib/*.{cc,hh}: astyle -A10 formatted
    * lib/read_parsers.cc: fixed case statement fall through
    * lib/subset.cc: removed unnecessary NULL check (CID 1054804 & 1195088)
    * scripts/*.py: additional documentation updates
    * tests/test-data/test-overlap1.ht,data/MSB2-surrender.fa &
    data/1m-filtered.fa: removed from repository history, .git is now 36M!

2014-04-01  Titus Brown  <t@idyll.org>

    * CITATION,khmer/khmer_args.py: Updated khmer software citation for
    release.

2014-03-31  Titus Brown  <t@idyll.org>

    * scripts/normalize-by-median.py: Fixed unbound variable bug introduced in
    20a433c2.

    * khmer/file.py: Fixed incorrect use of __file__ dirname instead of
    os.getcwd(); also fixed bug where statvfs would choke on an empty
    dirname resulting from input files being in the cwd.

2014-03-31  Michael R. Crusoe  <mcrusoe@msu.edu>

    * versioneer.py,ez_setup.py: updated to version 0.10 and 3.4.1
    respectively.
    * docs/release.txt,khmer/_version.py,MANIFEST.in: update ancillary
    versioneer files

2014-03-31  Titus Brown  <t@idyll.org>

    * scripts/*.py,khmer/khmer_args.py: added 'info' function to khmer_args,
    and added citation information to each script.
    * CITATION: added basic citation information for khmer functionality.

2013-03-31  Michael R. Crusoe  <mcrusoe@msu.edu>

    * docs/scripts.txt,scripts/*.py,khmer/*.py: overhaul the documentation of
    the scripts. Uses sphinxcontrib.autoprogram to leverage the existing
    argparse objects. Moved the documentation into each script + misc cleanups.
    All scripts support the --version option. Migrated the last scripts to use
    khmer_args
    * docs/blog-posts.txt: removed outdated reference to filter-exact.py; its
    replacement filter-abund.py is better documented in the eel-pond protocol
    * figuregen/,novelty/,plots/,templatem/,scripts/do-partition.sh: removed
    outdated code not part of core project

2013-03-30  Michael R. Crusoe  <mcrusoe@msu.edu>

    * setup.py: monkeypatched distutils.Distribution.reinitialize_command() so
    that it matches the behavior of Distribution.get_command_obj(). This fixes
    issues with 'pip install -e' and './setup.py nosetests' not respecting the
    setup.cfg configuration directives for the build_ext command. Also
    enhanced our build_ext command to respect the dry_run mode.

    * .ycm_extra_conf.py: Update our custom YouCompleteMe configuration to
    query the package configuration for the proper compilation flags.

2014-03-28  Michael R. Crusoe  <mcrusoe@msu.edu>

    * Makefile,setup.py: demote nose & sphinx to extra dependencies.
    Auto-install Python developer tools as needed.

2013-03-27  Michael R. Crusoe  <mcrusoe@msu.edu>

    * The system zlib and bzip2 libraries are now used instead of the bundled
    versions if specified in setup.cfg or the command line.

2014-03-25  Michael R. Crusoe  <mcrusoe@msu.edu>

    * Makefile: update cppcheck command to match new version of Jenkins
    plugin. Now ignores the lib/test*.cc files.

2013-03-20  Michael R. Crusoe  <mcrusoe@msu.edu>

    * lib/storage.hh,khmer/_khmermodule.cc,lib/{readtable,read_parsers}.hh:
    remove unused storage.hh

2014-03-19  Qingpeng Zhang  <qingpeng@msu.edu>

    * hashbits.cc: fix a bug of 'Division or modulo by zero' described in #182
    * test_scripts.py: add test code for count-overlap.py
    * count-overlap.py: (fix a bug because of a typo and hashsize was replaced
    by min_hashsize)
    * count-overlap.py: needs hashbits table generated by load-graph.py. 
    This information is added to the "usage:" line.
    * count-overlap.py: fix minor PyLint issues

2014-03-19  Michael R. Crusoe  <mcrusoe@msu.edu>

    * Update bundled zlib version to 1.2.8 from 1.2.3. Changes of note:
    "Wholesale replacement of gz* functions with faster versions"
    "Added LFS (Large File Summit) support for 64-bit file offsets"
    "Fix serious but very rare decompression bug"

2014-03-19  Michael R. Crusoe <mcrusoe@msu.edu>

    * lib/counting.hh: include hashtable.hh
    * lib/{counting,aligner,hashbits,hashtable,labelhash,node,subset}.{cc,hh},
    kmer.cc,khmer/_khmermodule.cc: removed downcast, replaced non-functional
    asserts() with exception throws.
    * khmer/_khmermodule.cc: fixed parsing of PyLists
    * setup.py: force 64bit only builds on OS X.

2014-03-19  Titus Brown  <t@idyll.org>

    * Makefile: update documentation on targets at top; clean autopep8 output.
    * test_counting_single.py: fixed pep8 violations in spacing
    * test_scripts.py: eliminate popenscript in favor of proper SystemExit
	handling in runscript; fix pep8 violations.

2014-03-19  Michael R. Crusoe <mcrusoe@msu.edu> and Luiz Irber
<luiz.irber@gmail.com>

    * lib/ktable.{cc,hh},khmer/{__init__.py},{_khmermodule.cc}, tests/
    test_{counting_{hash,single},ktable}.py: remove the unused KTable object
    * doc/{index,ktable}.txt: remove references to KTable
    * lib/{ktable.{hh,cc} → kmer_hash.{hh,cc}}: rename remaining ktable files
    to kmer_hash
    * lib/{hashtable,kmer}.hh: replace ktable headers with kmer_hash

2014-03-17  Ram RS  <ramrs@nyu.edu>

    * extract-partitions.py: pylint warnings addressed
    * test_scripts.py: tests added to cover extract-partitions completely

2014-03-16  Michael R. Crusoe <mcrusoe@msu.edu>

    * lib/read_parsers.cc: fix for Coverity CID 1054789: Unititialized scalar
    field II: fill_id is never zeroed out.

2014-03-16  Ram RS  <ramrs@nyu.edu>

    * Project email in copyright headers updated

2014-03-14  Michael R. Crusoe <mcrusoe@msu.edu>

    * khmer/_khmermodule.cc, lib/{khmer.hh, hashtable.{cc,hh}},
    tests/test_{hashbits,hashbits_obj,labelhash}.py: don't implicitly downcast
    tagset_size(). Changes fileformat version for saved tagsets.

2014-03-13  Ram RS  <ramrs@nyu.edu>

    * added: khmer/file.py - script to check disk space, check input file
    status and check space before hashtable writing
    * modified: scripts/*.py - all scripts now use khmer.file for above-mentioned
    functionality.
    * modified: scripts/*.py - pylint violations addressed in all scripts
    under scripts/

2014-03-13  Ram RS  <ramrs@nyu.edu>

    * Bug fix: tests.test_normalize_by_median_no_bigcount() now runs within
    temp directory

2014-03-11  Michael R. Crusoe  <mcrusoe@mcrusoe.edu>

    * lib/read_parsers.hh: fix for Coverity CID 1054789: Uninitialized scalar
    field

2014-03-10  Michael R. Crusoe  <mcrusoe@msu.edu>

    * doc/development.txt: document fork/tag policy + formatting fixes

2014-03-03  Michael R. Crusoe  <mcrusoe@msu.edu>

    * lib/trace_logger.{cc,hh}: fix for Coverity CID 1063852: Uninitialized
    scalar field (UNINIT_CTOR) 
    * lib/node.cc: fix for Coverity CID 1173035:  Uninitialized scalar field
    (UNINIT_CTOR)
    * lib/hashbits.hh: fix for Coverity CID 1153101:  Resource leak in object
    (CTOR_DTOR_LEAK)
    * lib/{perf_metrics.{cc,hh},hashtable.{cc,hh}
    ,read_parsers.{cc,hh},trace_logger.{cc,hh}}: ifndef WITH_INTERNAL_METRICS
    then lets not + astyle -A10

2014-02-27  Michael R. Crusoe <mcrusoe@msu.edu>

    * tagged: version 0.8
    * setup.py: Specify a known working version of setuptools so we don't
    force an unneeded and awkward upgrade.
    * setup.py: We aren't zipsafe, mark as such

2014-02-18  Michael R. Crusoe <mcrusoe@msu.edu>

* Normalized C++ namespace usage to fix CID 1054792
* Updated install instructions. We recommend OS X users and those Linux
users without root access to install virtualenv instead of pip.
* New documentation: doc/known-issues.txt
* Added code review checklist & other guidance: doc/development.txt

2014-02-03  Camille Scott <camille.scott.w@gmail.com>

* Standardized command line arguments in khmer_args; added version flag

* Added support for sparse graph labeling

* Added script to reinflate partitions from read files using the 
  labeling system, called sweep-reads-by-partition-buffered.py

* Implemented __new__ methods for Hashbits, enforced inheritance
  hierarchy between it and the new LabelHash class both in C++
  and CPython API

2013-12-20  Titus Brown  <titus@idyll.org>

* Fixed output_partitioned_file, sweep-reads3.py, and extract-partitions.py
  to retain FASTQ format in output.

2013-12-11  Michael R. Crusoe <mcrusoe@msu.edu>

* normalize-by-median.py: new optional argument: --record-filenames to specify
a path where a list of all the output filenames will be written to. Will
be used to better integrate with Galaxy.

* All commands that use the counting args now support the --version switch

* abundance-dist-single.py, abundance-dist.py, do-partition.py,
interleave-reads.py, load-graph.py, load-into-counting.py
normalize-by-median.py now exit with return code 1 instead of 255 as is
standard.

2013-12-19  Michael R. Crusoe  <mcrusoe@msu.edu>

* doc/install.txt Add setup instructions for RHEL6 & fix invocation to get
master branch to work for non-developers

2013-12-18  Titus Brown  <titus@idyll.org>

* Added a test to ensure that normalize-by-median.py has bigcount set to
  False.

2013-11-22  Camille Scott  <camille.scott.w@gmail.com>

* Makefile: Added debug target for profiling.

2013-11-22  Michael R. Crusoe  <mcrusoe@msu.edu>

* Documented release process

2013-10-21  Michael R. Crusoe  <mcrusoe@msu.edu>

* Version 0.7

* New script: sample-reads-randomly.py which does a single pass random
subsample using reservoir sampling.

* the version number is now only stored in one place

* Makefile: new dist, cppcheck, pep8, and autopep8 targets for developers.
VERSION is now set by versioneer and exported to C/C++ code.

* README switched from MarkDown to ReStructuredText format to clean up PyPI
listing. Install count badge added.

* doc/: updates to how the scripts are called. Sphinx now pulls version
number from versioneer. C/Python integration is now partially documented.
Reference to bleeding-edge has been removed. Release instructions have been
clarified and simplified.

* all python code in khmer/, scripts/, and tests/ should be PEP8 compliant now.

* khmer/_khmermodule.cc has gotten a once-over with cpychecker. Type errors
were eliminated and the error checking has improved.

* Several fixes motivated by the results of a Coverity C/C++ scan. 

* Tests that require greater than 0.5 gigabytes of memory are now annotated as
being 'highmem' and be skipped by changing two lines in setup.cfg

* warnings about -Wstrict-prototypes will no longer appear

* contributors to this release are: ctb, mr-c and camillescott. 

2013-10-15  Michael R. Crusoe  <mcrusoe@msu.edu>

* Version 0.6.1

* No code changes, just build fixes

2013-10-10  Michael R. Crusoe  <mcrusoe@msu.edu>

* Version 0.6

* Switch to setuptools to run the entire build

* The various Makefiles have been merged into one inside lib for posterity

* A new top-level Makefile wraps "python setup.py"

* argparse.py has been removed and is installed automatically by setuptools/pip

* setup.py and the python/khmer directory have been moved to the root of the
project to conform to the standard layout

* The project contact address is now khmer-project@idyll.org

* Due to the new build system the project now easily builds under OS X + XCode

* In light of the above the installation instructions have been rewritten

* Sphinx now builds the documentation without warnings or errors

* It is now easy to calculate code coverage.

* setup.py is now PEP8 compliant
2014-04-10  Michael R. Crusoe  <mcrusoe@msu.edu>

    * Makefile: run 'build' command before install; ignore _version.py for
    coverage purposes.
    * bink.ipynb: deleted
    * doc/choosing-hash-sizes.txt -> choosing-table-sizes.txt
    * setup.py,doc/{conf.py,index.txt}: update lists of authors
    * doc/development.txt: typo
    * doc/{galaxy,guide,index,introduction,scripts}.txt: remove some
    references to implementation details of the k-mer tables
    * doc/{known-issues,release}.txt: updated
    * khmer/*.cc,lib/*.{cc,hh}: astyle -A10 formatted
    * lib/read_parsers.cc: fixed case statement fall through
    * lib/subset.cc: removed unnecessary NULL check (CID 1054804 & 1195088)
    * scripts/*.py: additional documentation updates
    * tests/test-data/test-overlap1.ht,data/MSB2-surrender.fa &
    data/1m-filtered.fa: removed from repository history, .git is now 36M!

2014-03-31  Titus Brown  <ctb@msu.edu>

    * scripts/normalize-by-median.py: Fixed unbound variable bug introduced in
    20a433c2.

    * khmer/file.py: Fixed incorrect use of __file__ dirname instead of
    os.getcwd(); also fixed bug where statvfs would choke on an empty
    dirname resulting from input files being in the cwd.

2014-03-31  Michael R. Crusoe  <mcrusoe@msu.edu>

    * versioneer.py,ez_setup.py: updated to version 0.10 and 3.4.1
    respectively.
    * docs/release.txt,khmer/_version.py,MANIFEST.in: update ancillary
    versioneer files

2014-03-31  Titus Brown  <ctb@msu.edu>

    * scripts/*.py,khmer/khmer_args.py: added 'info' function to khmer_args,
    and added citation information to each script.
    * CITATION: added basic citation information for khmer functionality.

2013-03-31  Michael R. Crusoe  <mcrusoe@msu.edu>

    * docs/scripts.txt,scripts/*.py,khmer/*.py: overhaul the documentation of
    the scripts. Uses sphinxcontrib.autoprogram to leverage the existing
    argparse objects. Moved the documentation into each script + misc cleanups.
    All scripts support the --version option. Migrated the last scripts to use
    khmer_args
    * docs/blog-posts.txt: removed outdated reference to filter-exact.py; its
    replacement filter-abund.py is better documented in the eel-pond protocol
    * figuregen/,novelty/,plots/,templatem/,scripts/do-partition.sh: removed
    outdated code not part of core project

2013-03-30  Michael R. Crusoe  <mcrusoe@msu.edu>

    * setup.py: monkeypatched distutils.Distribution.reinitialize_command() so
    that it matches the behavior of Distribution.get_command_obj(). This fixes
    issues with 'pip install -e' and './setup.py nosetests' not respecting the
    setup.cfg configuration directives for the build_ext command. Also
    enhanced our build_ext command to respect the dry_run mode.

    * .ycm_extra_conf.py: Update our custom YouCompleteMe configuration to
    query the package configuration for the proper compilation flags.

2014-03-28  Michael R. Crusoe  <mcrusoe@msu.edu>

    * Makefile,setup.py: demote nose & sphinx to extra dependencies.
    Auto-install Python developer tools as needed.

2013-03-27  Michael R. Crusoe  <mcrusoe@msu.edu>

    * The system zlib and bzip2 libraries are now used instead of the bundled
    versions if specified in setup.cfg or the command line.

2014-03-25  Michael R. Crusoe  <mcrusoe@msu.edu>

    * Makefile: update cppcheck command to match new version of Jenkins
    plugin. Now ignores the lib/test*.cc files.

2013-03-20  Michael R. Crusoe  <mcrusoe@msu.edu>

    * lib/storage.hh,khmer/_khmermodule.cc,lib/{readtable,read_parsers}.hh:
    remove unused storage.hh

2014-03-19  Qingpeng Zhang  <qingpeng@msu.edu>

    * hashbits.cc: fix a bug of 'Division or modulo by zero' described in #182
    * test_scripts.py: add test code for count-overlap.py
    * count-overlap.py: (fix a bug because of a typo and hashsize was replaced
    by min_hashsize)
    * count-overlap.py: needs hashbits table generated by load-graph.py. 
    This information is added to the "usage:" line.
    * count-overlap.py: fix minor PyLint issues

2014-03-19  Michael R. Crusoe  <mcrusoe@msu.edu>

    * Update bundled zlib version to 1.2.8 from 1.2.3. Changes of note:
    "Wholesale replacement of gz* functions with faster versions"
    "Added LFS (Large File Summit) support for 64-bit file offsets"
    "Fix serious but very rare decompression bug"

2014-03-19  Michael R. Crusoe <mcrusoe@msu.edu>

    * lib/counting.hh: include hashtable.hh
    * lib/{counting,aligner,hashbits,hashtable,labelhash,node,subset}.{cc,hh},
    kmer.cc,khmer/_khmermodule.cc: removed downcast, replaced non-functional
    asserts() with exception throws.
    * khmer/_khmermodule.cc: fixed parsing of PyLists
    * setup.py: force 64bit only builds on OS X.

2014-03-19  Titus Brown  <t@idyll.org>

    * Makefile: update documentation on targets at top; clean autopep8 output.
    * test_counting_single.py: fixed pep8 violations in spacing
    * test_scripts.py: eliminate popenscript in favor of proper SystemExit
	handling in runscript; fix pep8 violations.

2014-03-19  Michael R. Crusoe <mcrusoe@msu.edu> and Luiz Irber
<luiz.irber@gmail.com>

    * lib/ktable.{cc,hh},khmer/{__init__.py},{_khmermodule.cc}, tests/
    test_{counting_{hash,single},ktable}.py: remove the unused KTable object
    * doc/{index,ktable}.txt: remove references to KTable
    * lib/{ktable.{hh,cc} → kmer_hash.{hh,cc}}: rename remaining ktable files
    to kmer_hash
    * lib/{hashtable,kmer}.hh: replace ktable headers with kmer_hash

2014-03-17  Ram RS  <ramrs@nyu.edu>

    * extract-partitions.py: pylint warnings addressed
    * test_scripts.py: tests added to cover extract-partitions completely

2014-03-16  Michael R. Crusoe <mcrusoe@msu.edu>

    * lib/read_parsers.cc: fix for Coverity CID 1054789: Unititialized scalar
    field II: fill_id is never zeroed out.

2014-03-16  Ram RS  <ramrs@nyu.edu>

    * Project email in copyright headers updated

2014-03-14  Michael R. Crusoe <mcrusoe@msu.edu>

    * khmer/_khmermodule.cc, lib/{khmer.hh, hashtable.{cc,hh}},
    tests/test_{hashbits,hashbits_obj,labelhash}.py: don't implicitly downcast
    tagset_size(). Changes fileformat version for saved tagsets.

2014-03-13  Ram RS  <ramrs@nyu.edu>

    * added: khmer/file.py - script to check disk space, check input file
    status and check space before hashtable writing
    * modified: scripts/*.py - all scripts now use khmer.file for above-mentioned
    functionality.
    * modified: scripts/*.py - pylint violations addressed in all scripts
    under scripts/

2014-03-13  Ram RS  <ramrs@nyu.edu>

    * Bug fix: tests.test_normalize_by_median_no_bigcount() now runs within
    temp directory

2014-03-11  Michael R. Crusoe  <mcrusoe@mcrusoe.edu>

    * lib/read_parsers.hh: fix for Coverity CID 1054789: Uninitialized scalar
    field

2014-03-10  Michael R. Crusoe  <mcrusoe@msu.edu>

    * doc/development.txt: document fork/tag policy + formatting fixes

2014-03-03  Michael R. Crusoe  <mcrusoe@msu.edu>

    * lib/trace_logger.{cc,hh}: fix for Coverity CID 1063852: Uninitialized
    scalar field (UNINIT_CTOR) 
    * lib/node.cc: fix for Coverity CID 1173035:  Uninitialized scalar field
    (UNINIT_CTOR)
    * lib/hashbits.hh: fix for Coverity CID 1153101:  Resource leak in object
    (CTOR_DTOR_LEAK)
    * lib/{perf_metrics.{cc,hh},hashtable.{cc,hh}
    ,read_parsers.{cc,hh},trace_logger.{cc,hh}}: ifndef WITH_INTERNAL_METRICS
    then lets not + astyle -A10

2014-02-27  Michael R. Crusoe <mcrusoe@msu.edu>

    * tagged: version 0.8
    * setup.py: Specify a known working version of setuptools so we don't
    force an unneeded and awkward upgrade.
    * setup.py: We aren't zipsafe, mark as such

2014-02-18  Michael R. Crusoe <mcrusoe@msu.edu>

* Normalized C++ namespace usage to fix CID 1054792
* Updated install instructions. We recommend OS X users and those Linux
users without root access to install virtualenv instead of pip.
* New documentation: doc/known-issues.txt
* Added code review checklist & other guidance: doc/development.txt

2014-02-03  Camille Scott <camille.scott.w@gmail.com>

* Standardized command line arguments in khmer_args; added version flag

* Added support for sparse graph labeling

* Added script to reinflate partitions from read files using the 
  labeling system, called sweep-reads-by-partition-buffered.py

* Implemented __new__ methods for Hashbits, enforced inheritance
  hierarchy between it and the new LabelHash class both in C++
  and CPython API

2013-12-20  Titus Brown  <titus@idyll.org>

* Fixed output_partitioned_file, sweep-reads3.py, and extract-partitions.py
  to retain FASTQ format in output.

2013-12-11  Michael R. Crusoe <mcrusoe@msu.edu>

* normalize-by-median.py: new optional argument: --record-filenames to specify
a path where a list of all the output filenames will be written to. Will
be used to better integrate with Galaxy.

* All commands that use the counting args now support the --version switch

* abundance-dist-single.py, abundance-dist.py, do-partition.py,
interleave-reads.py, load-graph.py, load-into-counting.py
normalize-by-median.py now exit with return code 1 instead of 255 as is
standard.

2013-12-19  Michael R. Crusoe  <mcrusoe@msu.edu>

* doc/install.txt Add setup instructions for RHEL6 & fix invocation to get
master branch to work for non-developers

2013-12-18  Titus Brown  <titus@idyll.org>

* Added a test to ensure that normalize-by-median.py has bigcount set to
  False.

2013-11-22  Camille Scott  <camille.scott.w@gmail.com>

* Makefile: Added debug target for profiling.

2013-11-22  Michael R. Crusoe  <mcrusoe@msu.edu>

* Documented release process

2013-10-21  Michael R. Crusoe  <mcrusoe@msu.edu>

* Version 0.7

* New script: sample-reads-randomly.py which does a single pass random
subsample using reservoir sampling.

* the version number is now only stored in one place

* Makefile: new dist, cppcheck, pep8, and autopep8 targets for developers.
VERSION is now set by versioneer and exported to C/C++ code.

* README switched from MarkDown to ReStructuredText format to clean up PyPI
listing. Install count badge added.

* doc/: updates to how the scripts are called. Sphinx now pulls version
number from versioneer. C/Python integration is now partially documented.
Reference to bleeding-edge has been removed. Release instructions have been
clarified and simplified.

* all python code in khmer/, scripts/, and tests/ should be PEP8 compliant now.

* khmer/_khmermodule.cc has gotten a once-over with cpychecker. Type errors
were eliminated and the error checking has improved.

* Several fixes motivated by the results of a Coverity C/C++ scan. 

* Tests that require greater than 0.5 gigabytes of memory are now annotated as
being 'highmem' and be skipped by changing two lines in setup.cfg

* warnings about -Wstrict-prototypes will no longer appear

* contributors to this release are: ctb, mr-c and camillescott. 

2013-10-15  Michael R. Crusoe  <mcrusoe@msu.edu>

* Version 0.6.1

* No code changes, just build fixes

2013-10-10  Michael R. Crusoe  <mcrusoe@msu.edu>

* Version 0.6

* Switch to setuptools to run the entire build

* The various Makefiles have been merged into one inside lib for posterity

* A new top-level Makefile wraps "python setup.py"

* argparse.py has been removed and is installed automatically by setuptools/pip

* setup.py and the python/khmer directory have been moved to the root of the
project to conform to the standard layout

* The project contact address is now khmer-project@idyll.org

* Due to the new build system the project now easily builds under OS X + XCode

* In light of the above the installation instructions have been rewritten

* Sphinx now builds the documentation without warnings or errors

* It is now easy to calculate code coverage.

* setup.py is now PEP8 compliant<|MERGE_RESOLUTION|>--- conflicted
+++ resolved
@@ -1,4 +1,3 @@
-<<<<<<< HEAD
 2015-08-09  Jacob Fenton  <bocajnotnef@gmail.com>
 
    * khmer/khmer_args.py: pep8
@@ -6,7 +5,7 @@
    * tests/test-data/{paired-broken.fq.badleft,paired-broken.fq.badright,
    paired-broken.fq.paired.bad}: added test data files
    * tests/{test_normalize_by_median,test_scripts}.py: added tests
-=======
+
 2015-08-07  Titus Brown  <titus@idyll.org>
 
   * khmer/_khmer.cc,lib/hashbits.{cc,hh}: removed overlap functionality;
@@ -36,7 +35,6 @@
   save/load test for n_occupied() on nodegraph.
   * tests/{test_normalize_by_median,test_scripts}.py: fixed unique kmers
   tests.
->>>>>>> 1a502d2d
 
 2015-08-07  Michael R. Crusoe  <crusoe@ucdavis.edu>
 
