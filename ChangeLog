--- conflicted
+++ resolved
@@ -1,9 +1,8 @@
-<<<<<<< HEAD
 2015-04-04  Sherine Awad  <sherine.awad@gmail.com>
 
    * tests/test_scripts.py: Test loading of compressed counting table
    with bigcounts,and test abundance with bigcounts
-=======
+
 2015-02-24  Sherine Awad  <sherine.awad@gmail.com>
 
    * tests/test_scripts.py: Test loading of gzipped counting table with bigcounts and test abundance with bigcounts
@@ -40,7 +39,6 @@
 
    * ChangeLog, lib/read_aligner.cc, sandbox/sweep-reads.py: fixed spelling
    errors.
->>>>>>> 3698250c
 
 2015-04-05  Kevin Murray  <spam@kdmurray.id.au>
 
