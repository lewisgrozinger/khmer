--- conflicted
+++ resolved
@@ -1,9 +1,8 @@
-<<<<<<< HEAD
-2015-05-22  Jacob Fenton  <bocajnotnef@gmail.com>
+2015-05-27  Jacob Fenton  <bocajnotnef@gmail.com>
 
    * scripts/normalize-by-median.py: minor refactoring, fixed -R
    * tests/test_scripts.py: added test for normalize's -R arg
-=======
+
 2015-05-26  Kevin Murray  <spam@kdmurray.id.au>
 
    * lib/Makefile: Remove old libkhmer.so versions during make clean
@@ -11,7 +10,6 @@
 2015-05-25  Kevin Murray  <spam@kdmurray.id.au>
 
    * Makefile: Fix issue with 'lib' target not building by using FORCE
->>>>>>> 6f184340
 
 2015-05-20  Jacob Fenton  <bocajnotnef@gmail.com>
 
