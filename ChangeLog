--- conflicted
+++ resolved
@@ -1,5 +1,4 @@
-<<<<<<< HEAD
-2015-07-23  Jacob Fenton  <bocajnotnef@gmail.com>
+2015-07-27  Jacob Fenton  <bocajnotnef@gmail.com>
 
    * khmer/kfile.py: added infastructure for doing compressed output
    * scripts/{count-median,extract-long-sequences,extract-paired-reads,
@@ -9,11 +8,10 @@
    * tests/test_{functions,scripts}.py: added tests
    * scripts/{load-graph,partition-graph}.py: made load-graph no longer add .pt
    to graph outfiles, changed partition-graph to not expect .pt's
-=======
+
 2015-07-24  Jacob Fenton  <bocajnotnef@gmail.com>
 
    * doc/dev/getting-started.rst: added instructions for second contribution
->>>>>>> 64a32e06
 
 2015-07-22  Jacob Fenton  <bocajnotnef@gmail.com>
 
