--- conflicted
+++ resolved
@@ -1,9 +1,8 @@
-<<<<<<< HEAD
-2015-04-04  Sherine Awad  <sherine.awad@gmail.com>
+2015-04-25  Sherine Awad  <sherine.awad@gmail.com>
 
    * tests/test_scripts.py: Test loading of compressed counting table
    with bigcounts,and test abundance with bigcounts
-=======
+
 2015-04-23  Lex Nederbragt  <lex.nederbragt@ibv.uio.no>
 
    * tests/test_scripts.py: added a test for extract-partitions:
@@ -217,7 +216,6 @@
    * khmer/file.py (check_file_writable): new function to check writability
    * scripts/load-into-counting.py (main): early check to see if output is
    writable
->>>>>>> b3f53797
 
 2015-04-07  Michael R. Crusoe  <mcrusoe@msu.edu>
 
