2014-06-13  Titus Brown  <t@idyll.org>

<<<<<<< HEAD
    * khmer/__init__.py, khmer/file_args.py: Moved copyright message to a
	comment.
    * khmer/file.py: updated error messages for disk-space checking functions;
	added test hooks.
    * tests/test_script_arguments.py: added tests for several functions in
	khmer/file.py.
=======
    * sandbox/assemstats3.py: handle missing input files.
>>>>>>> 7b3b9942

2014-06-11  Michael Wright <wrigh517@msu.edu>

    * scripts/load-into-counting: Fixed docstring misnomer to 
    load-into-counting.py

2014-06-10  Michael Wright <wrigh517@msu.edu>

    * scripts/extract-long-sequences: Moved from sandbox, added argparse and 
    FASTQ support.
    * scripts/fastq-to-fasta: Fixed outdated argparse oversight.
    * tests/test_scripts.py: Added tests for extract-long-sequences.py

2014-06-04  Michael R. Crusoe <mcrusoe@msu.edu>

    * lib/Makefile: do a distclean as the CFLAGS may have changed. Fixes #442

2014-06-08  Titus Brown  <t@idyll.org>

    * doc/conf.py: set google_analytics_id and disqus_shortname properly;
	disable "editme" popup.
    * doc/_templates/page.html: take google_analytics_id and disqus_shortname
	from doc/conf.py.

2014-06-03 Chuck Pepe-Ranney <chuck.peperanney@gmail.com>

    * scripts/abundance-dist.py: removed call to check_space on infiles.  

2014-05-30  Titus Brown  <t@idyll.org>

    * khmer/_khmermodule.cc: remove merge2* functions: unused, untested.
    * lib/counting.cc, lib/hashbits.cc, lib/hashtable.cc: made file loading
	exceptions more verbose and informative.
    * tests/test_subset_graph.py: added tests for SubsetPartition::
	load_partitionmap.
    * khmer/_khmermodule.cc, lib/subset.cc, wrapped SubsetPartition::
	load_partitionmap to catch, propagate exceptions
    * tests/test_hashbits.py, tests/test_counting_hash.py: added tests
	for fail-on-load of bad file format versions; print exception messages.
    * .gitignore: added various temporary pip & build files
    * lib/counting.cc: added I/O exception handling to CountingHashFileReader
	and CountingHashGzFileReader.
    * lib/hashbits.cc: added I/O exception handling to Hashbits::load.
    * lib/subset.cc: added I/O exception handling to merge_from_disk.
    * lib/hashtable.cc: added I/O exception handling to load_tagset and
	load_stop_tags
    * khmer/_khmermodule.cc: added I/O exception propagation from C++ to
	Python, for all loading functions.

2014-05-22  Michael Wright  <wrigh517@msu.edu>

    * scripts/fastq-to-fasta: Moved and improved fastq-to-fasta.py into scripts 
    from sandbox
    * tests/test_scripts.py: Added tests for fastq-to-fasta.py
    * tests/test-data: Added test-fastq-n-to-fasta.py file with N's in 
    sequence for testing

2014-05-16  Michael R. Crusoe  <mcrusoe@msu.edu>

    * docs/scripts.txt: include sweep-reads-buffered.py

2014-05-14  Adam Caldwell  <adam.caldwell@gmail.com>

    * Makefile: change pip to pip2. Fixes assorted make problems on systems
    where pip links to pip3

2014-05-14  Michael R. Crusoe  <mcrusoe@msu.edu>

    * lib/{zlib,bzip2} -> third-party/
    * setup.{cfg,py}: Move third party libraries to their own directory
    * Makefile: add sloccount target for humans and the sloccount.sc target for
   Jenkins

2014-05-14  Michael R. Crusoe  <mcrusoe@msu.edu>

    * lib/{zlib,bzip2} -> third-party/
    * setup.{cfg,py}: Move third party libraries to their own directory
    * Makefile: add sloccount target for humans and the sloccount.sc target for
   Jenkins

2014-05-13  Michael Wright  <wrigh517@msu.edu>

    * sandbox/fastq-to-fasta.py: now reports number of reads dropped due to
    'N's in sequence. close 395

2014-05-13  Michael R. Crusoe  <mcrusoe@msu.edu>

    * doc/release.txt: additional fixes

2014-05-09  Luiz Irber  <irberlui@msu.edu>

    Version 1.0.1

2014-05-09  Michael R. Crusoe  <mcrusoe@msu.edu>

    * doc/release.txt: update release instructions

2014-05-06  Michael R. Crusoe  <mcrusoe@msu.edu>

    * lib/{subset,counting}.cc: fix cppcheck errors; astyle -A10
    --max-code-length=80

2014-05-06  Titus Brown  <titus@idyll.org>

    * sandbox/calc-best-assembly.py: added script to calculate best
    assembly from a list of contig/scaffold files
	
2014-04-23  Titus Brown  <titus@idyll.org>

    * scripts/abundance-dist-single.py: fixed problem where ReadParser was
    being created anew for each thread; regression introduced in 4b823fc.

2014-04-22  Michael R. Crusoe  <mcrusoe@msu.edu>

    *.py: switch to explicit python2 invocation. Fixes #385.

2014-04-21  Titus Brown  <t@idyll.org>

    * doc/development.txt: added spellcheck to review checklist

2014-04-21  Titus Brown  <titus@idyll.org>

    * scripts/normalize-by-median.py: updated FP rate to match latest info from
      Qingpeng's paper; corrected spelling error.

2014-04-21  Michael R. Crusoe  <mcrusoe@msu.edu>

    * setup.py,doc/installing.txt: Remove argparse from the requirements
    unless it isn't available. Argparse is bundled with Python 2.7+. This
    simplifies the installation instructions.

2014-04-17  Ram RS  <ramrs@nyu.edu>

    * scripts/make-initial-stoptags.py: fixed bug that threw error on
     missing .ht input file while actual expected input file is .pt

2014-04-11  Titus Brown  <t@idyll.org>

    * scripts/*.py: fixed argument to check_space_for_hashtable to rely
    on args.n_tables and not args.ksize.

2014-04-06  Titus Brown  <titus@idyll.org>

    * scripts/normalize-by-median.py: added comment about table compatibility
    with abundance-dist.

2014-04-05  Michael R. Crusoe  <mcrusoe@msu.edu>

    * MANIFEST.in,setup.py: fix to correct zlib packaging for #365
    * ChangeLog: fix date for 1.0 release, email addresses

2014-04-01  Michael R. Crusoe  <mcrusoe@msu.edu>

    Version 1.0
    * Makefile: run 'build' command before install; ignore _version.py for
    coverage purposes.
    * bink.ipynb: deleted
    * doc/choosing-hash-sizes.txt -> choosing-table-sizes.txt
    * setup.py,doc/{conf.py,index.txt}: update lists of authors
    * doc/development.txt: typo
    * doc/{galaxy,guide,index,introduction,scripts}.txt: remove some
    references to implementation details of the k-mer tables
    * doc/{known-issues,release}.txt: updated
    * khmer/*.cc,lib/*.{cc,hh}: astyle -A10 formatted
    * lib/read_parsers.cc: fixed case statement fall through
    * lib/subset.cc: removed unnecessary NULL check (CID 1054804 & 1195088)
    * scripts/*.py: additional documentation updates
    * tests/test-data/test-overlap1.ht,data/MSB2-surrender.fa &
    data/1m-filtered.fa: removed from repository history, .git is now 36M!

2014-04-01  Titus Brown  <t@idyll.org>

    * CITATION,khmer/khmer_args.py: Updated khmer software citation for
    release.

2014-03-31  Titus Brown  <t@idyll.org>

    * scripts/normalize-by-median.py: Fixed unbound variable bug introduced in
    20a433c2.

    * khmer/file.py: Fixed incorrect use of __file__ dirname instead of
    os.getcwd(); also fixed bug where statvfs would choke on an empty
    dirname resulting from input files being in the cwd.

2014-03-31  Michael R. Crusoe  <mcrusoe@msu.edu>

    * versioneer.py,ez_setup.py: updated to version 0.10 and 3.4.1
    respectively.
    * docs/release.txt,khmer/_version.py,MANIFEST.in: update ancillary
    versioneer files

2014-03-31  Titus Brown  <t@idyll.org>

    * scripts/*.py,khmer/khmer_args.py: added 'info' function to khmer_args,
    and added citation information to each script.
    * CITATION: added basic citation information for khmer functionality.

2013-03-31  Michael R. Crusoe  <mcrusoe@msu.edu>

    * docs/scripts.txt,scripts/*.py,khmer/*.py: overhaul the documentation of
    the scripts. Uses sphinxcontrib.autoprogram to leverage the existing
    argparse objects. Moved the documentation into each script + misc cleanups.
    All scripts support the --version option. Migrated the last scripts to use
    khmer_args
    * docs/blog-posts.txt: removed outdated reference to filter-exact.py; its
    replacement filter-abund.py is better documented in the eel-pond protocol
    * figuregen/,novelty/,plots/,templatem/,scripts/do-partition.sh: removed
    outdated code not part of core project

2013-03-30  Michael R. Crusoe  <mcrusoe@msu.edu>

    * setup.py: monkeypatched distutils.Distribution.reinitialize_command() so
    that it matches the behavior of Distribution.get_command_obj(). This fixes
    issues with 'pip install -e' and './setup.py nosetests' not respecting the
    setup.cfg configuration directives for the build_ext command. Also
    enhanced our build_ext command to respect the dry_run mode.

    * .ycm_extra_conf.py: Update our custom YouCompleteMe configuration to
    query the package configuration for the proper compilation flags.

2014-03-28  Michael R. Crusoe  <mcrusoe@msu.edu>

    * Makefile,setup.py: demote nose & sphinx to extra dependencies.
    Auto-install Python developer tools as needed.

2013-03-27  Michael R. Crusoe  <mcrusoe@msu.edu>

    * The system zlib and bzip2 libraries are now used instead of the bundled
    versions if specified in setup.cfg or the command line.

2014-03-25  Michael R. Crusoe  <mcrusoe@msu.edu>

    * Makefile: update cppcheck command to match new version of Jenkins
    plugin. Now ignores the lib/test*.cc files.

2013-03-20  Michael R. Crusoe  <mcrusoe@msu.edu>

    * lib/storage.hh,khmer/_khmermodule.cc,lib/{readtable,read_parsers}.hh:
    remove unused storage.hh

2014-03-19  Qingpeng Zhang  <qingpeng@msu.edu>

    * hashbits.cc: fix a bug of 'Division or modulo by zero' described in #182
    * test_scripts.py: add test code for count-overlap.py
    * count-overlap.py: (fix a bug because of a typo and hashsize was replaced
    by min_hashsize)
    * count-overlap.py: needs hashbits table generated by load-graph.py. 
    This information is added to the "usage:" line.
    * count-overlap.py: fix minor PyLint issues

2014-03-19  Michael R. Crusoe  <mcrusoe@msu.edu>

    * Update bundled zlib version to 1.2.8 from 1.2.3. Changes of note:
    "Wholesale replacement of gz* functions with faster versions"
    "Added LFS (Large File Summit) support for 64-bit file offsets"
    "Fix serious but very rare decompression bug"

2014-03-19  Michael R. Crusoe <mcrusoe@msu.edu>

    * lib/counting.hh: include hashtable.hh
    * lib/{counting,aligner,hashbits,hashtable,labelhash,node,subset}.{cc,hh},
    kmer.cc,khmer/_khmermodule.cc: removed downcast, replaced non-functional
    asserts() with exception throws.
    * khmer/_khmermodule.cc: fixed parsing of PyLists
    * setup.py: force 64bit only builds on OS X.

2014-03-19  Titus Brown  <t@idyll.org>

    * Makefile: update documentation on targets at top; clean autopep8 output.
    * test_counting_single.py: fixed pep8 violations in spacing
    * test_scripts.py: eliminate popenscript in favor of proper SystemExit
	handling in runscript; fix pep8 violations.

2014-03-19  Michael R. Crusoe <mcrusoe@msu.edu> and Luiz Irber
<luiz.irber@gmail.com>

    * lib/ktable.{cc,hh},khmer/{__init__.py},{_khmermodule.cc}, tests/
    test_{counting_{hash,single},ktable}.py: remove the unused KTable object
    * doc/{index,ktable}.txt: remove references to KTable
    * lib/{ktable.{hh,cc} → kmer_hash.{hh,cc}}: rename remaining ktable files
    to kmer_hash
    * lib/{hashtable,kmer}.hh: replace ktable headers with kmer_hash

2014-03-17  Ram RS  <ramrs@nyu.edu>

    * extract-partitions.py: pylint warnings addressed
    * test_scripts.py: tests added to cover extract-partitions completely

2014-03-16  Michael R. Crusoe <mcrusoe@msu.edu>

    * lib/read_parsers.cc: fix for Coverity CID 1054789: Unititialized scalar
    field II: fill_id is never zeroed out.

2014-03-16  Ram RS  <ramrs@nyu.edu>

    * Project email in copyright headers updated

2014-03-14  Michael R. Crusoe <mcrusoe@msu.edu>

    * khmer/_khmermodule.cc, lib/{khmer.hh, hashtable.{cc,hh}},
    tests/test_{hashbits,hashbits_obj,labelhash}.py: don't implicitly downcast
    tagset_size(). Changes fileformat version for saved tagsets.

2014-03-13  Ram RS  <ramrs@nyu.edu>

    * added: khmer/file.py - script to check disk space, check input file
    status and check space before hashtable writing
    * modified: scripts/*.py - all scripts now use khmer.file for above-mentioned
    functionality.
    * modified: scripts/*.py - pylint violations addressed in all scripts
    under scripts/

2014-03-13  Ram RS  <ramrs@nyu.edu>

    * Bug fix: tests.test_normalize_by_median_no_bigcount() now runs within
    temp directory

2014-03-11  Michael R. Crusoe  <mcrusoe@mcrusoe.edu>

    * lib/read_parsers.hh: fix for Coverity CID 1054789: Uninitialized scalar
    field

2014-03-10  Michael R. Crusoe  <mcrusoe@msu.edu>

    * doc/development.txt: document fork/tag policy + formatting fixes

2014-03-03  Michael R. Crusoe  <mcrusoe@msu.edu>

    * lib/trace_logger.{cc,hh}: fix for Coverity CID 1063852: Uninitialized
    scalar field (UNINIT_CTOR) 
    * lib/node.cc: fix for Coverity CID 1173035:  Uninitialized scalar field
    (UNINIT_CTOR)
    * lib/hashbits.hh: fix for Coverity CID 1153101:  Resource leak in object
    (CTOR_DTOR_LEAK)
    * lib/{perf_metrics.{cc,hh},hashtable.{cc,hh}
    ,read_parsers.{cc,hh},trace_logger.{cc,hh}}: ifndef WITH_INTERNAL_METRICS
    then lets not + astyle -A10

2014-02-27  Michael R. Crusoe <mcrusoe@msu.edu>

    * tagged: version 0.8
    * setup.py: Specify a known working version of setuptools so we don't
    force an unneeded and awkward upgrade.
    * setup.py: We aren't zipsafe, mark as such

2014-02-18  Michael R. Crusoe <mcrusoe@msu.edu>

* Normalized C++ namespace usage to fix CID 1054792
* Updated install instructions. We recommend OS X users and those Linux
users without root access to install virtualenv instead of pip.
* New documentation: doc/known-issues.txt
* Added code review checklist & other guidance: doc/development.txt

2014-02-03  Camille Scott <camille.scott.w@gmail.com>

* Standardized command line arguments in khmer_args; added version flag

* Added support for sparse graph labeling

* Added script to reinflate partitions from read files using the 
  labeling system, called sweep-reads-by-partition-buffered.py

* Implemented __new__ methods for Hashbits, enforced inheritance
  hierarchy between it and the new LabelHash class both in C++
  and CPython API

2013-12-20  Titus Brown  <titus@idyll.org>

* Fixed output_partitioned_file, sweep-reads3.py, and extract-partitions.py
  to retain FASTQ format in output.

2013-12-11  Michael R. Crusoe <mcrusoe@msu.edu>

* normalize-by-median.py: new optional argument: --record-filenames to specify
a path where a list of all the output filenames will be written to. Will
be used to better integrate with Galaxy.

* All commands that use the counting args now support the --version switch

* abundance-dist-single.py, abundance-dist.py, do-partition.py,
interleave-reads.py, load-graph.py, load-into-counting.py
normalize-by-median.py now exit with return code 1 instead of 255 as is
standard.

2013-12-19  Michael R. Crusoe  <mcrusoe@msu.edu>

* doc/install.txt Add setup instructions for RHEL6 & fix invocation to get
master branch to work for non-developers

2013-12-18  Titus Brown  <titus@idyll.org>

* Added a test to ensure that normalize-by-median.py has bigcount set to
  False.

2013-11-22  Camille Scott  <camille.scott.w@gmail.com>

* Makefile: Added debug target for profiling.

2013-11-22  Michael R. Crusoe  <mcrusoe@msu.edu>

* Documented release process

2013-10-21  Michael R. Crusoe  <mcrusoe@msu.edu>

* Version 0.7

* New script: sample-reads-randomly.py which does a single pass random
subsample using reservoir sampling.

* the version number is now only stored in one place

* Makefile: new dist, cppcheck, pep8, and autopep8 targets for developers.
VERSION is now set by versioneer and exported to C/C++ code.

* README switched from MarkDown to ReStructuredText format to clean up PyPI
listing. Install count badge added.

* doc/: updates to how the scripts are called. Sphinx now pulls version
number from versioneer. C/Python integration is now partially documented.
Reference to bleeding-edge has been removed. Release instructions have been
clarified and simplified.

* all python code in khmer/, scripts/, and tests/ should be PEP8 compliant now.

* khmer/_khmermodule.cc has gotten a once-over with cpychecker. Type errors
were eliminated and the error checking has improved.

* Several fixes motivated by the results of a Coverity C/C++ scan. 

* Tests that require greater than 0.5 gigabytes of memory are now annotated as
being 'highmem' and be skipped by changing two lines in setup.cfg

* warnings about -Wstrict-prototypes will no longer appear

* contributors to this release are: ctb, mr-c and camillescott. 

2013-10-15  Michael R. Crusoe  <mcrusoe@msu.edu>

* Version 0.6.1

* No code changes, just build fixes

2013-10-10  Michael R. Crusoe  <mcrusoe@msu.edu>

* Version 0.6

* Switch to setuptools to run the entire build

* The various Makefiles have been merged into one inside lib for posterity

* A new top-level Makefile wraps "python setup.py"

* argparse.py has been removed and is installed automatically by setuptools/pip

* setup.py and the python/khmer directory have been moved to the root of the
project to conform to the standard layout

* The project contact address is now khmer-project@idyll.org

* Due to the new build system the project now easily builds under OS X + XCode

* In light of the above the installation instructions have been rewritten

* Sphinx now builds the documentation without warnings or errors

* It is now easy to calculate code coverage.

* setup.py is now PEP8 compliant
2014-04-10  Michael R. Crusoe  <mcrusoe@msu.edu>

    * Makefile: run 'build' command before install; ignore _version.py for
    coverage purposes.
    * bink.ipynb: deleted
    * doc/choosing-hash-sizes.txt -> choosing-table-sizes.txt
    * setup.py,doc/{conf.py,index.txt}: update lists of authors
    * doc/development.txt: typo
    * doc/{galaxy,guide,index,introduction,scripts}.txt: remove some
    references to implementation details of the k-mer tables
    * doc/{known-issues,release}.txt: updated
    * khmer/*.cc,lib/*.{cc,hh}: astyle -A10 formatted
    * lib/read_parsers.cc: fixed case statement fall through
    * lib/subset.cc: removed unnecessary NULL check (CID 1054804 & 1195088)
    * scripts/*.py: additional documentation updates
    * tests/test-data/test-overlap1.ht,data/MSB2-surrender.fa &
    data/1m-filtered.fa: removed from repository history, .git is now 36M!

2014-03-31  Titus Brown  <ctb@msu.edu>

    * scripts/normalize-by-median.py: Fixed unbound variable bug introduced in
    20a433c2.

    * khmer/file.py: Fixed incorrect use of __file__ dirname instead of
    os.getcwd(); also fixed bug where statvfs would choke on an empty
    dirname resulting from input files being in the cwd.

2014-03-31  Michael R. Crusoe  <mcrusoe@msu.edu>

    * versioneer.py,ez_setup.py: updated to version 0.10 and 3.4.1
    respectively.
    * docs/release.txt,khmer/_version.py,MANIFEST.in: update ancillary
    versioneer files

2014-03-31  Titus Brown  <ctb@msu.edu>

    * scripts/*.py,khmer/khmer_args.py: added 'info' function to khmer_args,
    and added citation information to each script.
    * CITATION: added basic citation information for khmer functionality.

2013-03-31  Michael R. Crusoe  <mcrusoe@msu.edu>

    * docs/scripts.txt,scripts/*.py,khmer/*.py: overhaul the documentation of
    the scripts. Uses sphinxcontrib.autoprogram to leverage the existing
    argparse objects. Moved the documentation into each script + misc cleanups.
    All scripts support the --version option. Migrated the last scripts to use
    khmer_args
    * docs/blog-posts.txt: removed outdated reference to filter-exact.py; its
    replacement filter-abund.py is better documented in the eel-pond protocol
    * figuregen/,novelty/,plots/,templatem/,scripts/do-partition.sh: removed
    outdated code not part of core project

2013-03-30  Michael R. Crusoe  <mcrusoe@msu.edu>

    * setup.py: monkeypatched distutils.Distribution.reinitialize_command() so
    that it matches the behavior of Distribution.get_command_obj(). This fixes
    issues with 'pip install -e' and './setup.py nosetests' not respecting the
    setup.cfg configuration directives for the build_ext command. Also
    enhanced our build_ext command to respect the dry_run mode.

    * .ycm_extra_conf.py: Update our custom YouCompleteMe configuration to
    query the package configuration for the proper compilation flags.

2014-03-28  Michael R. Crusoe  <mcrusoe@msu.edu>

    * Makefile,setup.py: demote nose & sphinx to extra dependencies.
    Auto-install Python developer tools as needed.

2013-03-27  Michael R. Crusoe  <mcrusoe@msu.edu>

    * The system zlib and bzip2 libraries are now used instead of the bundled
    versions if specified in setup.cfg or the command line.

2014-03-25  Michael R. Crusoe  <mcrusoe@msu.edu>

    * Makefile: update cppcheck command to match new version of Jenkins
    plugin. Now ignores the lib/test*.cc files.

2013-03-20  Michael R. Crusoe  <mcrusoe@msu.edu>

    * lib/storage.hh,khmer/_khmermodule.cc,lib/{readtable,read_parsers}.hh:
    remove unused storage.hh

2014-03-19  Qingpeng Zhang  <qingpeng@msu.edu>

    * hashbits.cc: fix a bug of 'Division or modulo by zero' described in #182
    * test_scripts.py: add test code for count-overlap.py
    * count-overlap.py: (fix a bug because of a typo and hashsize was replaced
    by min_hashsize)
    * count-overlap.py: needs hashbits table generated by load-graph.py. 
    This information is added to the "usage:" line.
    * count-overlap.py: fix minor PyLint issues

2014-03-19  Michael R. Crusoe  <mcrusoe@msu.edu>

    * Update bundled zlib version to 1.2.8 from 1.2.3. Changes of note:
    "Wholesale replacement of gz* functions with faster versions"
    "Added LFS (Large File Summit) support for 64-bit file offsets"
    "Fix serious but very rare decompression bug"

2014-03-19  Michael R. Crusoe <mcrusoe@msu.edu>

    * lib/counting.hh: include hashtable.hh
    * lib/{counting,aligner,hashbits,hashtable,labelhash,node,subset}.{cc,hh},
    kmer.cc,khmer/_khmermodule.cc: removed downcast, replaced non-functional
    asserts() with exception throws.
    * khmer/_khmermodule.cc: fixed parsing of PyLists
    * setup.py: force 64bit only builds on OS X.

2014-03-19  Titus Brown  <t@idyll.org>

    * Makefile: update documentation on targets at top; clean autopep8 output.
    * test_counting_single.py: fixed pep8 violations in spacing
    * test_scripts.py: eliminate popenscript in favor of proper SystemExit
	handling in runscript; fix pep8 violations.

2014-03-19  Michael R. Crusoe <mcrusoe@msu.edu> and Luiz Irber
<luiz.irber@gmail.com>

    * lib/ktable.{cc,hh},khmer/{__init__.py},{_khmermodule.cc}, tests/
    test_{counting_{hash,single},ktable}.py: remove the unused KTable object
    * doc/{index,ktable}.txt: remove references to KTable
    * lib/{ktable.{hh,cc} → kmer_hash.{hh,cc}}: rename remaining ktable files
    to kmer_hash
    * lib/{hashtable,kmer}.hh: replace ktable headers with kmer_hash

2014-03-17  Ram RS  <ramrs@nyu.edu>

    * extract-partitions.py: pylint warnings addressed
    * test_scripts.py: tests added to cover extract-partitions completely

2014-03-16  Michael R. Crusoe <mcrusoe@msu.edu>

    * lib/read_parsers.cc: fix for Coverity CID 1054789: Unititialized scalar
    field II: fill_id is never zeroed out.

2014-03-16  Ram RS  <ramrs@nyu.edu>

    * Project email in copyright headers updated

2014-03-14  Michael R. Crusoe <mcrusoe@msu.edu>

    * khmer/_khmermodule.cc, lib/{khmer.hh, hashtable.{cc,hh}},
    tests/test_{hashbits,hashbits_obj,labelhash}.py: don't implicitly downcast
    tagset_size(). Changes fileformat version for saved tagsets.

2014-03-13  Ram RS  <ramrs@nyu.edu>

    * added: khmer/file.py - script to check disk space, check input file
    status and check space before hashtable writing
    * modified: scripts/*.py - all scripts now use khmer.file for above-mentioned
    functionality.
    * modified: scripts/*.py - pylint violations addressed in all scripts
    under scripts/

2014-03-13  Ram RS  <ramrs@nyu.edu>

    * Bug fix: tests.test_normalize_by_median_no_bigcount() now runs within
    temp directory

2014-03-11  Michael R. Crusoe  <mcrusoe@mcrusoe.edu>

    * lib/read_parsers.hh: fix for Coverity CID 1054789: Uninitialized scalar
    field

2014-03-10  Michael R. Crusoe  <mcrusoe@msu.edu>

    * doc/development.txt: document fork/tag policy + formatting fixes

2014-03-03  Michael R. Crusoe  <mcrusoe@msu.edu>

    * lib/trace_logger.{cc,hh}: fix for Coverity CID 1063852: Uninitialized
    scalar field (UNINIT_CTOR) 
    * lib/node.cc: fix for Coverity CID 1173035:  Uninitialized scalar field
    (UNINIT_CTOR)
    * lib/hashbits.hh: fix for Coverity CID 1153101:  Resource leak in object
    (CTOR_DTOR_LEAK)
    * lib/{perf_metrics.{cc,hh},hashtable.{cc,hh}
    ,read_parsers.{cc,hh},trace_logger.{cc,hh}}: ifndef WITH_INTERNAL_METRICS
    then lets not + astyle -A10

2014-02-27  Michael R. Crusoe <mcrusoe@msu.edu>

    * tagged: version 0.8
    * setup.py: Specify a known working version of setuptools so we don't
    force an unneeded and awkward upgrade.
    * setup.py: We aren't zipsafe, mark as such

2014-02-18  Michael R. Crusoe <mcrusoe@msu.edu>

* Normalized C++ namespace usage to fix CID 1054792
* Updated install instructions. We recommend OS X users and those Linux
users without root access to install virtualenv instead of pip.
* New documentation: doc/known-issues.txt
* Added code review checklist & other guidance: doc/development.txt

2014-02-03  Camille Scott <camille.scott.w@gmail.com>

* Standardized command line arguments in khmer_args; added version flag

* Added support for sparse graph labeling

* Added script to reinflate partitions from read files using the 
  labeling system, called sweep-reads-by-partition-buffered.py

* Implemented __new__ methods for Hashbits, enforced inheritance
  hierarchy between it and the new LabelHash class both in C++
  and CPython API

2013-12-20  Titus Brown  <titus@idyll.org>

* Fixed output_partitioned_file, sweep-reads3.py, and extract-partitions.py
  to retain FASTQ format in output.

2013-12-11  Michael R. Crusoe <mcrusoe@msu.edu>

* normalize-by-median.py: new optional argument: --record-filenames to specify
a path where a list of all the output filenames will be written to. Will
be used to better integrate with Galaxy.

* All commands that use the counting args now support the --version switch

* abundance-dist-single.py, abundance-dist.py, do-partition.py,
interleave-reads.py, load-graph.py, load-into-counting.py
normalize-by-median.py now exit with return code 1 instead of 255 as is
standard.

2013-12-19  Michael R. Crusoe  <mcrusoe@msu.edu>

* doc/install.txt Add setup instructions for RHEL6 & fix invocation to get
master branch to work for non-developers

2013-12-18  Titus Brown  <titus@idyll.org>

* Added a test to ensure that normalize-by-median.py has bigcount set to
  False.

2013-11-22  Camille Scott  <camille.scott.w@gmail.com>

* Makefile: Added debug target for profiling.

2013-11-22  Michael R. Crusoe  <mcrusoe@msu.edu>

* Documented release process

2013-10-21  Michael R. Crusoe  <mcrusoe@msu.edu>

* Version 0.7

* New script: sample-reads-randomly.py which does a single pass random
subsample using reservoir sampling.

* the version number is now only stored in one place

* Makefile: new dist, cppcheck, pep8, and autopep8 targets for developers.
VERSION is now set by versioneer and exported to C/C++ code.

* README switched from MarkDown to ReStructuredText format to clean up PyPI
listing. Install count badge added.

* doc/: updates to how the scripts are called. Sphinx now pulls version
number from versioneer. C/Python integration is now partially documented.
Reference to bleeding-edge has been removed. Release instructions have been
clarified and simplified.

* all python code in khmer/, scripts/, and tests/ should be PEP8 compliant now.

* khmer/_khmermodule.cc has gotten a once-over with cpychecker. Type errors
were eliminated and the error checking has improved.

* Several fixes motivated by the results of a Coverity C/C++ scan. 

* Tests that require greater than 0.5 gigabytes of memory are now annotated as
being 'highmem' and be skipped by changing two lines in setup.cfg

* warnings about -Wstrict-prototypes will no longer appear

* contributors to this release are: ctb, mr-c and camillescott. 

2013-10-15  Michael R. Crusoe  <mcrusoe@msu.edu>

* Version 0.6.1

* No code changes, just build fixes

2013-10-10  Michael R. Crusoe  <mcrusoe@msu.edu>

* Version 0.6

* Switch to setuptools to run the entire build

* The various Makefiles have been merged into one inside lib for posterity

* A new top-level Makefile wraps "python setup.py"

* argparse.py has been removed and is installed automatically by setuptools/pip

* setup.py and the python/khmer directory have been moved to the root of the
project to conform to the standard layout

* The project contact address is now khmer-project@idyll.org

* Due to the new build system the project now easily builds under OS X + XCode

* In light of the above the installation instructions have been rewritten

* Sphinx now builds the documentation without warnings or errors

* It is now easy to calculate code coverage.

* setup.py is now PEP8 compliant<|MERGE_RESOLUTION|>--- conflicted
+++ resolved
@@ -1,15 +1,12 @@
 2014-06-13  Titus Brown  <t@idyll.org>
 
-<<<<<<< HEAD
     * khmer/__init__.py, khmer/file_args.py: Moved copyright message to a
 	comment.
     * khmer/file.py: updated error messages for disk-space checking functions;
 	added test hooks.
     * tests/test_script_arguments.py: added tests for several functions in
 	khmer/file.py.
-=======
     * sandbox/assemstats3.py: handle missing input files.
->>>>>>> 7b3b9942
 
 2014-06-11  Michael Wright <wrigh517@msu.edu>
 
