--- conflicted
+++ resolved
@@ -1,10 +1,9 @@
-<<<<<<< HEAD
-2015-06-05  Jacob Fenton  <bocajnotnef@gmail.com>
+2015-06-08  Jacob Fenton  <bocajnotnef@gmail.com>
 
    * scripts/normalize-by-median.py: implemented broken_paired_reader
    * tests/test_scripts.py: modified tests to properly use new args
    * khmer/utils.py: added force-paired option to broken_paired_reader (@ctb)
-=======
+
 2015-06-06  Titus Brown  <titus@idyll.org>
 
    * khmer/_khmermodule.cc: added hllcounter_merge.
@@ -12,7 +11,6 @@
    * lib/hllcounter.cc: changed HLLCounter::consume_string to uppercase input.
    * sandbox/unique-kmers.py: added --stream-out option; updated to print out
    k-mers per file as well as k-mer size used.
->>>>>>> 7d409f1d
 
 2015-06-04  Titus Brown  <titus@idyll.org>
 
