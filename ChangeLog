<<<<<<< HEAD
2015-07-29  Jacob Fenton  <bocajnotnef@gmail.com>

   * khmer/kfile.py: added infrastructure for doing compressed output
   * khmer/thread_utils.py: switched threaded_sequence_processor to make use of
   write_record
   * scripts/{count-median,extract-long-sequences,extract-paired-reads,
   extract-partitions,fastq-to-fasta,filter-abund-single,filter-abund,
   interleave-reads,normalize-by-median,sample-reads-randomly,
   split-paired-reads,trim-low-abund}.py: added compression
   * tests/test_{functions,scripts}.py: added tests
   * scripts/{load-graph,partition-graph}.py: made load-graph no longer add .pt
   to graph outfiles, changed partition-graph to not expect .pt's
   * doc/whats-new-2.0.rst: doc'd changes to load-graph and partition-graph
=======
2015-07-27  Sherine Awad  <drmahmoud@ucdavis.edu>

   * sandbox/multi-rename.py: updated output of long FASTA sequences to
   wrap text at 80 characters.
   * tests/test_sandbox_scripts.py: Added a test for multi-rename.py.
>>>>>>> fc9c76c5

2015-07-31  Kevin Murray  <spam@kdmurray.id.au>

   * lib/Makefile,Makefile,lib/*.pc.in,lib/test-compile.cc: Misc debian-based
   compatiablity changes
   * lib/get_version.py: Add crunchbang, chmod +x

2015-07-29  Michael R. Crusoe  <crusoe@ucdavis.edu>

   * khmer/_khmer.cc: add more CPyChecker inspired fixes
   * lib/*.{cc,hh}: clean up includes and forward declarations

2015-07-29  Luiz Irber  <khmer@luizirber.org>

   * Makefile: Adapt Makefile rules for py3 changes.
   * jenkins-build.sh: Read PYTHON_EXECUTABLE and TEST_ATTR from environment.

2015-07-29  Amanda Charbonneau  <charbo24@msu.edu>

   * scripts/fastq-to-fasta.py: Changed '-n' default description to match
   behaviour

2015-07-29  Luiz Irber  <khmer@luizirber.org>

   * tests/test_{scripts,streaming_io}.py: Fix the build + add a test

2015-07-28  Titus Brown  <titus@idyll.org>

   * tests/test_streaming_io.py: new shell cmd tests for streaming/piping.
   * tests/khmer_tst_utils.py: refactor/replace runtestredirect(...) with
   scriptpath(...) and run_shell_cmd(...).
   * scripts/test_scripts.py: remove test_interleave_reads_broken_fq_4 for
   only one input file for interleave-reads.py; replace runscriptredirect call
   with run_shell_cmd.
   * scripts/interleave-reads.py: force exactly two input files.
   * scripts/split-paired-reads.py: fix print statement; clarify output.
   * scripts/{normalize-by-median.py,sample-reads-randomly.py,
   trim-low-abund.py}: if stdin is supplied for input, check that -o
   specifies output file.
   * scripts/filter-abund.py: if stdin is supplied for input, check that -o
   specifies output file; switched -o to use argparse.FileType.
   * scripts/extract-long-sequences.py: switched -o to use argparse.FileType.
   * scripts/{abundance-dist,count-median}.py: added '-' handling for output.
   * khmer/kfile.py: change 'check_input_files' to no longer warn that
   '-' doesn't exist'.
   * tests/test-data/paired.fq.2: removed extraneous newline from end.
   * tests/{test_normalize_by_median,test_script_arguments,test_scripts}.py:
   added tests for new code.
   * scripts/oxli: added script for running tests in development directory.
   * khmer/{__init__,khmer_args}.py,tests/{test_normalize_by_median,
   test_script_arguments}.py: refactored out use of AssertionError by not
   throwing plain Exceptions when a ValueError or RuntimeError would do.
   * oxli/__init__.py: give default help instead of an error when `oxli` is
   called with no arguments.
   * tests/test_{normalize_by_median,sandbox_scripts,scripts,streaming_io}.py:
   always check status code if calling `runscripts` with `fail_ok=True`.

2015-07-28  Luiz Irber  <khmer@luizirber.org>

   * sandbox/unique-kmers.py: moved to scripts.
   * scripts/unique-kmers.py: fix import bug and initialize to_print earlier.
   * tests/test_scripts.py: add tests for unique-kmers.py.
   * doc/user/scripts.rst: added unique-kmers.py to script page

2015-07-28  Jacob Fenton  <bocajnotnef@gmail.com>

   * scripts/abundance-dist.py: disallowed forcing on the input file check for
   the counting table file

2015-07-28  Michael R. Crusoe  <crusoe@ucdavis.edu>

   * .mailmap, Makefile: generate a list of authors

2015-07-28  Kevin Murray  <spam@kdmurray.id.au>
            Titus Brown  <titus@idyll.org>

   * khmer/utils.py: added fix for SRA-style FASTQ output.
   * tests/test_scripts.py: tested against a broken version of SRA format.
   * tests/test-data/paired-broken4.fq.{1,2}: added test files.

2015-07-28  Michael R. Crusoe  <crusoe@ucdavis.edu>
            Titus Brown  <titus@idyll.org>

   * lib/read_aligner.{cc,hh},tests/{test_read_aligner.py,
   test-data/readaligner-{default,k12}.json},khmer/__init__.py: refactor,
   read aligner parameters are now configurable & save/load-able. Can do
   whole-genome variant finding.
   * khmer/_khmer.cc,tests/test_read_aligner.py: ReadAligner.align_forward
   method added
   * sandbox/correct-errors.py -> sandbox/correct-reads.py: total rewrite
   * sandbox/error-correct-pass2.py: new script
   * sandbox/readaligner_pairhmm_train.py: new script
   * tests/test_sandbox_scripts.py, doc/release-notes/release-1.4.rst:
   spelling fixes, import re-arrangement
   * sandbox/{Makefile.read_aligner_training,readaligner_pairhmm_train.py}:
   Added script to train the aligner

2015-07-27  Titus Brown  <titus@idyll.org>

   * khmer/khmer_args.py,CITATION: added entry for PeerJ paper on
   semi-streaming to citations.
   * scripts/{abundance-dist-single.py,abundance-dist.py,count-median.py,
   count-overlap.py,filter-abund-single.py,load-into-counting.py}: changed
   default behavior to output data in CSV format and report total k-mers.
   * tests/test_scripts.py: updated/removed tests for CSV.
   * doc/whats-new-2.0.rst: added information about change in columnar output,
   along with other minor corrections.
   * scripts/normalize-by-median.py: corrected epilog.
   * khmer/thread_utils.py,
   sandbox/{calc-best-assembly.py,extract-single-partition.py},
   scripts/{count-median.py,extract-long-sequences.py,extract-paired-reads.py,
   extract-partitions.py,fastq-to-fasta.py,
   interleave-reads.py,normalize-by-median.py,readstats.py,
   sample-reads-randomly.py,split-paired-reads.py,trim-low-abund.py},
   tests/{test_normalize_by_median.py,test_scripts.py}: remove explicit
   'parse_description' from screed open calls.
   * khmer/_khmer.cc,lib/Makefile,lib/hashtable.{cc,hh},setup.py: removed
   WITH_INTERNAL_METRICS and trace_logger/perf_metrics references.
   * lib/perf_metrics.{cc,hh},lib/trace_logger.{cc,hh}: removed unused files.

2015-07-24  Jacob Fenton  <bocajnotnef@gmail.com>

   * doc/dev/getting-started.rst: added instructions for second contribution

2015-07-22  Jacob Fenton  <bocajnotnef@gmail.com>

   * tests/test_read_parsers.py: added workaround for bug in OSX Python
   * Makefile: respect that workaround when running the tests

2015-07-21  Jacob Fenton  <bocajnotnef@gmail.com>

   * khmer/{kfile,khmer_args}.py: refactored information passing, made it so
   space checks happen in the right directory.
   * oxli/build_graph.py,sandbox/collect-reads.py,scripts/{
   abundance-dist-single,filter-abund-single,load-into-counting,
   normalize-by-median,trim-low-abund}.py,tests/test_script_arguments.py:
   changed to use new arg structure for checking hashtable save space.
   * oxli/functions.py,scripts/saturate-by-median.py: updated error message
   to mention --force option.
   * scripts/{count-overlap,load-into-counting,make-initial-stoptags,
   partition-graph,sample-reads-randomly}.py: removed unnecessary call to
   check_space.

2015-07-20  Titus Brown  <titus@idyll.org>

   * khmer/__init__.py: cleaned up FP rate reporting.
   * scripts/normalize-by-median.py: corrected epilog; refactored reporting
   to be a bit cleaner; use CSV for reporting file;
   added --report-frequency arg.
   * tests/test_normalize_by_median.py: updated/added tests for reporting.

2015-07-17  Jacob Fenton  <bocajnotnef@gmail.com>

   * oxli/{functions,build_graph}.py,scripts/{load-graph,normalize-by-median,
   abundance-dist}.py,tests/test_{normalize_by_median,subset_graph,hashbits,
   oxli_function}.py: pylint cleanup.

2015-07-17  Michael R. Crusoe  <crusoe@ucdavis.edu>  

   * Makefile, tests/test_read_aligner.py: import khmer when pylinting.

2015-07-17  Michael R. Crusoe  <crusoe@ucdavis.edu>

   * lib/read_parser.{cc,hh}: use std::string everywhere to match existing
   exceptions.

2015-07-10  Jacob Fenton  <bocajnotnef@gmail.com>

   * khmer/kfile.py: changed check_valid_file_exists to recognize fifos as
   non-empty.
   * tests/test_normalize_by_median.py: added test.

2015-07-10  Jacob Fenton  <bocajnotnef@gmail.com>

   * oxli/functions.py: changed estimate functions to use correct letter
   abbreviations.
   * sandbox/estimate_optimal_hash.py: changed to use renamed estimate
   functions.
   * sandbox/unique-kmers.py: changed to not output recommended HT args by
   default.
   * tests/test_oxli_functions.py: changed to use renamed estimate functions.

2015-07-10  Jacob Fenton  <bocajnotnef@gmail.com>

   * oxli/functions.py: added '--force' check to sanity check.

2015-07-10  Jacob Fenton  <bocajnotnef@gmail.com>

   * oxli/functions.py: moved optimization/sanity check func to oxli.
   * scripts/normalize-by-median.py,oxli/build_graph.py: added
   optimization/sanity checking via oxli estimation funcs.
   * tests/test_normalize_by_median.py: updated tests to cover estimation
   functions.

2015-07-08  Luiz Irber  <khmer@luizirber.org>

   * lib/{counting,hashbits,hashtable,labelhash,subset}.cc: print hexadecimal
   representation of the signature read from the file.

2015-07-06  Luiz Irber  <khmer@luizirber.org>

   * sandbox/collect-reads.py: Set a default value for coverage based
   on the docstring.
   * sandbox/count-kmers-single.py, tests/test_{functions,script_arguments}.py:
   Replace xrange and cStringIO (not Python 3 compatible).
   * lib/*.{hh,cc}, oxli/functions.py, tests/*.py: make format.

2015-07-05  Jacob Fenton  <bocajnotnef@gmail.com>

   * doc/whats-new-2.0.rst: added in normalize-by-median.py broken paired 
   updates.

2015-07-05  Michael R. Crusoe  <crusoe@ucdavis.edu>

   * Makefile: fix cppcheck invocation.
   * khmer/_khmer.cc: switch to prefix increment for non-primitive objects,
   use a C++ cast, adjust scope.
   * lib/hashtable.{hh,cc}: make copy constructor no-op explicit. adjust scope
   * lib/{ht-diff,test-HashTables,test-Parser}.cc: remove unused test code.
   * lib/labelhash.cc,hllcounter.cc: astyle reformatting.
   * lib/read_parsers.hh: more explicit constructors.

2015-07-05  Michael R. Crusoe  <crusoe@ucdavis.edu>

   * sandbox/{collect-variants,optimal_args_hashbits,sweep-files}.py:
   update API usage.

2015-07-05  Titus Brown  <titus@idyll.org>

   * sandbox/{count-kmers.py,count-kmers-single.py}: added scripts to output
   k-mer counts.
   * tests/test_sandbox_scripts.py: added tests for count-kmers.py and
   count-kmers-single.py.
   * sandbox/README.rst: added count-kmers.py and count-kmers-single.py to
   sandbox/README.

2015-07-05  Kevin Murray  <spam@kdmurray.id.au>

   * lib/*.{cc,hh},sandbox/*.py,khmer/_khmer.cc,tests/test_*.py: Simplify
   exception hierarchy, and ensure all C++ exceptions are converted to python
   errors.
   * scripts/normalize-by-median.py: Clarify error message.
   * tests/khmer_tst_utils.py: Add longify function, converts int => long on
   py2, and passes thru list unmodified on py3.

2015-06-30  Jacob Fenton  <bocajnotnef@gmail.com>

   * tests/{test_script_arguments,test_functions}.py: changed tests to use
   stderr redirection to prevent leaks
   * tests/test_normalize_by_median.py: changed to not duplicate a test
   * tests/test_script_arguments.py: changed tests to use stderr redirection

2015-06-30  Titus Brown  <titus@idyll.org>

   * tests/test_normalize_by_median.py: disabled running
   test_normalize_by_median_report_fp during normal test running.

2015-06-30  Titus Brown  <titus@idyll.org>

   * khmer/khmer_args.py: removed incorrect warning for default max_tablesize
   when -M is used.
   * tests/test_scripts.py: added test for correct max_tablesize behavior.

2015-06-30  Titus Brown  <titus@idyll.org>

   * setup.cfg: changed 'stop=TRUE' to 'stop=FALSE', so that tests do not
   stop running at first failure.

2015-06-30  Kevin Murray  <spam@kdmurray.id.au>

   * scripts/{extract-paired-reads,split-paired-reads}.py: Fix creation of
   default output files even when output files were provided on CLI.

2015-06-29  Sherine Awad  <drmahmoud@ucdavis.edu>

   * khmer/utils.py: Fix bug in naming in interleave-reads.py
   * tests/test_scripts.py: Add a test function for the new behavior
   * tests/test-data/*.fq: Add 3 test files needed for the testing

2015-06-28  Jacob Fenton  <bocajnotnef@gmail.com>

   * tests/test_sandbox_scripts.py: made error more informative and not crashy
   * sandbox/{estimate_optimal_hash,optimal_args_hashbits}.py: minor cleanups

2015-06-28  Qingpeng Zhang  <qingpeng@msu.edu>

   * sandbox/{estimate_optimal_hash,optimal_args_hashbits}.py: added sandbox 
   methods for estimating memory usage based on desired fp rate, etc.

2015-06-27  Kevin Murray  <spam@kdmurray.id.au>

   * doc/dev/binary-file-formats.rst: Fix issue in ksize documentation for
   Countgraph

2015-06-27  Kevin Murray  <spam@kdmurray.id.au>

   * README.rst: Fix link to virtualenv installation instructions.

2015-06-19  Titus Brown  <titus@idyll.org>

   * khmer/__init__.py: split CountingHash into _CountingHash (CPython) and
   CountingHash to mimic Hashbits behavior; pass IOError through
   extract_countinghash_info and extract_hashbits_info so that
   file-does-not-exist errors are correctly reported; fixed FP rate reporting;
   changed to using get_n_primes_near_x to build hashtable sizes; removed
   get_n_primes_above_x, new_hashbits, and new_counting_hash functions.
   * khmer/_khmer.cc: changed tp_flags for KCountingHash so that it could
   be a base class.
   * khmer/khmer_args.py: removed environment variable override for hash size
   defaults; added -M/--max_memory_usage, and functions create_nodegraph()
   and create_countgraph().  Also renamed --min-tablesize to --max-tablesize.
   * khmer/kfile.py: fixed check_space_for_hashtable to depend on args obj.
   * oxli/build_graph.py, scripts/{annotate-partitions.py,count-overlap.py,
   do-partition.py,filter-stoptags.py,
   merge-partitions.py}, sandbox/{assembly-diff.py,assembly-diff-2.py,
   bloom-count-intersection.py,bloom-count.py,build-sparse-graph.py,
   collect-reads.py,saturate-by-median.py, graph-size.py,print-stoptags.py,
   print-tagset.py,stoptags-by-position.py, subset-report.py,
   sweep-out-reads-with-contigs.py,sweep-reads2.py,sweep-reads3.py}: changed
   hashtype over to 'nodegraph' and 'countgraph' in call to report_on_config;
   replaced counting hash/hashbits creation with new khmer_args create*
   functions, and/or new_counting_hash/new_hashbits with CountingHash/Hashbits.
   * doc/scripts.rst: updated hashtable size help text.
   * doc/whats-new-2.0.rst: updated with description of -M/--max-memory-usage.
   * tests/test*.py: switched from new_counting_hash to CountingHash, and
   new_hashbits to Hashbits; adjusts tests for new behavior of hashtable
   size calculation.
   * tests/test_hashbits_obj.py: merged into test_hashbits.py and removed file.
   * tests/test_script_arguments.py: updated for new check_space_for_hashtable
   behavior; added tests for create_countgraph and create_nodegraph.
   * tests/test_counting_single.py: fixed countgraph size & palindrome testing
   beahavior in test_complete_no_collision.

2015-06-19  Titus Brown  <titus@idyll.org>

   * Makefile: temporarily disable 'huge' tests on Linux.

2015-06-17  Titus Brown  <titus@idyll.org>

   * scripts/normalize-by-median.py: changed DEFAULT_DESIRED_COVERAGE to 20,
   and corrected options help.
   * tests/{test_scripts.py,test_normalize_by_median.py}: moved
   normalize-by-median.py tests into a their own file.
   * tests/test-data/{dn-test-all-paired-all-keep.fa,dn-test-none-paired.fa,
   dn-test-some-paired-all-keep.fa}: added test data files for specific
   pairing/saturation behavior.

2015-06-16  Kevin Murray  <spam@kdmurray.id.au>

   * doc/dev/binary-file-formats.rst: Add documentation of khmer's binary file
   formats.
   * doc/dev/index.rst: Add above docs to developer documentation index.

2015-06-14  Michael R. Crusoe  <crusoe@ucdavis.edu>

   * khmer/__init__.py,lib/{counting,hashbits,hashtable,subset,labelhash}.cc,
   lib/khmer.hh: add signature to beginning of all binary file types
   * tests/test-data/{normC20k20.ct,badversion-k32.tagset,
   goodversion-k32.tagset}: update to new format by prepending "OXLI" to the
   data stream
   * tests/test_{counting_hash,functions,scripts,hashbits,hashbits_obj,
   labelhash}.py: tests should fail, not error (add try, except + assert
   blocks). Adapted other tests to cope with the new file formats
   * lib/magic: new, teaches the unix `file` command about khmer file types
   * doc/index.rst,doc/whats-new-2.0.rst: document these changes

2015-06-14  Titus Brown  <titus@idyll.org>

   * scripts/extract-paired-reads.py: added --output_dir, --paired-output,
   and --single-output arguments to change output file details; script
   now accepts stdin, and will output to stdout upon request.
   * scripts/split-paired-reads.py: changed script to output to stdout upon
   request; added '-' as stdin input.
   * tests/test_scripts.py: added tests for new extract-paired-reads.py
   behavior.

2015-06-14  Titus Brown  <titus@idyll.org>

   * tests/test_counting_hash.py: fixed duplicated test
   'get_kmer_counts_too_short' by changing to 'get_kmer_hashes_too_short'.

2015-06-14  Jacob Fenton  <bocajnotnef@gmail.com>

   * scripts/abundance-dist.py: added weird bigcount circumstance detection
   * tests/test_scripts.py: added test for the above

2015-06-14  Kevin Murray  <spam@kdmurray.id.au>

   * lib/counting.cc: Fix infinite loop in gzipped CountingHash I/O
   * tests/test_counting_hash.py: Add test of large CountingHash I/O
   * setup.cfg: Skip tests with the 'huge' label by default

2015-06-13  Michael R. Crusoe  <crusoe@ucdavis.edu>

   * Makefile, build-jenkins.sh: unify sphinx dependencies
   * scripts/readstats.py: fix typo

2015-06-13  Titus Brown  <titus@idyll.org>

   * doc/dev/getting-started.rst: update instructions for creating a new
   branch name to preferred practice (fix/brief_issue_description, instead
   of fix/issuenum).

2015-06-13  Michael R. Crusoe  <crusoe@ucdavis.edu>

   * doc/dev/release.rst: remove false positive from version check
   * tests/test_{counting_hash,scripts}.py: remove scriptpath no-op method

2015-06-12  Luiz Irber  <khmer@luizirber.org>

   * setup.py: revert changes to zlib compilation.
   * setup.cfg: nose should stop on first error by default.
   * Makefile, tests/test_threaded_sequence_processor.py,
   scripts/{do-partition,partition-graph}.py, khmer/thread_utils.py: Remove
   dependency on future package.

2015-06-12  Michael R. Crusoe  <crusoe@ucdavis.edu>

   * setup.py: update screed version to 0.9

2015-06-12  Luiz Irber  <khmer@luizirber.org>

   * *.py: refactor for Python 3 compatibility. Clear separation of Unicode
   and Byte strings, use __future__ imports for compatibility (print function,
   absolute imports, unicode_literals), fix tests to consider changes to random
   number generator between Python versions.
   * khmer/_khmer.cc: rename file, methods return Unicode strings instead of
   Bytestrings.

2015-06-12  Luiz Irber  <khmer@luizirber.org>

   * khmer/{khmermodule.cc},tests/test_hashbits.py: Add Unicode support to
   hashbits.get method.
   * tests/test_hll.py: Avoid using translate for revcomp calculation.

2015-06-12  Sarah Guermond  <sarah.guermond@gmail.com>

   * scripts/trim-low-abund.py: changed _screed_record_dict to Record

2015-06-11  Sherine Awad  <drmahmoud@ucdavis.edu>

   * Change split-paired-reads.py to accept input from stdin.
   * Add test function to test new behavior of split-paired.

2015-06-10  Camille Scott  <camille.scott.w@gmail.com>

   * lib/hashtable.cc: Tweaked median_at_least to reduce number of
   conditional checks.

2015-06-10  Titus Brown  <titus@idyll.org>

   * scripts/find-knots.py: fixed invocation of check_space to take correct
   arguments.
   * tests/test_scripts.py: added simple test of find-knots.py execution.

2015-06-09  Jacob Fenton  <bocajnotnef@gmail.com>

   * scripts/normalize-by-median.py: implemented broken_paired_reader
   * tests/test_scripts.py: modified tests to properly use new args
   * khmer/utils.py: added force-paired option to broken_paired_reader (@ctb)

2015-06-09   Luiz Irber  <khmer@luizirber.org>

   * khmer/_khmermodule.cc, lib/hashtable.{cc,hh}: astyle fixes.

2015-06-09  Titus Brown  <titus@idyll.org>

   * khmer/_khmermodule.cc: fixed nasty Hashtable.get() bug.
   * lib/hashtable.{cc,hh}: add Hashtable::get_kmers(), get_kmer_hashes(),
   and get_kmer_counts().
   * khmer/_khmermodule.cc: add CPython functions for get_kmers(),
   get_kmer_hashes(), and get_kmer_counts(); reorganize hashtable_methods.
   * tests/test_counting_hash.py: add tests for get_kmers(), get_kmer_hashes(),
   and get_kmer_counts(), as well as for nasty Hashtable.get() bug.

2015-06-08  Camille Scott  <camille.scott.w@gmail.com>

   * lib/hashtable.{cc,hh}: Add filter_on_median method to check
   if median k-mer count is above a cutoff
   * khmer/_khmermodule.cc: Expose filter_on_median to python-land
   * scripts/normalize-by-median.py: Switch to new filter_on_median
   * tests/test_counting_hash.py: Tests for new method

2015-06-08  Luiz Irber  <khmer@luizirber.org>

   * tests/test_hll.py: test return values from consume_{string,fasta}.

2015-06-06  Titus Brown  <titus@idyll.org>

   * khmer/_khmermodule.cc: added hllcounter_merge.
   * tests/test_hll.py: added merge tests.
   * lib/hllcounter.cc: changed HLLCounter::consume_string to uppercase input.
   * sandbox/unique-kmers.py: added --stream-out option; updated to print out
   k-mers per file as well as k-mer size used.

2015-06-04  Titus Brown  <titus@idyll.org>

   * khmer/_khmermodule.cc: added error handling to load_partitionmap.
   * lib/subset.cc: modified partitionmap format to detect truncated files;
   changed untestable sanity checks to assertions.
   * tests/{test_counting_hash,test_hashbits,test_subset_graph}.py: added
   tests to try loading all possible truncations of binary save files.

2015-06-04  Titus Brown  <titus@idyll.org>

   * khmer/_khmermodule.cc,lib/hashbits.{cc,hh}: add Hashbits::update_from()
   and Hashbits.update().
   * tests/test_hashbits.py: associated tests.

2015-06-01  Jacob Fenton  <bocajnotnef@gmail.com>

   * scripts/normalize-by-median.py: major refactoring to use context
   managers and classes; fixed -R
   * tests/test_scripts.py: added test for normalize's -R arg

2015-06-01  Tamer Mansour <drtamermansour@gmail.com>

   * scripts/normalize-by-median.py: changed to count kmers from both PE reads
   when either one of them is below the coverage cutoff
   * tests/test_scripts.py: Added test for new behaviour

2015-05-26  Titus Brown  <titus@idyll.org>

   * khmer/_khmermodule.cc: refactor CPython layer so that KHashtable
   is at base of CountingHash and Hashbits.
   * lib/hashbits.hh: add n_entries() function from Hashtable::n_entries.
   * lib/hashtable.hh: add several virtual functions to Hashtable that exist in
   CountingHash and Hashbits.

2015-05-26  Titus Brown  <titus@idyll.org>

   * khmer/{__init__.py,_khmermodule.cc},lib/labelhash.{cc,hh},
   lib/{hashtable,khmer}.hh: changed LabelHash to be a "friend" of Hashtable,
   rather than a subclass; allowed initialization with either a CountingHash
   or a Hashbits; added 'graph' attribute to the Python object to store a
   reference to host object.
   * lib/labelhash.{cc,hh}: changed TagPtr maps to Tag maps to fix disastrous
   bug.
   * lib/labelhash.{cc,hh}: added save/load_tags_and_labels functions for
   saving and loading labels.
   * tests/test_labelhash.py: removed unnecessary tests; added tests for save
   and load.
   * sandbox/sweep-reads.py: updated with LabelHash changes.

2015-05-26  Kevin Murray  <spam@kdmurray.id.au>

   * lib/Makefile: Remove old libkhmer.so versions during make clean

2015-05-25  Kevin Murray  <spam@kdmurray.id.au>

   * Makefile: Fix issue with 'lib' target not building by using FORCE

2015-05-20  Jacob Fenton  <bocajnotnef@gmail.com>

   * oxli/{__init__,khmer_api,common}.py,scripts/build-graph.py,
   tests/test_scripts.py: added oxli module, oxlified load_graph script, tests
   * scripts/load-graph.py: replaced with oxlified version
   * setup.py: added oxli module and entry point

2015-05-20  Kevin Murray  <spam@kdmurray.id.au>

   * .gitignore: Add htmlcov/ and diff-cover.html to gitignore
   * Makefile: Use rm -f to remove files to quash error messages on
   non-existant files

2015-05-18  Sherine Awad  <sherine.awad@gmail.com>

   * tests/test_scripts.py: Test loading of compressed counting table
   with bigcounts,and test abundance with bigcounts

2015-05-18  Michael R. Crusoe  <mcrusoe@msu.edu>

   * all files: references to github.com/ged-lab changed to
   github.com/dib-lab. All GitHub URLs normalized to use HTTPS
   * README.rst: broken landscape.io badge removed
   * doc/user/known-issues.rst: removed two known issues fixed in v1.4 release

2015-05-18  Titus Brown  <titus@idyll.org>

   * sandbox/{assembly-diff-2.py,sandbox/collect-reads.py},
   scripts/{count-median.py,filter-abund-single.py,filter-abund.py}: changed
   sequence-reading behavior to replace 'N' with 'A', to be consistent with
   rest of code base.
   * scripts/{filter-abund.py,filter-abund-single.py}: changed behavior of
   scripts to keep sequences with 'N's in them, and count them as 'A's.
   * tests/test_scripts.py: added tests for new
   filter-abund/filter-abund-single behavior.
   * tests/test-data/test-filter-abund-Ns.fq: new test file for new tests.

2015-05-13  Scott Sievert  <sieve121@umn.edu>

   * tests/*,scripts/*,lib/*,sandbox/*,khmer/*: changed "doc/LICENSE.txt" to
   "LICENSE" in copyright header.

2015-05-13  Michael R. Crusoe  <mcrusoe@msu.edu>

   * doc/dev/getting-started.rst: added missing dev tools to install list

2015-05-12  Kevin Murray  <spam@kdmurray.id.au>

   * scripts/load-into-counting.py,test/test_scripts.py: Add the number of
   reads processed to the machine readable output files of --summary-info.

2015-05-11  Titus Brown  <titus@idyll.org>

   * scripts/sample-reads-randomly.py: fixed boundary error in
   sample-reads-randomly.py.
   * tests/test_scripts.py: updated tests to correspond with correct
   behavior of sample-reads-randomly.py.

2015-04-23  Lex Nederbragt  <lex.nederbragt@ibv.uio.no>

   * tests/test_scripts.py: added a test for extract-partitions:
   whitespace in fasta header.

2015-04-21  Daniel Standage  <daniel.standage@gmail.com>

   * scripts/sample-reads-randomly.py: use broken paired reader to provide
   paired-end read support.
   * tests/test_scripts.py: change test results to compensate for the change in
   implementation.

2015-04-17  Jessica Mizzi  <mizzijes@msu.edu>

   * tests/test_scripts.py: split test_extract_long_sequences 
   into test_extract_long_sequences_fa and test_extract_long_sequences_fq

2015-04-15  Elmar Bucher <buchere@ohsu.edu>

   * khmer/doc/dev/getting-started.rst: add information for OS X
   mac port and homebrew distro users as well as Linux
   Debian and Ubuntu distro users.
   And add copyright header.

2015-04-15  Susan Steinman  <steinman.tutoring@gmail.com>

   * khmer/tests/khmer_tst_utils.py,doc/dev/a-quick-guide-to-testing.rst
      edited docstring and docs to remind people to make sure tests test
      errors correctly

2015-04-15  Michael R. Crusoe  <mcrusoe@msu.edu>

   * sandbox/make-coverage.py: tweak for importability

2015-04-15  Sherine Awad  <sherine.awad@gmail.com>

   * sandbox/make-coverage.py: restored, was deleted by accident

2015-04-15  Susan Steinman  <steinman.tutoring@gmail.com>

   * khmer/tests/test_scripts.py: changed tests that use `runscript` with
      `fail_okay=True` to use asserts to confirm the correct failure type

2015-04-15  Sarah Guermond  <sarah.guermond@gmail.com>

   * doc/dev/getting-started.rst: clarified dev communication

2015-04-15  Sarah Guermond  <sarah.guermond@gmail.com>

   * scripts/trim-low-abund.py: implemented STDOUT output, redirected
   existing print statements to STDERR, fixed existing & new PEP 8 issues 
   * tests/test_scripts.py: added test for above changes

2014-04-15  Andreas Härpfer  <ahaerpfer@gmail.com>

   * doc/conf.py: disable Sphinx smart rendering

2015-04-15  Michael R. Crusoe  <mcrusoe@msu.edu>

   * lib/hashtable.cc: remove memory leak
   * scripts/readstats.py,tests/test_scripts.py: fix PEP8 violations

2015-04-15  Susan Steinman  <steinman.tutoring@gmail.com>

   * khmer/scripts/normalize-by-median.py: pass individual arg values to 
      functions instead of ArgParse object

2015-04-15  Thomas Fenzl  <thomas.fenzl@gmx.net>

   * scripts/{count-overlap.py,readstats.py},tests/test_scripts.py: 
   added a --csv option to readstats
   updated documentation for count-overlap
   * khmer/_khmermodule.cc: fixed missing error handling 
   for hashbits_count_overlap

2015-04-15  en zyme  <en_zyme@outlook.com>

   * khmer/khmer/kfile.py: check_file_status() -> check_input_files()
   * khmer/sandbox/{collect-reads, khmer/sandbox/sweep-reads}.py 
     khmer/scripts/{abundance-dist-single, abundance-dist, annotate-partitions,
     count-median, count-overlap, do-partition, extract-paired-reads, 
     extract-partitions, filter-abund-single, filter-abund, filter-stoptags,
     find-knots, interleave-reads, load-graph, load-into-counting, 
     make-initial-stoptags, merge-partitions, partition-graph,
     sample-reads-randomly, split-paired-reads}.py:
       check_file_status() -> check_input_files()
   * khmer/tests/test_functions.py: check_file_status() -> check_input_files()

2015-04-15  Andreas Härpfer  <ahaerpfer@gmail.com>

   * khmer/utils.py: fix record checks to account for comments in old style
   FASTQ data.
   * tests/test-data/old-style-format-w-comments.fq: new test data.
   * tests/test_scripts.py: add test against new test data.

2015-04-15  Michael R. Crusoe  <mcrusoe@msu.edu>

   * doc/dev/release.txt: update release instructions to more thoroughly run
   tests.

2015-04-14  Susan Steinman  <steinman.tutoring@gmail.com>

   * khmer/scripts/normalize-by-median.py: allow for paired and unpaired
      files to be normalized together. separate function for error check
   * khmer/tests/test_scripts.py: created test for paired/unpaired data

2015-04-14  Scott Fay  <scott.a.fay@gmail.com>

   * doc/user/getting-help.rst: added to user docs
   * doc/index.rst: changed: added link to getting-help doc
   * README.rst: changed: added link to getting-help doc

2015-04-14  Scott Fay  <scott.a.fay@gmail.com>

   * docs/index.rst: added github repo and release notes page to main docs page

2015-04-14  Susan Steinman  <steinman.tutoring@gmail.com>

   * khmer/{__init__.py},sandbox/{collect-reads,collect-variants,
   saturate-by-median},scripts/{do-partition,filter-abund-single,load-graph,
   load-into-counting,normalize-by-median,trim-low-abund}: pulled out check
   max collisions logic to init.
   * khmer/tests/test_scripts.py: modified tests to account for new error
   message

2015-04-14  Josiah Seaman  <josiah@dnaskittle.com>

   * lib/{hashbits.cc}: changed: adding doxygen comments

2015-04-14  Sarah Guermond  <sarah.guermond@gmail.com>

   * doc/dev/coding-guidelines-and-review.rst: added copyright question
   to commit checklist.

2015-04-14  Andreas Härpfer  <ahaerpfer@gmail.com>

   * */*.py: Make docstrings PEP 257 compliant.

2015-04-14  Michael R. Crusoe  <mcrusoe@msu.edu>

   * khmer/_khmermodule.cc: catch more exceptions
   * tests/test_{sandbox_scripts,subset_graph}.py: make tests more resilient

2015-04-14  Michael R. Crusoe  <mcrusoe@msu.edu>

   * lib/count.cc: Make CountingHash::abundance_distribution threadsafe
   * khmer/_khmermodule.cc: remove newly unnecessary check for exception
   * tests/test_scripts.py: added test to confirm the above

2015-04-14  Michael R. Crusoe  <mcrusoe@msu.edu>

   * khmer/{__init__.py,_khmermodule.cc},lib/{counting,hashbits,hashtable,
   subset}.cc: catch IO errors and report them.
   * tests/test_hashbits.py: remove write to fixed path in /tmp
   * tests/test_scripts.py: added test for empty counting table file

2015-04-13  Thomas Fenzl  <thomas.fenzl@gmx.net>

   * lib/{khmer_exception.hh,{counting,hashbits,hashtable,subset}.cc}: changed 
   khmer_exception to use std::string to fix memory management.

2015-04-13  Elmar Bucher  <buchere@ohsu.edu>

   * scripts/normalize-by-median.py (main): introduced warning for when at
   least two input files are named the same.

2015-04-13  Andreas Härpfer  <ahaerpfer@gmail.com>

   * doc/dev/getting-started.rst: clarify Conda usage

2015-04-13  Daniel Standage  <daniel.standage@gmail.com>

   * scripts/normalize-by-median.py: Added support to the diginorm script for
   sending output to terminal (stdout) when using the conventional - as the
   output filename. Also removed --append option.
   * tests/test_scripts.py: Added functional test for diginorm stdout, removed
   test of --append option.

2015-04-13  Scott Fay  <scott.a.fay@gmail.com>

   * scripts/filter-abund.py: added checking of input_table by
   `check_file_status()`

2015-04-13  David Lin

   * scripts/abundance-dist.py: disambiguate documentation for force and 
   squash options

2015-04-13  Michael R. Crusoe  <mcrusoe@msu.edu>

   * README.rst,doc/index.rst: added link to gitter.im chat room
   * doc/README.rst: removed ancient, outdated, and unused file

2015-04-13  Thomas Fenzl  <thomas.fenzl@gmx.net>

   * khmer/_khmermodule.cc: removed unused find_all_tags_truncate_on_abundance
   from python api

2015-04-10  Will Trimble

   * tests/test_script_arguments.py: added a test to check for the empty file
   warning when checking if a file exists

2015-04-10  Jacob Fenton  <bocajnotnef@gmail.com>

   * scripts/test-{scripts.py}: added test for check_file_writable using 
   load_into_counting

2015-04-10  Phillip Garland  <pgarland@gmail.com>

   * khmer/file.py (check_file_writable): new function to check writability
   * scripts/load-into-counting.py (main): early check to see if output is
   writable

2015-04-07  Michael R. Crusoe  <mcrusoe@msu.edu>

    * README.rst: add a ReadTheDocs badge

2015-04-06  Michael R. Crusoe  <mcrusoe@msu.edu>

   * jenkins-build.sh: updated OS X warning flag to quiet the build a bit

2015-04-06  Michael R. Crusoe  <mcrusoe@msu.edu>

   * Makefile: added 'convert-release-notes' target for MD->RST conversion
   * doc/{,release-notes}/index.rst: include release notes in documentation
   * doc/release-notes/*.rst: added pandoc converted versions of release notes
   * jenkins-build.sh: use the Sphinx method to install doc dependencies

2015-04-05  Michael R. Crusoe  <mcrusoe@msu.edu>

   * setup.py: use the release version of screed 0.8

2015-04-05  Michael R. Crusoe  <mcrusoe@msu.edu>

   * doc/*/*.txt: all documentation sources have been renamed to use the rst
   extension to indicate that they are reStructuredText files. This enables
   use of rich text editors on GitHub and elsewhere.
   * doc/conf.py: update Sphinx configuration to reflect this change
   * doc/requirements.txt: added hint to install version 3.4.1 of Setuptools;
   this file is used by ReadTheDocs only.

2015-04-05  Michael R. Crusoe  <mcrusoe@msu.edu>

   * ChangeLog, lib/read_aligner.cc, sandbox/sweep-reads.py: fixed spelling
   errors.

2015-04-05  Kevin Murray  <spam@kdmurray.id.au>

   * lib/read_parsers.{cc,hh}: Work around an issue (#884) in SeqAn 1.4.x
   handling of truncated sequence files. Also revamp exceptions
   * khmer/_khmermodule.cc: Use new/updated exceptions handling malformed
   FASTA/Q files.
   * tests/test_read_parsers.py: add a test of parsing of truncated fastq
   files

2015-04-03  Luiz Irber  <irberlui@msu.edu>

   * lib/hllcounter.cc: Use for loop instead of transform on merge method,
   now works on C++11.

2015-04-01  Luiz Irber  <irberlui@msu.edu>

   * third-party/smhasher/MurmurHash3.{cc,h}: remove unused code, fix warnings.

2015-04-01  Michael R. Crusoe  <mcrusoe@msu.edu>

   * Doxyfile.in: make documentation generation reproducible, removed timestamp

2015-04-01  Alex Hyer  <theonehyer@gmail.com>

   * scripts/find-knots.py: added force argument to check_file_status()
   call in main().

2015-03-31  Kevin Murray  <spam@kdmurray.id.au>

   * lib/read_parsers.{cc,hh}: add read counting to IParser and subclasses
   * khmer/_khmermodule.cc,tests/test_read_parsers.py: add 'num_reads'
   attribute to khmer.ReadParser objects in python land, and test it.

2015-03-28  Kevin Murray  <spam@kdmurray.id.au>

   * lib/hashbits.hh: Add Hashbits::n_tables() accessor

2015-03-27  Michael R. Crusoe  <mcrusoe@msu.edu>

   * lib/read_parsers.{cc,hh}: Obfuscate SeqAn SequenceStream objects with a
   wrapper struct, to avoid #include-ing the SeqAn headers.
   * lib/Makefile: Don't install the SeqAn headers.

2015-03-27  Kevin Murray  <spam@kdmurray.id.au>

   * lib/Makefile: Add libkhmer targets, clean up
   * lib/get_version.py: Rewrite to use versioneer.py
   * lib/.gitignore,third-party/.gitignore: Add more compiled outputs
   * lib/.check_openmp.cc: add source that checks compiler for openmp support.
   * lib/khmer.pc.in: add pkg-config file for khmer

2015-03-23  Kevin Murray  <spam@kdmurray.id.au>

   * lib/counting.hh: Add CountingHash::n_tables() accessor

2015-03-16  Jessica Mizzi  <mizzijes@msu.edu>

    * khmer/kfile.py: Added file not existing error for system exit
    * tests/{test_scripts,test_functions}.py: Added tests for
    check_file_status for file existence and force option

2015-03-15  Kevin Murray  <spam@kdmurray.id.au>  &  Titus Brown  <titus@idyll.org>

   * tests/test_counting_hash.py: Skip get_raw_tables test if python doesn't
   have the memoryview type/function.

2015-03-11  Erich Schwarz  <ems394@cornell.edu>

   * Added URLs and brief descriptions for khmer-relevant documentation in
   doc/introduction.txt, pointing to http://khmer-protocols.readthedocs.org and
   khmer-recipes.readthedocs.org, with brief descriptions of their content.

2015-03-10  Camille Scott  <camille.scott.w@gmail.com>

   * lib/counting.hh, khmer/_khmermodule.cc: Expose the raw tables of
   count-min sketches to the world of python using a buffer interface.
   * tests/test_counting_hash.py: Tests of the above functionality.

2015-03-08  Michael R. Crusoe  <mcrusoe@msu.edu>

   * Makefile: make 'pep8' target be more verbose
   * jenkins-build.sh: specify setuptools version
   * scripts/{abundance-dist,annotate-partitions,count-median,do-partition,
   extract-paired-reads,extract-partitions,filter-stoptags,find-knots,
   interleave-reads,merge-partitions,partition-graph,sample-reads-randomly,
   split-paired-reads}.py,setup.py: fix new PEP8 errors
   * setup.py: specify that this is a Python 2 only project (for now)
   * tests/test_{counting_single,subset_graph}.py: make explicit the use of
   floor division behavior.

2015-03-06  Titus Brown  <titus@idyll.org>

   * sandbox/{collect-reads.py,saturate-by-median.py}: update for 'force'
   argument in khmer.kfile functions, so that khmer-recipes compile.

2015-03-02  Titus Brown  <titus@idyll.org>

   * sandbox/{combine-pe.py,compare-partitions.py,count-within-radius.py,
   degree-by-position.py,dn-identify-errors.py,ec.py,error-correct-pass2.py,
   find-unpart.py,normalize-by-align.py,read-aligner.py,shuffle-fasta.py,
   to-casava-1.8-fastq.py,uniqify-sequences.py}: removed from sandbox/ as
   obsolete/unmaintained.
   * sandbox/README.rst: updated to reflect readstats.py and trim-low-abund.py
   promotion to sandbox/.
   * doc/dev/scripts-and-sandbox.txt: updated to reflect sandbox/ script name
   preferences, and note to remove from README.rst when moved over to scripts/.

2015-02-27  Kevin Murray  <spam@kdmurray.id.au>

   * scripts/load-into-counting.py: Be verbose in the help text, to clarify
   what the -b flag does.

2015-02-25  Hussien Alameldin  <hussien@msu.edu>

   * sandbox/bloom_count.py: renamed to bloom-count.py
   * sandbox/bloom_count_intersection.py: renamed to
     bloom-count-intersection.py
   * sandbox/read_aligner.py: renamed to read-aligner.py

2015-02-26  Tamer A. Mansour  <drtamermansour@gmail.com>

   * scripts/abundance-dist-single.py: Use CSV format for the histogram.
   * scripts/count-overlap.py: Use CSV format for the curve file output.
   Includes column headers.
   * scripts/abundance-dist-single.py: Use CSV format for the histogram. 
   Includes column headers.
   * tests/test_scripts.py: add test functions for the --csv option in
   abundance-dist-single.py and count-overlap.py

2015-02-26  Jacob Fenton  <bocajnotnef@gmail.com>

   * doc/introduction.txt, doc/user/choosing-table-sizes.txt: Updated docs to
   ref correct links and names

2015-02-25  Aditi Gupta  <agupta@msu.edu>

   * sandbox/{collect-reads.py, correct-errors.py, 
   normalize-by-median-pct.py, slice-reads-by-coverage.py, 
   sweep-files.py, sweep-reads3.py, to-casava-1.8-fastq.py}: 
   Replaced 'accuracy' with 'quality'. Fixes #787.

2015-02-25  Tamer A. Mansour  <drtamermansour@gmail.com>

   * scripts/normalize-by-median.py: change to the default behavior to
   overwrite the sequences output file. Also add a new argument --append to
   append new reads to the output file.
   * tests/test_scripts.py: add a test for the --append option in
   normalize-by-median.py

2015-02-25  Hussien Alameldin  <hussien@msu.edu>

   * khmer/khmer_args.py: add 'hll' citation entry "Irber and Brown,
     unpublished." to  _alg. dict.
   * sandbox/unique-kmers.py: add call to 'info' with 'hll' in the
     algorithms list.

2015-02-24  Luiz Irber  <irberlui@msu.edu>

    * khmer/_khmermodule.cc: expose HLL internals as read-only attributes.
    * lib/hllcounter.{cc,hh}: simplify error checking, add getters for HLL.
    * tests/test_hll.py: add test cases for increasing coverage, also fix
    some of the previous ones using the new HLL read-only attributes.

2015-02-24  Luiz Irber  <irberlui@msu.edu>

   * khmer/_khmermodule.cc: Fix coding style violations.

2015-02-24  Luiz Irber  <irberlui@msu.edu>

   * khmer/_khmermodule.cc: Update extension to use recommended practices,
   PyLong instead of PyInt, Type initialization, PyBytes instead of PyString.
   Replace common initialization with explicit type structs, and all types
   conform to the CPython checklist.

2015-02-24  Tamer A. Mansour  <drtamermansour@gmail.com>

   * scripts/abundance-dist.py: Use CSV format for the histogram. Includes
   column headers.
   * tests/test_scripts.py: add coverage for the new --csv option in
   abundance-dist.py

2015-02-24  Michael R. Crusoe  <mcrusoe@msu.edu>

   * jenkins-build.sh: remove examples/stamps/do.sh testing for now; takes too
   long to run on every build. Related to #836

2015-02-24  Kevin Murray  <spam@kdmurray.id.au>

   * scripts/interleave-reads.py: Make the output file name print nicely.

2015-02-23  Titus Brown  <titus@idyll.org>

   * khmer/utils.py: added 'check_is_left' and 'check_is_right' functions;
   fixed bug in check_is_pair.
   * tests/test_functions.py: added tests for now-fixed bug in check_is_pair,
   as well as 'check_is_left' and 'check_is_right'.
   * scripts/interleave-reads.py: updated to handle Casava 1.8 formatting.
   * scripts/split-paired-reads.py: fixed bug where sequences with bad names
   got dropped; updated to properly handle Casava 1.8 names in FASTQ files.
   * scripts/count-median.py: added '--csv' output format; updated to properly
   handle Casava 1.8 FASTQ format when '--csv' is specified.
   * scripts/normalize-by-median.py: replaced pair checking with
   utils.check_is_pair(), which properly handles Casava 1.8 FASTQ format.
   * tests/test_scripts.py: updated script tests to check Casava 1.8
   formatting; fixed extract-long-sequences.py test.
   * scripts/{extract-long-sequences.py,extract-paired-reads.py,
   fastq-to-fasta.py,readstats.py,sample-reads-randomly.py,trim-low-abund.py},
   khmer/thread_utils.py: updated to handle Casava 1.8 FASTQ format by
   setting parse_description=False in screed.open(...).
   * tests/test-data/{paired-mixed.fq,paired-mixed.fq.pe,random-20-a.fq,
   test-abund-read-2.fq,test-abund-read-2.paired2.fq,test-abund-read-paired.fa,
   test-abund-read-paired.fq}: switched some sequences over to Casava 1.8
   format, to test format handling.
   * tests/test-data/{casava_18-pe.fq,test-reads.fq.gz}: new test file for
   Casava 1.8 format handling.
   * tests/test-data/{overlap.curve,paired-mixed.fq.1,paired-mixed.fq.2,
   simple_1.fa,simple_2.fa,simple_3.fa,test-colors.fa,test-est.fa,
   test-graph3.fa,test-graph4.fa,test-graph6.fa}: removed no-longer used
   test files.

2015-02-23  Titus Brown  <titus@idyll.org>

   * setup.cfg: set !linux flag by default, to avoid running tests that
   request too much memory when 'nosetests' is run.  (This is an OS difference
   where Mac OS X attempts to allocate as much memory as requested, while
   on Linux it just crashes).

2015-02-23  Michael R. Crusoe  <mcrusoe@msu.edu>

   * khmer/{__init__.py,_khmermodule.cc},lib/{hashbits.cc,hashbits.hh,
   hashtable,tests/test_{c_wrapper,read_parsers}.py: remove unused callback
   functionality

2015-02-23  Michael R. Crusoe  <mcrusoe@msu.edu>

   * setup.py: point to the latest screed release candidate to work around
   versioneer bug.

2015-02-23  Tamer A. Mansour  <drtamermansour@gmail.com>

   * examples/stamps/do.sh: the argument --savehash was changed to --savetable
   and change mode to u+x
   * jenkins-build.sh: add a test to check for the do.sh file

2015-02-23  Kevin Murray  <spam@kdmurray.id.au>

   * khmer/load_pe.py: Remove unused/undocumented module. See #784

2015-02-21  Hussien Alameldin  <hussien@msu.edu>

   * sandbox/normalize-by-align.py: "copyright header 2013-2015 was added"
   * sandbob/read_aligner.py: "copyright header 2013-2015 was added"
   * sandbox/slice-reads-by-coverage.py: "copyright header 2014  was added"

2015-02-21  Hussien Alameldin  <hussien@msu.edu>

   * sandbox/calc-best-assembly.py, collect-variants.py, graph-size.py: Set executable bits using "chmod +x"

2015-02-21  Michael R. Crusoe  <mcrusoe@msu.edu>

   * khmer/_khmermodule.cc,lib/read_parsers.cc: Rename the 'accuracy' attribute
   of ReadParser Reads to 'quality'
   * tests/test_read_parsers.py: update test to match

2015-02-21  Rhys Kidd  <rhyskidd@gmail.com>

   * sandbox/{calc-best-assembly,calc-error-profile,normalize-by-align,
   read_aligner,slice-reads-by-coverage}.py: reference /usr/bin/env python2
   in the #! line.

2015-02-21  Rhys Kidd  <rhyskidd@gmail.com>

   * sandbox/sweep-paired-reads.py: remove empty script

2015-02-20  Titus Brown  <titus@idyll.org>

   * doc/dev/scripts-and-sandbox.txt: policies for sandbox/ and scripts/
   content, and a process for adding new command line scripts into scripts/.
   * doc/dev/index.txt: added scripts-and-sandbox to developer doc index.

2015-02-20  Michael R. Crusoe  <mcrusoe@msu.edu>

    * khmer/_khmermodule.cc: convert C++ out of memory exceptions to Python
    out of memory exception.
    * test/test_{counting_hash,counting_single,hashbits_obj,labelhash,
    scripts}.py: partial tests for the above

2015-02-20  Aditi Gupta  <agupta@msu.edu>

   * doc/dev/coding-guidelines-and-review.txt: fixed spelling errors.

2015-02-19  Michael R. Crusoe  <mcrusoe@msu.edu>

   * doc/dev/coding-guidelines-and-review.txt: added checklist for new CPython
   types
   * khmer/_khmermodule.cc: Update ReadAligner to follow the new guidelines

2015-02-19  Daniel Standage  <daniel.standage@gmail.com>

   * Makefile: add a new Makefile target `help` to list and describe all
   common targets.
   * khmer/utils.py, tests/test_functions.py: minor style fixes.

2015-02-16  Titus Brown  <titus@idyll.org>

   * khmer/utils.py: added 'check_is_pair', 'broken_paired_reader', and
   'write_record_pair' functions.
   * khmer/khmer_args.py: added streaming reference for future algorithms
   citation.
   * tests/test_functions.py: added unit tests for 'check_is_pair' and
   'broken_paired_reader'.
   * scripts/trim-low-abund.py: upgraded to track pairs properly; added
   proper get_parser information; moved to scripts/ from sandbox/.
   * tests/test_scripts.py: added paired-read tests for
   trim-low-abund.py.
   * tests/test-data/test-abund-read-2.paired.fq: data for paired-read tests.
   * scripts/extract-paired-reads.py: removed 'is_pair' in favor of
   'check_is_pair'; switched to using 'broken_paired_reader'; fixed use
   of sys.argv.
   * scripts/sample-reads-randomly.py: removed unused 'output_single' function.
   * doc/user/scripts.txt: added trim-low-abund.py.

2015-02-13  Qingpeng Zhang  <qingpeng@msu.edu>

   * scripts/sample-reads-randomly.py: fix a glitch about string formatting.

2015-02-11  Titus Brown  <titus@idyll.org>

   * khmer/_khmermodule.cc: fixed k-mer size checking; updated some error
   messages.
   * tests/test_graph.py: added test for k-mer size checking in find_all_tags.

2015-02-09  Titus Brown  <titus@idyll.org>

   * scripts/split-paired-reads.py: added -1 and -2 options to allow fine-
   grain specification of output locations; switch to using write_record
   instead of script-specific output functionality.
   * tests/test_scripts.py: added accompanying tests.

2015-02-09  Bede Constantinides  <bede.constantinides@manchester.ac.uk>

   * scripts/split-paired-reads.py: added -o option to allow specification
   of an output directory
   * tests/test_scripts.py: added accompanying test for split-paired-reads.py

2015-02-01  Titus Brown  <titus@idyll.org>

   * khmer/_khmermodule.cc: added functions hash_find_all_tags_list and
   hash_get_tags_and_positions to CountingHash objects.
   * tests/test_counting_hash.py: added tests for new functionality.

2015-01-25  Titus Brown  <titus@idyll.org>

   * sandbox/correct-errors.py: fixed sequence output so that quality
   scores length always matches the sequence length; fixed argparse
   setup to make use of default parameter.

2015-01-25  Titus Brown  <titus@idyll.org>

    * sandbox/readstats.py: fixed non-functional string interpolation at end;
    added -o to send output to a file; moved to scripts/.
    * doc/user/scripts.txt: added readstats description.
    * tests/test_scripts.py: added tests for readstats.py

2015-01-23  Jessica Mizzi  <mizzijes@msu.edu>

    * khmer/utils.py: Added single write_record fuction to write FASTA/Q
    * scripts/{abundance-dist,extract-long-sequences,extract-partitions,
    interleave-reads,normalize-by-median,sample-reads-randomly}.py: 
    Replaced FASTA/Q writing method with write_record

2015-01-23  Michael R. Crusoe  <mcrusoe@msu.edu>

    * Makefile: remove the user installs for the `install-dependencies` target

2015-01-23  Michael R. Crusoe  <mcrusoe@msu.edu>

    * README.rst,doc/user/install.txt: clarify that we support Python 2.7.x
    and not Python 3.

2015-01-21  Luiz Irber  <irberlui@msu.edu>

    * lib/hllcounter.{cc,hh}: Implemented a HyperLogLog counter.
    * khmer/{_khmermodule.cc, __init__.py}: added HLLCounter class
    initialization and wrapper.
    * tests/test_hll.py: added test functions for the new
    HyperLogLog counter.
    * sandbox/unique-kmers.py: implemented a CLI script for
    approximate cardinality estimation using a HyperLogLog counter.
    * setup.cfg, Makefile, third-party/smhasher/MurmurHash3.{cc,h},
    lib/kmer_hash.{cc,hh}, setup.py: added MurmurHash3 hash function
    and configuration.
    * setup.py: added a function to check if compiler supports OpenMP.

2015-01-14  Reed Cartwright  <cartwright@asu.edu>

    * doc/dev/getting-started.txt: Added install information for
    Arch Linux

2014-01-14  Michael R. Crusoe  <mcrusoe@msu.edu>

    * doc/user/{blog-posts,guide}.txt,examples/stamps/do.sh,sandbox/{
    collect-reads,error-correct-pass2,filter-median-and-pct,filter-median,
    read_aligner,split-sequences-by-length}.py,scripts/{filter-abund,
    load-into-counting}.py,tests/test_{counting_hash,hashbits,scripts}.py:
    remove references to ".kh" files replaces with ".pt" or ".ct" as
    appropriate
    * tests/test-data/{bad-versionk12,normC20k20}.kh: renamed to "*.ct"

2015-01-13  Daniel Standage  <daniel.standage@gmail.com>

    * tests/khmer_tst_utils.py, tests/test_sandbox_scripts.py: removed
    unused module imports
    * .gitignore: added pylint_report.txt so that it is not accidentally
    committed after running make diff_pylint_report
    * khmer/file.py -> khmer/kfile.py: renamed internal file handling
    class to avoid collisions with builtin Python file module
    * sandbox/collect-reads.py, sanbox/saturate-by-median.py,
    sandbox/sweep-files.py, sandbox/sweep-reads.py,
    scripts/abundance-dist-single.py, scripts/abundance-dist.py,
    scripts/annotate-partitions.py, scripts/count-median.py,
    scripts/count-overlap.py, scripts/do-partition.py,
    scripts/extract-long-sequences.py, scripts/extract-paired-reads.py,
    scripts/extract-partitions.py, scripts/filter-abund-single.py,
    scripts/filter-abund.py, scripts/filter-stoptags.py,
    scripts/find-knots.py, scripts/interleave-reads.py,
    scripts/load-graph.py, scripts/load-into-counting.py,
    scripts/make-initial-stoptags.py, scripts/merge-partitions.py,
    scripts/normalize-by-median.py, scripts/partition-graph.py,
    scripts/sample-reads-randomly.py, scripts/split-paired-reads.py,
    tests/test_script_arguments.py, tests/test_scripts.py: changed all
    occurrences of `file` to `kfile`

2015-01-09  Rhys Kidd  <rhyskidd@gmail.com>

    * lib/khmer.hh: implement generic NONCOPYABLE() macro guard
    * lib/hashtable.hh: apply NONCOPYABLE macro guard in case of future 
    modifications to Hashtable that might exposure potential memory corruption 
    with default copy constructor

2014-12-30  Michael Wright  <wrig517@msu.edu>

    * tests/test_scripts.py: Attained complete testing coverage for 
    scripts/filter_abund.py

2014-12-30  Brian Wyss  <wyssbria@msu.edu>

    * tests/test_scripts.py: added four new tests:
    load_into_counting_multifile(), test_abundance_dist_single_nosquash(),
    test_abundance_dist_single_savehash, test_filter_abund_2_singlefile

2015-12-29  Michael R. Crusoe  <mcrusoe@msu.edu>

    * CITATION,khmer/khmer_args.py,scripts/{abundance-dist-single,
    filter-abund-single,load-graph,load-into-counting}.py: Give credit to the
    SeqAn project for their FASTQ/FASTA reader that we use.

2014-12-26  Titus Brown  <titus@idyll.org>

    * tests/tests_sandbox_scripts.py: added import and execfile test for all
    sandbox/ scripts.
    * sandbox/{abundance-hist-by-position.py,
    sandbox/assembly-diff-2.py, sandbox/assembly-diff.py,
    sandbox/bloom_count.py, sandbox/bloom_count_intersection.py,
    sandbox/build-sparse-graph.py, sandbox/combine-pe.py,
    sandbox/compare-partitions.py, sandbox/count-within-radius.py,
    sandbox/degree-by-position.py, sandbox/ec.py,
    sandbox/error-correct-pass2.py, sandbox/extract-single-partition.py,
    sandbox/fasta-to-abundance-hist.py, sandbox/filter-median-and-pct.py,
    sandbox/filter-median.py, sandbox/find-high-abund-kmers.py,
    sandbox/find-unpart.py, sandbox/graph-size.py,
    sandbox/hi-lo-abundance-by-position.py, sandbox/multi-rename.py,
    sandbox/normalize-by-median-pct.py, sandbox/print-stoptags.py,
    sandbox/print-tagset.py, sandbox/readstats.py,
    sandbox/renumber-partitions.py, sandbox/shuffle-fasta.py,
    sandbox/shuffle-reverse-rotary.py, sandbox/split-fasta.py,
    sandbox/split-sequences-by-length.py, sandbox/stoptag-abundance-hist.py,
    sandbox/stoptags-by-position.py, sandbox/strip-partition.py,
    sandbox/subset-report.py, sandbox/sweep-out-reads-with-contigs.py,
    sandbox/sweep-reads2.py, sandbox/sweep-reads3.py,
    sandbox/uniqify-sequences.py, sandbox/write-interleave.py}: cleaned up
    to make 'import'-able and 'execfile'-able.

2014-12-26  Michael R. Crusoe  <mcrusoe@msu.edu>

    * tests/test_functions.py: Generate a temporary filename instead of
    writing to the current directory
    * Makefile: always run the `test` target if specified

2014-12-20  Titus Brown  <titus@idyll.org>

    * sandbox/slice-reads-by-coverage.py: fixed 'N' behavior to match other
    scripts ('N's are now replaced by 'A', not 'G').
    * sandbox/trim-low-abund.py: corrected reporting bug (bp written);
    simplified second-pass logic a bit; expanded reporting.

2014-12-17  Jessica Mizzi  <mizzijes@msu.edu>

    * khmer/file.py,sandbox/sweep-reads.py,scripts/{abundance-dist-single,
    abundance-dist,annotate-partitions,count-median,count-overlap,do-partition,
    extract-paired-reads,extract-partitions,filter-abund-single,filter-abund,
    filter-stoptags,interleave-reads,load-graph,load-into-counting,
    make-initial-stoptags,merge-partitions,normalize-by-median,partition-graph,
    sample-reads-randomly,split-paired-reads}.py,setup.cfg,
    tests/{test_script_arguments,test_scripts}.py: Added force option to all 
    scripts to script IO sanity checks and updated tests to match. 

2014-12-17  Michael R. Crusoe  <mcrusoe@msu.edu>

    * setup.cfg,tests/test_{counting_hash,counting_single,filter,graph,
    hashbits,hashbits_obj,labelhash,lump,read_parsers,scripts,subset_graph}.py:
    reduce memory usage of tests to about 100 megabytes max.

2014-12-17  Michael R. Crusoe  <mcrusoe@msu.edu>

    * scripts/load-graph.py,khmer/_khmermodule.cc: restore threading to
    load-graph.py

2014-12-16  Titus Brown  <titus@idyll.org>

    * sandbox/{calc-error-profile.py,collect-variants.py,correct-errors.py,
    trim-low-abund.py}: Support for k-mer spectral error analysis, sublinear
    error profile calculations from shotgun data sets, adaptive variant
    collection based on graphalign, streaming error correction, and streaming
    error trimming.
    * tests/test_sandbox_scripts.py: added tests for sandbox/trim-low-abund.py.
    * tests/test_counting_hash.py: added tests for new
    CountingHash::find_spectral_error_positions function.

2014-12-16  Michael R. Crusoe  <mcrusoe@msu.edu>  &  Camille Scott
<camille.scott.w@gmail.com>

    * khmer/_khmermodule.cc: fixed memory leak in the ReadParser paired
    iterator (not used by any scripts).
    * lib/read_parsers.cc,khmer/_khmermodule.cc: Improved exception handling.
    * tests/test_read_parsers.py,
    tests/test-data/100-reads.fq.truncated.{bz2,gz}: Added tests for truncated
    compressed files accessed via ReadParser paired and unpaired iterators.

2014-12-09  Michael R. Crusoe  <mcrusoe@msu.edu>

    New FAST[AQ] parser (from the SeqAn project). Fixes known issue and a
    newly found read dropping issue
    https://github.com/dib-lab/khmer/issues/249
    https://github.com/dib-lab/khmer/pull/641
    Supports reading from non-seekable plain and gziped FAST[AQ] files (a.k.a
    pipe or streaming support)

    * khmer/{__init__.py,_khmermodule.cc}: removed the Config object, the
    threads argument to new_counting_hash, and adapted to other changes in API.
    Dropped the unused _dump_report_fn method. Enhanced error reporting.
    * lib/{bittest,consume_prof,error,khmer_config,scoringmatrix,thread_id_map}
    .{cc,hh},tests/test_khmer_config.py: deleted unused files
    * sandbox/collect-reads.py,scripts/{abundance-dist-single,do-partition,
    filter-abund-single,load-into-counting}.py: adapted to Python API changes:
    no threads argument to ReadParser, no more config
    * tests/test_{counting_hash,counting_single,hashbits,hashbits_obj,
    test_read_parsers}.py: updated tests to new error pattern (upon object
    creation, not first access) and the same API change as above. Thanks to
    Camille for her enhanced multi-thread test.
    * lib/{counting,hashtable,ht-diff}.cc,khmer.hh: renamed MAX_COUNT define to
    MAX_KCOUNT; avoids naming conflict with SeqAn
    * khmer/file.py: check_file_status(): ignored input files named '-'
    * khmer/khmer_tst_utils.py: added method to pipe input files to a target
    script
    * tests/test_scripts.py: enhanced streaming tests now that four of them
    work.
    * Makefile: refreshed cppcheck{,-result.xml} targets, added develop
    setuptools command prior to testing

2014-12-08  Michael R. Crusoe  <mcrusoe@msu.edu>

    * doc/user/known_issues.txt: Document that multithreading leads to dropped
    reads.

2014-12-07  Michael R. Crusoe  <mcrusoe@msu.edu>

    This is khmer v1.2

    * Makefile: add sandbox scripts to the pylint_report.txt target
    * doc/dev/coding-guidelines-and-review.txt: Add question about command
    line API to the checklist
    * doc/dev/release.txt: refresh release procedure
    * doc/release-notes/release-1.2.md

2014-12-05  Michael R. Crusoe  <mcrusoe@msu.edu>

    * CITATIONS,khmer/khmer_args.py: update citations for Qingpeng's paper

2014-12-01  Michael R. Crusoe  <mcrusoe@msu.edu>

    * doc/roadmap.txt: Explain the roadmap to v2 through v4

2014-12-01  Kevin Murray  <spam@kdmurray.id.au>

    * tests/test_scripts.py: Stop a test from making a temporary output file
    in the current dir by explicitly specifying an output file.

2014-12-01  Kevin Murray  <spam@kdmurray.id.au>

    * load-into-counting.py: Add a CLI parameter to output a machine-readable
    summary of the run, including number of k-mers, FPR, input files etc in
    json or TSV format.

2014-12-01  Titus Brown  <t@idyll.org>

    * Update sandbox docs: some scripts now used in recipes

2014-11-23  Phillip Garland  <pgarland@gmail.com>

    * lib/khmer.hh (khmer): define KSIZE_MAX
    * khmer/_khmermodule.cc (forward_hash, forward_hash_no_rc) (reverse_hash):
    Use KSIZE_MAX to check whether the user-supplied k is larger than khmer
    supports.

2014-11-19  Michael R. Crusoe  <mcrusoe@msu.edu>

    * CODE_OF_CONDUT.RST,doc/dev/{index,CODE_OF_CONDUCT}.txt: added a code of
    conduct

2014-11-18  Jonathan Gluck  <jdg@cs.umd.edu>

    * tests/test_counting_hash.py: Fixed copy paste error in comments, True to
    False.

2014-11-15  Jacob Fenton  <bocajnotnef@gmail.com>

    * tests/test_scripts.py: added screed/read_parsers stream testing
    * khmer/file.py: modified file size checker to not break when fed
    a fifo/block device
    * tests/test-data/test-abund-read-2.fa.{bz2, gz}: new test files

2014-11-11  Jacob Fenton  <bocajnotnef@gmail.com>

    * do-partition.py: replaced threading args in scripts with things from 
    khmer_args
    * khmer/theading_args.py: removed as it has been deprecated

2014-11-06  Michael R. Crusoe  <mcrusoe@msu.edu>

    * lib/{counting,hashbits}.{cc,hh},lib/hashtable.hh: Moved the n_kmers()
    function into the parent Hashtable class as n_unique_kmers(), adding it to
    CountingHash along the way. Removed the unused start and stop parameters.
    * khmer/_khmermodule.cc: Added Python wrapping for CountingHash::
    n_unique_kmers(); adapted to the dropped start and stop parameters.
    * scripts/{load-graph,load-into-counting,normalize-by-median}.py: used the
    n_unique_kmers() function instead of the n_occupied() function to get the
    number of unique kmers in a table.
    * tests/test_{hashbits,hashbits_obj,labelhash,scripts}.py: updated the
    tests to reflect the above

2014-10-24  Camille Scott  <camille.scott.w@gmail.com>

    * do-partition.py: Add type=int to n_threads arg and assert to check
    number of active threads

2014-10-10  Brian Wyss  <wyssbria@msu.edu>

    * khmer/scripts/{abundance-dist, abundance-dist-single,
    annotate-partitions, count-median, count-overlap, do-partition,
    extract-paired-reads, extract-partitions, filter-abund, filter-abund-single,
    filter-stoptags, find-knots, load-graph, load-into-counting,
    make-initial-stoptags, merge-partitions, normalize-by-median, 
    partition-graph, sample-reads-randomly}.py:
    changed stdout output in scripts to go to stderr.

2014-10-06  Michael R. Crusoe  <mcrusoe@msu.edu>

    * Doxyfile.in: add links to the stdc++ docs

2014-10-01  Ben Taylor  <taylo886@msu.edu>

    * khmer/_khmermodule.cc, lib/hashtable.cc, lib/hashtable.hh,
    tests/test_counting_hash.py, tests/test_labelhash.py,
    tests/test_hashbits.py, tests/test_hashbits_obj.py:
    Removed Hashtable::consume_high_abund_kmers,
    Hashtable::count_kmers_within_depth, Hashtable::find_radius_for_volume,
    Hashtable::count_kmers_on_radius

2014-09-29  Michael R. Crusoe  <mcrusoe@msu.edu>

    * versioneer.py: upgrade versioneer 0.11->0.12

2014-09-29  Sherine Awad  <sherine.awad@gmail.com>

    * scripts/normalize-by-median.py: catch expections generated by wrong
    indentation for 'total'

2014-09-23  Jacob G. Fenton  <bocajnotnef@gmail.com>

    * scripts/{abundance-dist-single, abundance-dist, count-median,
    count-overlap, extract-paired-reads, filter-abund-single,
    load-graph, load-into-counting, make-initial-stoptags,
    partition-graph, split-paired-reads}.py: 
    added output file listing at end of file
    * scripts/extract-long-sequences.py: refactored to set write_out to
    sys.stdout by default; added output location listing.
    * scripts/{fastq-to-fasta, interleave-reads}.py: 
    added output file listing sensitive to optional -o argument
    * tests/test_scripts.py: added test for scripts/make-initial-stoptags.py

2014-09-19  Ben Taylor  <taylo886@msu.edu>

    * Makefile: added --inline-suppr to cppcheck, cppcheck-result.xml targets
    * khmer/_khmermodule.cc: Added comments to address cppcheck false positives
    * lib/hashtable.cc, lib/hashtable.hh: take args to filter_if_present by
    reference, address scope in destructor
    * lib/read_parsers.cc: Added comments to address cppcheck false positives
    * lib/subset.cc, lib/subset.hh: Adjusted output_partitioned_file,
    find_unpart to take args by reference, fix assign_partition_id to use
    .empty() instead of .size()

2014-09-19  Ben Taylor  <taylo886@msu.edu>
		
    * Makefile: Add astyle, format targets
    * doc/dev/coding-guidelines-and-review.txt: Add reference to `make format`
		target

2014-09-10  Titus Brown  <titus@idyll.org>

    * sandbox/calc-median-distribution.py: catch exceptions generated by reads
	shorter than k in length.
    * sandbox/collect-reads.py: added script to collect reads until specific
	average cutoff.
    * sandbox/slice-reads-by-coverage.py: added script to extract reads with
	a specific coverage slice (based on median k-mer abundance).
	
2014-09-09  Titus Brown  <titus@idyll.org>

    * Added sandbox/README.rst to describe/reference removed files,
	 and document remaining sandbox files.

    * Removed many obsolete sandbox files, including:
      sandbox/abund-ablate-reads.py,
      sandbox/annotate-with-median-count.py,
      sandbox/assemble-individual-partitions.py,
      sandbox/assemstats.py,
      sandbox/assemstats2.py,
      sandbox/bench-graphsize-orig.py,
      sandbox/bench-graphsize-th.py,
      sandbox/bin-reads-by-abundance.py,
      sandbox/bowtie-parser.py,
      sandbox/calc-degree.py,
      sandbox/calc-kmer-partition-counts.py,
      sandbox/calc-kmer-read-abunds.py,
      sandbox/calc-kmer-read-stats.py,
      sandbox/calc-kmer-to-partition-ratio.py,
      sandbox/calc-sequence-entropy.py,
      sandbox/choose-largest-assembly.py,
      sandbox/consume-and-traverse.py,
      sandbox/contig-coverage.py,
      sandbox/count-circum-by-position.py,
      sandbox/count-density-by-position.py,
      sandbox/count-distance-to-volume.py,
      sandbox/count-median-abund-by-partition.py,
      sandbox/count-shared-kmers-btw-assemblies.py,
      sandbox/ctb-iterative-bench-2-old.py,
      sandbox/ctb-iterative-bench.py,
      sandbox/discard-high-abund.py,
      sandbox/discard-pre-high-abund.py,
      sandbox/do-intertable-part.py,
      sandbox/do-partition-2.py,
      sandbox/do-partition-stop.py,
      sandbox/do-partition.py,
      sandbox/do-subset-merge.py,
      sandbox/do-th-subset-calc.py,
      sandbox/do-th-subset-load.py,
      sandbox/do-th-subset-save.py,
      sandbox/extract-surrender.py,
      sandbox/extract-with-median-count.py,
      sandbox/fasta-to-fastq.py,
      sandbox/filter-above-median.py,
      sandbox/filter-abund-output-by-length.py,
      sandbox/filter-area.py,
      sandbox/filter-degree.py,
      sandbox/filter-density-explosion.py,
      sandbox/filter-if-present.py,
      sandbox/filter-max255.py,
      sandbox/filter-min2-multi.py,
      sandbox/filter-sodd.py,
      sandbox/filter-subsets-by-partsize.py,
      sandbox/get-occupancy.py,
      sandbox/get-occupancy2.py,
      sandbox/graph-partition-separate.py,
      sandbox/graph-size-circum-trim.py,
      sandbox/graph-size-degree-trim.py,
      sandbox/graph-size-py.py,
      sandbox/join_pe.py,
      sandbox/keep-stoptags.py,
      sandbox/label-pairs.py,
      sandbox/length-dist.py,
      sandbox/load-ht-and-tags.py,
      sandbox/make-coverage-by-position-for-node.py,
      sandbox/make-coverage-histogram.py,
      sandbox/make-coverage.py,
      sandbox/make-random.py,
      sandbox/make-read-stats.py,
      sandbox/multi-abyss.py,
      sandbox/multi-stats.py,
      sandbox/multi-velvet.py,
      sandbox/normalize-by-min.py,
      sandbox/occupy.py,
      sandbox/parse-bowtie-pe.py,
      sandbox/parse-stats.py,
      sandbox/partition-by-contig.py,
      sandbox/partition-by-contig2.py,
      sandbox/partition-size-dist-running.py,
      sandbox/partition-size-dist.py,
      sandbox/path-compare-to-vectors.py,
      sandbox/print-exact-abund-kmer.py,
      sandbox/print-high-density-kmers.py,
      sandbox/quality-trim-pe.py,
      sandbox/quality-trim.py,
      sandbox/reformat.py,
      sandbox/remove-N.py,
      sandbox/softmask-high-abund.py,
      sandbox/split-N.py,
      sandbox/split-fasta-on-circum.py,
      sandbox/split-fasta-on-circum2.py,
      sandbox/split-fasta-on-circum3.py,
      sandbox/split-fasta-on-circum4.py,
      sandbox/split-fasta-on-degree-th.py,
      sandbox/split-fasta-on-degree.py,
      sandbox/split-fasta-on-density.py,
      sandbox/split-reads-on-median-diff.py,
      sandbox/summarize.py,
      sandbox/sweep_perf.py,
      sandbox/test_scripts.py,
      sandbox/traverse-contigs.py,
      sandbox/traverse-from-reads.py,
      sandbox/validate-partitioning.py -- removed as obsolete.

2014-09-01  Michael R. Crusoe  <mcrusoe@msu.edu>

    * doc/dev/coding-guidelines-and-review.txt: Clarify pull request checklist
    * CONTRIBUTING.md: update URL to new dev docs

2014-08-30  Rhys Kidd  <rhyskidd@gmail.com>

    * khmer/_khmermodule.cc: fix table.get("wrong_length_string") gives core
    dump
    * lib/kmer_hash.cc: improve quality of exception error message
    * tests/{test_counting_hash,test_counting_single,test_hashbits,
        test_hashbits_obj}.py: add regression unit tests

2014-08-28  Titus Brown  <titus@idyll.org>

    * scripts/normalize-by-median.py: added reporting output after main loop
	exits, in case it hadn't been triggered.
    * sandbox/saturate-by-median.py: added flag to change reporting frequency,
	cleaned up leftover code from when it was copied from
	normalize-by-median.

2014-08-24  Rhys Kidd  <rhyskidd@gmail.com>

    * khmer/thread_utils.py, sandbox/filter-below-abund.py,
	scripts/{extract-long-sequences,load-graph,load-into-counting,
	normalize-by-median,split-paired-reads}.py,
	scripts/galaxy/gedlab.py: fix minor PyLint issues 

2014-08-20  Michael R. Crusoe  <mcrusoe@msu.edu>

    * test/test_version.py: add Python2.6 compatibility.

2014-08-20  Rhys Kidd  <rhyskidd@gmail.com>

    * setup.py,README.rst,doc/user/install.txt: Test requirement for a 
    64-bit operating system, documentation changes. Fixes #529

2014-08-19  Michael R. Crusoe  <mcrusoe@msu.edu>

    * {setup,versioneer,khmer/_version}.py: upgrade versioneer from 0.10 to 0.11

2014-08-18  Michael R. Crusoe  <mcrusoe@msu.edu>

    * setup.py: Use the system bz2 and/or zlib libraries if specified in
    setup.cfg or overridden on the commandline

2014-08-06  Michael R. Crusoe  <mcrusoe@msu.edu>

    * CITATION: fixed formatting, added BibTeX
    * Makefile: Python code coverage targets will now compile khmer if needed
    * doc/dev/galaxy.txt: moved to doc/user/; updated & simplified
    * doc/{dev,user}/index.txt: galaxy.txt move
    * scripts/*.xml: moved to scripts/galaxy/; citations added; additional
    scripts wrapped
    * scripts/galaxy/README.txt: documented Galaxy codebase requirements
    * doc/citations.txt: symlink to CITATION
    * scripts/galaxy/test-data: added symlinks to files in tests/test-data or
    added short test files from scratch
    * scripts/galaxy/macros.xml: common configuration moved to central file
    * scripts/galaxy/gedlab.py: custom Galaxy datatypes for the counting
    tables and presence tables: it inherits from the Galaxy Binary type but
    isn't sniffable. Written with GalaxyTeam's Dave_B.
    * scripts/filter-abund.py: fix inaccurate parameter description
    * scripts/galaxy/tool_dependencies.xml: document install process
    * scripts/galaxy/filter-below-abund.py: symlink to
    sandbox/filter-below-abund.py for now.
    * khmer/khmer_args.py: point users to online citation file for details

2014-08-05  Michael R. Crusoe  <mcrusoe@msu.edu>

    * lib/read_parsers.{cc,hh}: close file handles. Fixes CID 1222793

2014-08-05  Justin Lippi  <jlippi@gmail.com>

    * khmer/__init__.py: import get_version_cpp method as __version_cpp__.
    * khmer/_khmermodule.cc: added get_version_cpp implementation
    * tests/test_version.py: check that version from C++ matches version from
    khmer.__version__
    * setup.cfg: don't run tests with 'jenkins' @attr with 'make test'

2014-08-04  Michael R. Crusoe  <mcrusoe@msu.edu>

    * khmer/_khmermodule.cc,lib/{kmer_hash.{cc,hh},read_aligner.cc,
    read_parsers.{cc,hh},trace_logger.cc: Replace remaining uses of assert()
    with khmer_exceptions. Fixes #215.
    * setup.py: simplify argparse conditional dependency

2014-08-03  Titus Brown & Michael R. Crusoe  <t@idyll.org>

    * doc/{artifact-removal,partitioning-workflow{.graffle,.png}},{biblio,
    blog-posts,guide,install,choosing-table-sizes,known-issues,scripts,
    partitioning-big-data.txt: moved to doc/user/
    * doc/{crazy-ideas,details,development,galaxy,release,examples}.txt: moved
    to doc/dev/
    * doc/dev/{a-quick-guide-to-testing,codebase-guide,
    coding-guidelines-and-review,for-khmer-developers,getting-started,
    hackathon,index}.txt,doc/user/index.txt: new content.
    * doc/design.txt: deleted
    The documentation has been split into user focused documentation and
    developer focused documentation. The new developer docs were field tested
    as part of the Mozilla Science Lab global sprint that we participated in;
    we are grateful to all the volunteers.

2014-07-24  Ivan Gonzalez  <iglpdc@gmail.com>

    * lib/khmer.hh, lib/khmer_exception.hh: All exceptions are now derived from
	a new base class exception, khmer::khmer_exception. Issue #508.
    * lib/counting.cc, lib/hashbits.cc, lib/hashtable.{cc,hh},lib/kmer_hash.cc,
	lib/labelhash.cc, lib/perf_metrics.hh, lib/read_parsers.{cc,hh},
	lib/subset.cc, lib/thread_id_map.hh: All exceptions thrown are now
	instances (or derived from) khmer::khmer_exception.

2014-07-24  Jiarong Guo  <guojiaro@gmail.com>

    * khmer/_khmermodule.cc: add python exception when thread = 0 for
    ReadParser.
    * tests/test_read_parsers.py: add test_with_zero_threads() to test Python
    exception when ReadParser has zero threads.

2014-07-23  Qingpeng Zhang  <qingpeng@gmail.com>

    * scripts/load-graph.py: write fp rate into *.info file with option 
    to switch on
    * tests/test_scripts.py: add test_load_graph_write_fp

2014-07-23  Ryan R. Boyce  <boycerya@msu.edu>

    * Makefile: fixed >80 character line wrap-around

2014-07-23  Leonor Garcia-Gutierrez  <l.garcia-gutierrez@warwick.ac.uk>

    * tests/test_hashbits.py, tests/test_graph.py, 
    tests/test_lump.py: reduced memory requirement
    
2014-07-23  Heather L. Wiencko  <wienckhl@tcd.ie>

    * khmer_tst_utils.py: added import traceback
    * test_scripts.py: added test for normalize_by_median.py for fpr rate

2014-07-22  Justin Lippi  <jlippi@gmail.com>
 
    * khmer/_khmermodule.cc: removed unused assignment
    * lib/read_aligner.cc,lib/read_aligner.hh: wrapped function declarations
    in the same compiler options that the only invocations are in to avoid
    unusedPrivateFunction violation.
    * lib/read_parsers.cc: fix redundantassignment error by assigning variable
    to its value directly

2014-07-22  Michael R. Crusoe  <mcrusoe@msu.edu>

    * Makefile: combine pip invocation into single "install-dependencies"
    target.

2014-07-22  Justin Lippi  <jlippi@gmail.com>

    * tests/test_subset_graph.py: decrease the amount of memory that is being
    requested for the hash tables in test.

2014-07-22  Jim Stapleton  <jas@msu.edu>

     * scripts/filter-abund.py: no longer asks for parameters that are unused,
     issue #524

2014-07-22  Justin Lippi  <jlippi@gmail.com> 

    * tests/khmer_tst_utils.py: put runscript here
    * tests/test_sandbox_scripts.py: remove 'runsandbox', renamed to runscript
      and placed in khmer_tst_utils
    * tests/test_scripts.py: removed 'runscript' and placed in khmer_tst_utils

2014-07-22  Jeramia Ory  <jeramia.ory@gmail.com>

    * khmer/_khmermodule.cc: removed unused KhmerError, issue #503

2014-07-22  Rodney Picett  <pickett.rodney@gmail.com>

    * lib/scoringmatrix.{cc,hh}: removed assign function, issue #502
 
2014-07-22  Leonor Garcia-Gutierrez  <l.garcia-gutierrez@warwick.ac.uk>

    * tests/test_counting_single.py: reduced memory requirements
    
2014-07-21  Titus Brown  <t@idyll.org>

    * sandbox/saturate-by-median.py: introduce new sandbox script for
	saturation analysis of low-coverage data sets.

2014-07-10  Joe Stein  <joeaarons@gmail.com>

    * sandbox/readstats.py: fixed divide-by-zero error, issue #458

2014-07-06  Titus Brown  <t@idyll.org>

    * doc/release.txt: fix formatting.

2014-06-25  Michael R. Crusoe <mcrusoe@msu.edu>

    * scripts/load-graph.py: fix #507. Threading doesn't give any advantages
    to this script right now; the threading parameter is ignored for now.

2014-06-20  Chuck Pepe-Ranney  <chuck.peperanney@gmail.com>

    * scripts/extract-partitions.py: added epilog documentation for 
	<base>.dist columns.

2014-06-20  Michael R. Crusoe  <mcrusoe@msu.edu>

    * doc/release.txt: Add Coverity Scan to release checklist

2014-06-19  Michael R. Crusoe  <mcrusoe@msu.edu>

    * lib/read_aligner.{cc,hh},khmer/_khmermodule.cc,setup.py,
    tests/test_read_aligner.py,sandbox/{normalize-by-align,read-aligner}.py:
    Update of @fishjord's graph alignment work
    * lib/{aligner,kmer,node}.{cc,hh},tests/test_align.py: removed as they are
    superceded by the above
    * Makefile: fixed wildcards
    * tests/read_parsers.py: tests that are too complicated to run with
    Valgrind's memcheck are now marked @attr('multithread')

2014-06-16  Titus Brown  <t@idyll.org>

    * doc/release.txt: updated release process.
    * doc/known-issues.txt: updated known-issues for v1.1 release
    * doc/release-notes/: added release notes for 1.0, 1.0.1, and 1.1

2014-06-16  Michael R. Crusoe  <mcrusoe@msu.edu>

    * scripts/{abundance-dist-single,filter-abund-single,load-into-counting,
    normalize-by-median,load-graph}.py: restore Python 2.6 compatibility for
    Debian 6, RedHat 6, SL6, and Ubuntu 10.04 LTS users.

2014-06-15  Titus Brown  <t@idyll.org>

    * doc/scripts.txt: removed sweep-reads.py from script documentation.
    * scripts/sweep-reads.py, scripts/sweep-files.py: moved sweep-reads.py
	and sweep-files.py over to sandbox.
    * tests/test_sandbox_scripts.py: created a test file for scripts in
	sandbox/; skip when not in developer mode (e.g. installed egg).
    * tests/test_script_arguments.py: capture file.py output to stderr
	so that it is not displayed during tests.
    * sandbox/calc-median-distribution.py: updates to print cumulative
	distribution for calc-median-distribution.

2014-06-14  Michael R. Crusoe  <mcrusoe@msu.edu>

    * scripts/{abundance-dist-single,filter-abund-single,load-into-counting,
    normalize-by-median,load-graph}.py,tests/test_scripts.py: added
    '--report-total-kmers' option to all scripts that create k-mer tables.

2014-06-14  Titus Brown  <t@idyll.org>

    * doc/scripts.txt, tests/test_scripts.py, scripts/sweep-reads.py:
	renamed sweep-reads-buffered to sweep-reads; added FASTQ output to
	sweep-reads.
    * doc/scripts.txt: added extract-long-sequences.py doc reference.
    * scripts/extract-long-sequences.py: set default sequence length to
	extract to 200 bp.

2014-06-13  Michael R. Crusoe  <mcrusoe@msu.edu>

    * MANIFEST.in: don't include docs/, data/, or examples/ in our PyPI
    distribution. Saves 15MB.

2014-06-13  Michael R. Crusoe  <mcrusoe@msu.edu>

    * Makefile: split coverity target in two: -build and -upload. Added
    configuration target

2014-06-13  Titus Brown  <t@idyll.org>

    * doc/install.txt: updated virtualenv command to use python2 explicitly,
	for arch support.

2014-06-13  Titus Brown  <t@idyll.org>

    * khmer/__init__.py, khmer/file_args.py: Moved copyright message to a
	comment.
    * khmer/file.py: updated error messages for disk-space checking functions;
	added test hooks.
    * tests/test_script_arguments.py: added tests for several functions in
	khmer/file.py.
    * sandbox/assemstats3.py: handle missing input files.

2014-06-12  Michael Wright <wrigh517@msu.edu>

    * sandbox/load-into-hashbits: Deleted from sandbox. It is superseded
    by load-graph.py --no-tagset.

2014-06-11  Michael Wright <wrigh517@msu.edu>

    * scripts/load-into-counting: Fixed docstring misnomer to 
	load-into-counting.py

2014-06-10  Michael R. Crusoe  <mcrusoe@msu.edu>

    * setup.py,tests/{__init__,khmer_tst_utils,test_scripts,
    khmer_test_counting_single}.py: made tests runnable after installation.
    * lib/{khmer.hh,hashtable.hh,read_parsers.cc,read_parsers.hh}: restructure
    exception hierarchy.
    * khmer/_khmermodule.cc: Nicer error checking for hash_consume_fasta,
    hash_abundance_distribution, hashbits_consume_{fasta,fasta_and_tag
    {,with_stoptags},partitioned_fasta}, hashbits_output_partitions, and
    labelhash_consume_{,partitioned_}fasta_and_tag_with_labels.

2014-06-10  Titus Brown  <t@idyll.org>

    * Makefile: remove SHELL setting so that 'make doc' works in virtualenvs.
    * scripts/sample-reads-randomly.py: extend to take multiple subsamples
	with -S.
    * tests/test_scripts.py: added test for multiple subsamples from
	sample-reads-randomly.py

2014-06-10  Michael Wright <wrigh517@msu.edu>

    * scripts/extract-long-sequences: Moved from sandbox, added argparse and 
    FASTQ support.
    * scripts/fastq-to-fasta: Fixed outdated argparse oversight.
    * tests/test_scripts.py: Added tests for extract-long-sequences.py

2014-06-08  Titus Brown  <t@idyll.org>

    * doc/conf.py: set google_analytics_id and disqus_shortname properly;
	disable "editme" popup.
    * doc/_templates/page.html: take google_analytics_id and disqus_shortname
	from doc/conf.py.

2014-06-04  Michael R. Crusoe <mcrusoe@msu.edu>

    * lib/Makefile: do a distclean as the CFLAGS may have changed. Fixes #442

2014-06-03 Chuck Pepe-Ranney <chuck.peperanney@gmail.com>

    * scripts/abundance-dist.py: removed call to check_space on infiles.  

2014-05-31  Michael R. Crusoe  <mcrusoe@msu.edu>

    * khmer/_khmermodule.cc,lib/counting.{cc,hh},
    sandbox/{stoptag-abundance-ham1-hist.py,off-by-one.py,filter-ham1.py}:
    Remove CountingHash get_kmer_abund_mean, get_kmer_abund_abs_deviation, and
    max_hamming1_count along with Python glue code and sandbox scripts. They
    are no longer useful.

2014-05-30  Titus Brown  <t@idyll.org>

    * khmer/_khmermodule.cc: remove merge2* functions: unused, untested.
    * lib/counting.cc, lib/hashbits.cc, lib/hashtable.cc: made file loading
	exceptions more verbose and informative.
    * tests/test_subset_graph.py: added tests for SubsetPartition::
	load_partitionmap.
    * khmer/_khmermodule.cc, lib/subset.cc, wrapped SubsetPartition::
	load_partitionmap to catch, propagate exceptions
    * tests/test_hashbits.py, tests/test_counting_hash.py: added tests
	for fail-on-load of bad file format versions; print exception messages.
    * .gitignore: added various temporary pip & build files
    * lib/counting.cc: added I/O exception handling to CountingHashFileReader
	and CountingHashGzFileReader.
    * lib/hashbits.cc: added I/O exception handling to Hashbits::load.
    * lib/subset.cc: added I/O exception handling to merge_from_disk.
    * lib/hashtable.cc: added I/O exception handling to load_tagset and
	load_stop_tags
    * khmer/_khmermodule.cc: added I/O exception propagation from C++ to
	Python, for all loading functions.

2014-05-22  Michael Wright  <wrigh517@msu.edu>

    * scripts/fastq-to-fasta: Moved and improved fastq-to-fasta.py into scripts 
    from sandbox
    * tests/test_scripts.py: Added tests for fastq-to-fasta.py
    * tests/test-data: Added test-fastq-n-to-fasta.py file with N's in 
    sequence for testing

2014-05-19  Michael R. Crusoe  <mcrusoe@msu.edu>

    * Makefile: add target for python test coverage plain-text report;
    clarified where the HTML report is

2014-05-16  Michael R. Crusoe  <mcrusoe@msu.edu>

    * docs/scripts.txt: include sweep-reads-buffered.py

2014-05-14  Adam Caldwell  <adam.caldwell@gmail.com>

    * Makefile: change pip to pip2. Fixes assorted make problems on systems
    where pip links to pip3

2014-05-14  Michael R. Crusoe  <mcrusoe@msu.edu>

    * lib/{zlib,bzip2} -> third-party/
    * setup.{cfg,py}: Move third party libraries to their own directory
    * Makefile: add sloccount target for humans and the sloccount.sc target for
   Jenkins

2014-05-13  Michael Wright  <wrigh517@msu.edu>

    * sandbox/fastq-to-fasta.py: now reports number of reads dropped due to
    'N's in sequence. close 395

2014-05-13  Michael R. Crusoe  <mcrusoe@msu.edu>

    * doc/release.txt: additional fixes

2014-05-09  Luiz Irber  <irberlui@msu.edu>

    Version 1.0.1

2014-05-09  Michael R. Crusoe  <mcrusoe@msu.edu>

    * doc/release.txt: update release instructions

2014-05-06  Michael R. Crusoe  <mcrusoe@msu.edu>

    * lib/{subset,counting}.cc: fix cppcheck errors; astyle -A10
    --max-code-length=80

2014-05-06  Titus Brown  <titus@idyll.org>

    * sandbox/calc-best-assembly.py: added script to calculate best
    assembly from a list of contig/scaffold files
	
2014-04-23  Titus Brown  <titus@idyll.org>

    * scripts/abundance-dist-single.py: fixed problem where ReadParser was
    being created anew for each thread; regression introduced in 4b823fc.

2014-04-22  Michael R. Crusoe  <mcrusoe@msu.edu>

    *.py: switch to explicit python2 invocation. Fixes #385.

2014-04-21  Titus Brown  <t@idyll.org>

    * doc/development.txt: added spellcheck to review checklist

2014-04-21  Titus Brown  <titus@idyll.org>

    * scripts/normalize-by-median.py: updated FP rate to match latest info from
      Qingpeng's paper; corrected spelling error.

2014-04-21  Michael R. Crusoe  <mcrusoe@msu.edu>

    * setup.py,doc/installing.txt: Remove argparse from the requirements
    unless it isn't available. Argparse is bundled with Python 2.7+. This
    simplifies the installation instructions.

2014-04-17  Ram RS  <ramrs@nyu.edu>

    * scripts/make-initial-stoptags.py: fixed bug that threw error on
     missing .ht input file while actual expected input file is .pt

2014-04-11  Titus Brown  <t@idyll.org>

    * scripts/*.py: fixed argument to check_space_for_hashtable to rely
    on args.n_tables and not args.ksize.

2014-04-06  Titus Brown  <titus@idyll.org>

    * scripts/normalize-by-median.py: added comment about table compatibility
    with abundance-dist.

2014-04-05  Michael R. Crusoe  <mcrusoe@msu.edu>

    * MANIFEST.in,setup.py: fix to correct zlib packaging for #365
    * ChangeLog: fix date for 1.0 release, email addresses

2014-04-01  Michael R. Crusoe  <mcrusoe@msu.edu>

    Version 1.0
    * Makefile: run 'build' command before install; ignore _version.py for
    coverage purposes.
    * bink.ipynb: deleted
    * doc/choosing-hash-sizes.txt -> choosing-table-sizes.txt
    * setup.py,doc/{conf.py,index.txt}: update lists of authors
    * doc/development.txt: typo
    * doc/{galaxy,guide,index,introduction,scripts}.txt: remove some
    references to implementation details of the k-mer tables
    * doc/{known-issues,release}.txt: updated
    * khmer/*.cc,lib/*.{cc,hh}: astyle -A10 formatted
    * lib/read_parsers.cc: fixed case statement fall through
    * lib/subset.cc: removed unnecessary NULL check (CID 1054804 & 1195088)
    * scripts/*.py: additional documentation updates
    * tests/test-data/test-overlap1.ht,data/MSB2-surrender.fa &
    data/1m-filtered.fa: removed from repository history, .git is now 36M!

2014-04-01  Titus Brown  <t@idyll.org>

    * CITATION,khmer/khmer_args.py: Updated khmer software citation for
    release.

2014-03-31  Titus Brown  <t@idyll.org>

    * scripts/normalize-by-median.py: Fixed unbound variable bug introduced in
    20a433c2.

    * khmer/file.py: Fixed incorrect use of __file__ dirname instead of
    os.getcwd(); also fixed bug where statvfs would choke on an empty
    dirname resulting from input files being in the cwd.

2014-03-31  Michael R. Crusoe  <mcrusoe@msu.edu>

    * versioneer.py,ez_setup.py: updated to version 0.10 and 3.4.1
    respectively.
    * docs/release.txt,khmer/_version.py,MANIFEST.in: update ancillary
    versioneer files

2014-03-31  Titus Brown  <t@idyll.org>

    * scripts/*.py,khmer/khmer_args.py: added 'info' function to khmer_args,
    and added citation information to each script.
    * CITATION: added basic citation information for khmer functionality.

2013-03-31  Michael R. Crusoe  <mcrusoe@msu.edu>

    * docs/scripts.txt,scripts/*.py,khmer/*.py: overhaul the documentation of
    the scripts. Uses sphinxcontrib.autoprogram to leverage the existing
    argparse objects. Moved the documentation into each script + misc cleanups.
    All scripts support the --version option. Migrated the last scripts to use
    khmer_args
    * docs/blog-posts.txt: removed outdated reference to filter-exact.py; its
    replacement filter-abund.py is better documented in the eel-pond protocol
    * figuregen/,novelty/,plots/,templatem/,scripts/do-partition.sh: removed
    outdated code not part of core project

2013-03-30  Michael R. Crusoe  <mcrusoe@msu.edu>

    * setup.py: monkeypatched distutils.Distribution.reinitialize_command() so
    that it matches the behavior of Distribution.get_command_obj(). This fixes
    issues with 'pip install -e' and './setup.py nosetests' not respecting the
    setup.cfg configuration directives for the build_ext command. Also
    enhanced our build_ext command to respect the dry_run mode.

    * .ycm_extra_conf.py: Update our custom YouCompleteMe configuration to
    query the package configuration for the proper compilation flags.

2014-03-28  Michael R. Crusoe  <mcrusoe@msu.edu>

    * Makefile,setup.py: demote nose & sphinx to extra dependencies.
    Auto-install Python developer tools as needed.

2013-03-27  Michael R. Crusoe  <mcrusoe@msu.edu>

    * The system zlib and bzip2 libraries are now used instead of the bundled
    versions if specified in setup.cfg or the command line.

2014-03-25  Michael R. Crusoe  <mcrusoe@msu.edu>

    * Makefile: update cppcheck command to match new version of Jenkins
    plugin. Now ignores the lib/test*.cc files.

2013-03-20  Michael R. Crusoe  <mcrusoe@msu.edu>

    * lib/storage.hh,khmer/_khmermodule.cc,lib/{readtable,read_parsers}.hh:
    remove unused storage.hh

2014-03-19  Qingpeng Zhang  <qingpeng@msu.edu>

    * hashbits.cc: fix a bug of 'Division or modulo by zero' described in #182
    * test_scripts.py: add test code for count-overlap.py
    * count-overlap.py: (fix a bug because of a typo and hashsize was replaced
    by min_hashsize)
    * count-overlap.py: needs hashbits table generated by load-graph.py. 
    This information is added to the "usage:" line.
    * count-overlap.py: fix minor PyLint issues

2014-03-19  Michael R. Crusoe  <mcrusoe@msu.edu>

    * Update bundled zlib version to 1.2.8 from 1.2.3. Changes of note:
    "Wholesale replacement of gz* functions with faster versions"
    "Added LFS (Large File Summit) support for 64-bit file offsets"
    "Fix serious but very rare decompression bug"

2014-03-19  Michael R. Crusoe <mcrusoe@msu.edu>

    * lib/counting.hh: include hashtable.hh
    * lib/{counting,aligner,hashbits,hashtable,labelhash,node,subset}.{cc,hh},
    kmer.cc,khmer/_khmermodule.cc: removed downcast, replaced non-functional
    asserts() with exception throws.
    * khmer/_khmermodule.cc: fixed parsing of PyLists
    * setup.py: force 64bit only builds on OS X.

2014-03-19  Titus Brown  <t@idyll.org>

    * Makefile: update documentation on targets at top; clean autopep8 output.
    * test_counting_single.py: fixed pep8 violations in spacing
    * test_scripts.py: eliminate popenscript in favor of proper SystemExit
	handling in runscript; fix pep8 violations.

2014-03-19  Michael R. Crusoe <mcrusoe@msu.edu> and Luiz Irber
<luiz.irber@gmail.com>

    * lib/ktable.{cc,hh},khmer/{__init__.py},{_khmermodule.cc}, tests/
    test_{counting_{hash,single},ktable}.py: remove the unused KTable object
    * doc/{index,ktable}.txt: remove references to KTable
    * lib/{ktable.{hh,cc} → kmer_hash.{hh,cc}}: rename remaining ktable files
    to kmer_hash
    * lib/{hashtable,kmer}.hh: replace ktable headers with kmer_hash

2014-03-17  Ram RS  <ramrs@nyu.edu>

    * extract-partitions.py: pylint warnings addressed
    * test_scripts.py: tests added to cover extract-partitions completely

2014-03-16  Michael R. Crusoe <mcrusoe@msu.edu>

    * lib/read_parsers.cc: fix for Coverity CID 1054789: Unititialized scalar
    field II: fill_id is never zeroed out.

2014-03-16  Ram RS  <ramrs@nyu.edu>

    * Project email in copyright headers updated

2014-03-14  Michael R. Crusoe <mcrusoe@msu.edu>

    * khmer/_khmermodule.cc, lib/{khmer.hh, hashtable.{cc,hh}},
    tests/test_{hashbits,hashbits_obj,labelhash}.py: don't implicitly downcast
    tagset_size(). Changes fileformat version for saved tagsets.

2014-03-13  Ram RS  <ramrs@nyu.edu>

    * added: khmer/file.py - script to check disk space, check input file
    status and check space before hashtable writing
    * modified: scripts/*.py - all scripts now use khmer.file for above-mentioned
    functionality.
    * modified: scripts/*.py - pylint violations addressed in all scripts
    under scripts/

2014-03-13  Ram RS  <ramrs@nyu.edu>

    * Bug fix: tests.test_normalize_by_median_no_bigcount() now runs within
    temp directory

2014-03-11  Michael R. Crusoe  <mcrusoe@mcrusoe.edu>

    * lib/read_parsers.hh: fix for Coverity CID 1054789: Uninitialized scalar
    field

2014-03-10  Michael R. Crusoe  <mcrusoe@msu.edu>

    * doc/development.txt: document fork/tag policy + formatting fixes

2014-03-03  Michael R. Crusoe  <mcrusoe@msu.edu>

    * lib/trace_logger.{cc,hh}: fix for Coverity CID 1063852: Uninitialized
    scalar field (UNINIT_CTOR) 
    * lib/node.cc: fix for Coverity CID 1173035:  Uninitialized scalar field
    (UNINIT_CTOR)
    * lib/hashbits.hh: fix for Coverity CID 1153101:  Resource leak in object
    (CTOR_DTOR_LEAK)
    * lib/{perf_metrics.{cc,hh},hashtable.{cc,hh}
    ,read_parsers.{cc,hh},trace_logger.{cc,hh}}: ifndef WITH_INTERNAL_METRICS
    then lets not + astyle -A10

2014-02-27  Michael R. Crusoe <mcrusoe@msu.edu>

    * tagged: version 0.8
    * setup.py: Specify a known working version of setuptools so we don't
    force an unneeded and awkward upgrade.
    * setup.py: We aren't zipsafe, mark as such

2014-02-18  Michael R. Crusoe <mcrusoe@msu.edu>

* Normalized C++ namespace usage to fix CID 1054792
* Updated install instructions. We recommend OS X users and those Linux
users without root access to install virtualenv instead of pip.
* New documentation: doc/known-issues.txt
* Added code review checklist & other guidance: doc/development.txt

2014-02-03  Camille Scott <camille.scott.w@gmail.com>

* Standardized command line arguments in khmer_args; added version flag

* Added support for sparse graph labeling

* Added script to reinflate partitions from read files using the 
  labeling system, called sweep-reads-by-partition-buffered.py

* Implemented __new__ methods for Hashbits, enforced inheritance
  hierarchy between it and the new LabelHash class both in C++
  and CPython API

2013-12-20  Titus Brown  <titus@idyll.org>

* Fixed output_partitioned_file, sweep-reads3.py, and extract-partitions.py
  to retain FASTQ format in output.

2013-12-11  Michael R. Crusoe <mcrusoe@msu.edu>

* normalize-by-median.py: new optional argument: --record-filenames to specify
a path where a list of all the output filenames will be written to. Will
be used to better integrate with Galaxy.

* All commands that use the counting args now support the --version switch

* abundance-dist-single.py, abundance-dist.py, do-partition.py,
interleave-reads.py, load-graph.py, load-into-counting.py
normalize-by-median.py now exit with return code 1 instead of 255 as is
standard.

2013-12-19  Michael R. Crusoe  <mcrusoe@msu.edu>

* doc/install.txt Add setup instructions for RHEL6 & fix invocation to get
master branch to work for non-developers

2013-12-18  Titus Brown  <titus@idyll.org>

* Added a test to ensure that normalize-by-median.py has bigcount set to
  False.

2013-11-22  Camille Scott  <camille.scott.w@gmail.com>

* Makefile: Added debug target for profiling.

2013-11-22  Michael R. Crusoe  <mcrusoe@msu.edu>

* Documented release process

2013-10-21  Michael R. Crusoe  <mcrusoe@msu.edu>

* Version 0.7

* New script: sample-reads-randomly.py which does a single pass random
subsample using reservoir sampling.

* the version number is now only stored in one place

* Makefile: new dist, cppcheck, pep8, and autopep8 targets for developers.
VERSION is now set by versioneer and exported to C/C++ code.

* README switched from MarkDown to ReStructuredText format to clean up PyPI
listing. Install count badge added.

* doc/: updates to how the scripts are called. Sphinx now pulls version
number from versioneer. C/Python integration is now partially documented.
Reference to bleeding-edge has been removed. Release instructions have been
clarified and simplified.

* all python code in khmer/, scripts/, and tests/ should be PEP8 compliant now.

* khmer/_khmermodule.cc has gotten a once-over with cpychecker. Type errors
were eliminated and the error checking has improved.

* Several fixes motivated by the results of a Coverity C/C++ scan. 

* Tests that require greater than 0.5 gigabytes of memory are now annotated as
being 'highmem' and be skipped by changing two lines in setup.cfg

* warnings about -Wstrict-prototypes will no longer appear

* contributors to this release are: ctb, mr-c and camillescott. 

2013-10-15  Michael R. Crusoe  <mcrusoe@msu.edu>

* Version 0.6.1

* No code changes, just build fixes

2013-10-10  Michael R. Crusoe  <mcrusoe@msu.edu>

* Version 0.6

* Switch to setuptools to run the entire build

* The various Makefiles have been merged into one inside lib for posterity

* A new top-level Makefile wraps "python setup.py"

* argparse.py has been removed and is installed automatically by setuptools/pip

* setup.py and the python/khmer directory have been moved to the root of the
project to conform to the standard layout

* The project contact address is now khmer-project@idyll.org

* Due to the new build system the project now easily builds under OS X + XCode

* In light of the above the installation instructions have been rewritten

* Sphinx now builds the documentation without warnings or errors

* It is now easy to calculate code coverage.

* setup.py is now PEP8 compliant
2014-04-10  Michael R. Crusoe  <mcrusoe@msu.edu>

    * Makefile: run 'build' command before install; ignore _version.py for
    coverage purposes.
    * bink.ipynb: deleted
    * doc/choosing-hash-sizes.txt -> choosing-table-sizes.txt
    * setup.py,doc/{conf.py,index.txt}: update lists of authors
    * doc/development.txt: typo
    * doc/{galaxy,guide,index,introduction,scripts}.txt: remove some
    references to implementation details of the k-mer tables
    * doc/{known-issues,release}.txt: updated
    * khmer/*.cc,lib/*.{cc,hh}: astyle -A10 formatted
    * lib/read_parsers.cc: fixed case statement fall through
    * lib/subset.cc: removed unnecessary NULL check (CID 1054804 & 1195088)
    * scripts/*.py: additional documentation updates
    * tests/test-data/test-overlap1.ht,data/MSB2-surrender.fa &
    data/1m-filtered.fa: removed from repository history, .git is now 36M!

2014-03-31  Titus Brown  <ctb@msu.edu>

    * scripts/normalize-by-median.py: Fixed unbound variable bug introduced in
    20a433c2.

    * khmer/file.py: Fixed incorrect use of __file__ dirname instead of
    os.getcwd(); also fixed bug where statvfs would choke on an empty
    dirname resulting from input files being in the cwd.

2014-03-31  Michael R. Crusoe  <mcrusoe@msu.edu>

    * versioneer.py,ez_setup.py: updated to version 0.10 and 3.4.1
    respectively.
    * docs/release.txt,khmer/_version.py,MANIFEST.in: update ancillary
    versioneer files

2014-03-31  Titus Brown  <ctb@msu.edu>

    * scripts/*.py,khmer/khmer_args.py: added 'info' function to khmer_args,
    and added citation information to each script.
    * CITATION: added basic citation information for khmer functionality.

2013-03-31  Michael R. Crusoe  <mcrusoe@msu.edu>

    * docs/scripts.txt,scripts/*.py,khmer/*.py: overhaul the documentation of
    the scripts. Uses sphinxcontrib.autoprogram to leverage the existing
    argparse objects. Moved the documentation into each script + misc cleanups.
    All scripts support the --version option. Migrated the last scripts to use
    khmer_args
    * docs/blog-posts.txt: removed outdated reference to filter-exact.py; its
    replacement filter-abund.py is better documented in the eel-pond protocol
    * figuregen/,novelty/,plots/,templatem/,scripts/do-partition.sh: removed
    outdated code not part of core project

2013-03-30  Michael R. Crusoe  <mcrusoe@msu.edu>

    * setup.py: monkeypatched distutils.Distribution.reinitialize_command() so
    that it matches the behavior of Distribution.get_command_obj(). This fixes
    issues with 'pip install -e' and './setup.py nosetests' not respecting the
    setup.cfg configuration directives for the build_ext command. Also
    enhanced our build_ext command to respect the dry_run mode.

    * .ycm_extra_conf.py: Update our custom YouCompleteMe configuration to
    query the package configuration for the proper compilation flags.

2014-03-28  Michael R. Crusoe  <mcrusoe@msu.edu>

    * Makefile,setup.py: demote nose & sphinx to extra dependencies.
    Auto-install Python developer tools as needed.

2013-03-27  Michael R. Crusoe  <mcrusoe@msu.edu>

    * The system zlib and bzip2 libraries are now used instead of the bundled
    versions if specified in setup.cfg or the command line.

2014-03-25  Michael R. Crusoe  <mcrusoe@msu.edu>

    * Makefile: update cppcheck command to match new version of Jenkins
    plugin. Now ignores the lib/test*.cc files.

2013-03-20  Michael R. Crusoe  <mcrusoe@msu.edu>

    * lib/storage.hh,khmer/_khmermodule.cc,lib/{readtable,read_parsers}.hh:
    remove unused storage.hh

2014-03-19  Qingpeng Zhang  <qingpeng@msu.edu>

    * hashbits.cc: fix a bug of 'Division or modulo by zero' described in #182
    * test_scripts.py: add test code for count-overlap.py
    * count-overlap.py: (fix a bug because of a typo and hashsize was replaced
    by min_hashsize)
    * count-overlap.py: needs hashbits table generated by load-graph.py. 
    This information is added to the "usage:" line.
    * count-overlap.py: fix minor PyLint issues

2014-03-19  Michael R. Crusoe  <mcrusoe@msu.edu>

    * Update bundled zlib version to 1.2.8 from 1.2.3. Changes of note:
    "Wholesale replacement of gz* functions with faster versions"
    "Added LFS (Large File Summit) support for 64-bit file offsets"
    "Fix serious but very rare decompression bug"

2014-03-19  Michael R. Crusoe <mcrusoe@msu.edu>

    * lib/counting.hh: include hashtable.hh
    * lib/{counting,aligner,hashbits,hashtable,labelhash,node,subset}.{cc,hh},
    kmer.cc,khmer/_khmermodule.cc: removed downcast, replaced non-functional
    asserts() with exception throws.
    * khmer/_khmermodule.cc: fixed parsing of PyLists
    * setup.py: force 64bit only builds on OS X.

2014-03-19  Titus Brown  <t@idyll.org>

    * Makefile: update documentation on targets at top; clean autopep8 output.
    * test_counting_single.py: fixed pep8 violations in spacing
    * test_scripts.py: eliminate popenscript in favor of proper SystemExit
	handling in runscript; fix pep8 violations.

2014-03-19  Michael R. Crusoe <mcrusoe@msu.edu> and Luiz Irber
<luiz.irber@gmail.com>

    * lib/ktable.{cc,hh},khmer/{__init__.py},{_khmermodule.cc}, tests/
    test_{counting_{hash,single},ktable}.py: remove the unused KTable object
    * doc/{index,ktable}.txt: remove references to KTable
    * lib/{ktable.{hh,cc} → kmer_hash.{hh,cc}}: rename remaining ktable files
    to kmer_hash
    * lib/{hashtable,kmer}.hh: replace ktable headers with kmer_hash

2014-03-17  Ram RS  <ramrs@nyu.edu>

    * extract-partitions.py: pylint warnings addressed
    * test_scripts.py: tests added to cover extract-partitions completely

2014-03-16  Michael R. Crusoe <mcrusoe@msu.edu>

    * lib/read_parsers.cc: fix for Coverity CID 1054789: Unititialized scalar
    field II: fill_id is never zeroed out.

2014-03-16  Ram RS  <ramrs@nyu.edu>

    * Project email in copyright headers updated

2014-03-14  Michael R. Crusoe <mcrusoe@msu.edu>

    * khmer/_khmermodule.cc, lib/{khmer.hh, hashtable.{cc,hh}},
    tests/test_{hashbits,hashbits_obj,labelhash}.py: don't implicitly downcast
    tagset_size(). Changes fileformat version for saved tagsets.

2014-03-13  Ram RS  <ramrs@nyu.edu>

    * added: khmer/file.py - script to check disk space, check input file
    status and check space before hashtable writing
    * modified: scripts/*.py - all scripts now use khmer.file for above-mentioned
    functionality.
    * modified: scripts/*.py - pylint violations addressed in all scripts
    under scripts/

2014-03-13  Ram RS  <ramrs@nyu.edu>

    * Bug fix: tests.test_normalize_by_median_no_bigcount() now runs within
    temp directory

2014-03-11  Michael R. Crusoe  <mcrusoe@mcrusoe.edu>

    * lib/read_parsers.hh: fix for Coverity CID 1054789: Uninitialized scalar
    field

2014-03-10  Michael R. Crusoe  <mcrusoe@msu.edu>

    * doc/development.txt: document fork/tag policy + formatting fixes

2014-03-03  Michael R. Crusoe  <mcrusoe@msu.edu>

    * lib/trace_logger.{cc,hh}: fix for Coverity CID 1063852: Uninitialized
    scalar field (UNINIT_CTOR) 
    * lib/node.cc: fix for Coverity CID 1173035:  Uninitialized scalar field
    (UNINIT_CTOR)
    * lib/hashbits.hh: fix for Coverity CID 1153101:  Resource leak in object
    (CTOR_DTOR_LEAK)
    * lib/{perf_metrics.{cc,hh},hashtable.{cc,hh}
    ,read_parsers.{cc,hh},trace_logger.{cc,hh}}: ifndef WITH_INTERNAL_METRICS
    then lets not + astyle -A10

2014-02-27  Michael R. Crusoe <mcrusoe@msu.edu>

    * tagged: version 0.8
    * setup.py: Specify a known working version of setuptools so we don't
    force an unneeded and awkward upgrade.
    * setup.py: We aren't zipsafe, mark as such

2014-02-18  Michael R. Crusoe <mcrusoe@msu.edu>

* Normalized C++ namespace usage to fix CID 1054792
* Updated install instructions. We recommend OS X users and those Linux
users without root access to install virtualenv instead of pip.
* New documentation: doc/known-issues.txt
* Added code review checklist & other guidance: doc/development.txt

2014-02-03  Camille Scott <camille.scott.w@gmail.com>

* Standardized command line arguments in khmer_args; added version flag

* Added support for sparse graph labeling

* Added script to reinflate partitions from read files using the 
  labeling system, called sweep-reads-by-partition-buffered.py

* Implemented __new__ methods for Hashbits, enforced inheritance
  hierarchy between it and the new LabelHash class both in C++
  and CPython API

2013-12-20  Titus Brown  <titus@idyll.org>

* Fixed output_partitioned_file, sweep-reads3.py, and extract-partitions.py
  to retain FASTQ format in output.

2013-12-11  Michael R. Crusoe <mcrusoe@msu.edu>

* normalize-by-median.py: new optional argument: --record-filenames to specify
a path where a list of all the output filenames will be written to. Will
be used to better integrate with Galaxy.

* All commands that use the counting args now support the --version switch

* abundance-dist-single.py, abundance-dist.py, do-partition.py,
interleave-reads.py, load-graph.py, load-into-counting.py
normalize-by-median.py now exit with return code 1 instead of 255 as is
standard.

2013-12-19  Michael R. Crusoe  <mcrusoe@msu.edu>

* doc/install.txt Add setup instructions for RHEL6 & fix invocation to get
master branch to work for non-developers

2013-12-18  Titus Brown  <titus@idyll.org>

* Added a test to ensure that normalize-by-median.py has bigcount set to
  False.

2013-11-22  Camille Scott  <camille.scott.w@gmail.com>

* Makefile: Added debug target for profiling.

2013-11-22  Michael R. Crusoe  <mcrusoe@msu.edu>

* Documented release process

2013-10-21  Michael R. Crusoe  <mcrusoe@msu.edu>

* Version 0.7

* New script: sample-reads-randomly.py which does a single pass random
subsample using reservoir sampling.

* the version number is now only stored in one place

* Makefile: new dist, cppcheck, pep8, and autopep8 targets for developers.
VERSION is now set by versioneer and exported to C/C++ code.

* README switched from MarkDown to ReStructuredText format to clean up PyPI
listing. Install count badge added.

* doc/: updates to how the scripts are called. Sphinx now pulls version
number from versioneer. C/Python integration is now partially documented.
Reference to bleeding-edge has been removed. Release instructions have been
clarified and simplified.

* all python code in khmer/, scripts/, and tests/ should be PEP8 compliant now.

* khmer/_khmermodule.cc has gotten a once-over with cpychecker. Type errors
were eliminated and the error checking has improved.

* Several fixes motivated by the results of a Coverity C/C++ scan. 

* Tests that require greater than 0.5 gigabytes of memory are now annotated as
being 'highmem' and be skipped by changing two lines in setup.cfg

* warnings about -Wstrict-prototypes will no longer appear

* contributors to this release are: ctb, mr-c and camillescott. 

2013-10-15  Michael R. Crusoe  <mcrusoe@msu.edu>

* Version 0.6.1

* No code changes, just build fixes

2013-10-10  Michael R. Crusoe  <mcrusoe@msu.edu>

* Version 0.6

* Switch to setuptools to run the entire build

* The various Makefiles have been merged into one inside lib for posterity

* A new top-level Makefile wraps "python setup.py"

* argparse.py has been removed and is installed automatically by setuptools/pip

* setup.py and the python/khmer directory have been moved to the root of the
project to conform to the standard layout

* The project contact address is now khmer-project@idyll.org

* Due to the new build system the project now easily builds under OS X + XCode

* In light of the above the installation instructions have been rewritten

* Sphinx now builds the documentation without warnings or errors

* It is now easy to calculate code coverage.

* setup.py is now PEP8 compliant<|MERGE_RESOLUTION|>--- conflicted
+++ resolved
@@ -1,5 +1,4 @@
-<<<<<<< HEAD
-2015-07-29  Jacob Fenton  <bocajnotnef@gmail.com>
+2015-08-01  Jacob Fenton  <bocajnotnef@gmail.com>
 
    * khmer/kfile.py: added infrastructure for doing compressed output
    * khmer/thread_utils.py: switched threaded_sequence_processor to make use of
@@ -12,13 +11,12 @@
    * scripts/{load-graph,partition-graph}.py: made load-graph no longer add .pt
    to graph outfiles, changed partition-graph to not expect .pt's
    * doc/whats-new-2.0.rst: doc'd changes to load-graph and partition-graph
-=======
-2015-07-27  Sherine Awad  <drmahmoud@ucdavis.edu>
+
+2015-08-01  Sherine Awad  <drmahmoud@ucdavis.edu>
 
    * sandbox/multi-rename.py: updated output of long FASTA sequences to
    wrap text at 80 characters.
    * tests/test_sandbox_scripts.py: Added a test for multi-rename.py.
->>>>>>> fc9c76c5
 
 2015-07-31  Kevin Murray  <spam@kdmurray.id.au>
 
