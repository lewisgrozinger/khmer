<<<<<<< HEAD
2015-04-03  Jessica Mizzi  <mizzijes@msu.edu>

   * tests/test_scripts.py: split test_extract_long_sequences into test_extract_long_sequences_fa and test_extract_long_sequences_fq
=======
2015-04-15  Elmar Bucher <buchere@ohsu.edu>

   * khmer/doc/dev/getting-started.rst: add information for OS X
   mac port and homebrew distro users as well as Linux
   Debian and Ubuntu distro users.
   And add copyright header.

2015-04-15  Susan Steinman  <steinman.tutoring@gmail.com>

   * khmer/tests/khmer_tst_utils.py,doc/dev/a-quick-guide-to-testing.rst
      edited docstring and docs to remind people to make sure tests test
      errors correctly

2015-04-15  Michael R. Crusoe  <mcrusoe@msu.edu>

   * sandbox/make-coverage.py: tweak for importability

2015-04-15  Sherine Awad  <sherine.awad@gmail.com>

   * sandbox/make-coverage.py: restored, was deleted by accident

2015-04-15  Susan Steinman  <steinman.tutoring@gmail.com>

   * khmer/tests/test_scripts.py: changed tests that use `runscript` with
      `fail_okay=True` to use asserts to confirm the correct failure type

2015-04-15  Sarah Guermond  <sarah.guermond@gmail.com>

   * doc/dev/getting-started.rst: clarified dev communication

2015-04-15  Sarah Guermond  <sarah.guermond@gmail.com>

   * scripts/trim-low-abund.py: implemented STDOUT output, redirected
   existing print statements to STDERR, fixed existing & new PEP 8 issues 
   * tests/test_scripts.py: added test for above changes

2014-04-15  Andreas Härpfer  <ahaerpfer@gmail.com>

   * doc/conf.py: disable Sphinx smart rendering

2015-04-15  Michael R. Crusoe  <mcrusoe@msu.edu>

   * lib/hashtable.cc: remove memory leak
   * scripts/readstats.py,tests/test_scripts.py: fix PEP8 violations

2015-04-15  Susan Steinman  <steinman.tutoring@gmail.com>

   * khmer/scripts/normalize-by-median.py: pass individual arg values to 
      functions instead of ArgParse object

2015-04-15  Thomas Fenzl  <thomas.fenzl@gmx.net>

   * scripts/{count-overlap.py,readstats.py},tests/test_scripts.py: 
   added a --csv option to readstats
   updated documentation for count-overlap
   * khmer/_khmermodule.cc: fixed missing error handling 
   for hashbits_count_overlap

2015-04-15  en zyme  <en_zyme@outlook.com>

   * khmer/khmer/kfile.py: check_file_status() -> check_input_files()
   * khmer/sandbox/{collect-reads, khmer/sandbox/sweep-reads}.py 
     khmer/scripts/{abundance-dist-single, abundance-dist, annotate-partitions,
     count-median, count-overlap, do-partition, extract-paired-reads, 
     extract-partitions, filter-abund-single, filter-abund, filter-stoptags,
     find-knots, interleave-reads, load-graph, load-into-counting, 
     make-initial-stoptags, merge-partitions, partition-graph,
     sample-reads-randomly, split-paired-reads}.py:
       check_file_status() -> check_input_files()
   * khmer/tests/test_functions.py: check_file_status() -> check_input_files()

2015-04-15  Andreas Härpfer  <ahaerpfer@gmail.com>

   * khmer/utils.py: fix record checks to account for comments in old style
   FASTQ data.
   * tests/test-data/old-style-format-w-comments.fq: new test data.
   * tests/test_scripts.py: add test against new test data.

2015-04-15  Michael R. Crusoe  <mcrusoe@msu.edu>

   * doc/dev/release.txt: update release instructions to more thoroughly run
   tests.

2015-04-14  Susan Steinman  <steinman.tutoring@gmail.com>

   * khmer/scripts/normalize-by-median.py: allow for paired and unpaired
      files to be normalized together. separate function for error check
   * khmer/tests/test_scripts.py: created test for paired/unpaired data

2015-04-14  Scott Fay  <scott.a.fay@gmail.com>

   * doc/user/getting-help.rst: added to user docs
   * doc/index.rst: changed: added link to getting-help doc
   * README.rst: changed: added link to getting-help doc

2015-04-14  Scott Fay  <scott.a.fay@gmail.com>

   * docs/index.rst: added github repo and release notes page to main docs page

2015-04-14  Susan Steinman  <steinman.tutoring@gmail.com>

   * khmer/{__init__.py},sandbox/{collect-reads,collect-variants,
   saturate-by-median},scripts/{do-partition,filter-abund-single,load-graph,
   load-into-counting,normalize-by-median,trim-low-abund}: pulled out check
   max collisions logic to init.
   * khmer/tests/test_scripts.py: modified tests to account for new error
   message

2015-04-14  Josiah Seaman  <josiah@dnaskittle.com>

   * lib/{hashbits.cc}: changed: adding doxygen comments

2015-04-14  Sarah Guermond  <sarah.guermond@gmail.com>

   * doc/dev/coding-guidelines-and-review.rst: added copyright question
   to commit checklist.

2015-04-14  Andreas Härpfer  <ahaerpfer@gmail.com>

   * */*.py: Make docstrings PEP 257 compliant.

2015-04-13  Thomas Fenzl  <thomas.fenzl@gmx.net>

   * lib/{khmer_exception.hh,{counting,hashbits,hashtable,subset}.cc}: changed 
   khmer_exception to use std::string to fix memory management.

2015-04-14  Michael R. Crusoe  <mcrusoe@msu.edu>

   * khmer/_khmermodule.cc: catch more exceptions
   * tests/test_{sandbox_scripts,subset_graph}.py: make tests more resilient

2015-04-14  Michael R. Crusoe  <mcrusoe@msu.edu>

   * lib/count.cc: Make CountingHash::abundance_distribution threadsafe
   * khmer/_khmermodule.cc: remove newly unnecessary check for exception
   * tests/test_scripts.py: added test to confirm the above

2015-04-14  Michael R. Crusoe  <mcrusoe@msu.edu>

   * khmer/{__init__.py,_khmermodule.cc},lib/{counting,hashbits,hashtable,
   subset}.cc: catch IO errors and report them.
   * tests/test_hashbits.py: remove write to fixed path in /tmp
   * tests/test_scripts.py: added test for empty counting table file

2015-04-13  Elmar Bucher  <buchere@ohsu.edu>

   * scripts/normalize-by-median.py (main): introduced warning for when at least
   two input files are named the same.

2015-04-13  Andreas Härpfer  <ahaerpfer@gmail.com>

   * doc/dev/getting-started.rst: clarify Conda usage

2015-04-13  Daniel Standage  <daniel.standage@gmail.com>

   * scripts/normalize-by-median.py: Added support to the diginorm script for
   sending output to terminal (stdout) when using the conventional - as the output
   filename. Also removed --append option.
   * tests/test_scripts.py: Added functional test for diginorm stdout, removed
   test of --append option.

2015-04-13  Scott Fay  <scott.a.fay@gmail.com>

   * scripts/filter-abund.py: added checking of input_table by
   `check_file_status()`

2015-04-13  David Lin

   * scripts/abundance-dist.py: disambiguate documentation for force and 
   squash options

2015-04-13  Michael R. Crusoe  <mcrusoe@msu.edu>

   * README.rst,doc/index.rst: added link to gitter.im chat room
   * doc/README.rst: removed ancient, outdated, and unused file

2015-04-13  Thomas Fenzl  <thomas.fenzl@gmx.net>

   * khmer/_khmermodule.cc: removed unused find_all_tags_truncate_on_abundance
   from python api

2015-04-10  Will Trimble

   * tests/test_script_arguments.py: added a test to check for the empty file
   warning when checking if a file exists

2015-04-10  Jacob Fenton  <bocajnotnef@gmail.com>

   * scripts/test-{scripts.py}: added test for check_file_writable using 
   load_into_counting

2015-04-10  Phillip Garland  <pgarland@gmail.com>

   * khmer/file.py (check_file_writable): new function to check writability
   * scripts/load-into-counting.py (main): early check to see if output is
   writable

2015-04-07  Michael R. Crusoe  <mcrusoe@msu.edu>

    * README.rst: add a ReadTheDocs badge

2015-04-06  Michael R. Crusoe  <mcrusoe@msu.edu>

   * jenkins-build.sh: updated OS X warning flag to quiet the build a bit

2015-04-06  Michael R. Crusoe  <mcrusoe@msu.edu>

   * Makefile: added 'convert-release-notes' target for MD->RST conversion
   * doc/{,release-notes}/index.rst: include release notes in documentation
   * doc/release-notes/*.rst: added pandoc converted versions of release notes
   * jenkins-build.sh: use the Sphinx method to install doc dependencies

2015-04-05  Michael R. Crusoe  <mcrusoe@msu.edu>

   * setup.py: use the release version of screed 0.8

2015-04-05  Michael R. Crusoe  <mcrusoe@msu.edu>

   * doc/*/*.txt: all documentation sources have been renamed to use the rst
   extension to indicate that they are reStructuredText files. This enables
   use of rich text editors on GitHub and elsewhere.
   * doc/conf.py: update Sphinx configuration to reflect this change
   * doc/requirements.txt: added hint to install version 3.4.1 of Setuptools;
   this file is used by ReadTheDocs only.

2015-04-05  Michael R. Crusoe  <mcrusoe@msu.edu>

   * ChangeLog, lib/read_aligner.cc, sandbox/sweep-reads.py: fixed spelling
   errors.

2015-04-05  Kevin Murray  <spam@kdmurray.id.au>

   * lib/read_parsers.{cc,hh}: Work around an issue (#884) in SeqAn 1.4.x
   handling of truncated sequence files. Also revamp exceptions
   * khmer/_khmermodule.cc: Use new/updated exceptions handling malformed
   FASTA/Q files.
   * tests/test_read_parsers.py: add a test of parsing of truncated fastq
   files

2015-04-03  Luiz Irber  <irberlui@msu.edu>

   * lib/hllcounter.cc: Use for loop instead of transform on merge method,
   now works on C++11.

2015-04-01  Luiz Irber  <irberlui@msu.edu>

   * third-party/smhasher/MurmurHash3.{cc,h}: remove unused code, fix warnings.

2015-04-01  Michael R. Crusoe  <mcrusoe@msu.edu>

   * Doxyfile.in: make documentation generation reproducible, removed timestamp

2015-04-01  Alex Hyer  <theonehyer@gmail.com>

   * scripts/find-knots.py: added force argument to check_file_status()
   call in main().

2015-03-31  Kevin Murray  <spam@kdmurray.id.au>

   * lib/read_parsers.{cc,hh}: add read counting to IParser and subclasses
   * khmer/_khmermodule.cc,tests/test_read_parsers.py: add 'num_reads'
   attribute to khmer.ReadParser objects in python land, and test it.

2015-03-28  Kevin Murray  <spam@kdmurray.id.au>

   * lib/hashbits.hh: Add Hashbits::n_tables() accessor

2015-03-27  Michael R. Crusoe  <mcrusoe@msu.edu>

   * lib/read_parsers.{cc,hh}: Obfuscate SeqAn SequenceStream objects with a
   wrapper struct, to avoid #include-ing the SeqAn headers.
   * lib/Makefile: Don't install the SeqAn headers.

2015-03-27  Kevin Murray  <spam@kdmurray.id.au>

   * lib/Makefile: Add libkhmer targets, clean up
   * lib/get_version.py: Rewrite to use versioneer.py
   * lib/.gitignore,third-party/.gitignore: Add more compiled outputs
   * lib/.check_openmp.cc: add source that checks compiler for openmp support.
   * lib/khmer.pc.in: add pkg-config file for khmer

2015-03-23  Kevin Murray  <spam@kdmurray.id.au>

   * lib/counting.hh: Add CountingHash::n_tables() accessor

2015-03-16  Jessica Mizzi  <mizzijes@msu.edu>

    * khmer/kfile.py: Added file not existing error for system exit
    * tests/{test_scripts,test_functions}.py: Added tests for
    check_file_status for file existence and force option

2015-03-15  Kevin Murray  <spam@kdmurray.id.au>  &  Titus Brown  <titus@idyll.org>

   * tests/test_counting_hash.py: Skip get_raw_tables test if python doesn't
   have the memoryview type/function.

2015-03-11  Erich Schwarz  <ems394@cornell.edu>

   * Added URLs and brief descriptions for khmer-relevant documentation in
   doc/introduction.txt, pointing to http://khmer-protocols.readthedocs.org and
   khmer-recipes.readthedocs.org, with brief descriptions of their content.

2015-03-10  Camille Scott  <camille.scott.w@gmail.com>

   * lib/counting.hh, khmer/_khmermodule.cc: Expose the raw tables of
   count-min sketches to the world of python using a buffer interface.
   * tests/test_counting_hash.py: Tests of the above functionality.

2015-03-08  Michael R. Crusoe  <mcrusoe@msu.edu>

   * Makefile: make 'pep8' target be more verbose
   * jenkins-build.sh: specify setuptools version
   * scripts/{abundance-dist,annotate-partitions,count-median,do-partition,
   extract-paired-reads,extract-partitions,filter-stoptags,find-knots,
   interleave-reads,merge-partitions,partition-graph,sample-reads-randomly,
   split-paired-reads}.py,setup.py: fix new PEP8 errors
   * setup.py: specify that this is a Python 2 only project (for now)
   * tests/test_{counting_single,subset_graph}.py: make explicit the use of
   floor division behavior.
>>>>>>> 8a13620b

2015-03-06  Titus Brown  <titus@idyll.org>

   * sandbox/{collect-reads.py,saturate-by-median.py}: update for 'force'
   argument in khmer.kfile functions, so that khmer-recipes compile.

2015-03-02  Titus Brown  <titus@idyll.org>

   * sandbox/{combine-pe.py,compare-partitions.py,count-within-radius.py,
   degree-by-position.py,dn-identify-errors.py,ec.py,error-correct-pass2.py,
   find-unpart.py,normalize-by-align.py,read-aligner.py,shuffle-fasta.py,
   to-casava-1.8-fastq.py,uniqify-sequences.py}: removed from sandbox/ as
   obsolete/unmaintained.
   * sandbox/README.rst: updated to reflect readstats.py and trim-low-abund.py
   promotion to sandbox/.
   * doc/dev/scripts-and-sandbox.txt: updated to reflect sandbox/ script name
   preferences, and note to remove from README.rst when moved over to scripts/.

2015-02-27  Kevin Murray  <spam@kdmurray.id.au>

   * scripts/load-into-counting.py: Be verbose in the help text, to clarify
   what the -b flag does.

2015-02-25  Hussien Alameldin  <hussien@msu.edu>

   * sandbox/bloom_count.py: renamed to bloom-count.py
   * sandbox/bloom_count_intersection.py: renamed to
     bloom-count-intersection.py
   * sandbox/read_aligner.py: renamed to read-aligner.py

2015-02-26  Tamer A. Mansour  <drtamermansour@gmail.com>

   * scripts/abundance-dist-single.py: Use CSV format for the histogram.
   * scripts/count-overlap.py: Use CSV format for the curve file output.
   Includes column headers.
   * scripts/abundance-dist-single.py: Use CSV format for the histogram. 
   Includes column headers.
   * tests/test_scripts.py: add test functions for the --csv option in
   abundance-dist-single.py and count-overlap.py

2015-02-26  Jacob Fenton  <bocajnotnef@gmail.com>

   * doc/introduction.txt, doc/user/choosing-table-sizes.txt: Updated docs to
   ref correct links and names

2015-02-25  Aditi Gupta  <agupta@msu.edu>

   * sandbox/{collect-reads.py, correct-errors.py, 
   normalize-by-median-pct.py, slice-reads-by-coverage.py, 
   sweep-files.py, sweep-reads3.py, to-casava-1.8-fastq.py}: 
   Replaced 'accuracy' with 'quality'. Fixes #787.

2015-02-25  Tamer A. Mansour  <drtamermansour@gmail.com>

   * scripts/normalize-by-median.py: change to the default behavior to
   overwrite the sequences output file. Also add a new argument --append to
   append new reads to the output file.
   * tests/test_scripts.py: add a test for the --append option in
   normalize-by-median.py

2015-02-25  Hussien Alameldin  <hussien@msu.edu>

   * khmer/khmer_args.py: add 'hll' citation entry "Irber and Brown,
     unpublished." to  _alg. dict.
   * sandbox/unique-kmers.py: add call to 'info' with 'hll' in the
     algorithms list.

2015-02-24  Luiz Irber  <irberlui@msu.edu>

    * khmer/_khmermodule.cc: expose HLL internals as read-only attributes.
    * lib/hllcounter.{cc,hh}: simplify error checking, add getters for HLL.
    * tests/test_hll.py: add test cases for increasing coverage, also fix
    some of the previous ones using the new HLL read-only attributes.

2015-02-24  Luiz Irber  <irberlui@msu.edu>

   * khmer/_khmermodule.cc: Fix coding style violations.

2015-02-24  Luiz Irber  <irberlui@msu.edu>

   * khmer/_khmermodule.cc: Update extension to use recommended practices,
   PyLong instead of PyInt, Type initialization, PyBytes instead of PyString.
   Replace common initialization with explicit type structs, and all types
   conform to the CPython checklist.

2015-02-24  Tamer A. Mansour  <drtamermansour@gmail.com>

   * scripts/abundance-dist.py: Use CSV format for the histogram. Includes
   column headers.
   * tests/test_scripts.py: add coverage for the new --csv option in
   abundance-dist.py

2015-02-24  Michael R. Crusoe  <mcrusoe@msu.edu>

   * jenkins-build.sh: remove examples/stamps/do.sh testing for now; takes too
   long to run on every build. Related to #836

2015-02-24  Kevin Murray  <spam@kdmurray.id.au>

   * scripts/interleave-reads.py: Make the output file name print nicely.

2015-02-23  Titus Brown  <titus@idyll.org>

   * khmer/utils.py: added 'check_is_left' and 'check_is_right' functions;
   fixed bug in check_is_pair.
   * tests/test_functions.py: added tests for now-fixed bug in check_is_pair,
   as well as 'check_is_left' and 'check_is_right'.
   * scripts/interleave-reads.py: updated to handle Casava 1.8 formatting.
   * scripts/split-paired-reads.py: fixed bug where sequences with bad names
   got dropped; updated to properly handle Casava 1.8 names in FASTQ files.
   * scripts/count-median.py: added '--csv' output format; updated to properly
   handle Casava 1.8 FASTQ format when '--csv' is specified.
   * scripts/normalize-by-median.py: replaced pair checking with
   utils.check_is_pair(), which properly handles Casava 1.8 FASTQ format.
   * tests/test_scripts.py: updated script tests to check Casava 1.8
   formatting; fixed extract-long-sequences.py test.
   * scripts/{extract-long-sequences.py,extract-paired-reads.py,
   fastq-to-fasta.py,readstats.py,sample-reads-randomly.py,trim-low-abund.py},
   khmer/thread_utils.py: updated to handle Casava 1.8 FASTQ format by
   setting parse_description=False in screed.open(...).
   * tests/test-data/{paired-mixed.fq,paired-mixed.fq.pe,random-20-a.fq,
   test-abund-read-2.fq,test-abund-read-2.paired2.fq,test-abund-read-paired.fa,
   test-abund-read-paired.fq}: switched some sequences over to Casava 1.8
   format, to test format handling.
   * tests/test-data/{casava_18-pe.fq,test-reads.fq.gz}: new test file for
   Casava 1.8 format handling.
   * tests/test-data/{overlap.curve,paired-mixed.fq.1,paired-mixed.fq.2,
   simple_1.fa,simple_2.fa,simple_3.fa,test-colors.fa,test-est.fa,
   test-graph3.fa,test-graph4.fa,test-graph6.fa}: removed no-longer used
   test files.

2015-02-23  Titus Brown  <titus@idyll.org>

   * setup.cfg: set !linux flag by default, to avoid running tests that
   request too much memory when 'nosetests' is run.  (This is an OS difference
   where Mac OS X attempts to allocate as much memory as requested, while
   on Linux it just crashes).

2015-02-23  Michael R. Crusoe  <mcrusoe@msu.edu>

   * khmer/{__init__.py,_khmermodule.cc},lib/{hashbits.cc,hashbits.hh,
   hashtable,tests/test_{c_wrapper,read_parsers}.py: remove unused callback
   functionality

2015-02-23  Michael R. Crusoe  <mcrusoe@msu.edu>

   * setup.py: point to the latest screed release candidate to work around
   versioneer bug.

2015-02-23  Tamer A. Mansour  <drtamermansour@gmail.com>

   * examples/stamps/do.sh: the argument --savehash was changed to --savetable
   and change mode to u+x
   * jenkins-build.sh: add a test to check for the do.sh file

2015-02-23  Kevin Murray  <spam@kdmurray.id.au>

   * khmer/load_pe.py: Remove unused/undocumented module. See #784

2015-02-21  Hussien Alameldin  <hussien@msu.edu>

   * sandbox/normalize-by-align.py: "copyright header 2013-2015 was added"
   * sandbob/read_aligner.py: "copyright header 2013-2015 was added"
   * sandbox/slice-reads-by-coverage.py: "copyright header 2014  was added"

2015-02-21  Hussien Alameldin  <hussien@msu.edu>

   * sandbox/calc-best-assembly.py, collect-variants.py, graph-size.py: Set executable bits using "chmod +x"

2015-02-21  Michael R. Crusoe  <mcrusoe@msu.edu>

   * khmer/_khmermodule.cc,lib/read_parsers.cc: Rename the 'accuracy' attribute
   of ReadParser Reads to 'quality'
   * tests/test_read_parsers.py: update test to match

2015-02-21  Rhys Kidd  <rhyskidd@gmail.com>

   * sandbox/{calc-best-assembly,calc-error-profile,normalize-by-align,
   read_aligner,slice-reads-by-coverage}.py: reference /usr/bin/env python2
   in the #! line.

2015-02-21  Rhys Kidd  <rhyskidd@gmail.com>

   * sandbox/sweep-paired-reads.py: remove empty script

2015-02-20  Titus Brown  <titus@idyll.org>

   * doc/dev/scripts-and-sandbox.txt: policies for sandbox/ and scripts/
   content, and a process for adding new command line scripts into scripts/.
   * doc/dev/index.txt: added scripts-and-sandbox to developer doc index.

2015-02-20  Michael R. Crusoe  <mcrusoe@msu.edu>

    * khmer/_khmermodule.cc: convert C++ out of memory exceptions to Python
    out of memory exception.
    * test/test_{counting_hash,counting_single,hashbits_obj,labelhash,
    scripts}.py: partial tests for the above

2015-02-20  Aditi Gupta  <agupta@msu.edu>

   * doc/dev/coding-guidelines-and-review.txt: fixed spelling errors.

2015-02-19  Michael R. Crusoe  <mcrusoe@msu.edu>

   * doc/dev/coding-guidelines-and-review.txt: added checklist for new CPython
   types
   * khmer/_khmermodule.cc: Update ReadAligner to follow the new guidelines

2015-02-19  Daniel Standage  <daniel.standage@gmail.com>

   * Makefile: add a new Makefile target `help` to list and describe all
   common targets.
   * khmer/utils.py, tests/test_functions.py: minor style fixes.

2015-02-16  Titus Brown  <titus@idyll.org>

   * khmer/utils.py: added 'check_is_pair', 'broken_paired_reader', and
   'write_record_pair' functions.
   * khmer/khmer_args.py: added streaming reference for future algorithms
   citation.
   * tests/test_functions.py: added unit tests for 'check_is_pair' and
   'broken_paired_reader'.
   * scripts/trim-low-abund.py: upgraded to track pairs properly; added
   proper get_parser information; moved to scripts/ from sandbox/.
   * tests/test_scripts.py: added paired-read tests for
   trim-low-abund.py.
   * tests/test-data/test-abund-read-2.paired.fq: data for paired-read tests.
   * scripts/extract-paired-reads.py: removed 'is_pair' in favor of
   'check_is_pair'; switched to using 'broken_paired_reader'; fixed use
   of sys.argv.
   * scripts/sample-reads-randomly.py: removed unused 'output_single' function.
   * doc/user/scripts.txt: added trim-low-abund.py.

2015-02-13  Qingpeng Zhang  <qingpeng@msu.edu>

   * scripts/sample-reads-randomly.py: fix a glitch about string formatting.

2015-02-11  Titus Brown  <titus@idyll.org>

   * khmer/_khmermodule.cc: fixed k-mer size checking; updated some error
   messages.
   * tests/test_graph.py: added test for k-mer size checking in find_all_tags.

2015-02-09  Titus Brown  <titus@idyll.org>

   * scripts/split-paired-reads.py: added -1 and -2 options to allow fine-
   grain specification of output locations; switch to using write_record
   instead of script-specific output functionality.
   * tests/test_scripts.py: added accompanying tests.

2015-02-09  Bede Constantinides  <bede.constantinides@manchester.ac.uk>

   * scripts/split-paired-reads.py: added -o option to allow specification
   of an output directory
   * tests/test_scripts.py: added accompanying test for split-paired-reads.py

2015-02-01  Titus Brown  <titus@idyll.org>

   * khmer/_khmermodule.cc: added functions hash_find_all_tags_list and
   hash_get_tags_and_positions to CountingHash objects.
   * tests/test_counting_hash.py: added tests for new functionality.

2015-01-25  Titus Brown  <titus@idyll.org>

   * sandbox/correct-errors.py: fixed sequence output so that quality
   scores length always matches the sequence length; fixed argparse
   setup to make use of default parameter.

2015-01-25  Titus Brown  <titus@idyll.org>

    * sandbox/readstats.py: fixed non-functional string interpolation at end;
    added -o to send output to a file; moved to scripts/.
    * doc/user/scripts.txt: added readstats description.
    * tests/test_scripts.py: added tests for readstats.py

2015-01-23  Jessica Mizzi  <mizzijes@msu.edu>

    * khmer/utils.py: Added single write_record fuction to write FASTA/Q
    * scripts/{abundance-dist,extract-long-sequences,extract-partitions,
    interleave-reads,normalize-by-median,sample-reads-randomly}.py: 
    Replaced FASTA/Q writing method with write_record

2015-01-23  Michael R. Crusoe  <mcrusoe@msu.edu>

    * Makefile: remove the user installs for the `install-dependencies` target

2015-01-23  Michael R. Crusoe  <mcrusoe@msu.edu>

    * README.rst,doc/user/install.txt: clarify that we support Python 2.7.x
    and not Python 3.

2015-01-21  Luiz Irber  <irberlui@msu.edu>

    * lib/hllcounter.{cc,hh}: Implemented a HyperLogLog counter.
    * khmer/{_khmermodule.cc, __init__.py}: added HLLCounter class
    initialization and wrapper.
    * tests/test_hll.py: added test functions for the new
    HyperLogLog counter.
    * sandbox/unique-kmers.py: implemented a CLI script for
    approximate cardinality estimation using a HyperLogLog counter.
    * setup.cfg, Makefile, third-party/smhasher/MurmurHash3.{cc,h},
    lib/kmer_hash.{cc,hh}, setup.py: added MurmurHash3 hash function
    and configuration.
    * setup.py: added a function to check if compiler supports OpenMP.

2015-01-14  Reed Cartwright  <cartwright@asu.edu>

    * doc/dev/getting-started.txt: Added install information for
    Arch Linux

2014-01-14  Michael R. Crusoe  <mcrusoe@msu.edu>

    * doc/user/{blog-posts,guide}.txt,examples/stamps/do.sh,sandbox/{
    collect-reads,error-correct-pass2,filter-median-and-pct,filter-median,
    read_aligner,split-sequences-by-length}.py,scripts/{filter-abund,
    load-into-counting}.py,tests/test_{counting_hash,hashbits,scripts}.py:
    remove references to ".kh" files replaces with ".pt" or ".ct" as
    appropriate
    * tests/test-data/{bad-versionk12,normC20k20}.kh: renamed to "*.ct"

2015-01-13  Daniel Standage  <daniel.standage@gmail.com>

    * tests/khmer_tst_utils.py, tests/test_sandbox_scripts.py: removed
    unused module imports
    * .gitignore: added pylint_report.txt so that it is not accidentally
    committed after running make diff_pylint_report
    * khmer/file.py -> khmer/kfile.py: renamed internal file handling
    class to avoid collisions with builtin Python file module
    * sandbox/collect-reads.py, sanbox/saturate-by-median.py,
    sandbox/sweep-files.py, sandbox/sweep-reads.py,
    scripts/abundance-dist-single.py, scripts/abundance-dist.py,
    scripts/annotate-partitions.py, scripts/count-median.py,
    scripts/count-overlap.py, scripts/do-partition.py,
    scripts/extract-long-sequences.py, scripts/extract-paired-reads.py,
    scripts/extract-partitions.py, scripts/filter-abund-single.py,
    scripts/filter-abund.py, scripts/filter-stoptags.py,
    scripts/find-knots.py, scripts/interleave-reads.py,
    scripts/load-graph.py, scripts/load-into-counting.py,
    scripts/make-initial-stoptags.py, scripts/merge-partitions.py,
    scripts/normalize-by-median.py, scripts/partition-graph.py,
    scripts/sample-reads-randomly.py, scripts/split-paired-reads.py,
    tests/test_script_arguments.py, tests/test_scripts.py: changed all
    occurrences of `file` to `kfile`

2015-01-09  Rhys Kidd  <rhyskidd@gmail.com>

    * lib/khmer.hh: implement generic NONCOPYABLE() macro guard
    * lib/hashtable.hh: apply NONCOPYABLE macro guard in case of future 
    modifications to Hashtable that might exposure potential memory corruption 
    with default copy constructor

2014-12-30  Michael Wright  <wrig517@msu.edu>

    * tests/test_scripts.py: Attained complete testing coverage for 
    scripts/filter_abund.py

2014-12-30  Brian Wyss  <wyssbria@msu.edu>

    * tests/test_scripts.py: added four new tests:
    load_into_counting_multifile(), test_abundance_dist_single_nosquash(),
    test_abundance_dist_single_savehash, test_filter_abund_2_singlefile

2015-12-29  Michael R. Crusoe  <mcrusoe@msu.edu>

    * CITATION,khmer/khmer_args.py,scripts/{abundance-dist-single,
    filter-abund-single,load-graph,load-into-counting}.py: Give credit to the
    SeqAn project for their FASTQ/FASTA reader that we use.

2014-12-26  Titus Brown  <titus@idyll.org>

    * tests/tests_sandbox_scripts.py: added import and execfile test for all
    sandbox/ scripts.
    * sandbox/{abundance-hist-by-position.py,
    sandbox/assembly-diff-2.py, sandbox/assembly-diff.py,
    sandbox/bloom_count.py, sandbox/bloom_count_intersection.py,
    sandbox/build-sparse-graph.py, sandbox/combine-pe.py,
    sandbox/compare-partitions.py, sandbox/count-within-radius.py,
    sandbox/degree-by-position.py, sandbox/ec.py,
    sandbox/error-correct-pass2.py, sandbox/extract-single-partition.py,
    sandbox/fasta-to-abundance-hist.py, sandbox/filter-median-and-pct.py,
    sandbox/filter-median.py, sandbox/find-high-abund-kmers.py,
    sandbox/find-unpart.py, sandbox/graph-size.py,
    sandbox/hi-lo-abundance-by-position.py, sandbox/multi-rename.py,
    sandbox/normalize-by-median-pct.py, sandbox/print-stoptags.py,
    sandbox/print-tagset.py, sandbox/readstats.py,
    sandbox/renumber-partitions.py, sandbox/shuffle-fasta.py,
    sandbox/shuffle-reverse-rotary.py, sandbox/split-fasta.py,
    sandbox/split-sequences-by-length.py, sandbox/stoptag-abundance-hist.py,
    sandbox/stoptags-by-position.py, sandbox/strip-partition.py,
    sandbox/subset-report.py, sandbox/sweep-out-reads-with-contigs.py,
    sandbox/sweep-reads2.py, sandbox/sweep-reads3.py,
    sandbox/uniqify-sequences.py, sandbox/write-interleave.py}: cleaned up
    to make 'import'-able and 'execfile'-able.

2014-12-26  Michael R. Crusoe  <mcrusoe@msu.edu>

    * tests/test_functions.py: Generate a temporary filename instead of
    writing to the current directory
    * Makefile: always run the `test` target if specified

2014-12-20  Titus Brown  <titus@idyll.org>

    * sandbox/slice-reads-by-coverage.py: fixed 'N' behavior to match other
    scripts ('N's are now replaced by 'A', not 'G').
    * sandbox/trim-low-abund.py: corrected reporting bug (bp written);
    simplified second-pass logic a bit; expanded reporting.

2014-12-17  Jessica Mizzi  <mizzijes@msu.edu>

    * khmer/file.py,sandbox/sweep-reads.py,scripts/{abundance-dist-single,
    abundance-dist,annotate-partitions,count-median,count-overlap,do-partition,
    extract-paired-reads,extract-partitions,filter-abund-single,filter-abund,
    filter-stoptags,interleave-reads,load-graph,load-into-counting,
    make-initial-stoptags,merge-partitions,normalize-by-median,partition-graph,
    sample-reads-randomly,split-paired-reads}.py,setup.cfg,
    tests/{test_script_arguments,test_scripts}.py: Added force option to all 
    scripts to script IO sanity checks and updated tests to match. 

2014-12-17  Michael R. Crusoe  <mcrusoe@msu.edu>

    * setup.cfg,tests/test_{counting_hash,counting_single,filter,graph,
    hashbits,hashbits_obj,labelhash,lump,read_parsers,scripts,subset_graph}.py:
    reduce memory usage of tests to about 100 megabytes max.

2014-12-17  Michael R. Crusoe  <mcrusoe@msu.edu>

    * scripts/load-graph.py,khmer/_khmermodule.cc: restore threading to
    load-graph.py

2014-12-16  Titus Brown  <titus@idyll.org>

    * sandbox/{calc-error-profile.py,collect-variants.py,correct-errors.py,
    trim-low-abund.py}: Support for k-mer spectral error analysis, sublinear
    error profile calculations from shotgun data sets, adaptive variant
    collection based on graphalign, streaming error correction, and streaming
    error trimming.
    * tests/test_sandbox_scripts.py: added tests for sandbox/trim-low-abund.py.
    * tests/test_counting_hash.py: added tests for new
    CountingHash::find_spectral_error_positions function.

2014-12-16  Michael R. Crusoe  <mcrusoe@msu.edu>  &  Camille Scott
<camille.scott.w@gmail.com>

    * khmer/_khmermodule.cc: fixed memory leak in the ReadParser paired
    iterator (not used by any scripts).
    * lib/read_parsers.cc,khmer/_khmermodule.cc: Improved exception handling.
    * tests/test_read_parsers.py,
    tests/test-data/100-reads.fq.truncated.{bz2,gz}: Added tests for truncated
    compressed files accessed via ReadParser paired and unpaired iterators.

2014-12-09  Michael R. Crusoe  <mcrusoe@msu.edu>

    New FAST[AQ] parser (from the SeqAn project). Fixes known issue and a
    newly found read dropping issue
    https://github.com/ged-lab/khmer/issues/249
    https://github.com/ged-lab/khmer/pull/641
    Supports reading from non-seekable plain and gziped FAST[AQ] files (a.k.a
    pipe or streaming support)

    * khmer/{__init__.py,_khmermodule.cc}: removed the Config object, the
    threads argument to new_counting_hash, and adapted to other changes in API.
    Dropped the unused _dump_report_fn method. Enhanced error reporting.
    * lib/{bittest,consume_prof,error,khmer_config,scoringmatrix,thread_id_map}
    .{cc,hh},tests/test_khmer_config.py: deleted unused files
    * sandbox/collect-reads.py,scripts/{abundance-dist-single,do-partition,
    filter-abund-single,load-into-counting}.py: adapted to Python API changes:
    no threads argument to ReadParser, no more config
    * tests/test_{counting_hash,counting_single,hashbits,hashbits_obj,
    test_read_parsers}.py: updated tests to new error pattern (upon object
    creation, not first access) and the same API change as above. Thanks to
    Camille for her enhanced multi-thread test.
    * lib/{counting,hashtable,ht-diff}.cc,khmer.hh: renamed MAX_COUNT define to
    MAX_KCOUNT; avoids naming conflict with SeqAn
    * khmer/file.py: check_file_status(): ignored input files named '-'
    * khmer/khmer_tst_utils.py: added method to pipe input files to a target
    script
    * tests/test_scripts.py: enhanced streaming tests now that four of them
    work.
    * Makefile: refreshed cppcheck{,-result.xml} targets, added develop
    setuptools command prior to testing

2014-12-08  Michael R. Crusoe  <mcrusoe@msu.edu>

    * doc/user/known_issues.txt: Document that multithreading leads to dropped
    reads.

2014-12-07  Michael R. Crusoe  <mcrusoe@msu.edu>

    This is khmer v1.2

    * Makefile: add sandbox scripts to the pylint_report.txt target
    * doc/dev/coding-guidelines-and-review.txt: Add question about command
    line API to the checklist
    * doc/dev/release.txt: refresh release procedure
    * doc/release-notes/release-1.2.md

2014-12-05  Michael R. Crusoe  <mcrusoe@msu.edu>

    * CITATIONS,khmer/khmer_args.py: update citations for Qingpeng's paper

2014-12-01  Michael R. Crusoe  <mcrusoe@msu.edu>

    * doc/roadmap.txt: Explain the roadmap to v2 through v4

2014-12-01  Kevin Murray  <spam@kdmurray.id.au>

    * tests/test_scripts.py: Stop a test from making a temporary output file
    in the current dir by explicitly specifying an output file.

2014-12-01  Kevin Murray  <spam@kdmurray.id.au>

    * load-into-counting.py: Add a CLI parameter to output a machine-readable
    summary of the run, including number of k-mers, FPR, input files etc in
    json or TSV format.

2014-12-01  Titus Brown  <t@idyll.org>

    * Update sandbox docs: some scripts now used in recipes

2014-11-23  Phillip Garland  <pgarland@gmail.com>

    * lib/khmer.hh (khmer): define KSIZE_MAX
    * khmer/_khmermodule.cc (forward_hash, forward_hash_no_rc) (reverse_hash):
    Use KSIZE_MAX to check whether the user-supplied k is larger than khmer
    supports.

2014-11-19  Michael R. Crusoe  <mcrusoe@msu.edu>

    * CODE_OF_CONDUT.RST,doc/dev/{index,CODE_OF_CONDUCT}.txt: added a code of
    conduct

2014-11-18  Jonathan Gluck  <jdg@cs.umd.edu>

    * tests/test_counting_hash.py: Fixed copy paste error in comments, True to
    False.

2014-11-15  Jacob Fenton  <bocajnotnef@gmail.com>

    * tests/test_scripts.py: added screed/read_parsers stream testing
    * khmer/file.py: modified file size checker to not break when fed
    a fifo/block device
    * tests/test-data/test-abund-read-2.fa.{bz2, gz}: new test files

2014-11-11  Jacob Fenton  <bocajnotnef@gmail.com>

    * do-partition.py: replaced threading args in scripts with things from 
    khmer_args
    * khmer/theading_args.py: removed as it has been deprecated

2014-11-06  Michael R. Crusoe  <mcrusoe@msu.edu>

    * lib/{counting,hashbits}.{cc,hh},lib/hashtable.hh: Moved the n_kmers()
    function into the parent Hashtable class as n_unique_kmers(), adding it to
    CountingHash along the way. Removed the unused start and stop parameters.
    * khmer/_khmermodule.cc: Added Python wrapping for CountingHash::
    n_unique_kmers(); adapted to the dropped start and stop parameters.
    * scripts/{load-graph,load-into-counting,normalize-by-median}.py: used the
    n_unique_kmers() function instead of the n_occupied() function to get the
    number of unique kmers in a table.
    * tests/test_{hashbits,hashbits_obj,labelhash,scripts}.py: updated the
    tests to reflect the above

2014-10-24  Camille Scott  <camille.scott.w@gmail.com>

    * do-partition.py: Add type=int to n_threads arg and assert to check
    number of active threads

2014-10-10  Brian Wyss  <wyssbria@msu.edu>

    * khmer/scripts/{abundance-dist, abundance-dist-single,
    annotate-partitions, count-median, count-overlap, do-partition,
    extract-paired-reads, extract-partitions, filter-abund, filter-abund-single,
    filter-stoptags, find-knots, load-graph, load-into-counting,
    make-initial-stoptags, merge-partitions, normalize-by-median, 
    partition-graph, sample-reads-randomly}.py:
    changed stdout output in scripts to go to stderr.

2014-10-06  Michael R. Crusoe  <mcrusoe@msu.edu>

    * Doxyfile.in: add links to the stdc++ docs

2014-10-01  Ben Taylor  <taylo886@msu.edu>

    * khmer/_khmermodule.cc, lib/hashtable.cc, lib/hashtable.hh,
    tests/test_counting_hash.py, tests/test_labelhash.py,
    tests/test_hashbits.py, tests/test_hashbits_obj.py:
    Removed Hashtable::consume_high_abund_kmers,
    Hashtable::count_kmers_within_depth, Hashtable::find_radius_for_volume,
    Hashtable::count_kmers_on_radius

2014-09-29  Michael R. Crusoe  <mcrusoe@msu.edu>

    * versioneer.py: upgrade versioneer 0.11->0.12

2014-09-29  Sherine Awad  <sherine.awad@gmail.com>

    * scripts/normalize-by-median.py: catch expections generated by wrong
    indentation for 'total'

2014-09-23  Jacob G. Fenton  <bocajnotnef@gmail.com>

    * scripts/{abundance-dist-single, abundance-dist, count-median,
    count-overlap, extract-paired-reads, filter-abund-single,
    load-graph, load-into-counting, make-initial-stoptags,
    partition-graph, split-paired-reads}.py: 
    added output file listing at end of file
    * scripts/extract-long-sequences.py: refactored to set write_out to
    sys.stdout by default; added output location listing.
    * scripts/{fastq-to-fasta, interleave-reads}.py: 
    added output file listing sensitive to optional -o argument
    * tests/test_scripts.py: added test for scripts/make-initial-stoptags.py

2014-09-19  Ben Taylor  <taylo886@msu.edu>

    * Makefile: added --inline-suppr to cppcheck, cppcheck-result.xml targets
    * khmer/_khmermodule.cc: Added comments to address cppcheck false positives
    * lib/hashtable.cc, lib/hashtable.hh: take args to filter_if_present by
    reference, address scope in destructor
    * lib/read_parsers.cc: Added comments to address cppcheck false positives
    * lib/subset.cc, lib/subset.hh: Adjusted output_partitioned_file,
    find_unpart to take args by reference, fix assign_partition_id to use
    .empty() instead of .size()

2014-09-19  Ben Taylor  <taylo886@msu.edu>
		
    * Makefile: Add astyle, format targets
    * doc/dev/coding-guidelines-and-review.txt: Add reference to `make format`
		target

2014-09-10  Titus Brown  <titus@idyll.org>

    * sandbox/calc-median-distribution.py: catch exceptions generated by reads
	shorter than k in length.
    * sandbox/collect-reads.py: added script to collect reads until specific
	average cutoff.
    * sandbox/slice-reads-by-coverage.py: added script to extract reads with
	a specific coverage slice (based on median k-mer abundance).
	
2014-09-09  Titus Brown  <titus@idyll.org>

    * Added sandbox/README.rst to describe/reference removed files,
	 and document remaining sandbox files.

    * Removed many obsolete sandbox files, including:
      sandbox/abund-ablate-reads.py,
      sandbox/annotate-with-median-count.py,
      sandbox/assemble-individual-partitions.py,
      sandbox/assemstats.py,
      sandbox/assemstats2.py,
      sandbox/bench-graphsize-orig.py,
      sandbox/bench-graphsize-th.py,
      sandbox/bin-reads-by-abundance.py,
      sandbox/bowtie-parser.py,
      sandbox/calc-degree.py,
      sandbox/calc-kmer-partition-counts.py,
      sandbox/calc-kmer-read-abunds.py,
      sandbox/calc-kmer-read-stats.py,
      sandbox/calc-kmer-to-partition-ratio.py,
      sandbox/calc-sequence-entropy.py,
      sandbox/choose-largest-assembly.py,
      sandbox/consume-and-traverse.py,
      sandbox/contig-coverage.py,
      sandbox/count-circum-by-position.py,
      sandbox/count-density-by-position.py,
      sandbox/count-distance-to-volume.py,
      sandbox/count-median-abund-by-partition.py,
      sandbox/count-shared-kmers-btw-assemblies.py,
      sandbox/ctb-iterative-bench-2-old.py,
      sandbox/ctb-iterative-bench.py,
      sandbox/discard-high-abund.py,
      sandbox/discard-pre-high-abund.py,
      sandbox/do-intertable-part.py,
      sandbox/do-partition-2.py,
      sandbox/do-partition-stop.py,
      sandbox/do-partition.py,
      sandbox/do-subset-merge.py,
      sandbox/do-th-subset-calc.py,
      sandbox/do-th-subset-load.py,
      sandbox/do-th-subset-save.py,
      sandbox/extract-surrender.py,
      sandbox/extract-with-median-count.py,
      sandbox/fasta-to-fastq.py,
      sandbox/filter-above-median.py,
      sandbox/filter-abund-output-by-length.py,
      sandbox/filter-area.py,
      sandbox/filter-degree.py,
      sandbox/filter-density-explosion.py,
      sandbox/filter-if-present.py,
      sandbox/filter-max255.py,
      sandbox/filter-min2-multi.py,
      sandbox/filter-sodd.py,
      sandbox/filter-subsets-by-partsize.py,
      sandbox/get-occupancy.py,
      sandbox/get-occupancy2.py,
      sandbox/graph-partition-separate.py,
      sandbox/graph-size-circum-trim.py,
      sandbox/graph-size-degree-trim.py,
      sandbox/graph-size-py.py,
      sandbox/join_pe.py,
      sandbox/keep-stoptags.py,
      sandbox/label-pairs.py,
      sandbox/length-dist.py,
      sandbox/load-ht-and-tags.py,
      sandbox/make-coverage-by-position-for-node.py,
      sandbox/make-coverage-histogram.py,
      sandbox/make-coverage.py,
      sandbox/make-random.py,
      sandbox/make-read-stats.py,
      sandbox/multi-abyss.py,
      sandbox/multi-stats.py,
      sandbox/multi-velvet.py,
      sandbox/normalize-by-min.py,
      sandbox/occupy.py,
      sandbox/parse-bowtie-pe.py,
      sandbox/parse-stats.py,
      sandbox/partition-by-contig.py,
      sandbox/partition-by-contig2.py,
      sandbox/partition-size-dist-running.py,
      sandbox/partition-size-dist.py,
      sandbox/path-compare-to-vectors.py,
      sandbox/print-exact-abund-kmer.py,
      sandbox/print-high-density-kmers.py,
      sandbox/quality-trim-pe.py,
      sandbox/quality-trim.py,
      sandbox/reformat.py,
      sandbox/remove-N.py,
      sandbox/softmask-high-abund.py,
      sandbox/split-N.py,
      sandbox/split-fasta-on-circum.py,
      sandbox/split-fasta-on-circum2.py,
      sandbox/split-fasta-on-circum3.py,
      sandbox/split-fasta-on-circum4.py,
      sandbox/split-fasta-on-degree-th.py,
      sandbox/split-fasta-on-degree.py,
      sandbox/split-fasta-on-density.py,
      sandbox/split-reads-on-median-diff.py,
      sandbox/summarize.py,
      sandbox/sweep_perf.py,
      sandbox/test_scripts.py,
      sandbox/traverse-contigs.py,
      sandbox/traverse-from-reads.py,
      sandbox/validate-partitioning.py -- removed as obsolete.

2014-09-01  Michael R. Crusoe  <mcrusoe@msu.edu>

    * doc/dev/coding-guidelines-and-review.txt: Clarify pull request checklist
    * CONTRIBUTING.md: update URL to new dev docs

2014-08-30  Rhys Kidd  <rhyskidd@gmail.com>

    * khmer/_khmermodule.cc: fix table.get("wrong_length_string") gives core
    dump
    * lib/kmer_hash.cc: improve quality of exception error message
    * tests/{test_counting_hash,test_counting_single,test_hashbits,
        test_hashbits_obj}.py: add regression unit tests

2014-08-28  Titus Brown  <titus@idyll.org>

    * scripts/normalize-by-median.py: added reporting output after main loop
	exits, in case it hadn't been triggered.
    * sandbox/saturate-by-median.py: added flag to change reporting frequency,
	cleaned up leftover code from when it was copied from
	normalize-by-median.

2014-08-24  Rhys Kidd  <rhyskidd@gmail.com>

    * khmer/thread_utils.py, sandbox/filter-below-abund.py,
	scripts/{extract-long-sequences,load-graph,load-into-counting,
	normalize-by-median,split-paired-reads}.py,
	scripts/galaxy/gedlab.py: fix minor PyLint issues 

2014-08-20  Michael R. Crusoe  <mcrusoe@msu.edu>

    * test/test_version.py: add Python2.6 compatibility.

2014-08-20  Rhys Kidd  <rhyskidd@gmail.com>

    * setup.py,README.rst,doc/user/install.txt: Test requirement for a 
    64-bit operating system, documentation changes. Fixes #529

2014-08-19  Michael R. Crusoe  <mcrusoe@msu.edu>

    * {setup,versioneer,khmer/_version}.py: upgrade versioneer from 0.10 to 0.11

2014-08-18  Michael R. Crusoe  <mcrusoe@msu.edu>

    * setup.py: Use the system bz2 and/or zlib libraries if specified in
    setup.cfg or overridden on the commandline

2014-08-06  Michael R. Crusoe  <mcrusoe@msu.edu>

    * CITATION: fixed formatting, added BibTeX
    * Makefile: Python code coverage targets will now compile khmer if needed
    * doc/dev/galaxy.txt: moved to doc/user/; updated & simplified
    * doc/{dev,user}/index.txt: galaxy.txt move
    * scripts/*.xml: moved to scripts/galaxy/; citations added; additional
    scripts wrapped
    * scripts/galaxy/README.txt: documented Galaxy codebase requirements
    * doc/citations.txt: symlink to CITATION
    * scripts/galaxy/test-data: added symlinks to files in tests/test-data or
    added short test files from scratch
    * scripts/galaxy/macros.xml: common configuration moved to central file
    * scripts/galaxy/gedlab.py: custom Galaxy datatypes for the counting
    tables and presence tables: it inherits from the Galaxy Binary type but
    isn't sniffable. Written with GalaxyTeam's Dave_B.
    * scripts/filter-abund.py: fix inaccurate parameter description
    * scripts/galaxy/tool_dependencies.xml: document install process
    * scripts/galaxy/filter-below-abund.py: symlink to
    sandbox/filter-below-abund.py for now.
    * khmer/khmer_args.py: point users to online citation file for details

2014-08-05  Michael R. Crusoe  <mcrusoe@msu.edu>

    * lib/read_parsers.{cc,hh}: close file handles. Fixes CID 1222793

2014-08-05  Justin Lippi  <jlippi@gmail.com>

    * khmer/__init__.py: import get_version_cpp method as __version_cpp__.
    * khmer/_khmermodule.cc: added get_version_cpp implementation
    * tests/test_version.py: check that version from C++ matches version from
    khmer.__version__
    * setup.cfg: don't run tests with 'jenkins' @attr with 'make test'

2014-08-04  Michael R. Crusoe  <mcrusoe@msu.edu>

    * khmer/_khmermodule.cc,lib/{kmer_hash.{cc,hh},read_aligner.cc,
    read_parsers.{cc,hh},trace_logger.cc: Replace remaining uses of assert()
    with khmer_exceptions. Fixes #215.
    * setup.py: simplify argparse conditional dependency

2014-08-03  Titus Brown & Michael R. Crusoe  <t@idyll.org>

    * doc/{artifact-removal,partitioning-workflow{.graffle,.png}},{biblio,
    blog-posts,guide,install,choosing-table-sizes,known-issues,scripts,
    partitioning-big-data.txt: moved to doc/user/
    * doc/{crazy-ideas,details,development,galaxy,release,examples}.txt: moved
    to doc/dev/
    * doc/dev/{a-quick-guide-to-testing,codebase-guide,
    coding-guidelines-and-review,for-khmer-developers,getting-started,
    hackathon,index}.txt,doc/user/index.txt: new content.
    * doc/design.txt: deleted
    The documentation has been split into user focused documentation and
    developer focused documentation. The new developer docs were field tested
    as part of the Mozilla Science Lab global sprint that we participated in;
    we are grateful to all the volunteers.

2014-07-24  Ivan Gonzalez  <iglpdc@gmail.com>

    * lib/khmer.hh, lib/khmer_exception.hh: All exceptions are now derived from
	a new base class exception, khmer::khmer_exception. Issue #508.
    * lib/counting.cc, lib/hashbits.cc, lib/hashtable.{cc,hh},lib/kmer_hash.cc,
	lib/labelhash.cc, lib/perf_metrics.hh, lib/read_parsers.{cc,hh},
	lib/subset.cc, lib/thread_id_map.hh: All exceptions thrown are now
	instances (or derived from) khmer::khmer_exception.

2014-07-24  Jiarong Guo  <guojiaro@gmail.com>

    * khmer/_khmermodule.cc: add python exception when thread = 0 for
    ReadParser.
    * tests/test_read_parsers.py: add test_with_zero_threads() to test Python
    exception when ReadParser has zero threads.

2014-07-23  Qingpeng Zhang  <qingpeng@gmail.com>

    * scripts/load-graph.py: write fp rate into *.info file with option 
    to switch on
    * tests/test_scripts.py: add test_load_graph_write_fp

2014-07-23  Ryan R. Boyce  <boycerya@msu.edu>

    * Makefile: fixed >80 character line wrap-around

2014-07-23  Leonor Garcia-Gutierrez  <l.garcia-gutierrez@warwick.ac.uk>

    * tests/test_hashbits.py, tests/test_graph.py, 
    tests/test_lump.py: reduced memory requirement
    
2014-07-23  Heather L. Wiencko  <wienckhl@tcd.ie>

    * khmer_tst_utils.py: added import traceback
    * test_scripts.py: added test for normalize_by_median.py for fpr rate

2014-07-22  Justin Lippi  <jlippi@gmail.com>
 
    * khmer/_khmermodule.cc: removed unused assignment
    * lib/read_aligner.cc,lib/read_aligner.hh: wrapped function declarations
    in the same compiler options that the only invocations are in to avoid
    unusedPrivateFunction violation.
    * lib/read_parsers.cc: fix redundantassignment error by assigning variable
    to its value directly

2014-07-22  Michael R. Crusoe  <mcrusoe@msu.edu>

    * Makefile: combine pip invocation into single "install-dependencies"
    target.

2014-07-22  Justin Lippi  <jlippi@gmail.com>

    * tests/test_subset_graph.py: decrease the amount of memory that is being
    requested for the hash tables in test.

2014-07-22  Jim Stapleton  <jas@msu.edu>

     * scripts/filter-abund.py: no longer asks for parameters that are unused,
     issue #524

2014-07-22  Justin Lippi  <jlippi@gmail.com> 

    * tests/khmer_tst_utils.py: put runscript here
    * tests/test_sandbox_scripts.py: remove 'runsandbox', renamed to runscript
      and placed in khmer_tst_utils
    * tests/test_scripts.py: removed 'runscript' and placed in khmer_tst_utils

2014-07-22  Jeramia Ory  <jeramia.ory@gmail.com>

    * khmer/_khmermodule.cc: removed unused KhmerError, issue #503

2014-07-22  Rodney Picett  <pickett.rodney@gmail.com>

    * lib/scoringmatrix.{cc,hh}: removed assign function, issue #502
 
2014-07-22  Leonor Garcia-Gutierrez  <l.garcia-gutierrez@warwick.ac.uk>

    * tests/test_counting_single.py: reduced memory requirements
    
2014-07-21  Titus Brown  <t@idyll.org>

    * sandbox/saturate-by-median.py: introduce new sandbox script for
	saturation analysis of low-coverage data sets.

2014-07-10  Joe Stein  <joeaarons@gmail.com>

    * sandbox/readstats.py: fixed divide-by-zero error, issue #458

2014-07-06  Titus Brown  <t@idyll.org>

    * doc/release.txt: fix formatting.

2014-06-25  Michael R. Crusoe <mcrusoe@msu.edu>

    * scripts/load-graph.py: fix #507. Threading doesn't give any advantages
    to this script right now; the threading parameter is ignored for now.

2014-06-20  Chuck Pepe-Ranney  <chuck.peperanney@gmail.com>

    * scripts/extract-partitions.py: added epilog documentation for 
	<base>.dist columns.

2014-06-20  Michael R. Crusoe  <mcrusoe@msu.edu>

    * doc/release.txt: Add Coverity Scan to release checklist

2014-06-19  Michael R. Crusoe  <mcrusoe@msu.edu>

    * lib/read_aligner.{cc,hh},khmer/_khmermodule.cc,setup.py,
    tests/test_read_aligner.py,sandbox/{normalize-by-align,read-aligner}.py:
    Update of @fishjord's graph alignment work
    * lib/{aligner,kmer,node}.{cc,hh},tests/test_align.py: removed as they are
    superceded by the above
    * Makefile: fixed wildcards
    * tests/read_parsers.py: tests that are too complicated to run with
    Valgrind's memcheck are now marked @attr('multithread')

2014-06-16  Titus Brown  <t@idyll.org>

    * doc/release.txt: updated release process.
    * doc/known-issues.txt: updated known-issues for v1.1 release
    * doc/release-notes/: added release notes for 1.0, 1.0.1, and 1.1

2014-06-16  Michael R. Crusoe  <mcrusoe@msu.edu>

    * scripts/{abundance-dist-single,filter-abund-single,load-into-counting,
    normalize-by-median,load-graph}.py: restore Python 2.6 compatibility for
    Debian 6, RedHat 6, SL6, and Ubuntu 10.04 LTS users.

2014-06-15  Titus Brown  <t@idyll.org>

    * doc/scripts.txt: removed sweep-reads.py from script documentation.
    * scripts/sweep-reads.py, scripts/sweep-files.py: moved sweep-reads.py
	and sweep-files.py over to sandbox.
    * tests/test_sandbox_scripts.py: created a test file for scripts in
	sandbox/; skip when not in developer mode (e.g. installed egg).
    * tests/test_script_arguments.py: capture file.py output to stderr
	so that it is not displayed during tests.
    * sandbox/calc-median-distribution.py: updates to print cumulative
	distribution for calc-median-distribution.

2014-06-14  Michael R. Crusoe  <mcrusoe@msu.edu>

    * scripts/{abundance-dist-single,filter-abund-single,load-into-counting,
    normalize-by-median,load-graph}.py,tests/test_scripts.py: added
    '--report-total-kmers' option to all scripts that create k-mer tables.

2014-06-14  Titus Brown  <t@idyll.org>

    * doc/scripts.txt, tests/test_scripts.py, scripts/sweep-reads.py:
	renamed sweep-reads-buffered to sweep-reads; added FASTQ output to
	sweep-reads.
    * doc/scripts.txt: added extract-long-sequences.py doc reference.
    * scripts/extract-long-sequences.py: set default sequence length to
	extract to 200 bp.

2014-06-13  Michael R. Crusoe  <mcrusoe@msu.edu>

    * MANIFEST.in: don't include docs/, data/, or examples/ in our PyPI
    distribution. Saves 15MB.

2014-06-13  Michael R. Crusoe  <mcrusoe@msu.edu>

    * Makefile: split coverity target in two: -build and -upload. Added
    configuration target

2014-06-13  Titus Brown  <t@idyll.org>

    * doc/install.txt: updated virtualenv command to use python2 explicitly,
	for arch support.

2014-06-13  Titus Brown  <t@idyll.org>

    * khmer/__init__.py, khmer/file_args.py: Moved copyright message to a
	comment.
    * khmer/file.py: updated error messages for disk-space checking functions;
	added test hooks.
    * tests/test_script_arguments.py: added tests for several functions in
	khmer/file.py.
    * sandbox/assemstats3.py: handle missing input files.

2014-06-12  Michael Wright <wrigh517@msu.edu>

    * sandbox/load-into-hashbits: Deleted from sandbox. It is superseded
    by load-graph.py --no-tagset.

2014-06-11  Michael Wright <wrigh517@msu.edu>

    * scripts/load-into-counting: Fixed docstring misnomer to 
	load-into-counting.py

2014-06-10  Michael R. Crusoe  <mcrusoe@msu.edu>

    * setup.py,tests/{__init__,khmer_tst_utils,test_scripts,
    khmer_test_counting_single}.py: made tests runnable after installation.
    * lib/{khmer.hh,hashtable.hh,read_parsers.cc,read_parsers.hh}: restructure
    exception hierarchy.
    * khmer/_khmermodule.cc: Nicer error checking for hash_consume_fasta,
    hash_abundance_distribution, hashbits_consume_{fasta,fasta_and_tag
    {,with_stoptags},partitioned_fasta}, hashbits_output_partitions, and
    labelhash_consume_{,partitioned_}fasta_and_tag_with_labels.

2014-06-10  Titus Brown  <t@idyll.org>

    * Makefile: remove SHELL setting so that 'make doc' works in virtualenvs.
    * scripts/sample-reads-randomly.py: extend to take multiple subsamples
	with -S.
    * tests/test_scripts.py: added test for multiple subsamples from
	sample-reads-randomly.py

2014-06-10  Michael Wright <wrigh517@msu.edu>

    * scripts/extract-long-sequences: Moved from sandbox, added argparse and 
    FASTQ support.
    * scripts/fastq-to-fasta: Fixed outdated argparse oversight.
    * tests/test_scripts.py: Added tests for extract-long-sequences.py

2014-06-08  Titus Brown  <t@idyll.org>

    * doc/conf.py: set google_analytics_id and disqus_shortname properly;
	disable "editme" popup.
    * doc/_templates/page.html: take google_analytics_id and disqus_shortname
	from doc/conf.py.

2014-06-04  Michael R. Crusoe <mcrusoe@msu.edu>

    * lib/Makefile: do a distclean as the CFLAGS may have changed. Fixes #442

2014-06-03 Chuck Pepe-Ranney <chuck.peperanney@gmail.com>

    * scripts/abundance-dist.py: removed call to check_space on infiles.  

2014-05-31  Michael R. Crusoe  <mcrusoe@msu.edu>

    * khmer/_khmermodule.cc,lib/counting.{cc,hh},
    sandbox/{stoptag-abundance-ham1-hist.py,off-by-one.py,filter-ham1.py}:
    Remove CountingHash get_kmer_abund_mean, get_kmer_abund_abs_deviation, and
    max_hamming1_count along with Python glue code and sandbox scripts. They
    are no longer useful.

2014-05-30  Titus Brown  <t@idyll.org>

    * khmer/_khmermodule.cc: remove merge2* functions: unused, untested.
    * lib/counting.cc, lib/hashbits.cc, lib/hashtable.cc: made file loading
	exceptions more verbose and informative.
    * tests/test_subset_graph.py: added tests for SubsetPartition::
	load_partitionmap.
    * khmer/_khmermodule.cc, lib/subset.cc, wrapped SubsetPartition::
	load_partitionmap to catch, propagate exceptions
    * tests/test_hashbits.py, tests/test_counting_hash.py: added tests
	for fail-on-load of bad file format versions; print exception messages.
    * .gitignore: added various temporary pip & build files
    * lib/counting.cc: added I/O exception handling to CountingHashFileReader
	and CountingHashGzFileReader.
    * lib/hashbits.cc: added I/O exception handling to Hashbits::load.
    * lib/subset.cc: added I/O exception handling to merge_from_disk.
    * lib/hashtable.cc: added I/O exception handling to load_tagset and
	load_stop_tags
    * khmer/_khmermodule.cc: added I/O exception propagation from C++ to
	Python, for all loading functions.

2014-05-22  Michael Wright  <wrigh517@msu.edu>

    * scripts/fastq-to-fasta: Moved and improved fastq-to-fasta.py into scripts 
    from sandbox
    * tests/test_scripts.py: Added tests for fastq-to-fasta.py
    * tests/test-data: Added test-fastq-n-to-fasta.py file with N's in 
    sequence for testing

2014-05-19  Michael R. Crusoe  <mcrusoe@msu.edu>

    * Makefile: add target for python test coverage plain-text report;
    clarified where the HTML report is

2014-05-16  Michael R. Crusoe  <mcrusoe@msu.edu>

    * docs/scripts.txt: include sweep-reads-buffered.py

2014-05-14  Adam Caldwell  <adam.caldwell@gmail.com>

    * Makefile: change pip to pip2. Fixes assorted make problems on systems
    where pip links to pip3

2014-05-14  Michael R. Crusoe  <mcrusoe@msu.edu>

    * lib/{zlib,bzip2} -> third-party/
    * setup.{cfg,py}: Move third party libraries to their own directory
    * Makefile: add sloccount target for humans and the sloccount.sc target for
   Jenkins

2014-05-13  Michael Wright  <wrigh517@msu.edu>

    * sandbox/fastq-to-fasta.py: now reports number of reads dropped due to
    'N's in sequence. close 395

2014-05-13  Michael R. Crusoe  <mcrusoe@msu.edu>

    * doc/release.txt: additional fixes

2014-05-09  Luiz Irber  <irberlui@msu.edu>

    Version 1.0.1

2014-05-09  Michael R. Crusoe  <mcrusoe@msu.edu>

    * doc/release.txt: update release instructions

2014-05-06  Michael R. Crusoe  <mcrusoe@msu.edu>

    * lib/{subset,counting}.cc: fix cppcheck errors; astyle -A10
    --max-code-length=80

2014-05-06  Titus Brown  <titus@idyll.org>

    * sandbox/calc-best-assembly.py: added script to calculate best
    assembly from a list of contig/scaffold files
	
2014-04-23  Titus Brown  <titus@idyll.org>

    * scripts/abundance-dist-single.py: fixed problem where ReadParser was
    being created anew for each thread; regression introduced in 4b823fc.

2014-04-22  Michael R. Crusoe  <mcrusoe@msu.edu>

    *.py: switch to explicit python2 invocation. Fixes #385.

2014-04-21  Titus Brown  <t@idyll.org>

    * doc/development.txt: added spellcheck to review checklist

2014-04-21  Titus Brown  <titus@idyll.org>

    * scripts/normalize-by-median.py: updated FP rate to match latest info from
      Qingpeng's paper; corrected spelling error.

2014-04-21  Michael R. Crusoe  <mcrusoe@msu.edu>

    * setup.py,doc/installing.txt: Remove argparse from the requirements
    unless it isn't available. Argparse is bundled with Python 2.7+. This
    simplifies the installation instructions.

2014-04-17  Ram RS  <ramrs@nyu.edu>

    * scripts/make-initial-stoptags.py: fixed bug that threw error on
     missing .ht input file while actual expected input file is .pt

2014-04-11  Titus Brown  <t@idyll.org>

    * scripts/*.py: fixed argument to check_space_for_hashtable to rely
    on args.n_tables and not args.ksize.

2014-04-06  Titus Brown  <titus@idyll.org>

    * scripts/normalize-by-median.py: added comment about table compatibility
    with abundance-dist.

2014-04-05  Michael R. Crusoe  <mcrusoe@msu.edu>

    * MANIFEST.in,setup.py: fix to correct zlib packaging for #365
    * ChangeLog: fix date for 1.0 release, email addresses

2014-04-01  Michael R. Crusoe  <mcrusoe@msu.edu>

    Version 1.0
    * Makefile: run 'build' command before install; ignore _version.py for
    coverage purposes.
    * bink.ipynb: deleted
    * doc/choosing-hash-sizes.txt -> choosing-table-sizes.txt
    * setup.py,doc/{conf.py,index.txt}: update lists of authors
    * doc/development.txt: typo
    * doc/{galaxy,guide,index,introduction,scripts}.txt: remove some
    references to implementation details of the k-mer tables
    * doc/{known-issues,release}.txt: updated
    * khmer/*.cc,lib/*.{cc,hh}: astyle -A10 formatted
    * lib/read_parsers.cc: fixed case statement fall through
    * lib/subset.cc: removed unnecessary NULL check (CID 1054804 & 1195088)
    * scripts/*.py: additional documentation updates
    * tests/test-data/test-overlap1.ht,data/MSB2-surrender.fa &
    data/1m-filtered.fa: removed from repository history, .git is now 36M!

2014-04-01  Titus Brown  <t@idyll.org>

    * CITATION,khmer/khmer_args.py: Updated khmer software citation for
    release.

2014-03-31  Titus Brown  <t@idyll.org>

    * scripts/normalize-by-median.py: Fixed unbound variable bug introduced in
    20a433c2.

    * khmer/file.py: Fixed incorrect use of __file__ dirname instead of
    os.getcwd(); also fixed bug where statvfs would choke on an empty
    dirname resulting from input files being in the cwd.

2014-03-31  Michael R. Crusoe  <mcrusoe@msu.edu>

    * versioneer.py,ez_setup.py: updated to version 0.10 and 3.4.1
    respectively.
    * docs/release.txt,khmer/_version.py,MANIFEST.in: update ancillary
    versioneer files

2014-03-31  Titus Brown  <t@idyll.org>

    * scripts/*.py,khmer/khmer_args.py: added 'info' function to khmer_args,
    and added citation information to each script.
    * CITATION: added basic citation information for khmer functionality.

2013-03-31  Michael R. Crusoe  <mcrusoe@msu.edu>

    * docs/scripts.txt,scripts/*.py,khmer/*.py: overhaul the documentation of
    the scripts. Uses sphinxcontrib.autoprogram to leverage the existing
    argparse objects. Moved the documentation into each script + misc cleanups.
    All scripts support the --version option. Migrated the last scripts to use
    khmer_args
    * docs/blog-posts.txt: removed outdated reference to filter-exact.py; its
    replacement filter-abund.py is better documented in the eel-pond protocol
    * figuregen/,novelty/,plots/,templatem/,scripts/do-partition.sh: removed
    outdated code not part of core project

2013-03-30  Michael R. Crusoe  <mcrusoe@msu.edu>

    * setup.py: monkeypatched distutils.Distribution.reinitialize_command() so
    that it matches the behavior of Distribution.get_command_obj(). This fixes
    issues with 'pip install -e' and './setup.py nosetests' not respecting the
    setup.cfg configuration directives for the build_ext command. Also
    enhanced our build_ext command to respect the dry_run mode.

    * .ycm_extra_conf.py: Update our custom YouCompleteMe configuration to
    query the package configuration for the proper compilation flags.

2014-03-28  Michael R. Crusoe  <mcrusoe@msu.edu>

    * Makefile,setup.py: demote nose & sphinx to extra dependencies.
    Auto-install Python developer tools as needed.

2013-03-27  Michael R. Crusoe  <mcrusoe@msu.edu>

    * The system zlib and bzip2 libraries are now used instead of the bundled
    versions if specified in setup.cfg or the command line.

2014-03-25  Michael R. Crusoe  <mcrusoe@msu.edu>

    * Makefile: update cppcheck command to match new version of Jenkins
    plugin. Now ignores the lib/test*.cc files.

2013-03-20  Michael R. Crusoe  <mcrusoe@msu.edu>

    * lib/storage.hh,khmer/_khmermodule.cc,lib/{readtable,read_parsers}.hh:
    remove unused storage.hh

2014-03-19  Qingpeng Zhang  <qingpeng@msu.edu>

    * hashbits.cc: fix a bug of 'Division or modulo by zero' described in #182
    * test_scripts.py: add test code for count-overlap.py
    * count-overlap.py: (fix a bug because of a typo and hashsize was replaced
    by min_hashsize)
    * count-overlap.py: needs hashbits table generated by load-graph.py. 
    This information is added to the "usage:" line.
    * count-overlap.py: fix minor PyLint issues

2014-03-19  Michael R. Crusoe  <mcrusoe@msu.edu>

    * Update bundled zlib version to 1.2.8 from 1.2.3. Changes of note:
    "Wholesale replacement of gz* functions with faster versions"
    "Added LFS (Large File Summit) support for 64-bit file offsets"
    "Fix serious but very rare decompression bug"

2014-03-19  Michael R. Crusoe <mcrusoe@msu.edu>

    * lib/counting.hh: include hashtable.hh
    * lib/{counting,aligner,hashbits,hashtable,labelhash,node,subset}.{cc,hh},
    kmer.cc,khmer/_khmermodule.cc: removed downcast, replaced non-functional
    asserts() with exception throws.
    * khmer/_khmermodule.cc: fixed parsing of PyLists
    * setup.py: force 64bit only builds on OS X.

2014-03-19  Titus Brown  <t@idyll.org>

    * Makefile: update documentation on targets at top; clean autopep8 output.
    * test_counting_single.py: fixed pep8 violations in spacing
    * test_scripts.py: eliminate popenscript in favor of proper SystemExit
	handling in runscript; fix pep8 violations.

2014-03-19  Michael R. Crusoe <mcrusoe@msu.edu> and Luiz Irber
<luiz.irber@gmail.com>

    * lib/ktable.{cc,hh},khmer/{__init__.py},{_khmermodule.cc}, tests/
    test_{counting_{hash,single},ktable}.py: remove the unused KTable object
    * doc/{index,ktable}.txt: remove references to KTable
    * lib/{ktable.{hh,cc} → kmer_hash.{hh,cc}}: rename remaining ktable files
    to kmer_hash
    * lib/{hashtable,kmer}.hh: replace ktable headers with kmer_hash

2014-03-17  Ram RS  <ramrs@nyu.edu>

    * extract-partitions.py: pylint warnings addressed
    * test_scripts.py: tests added to cover extract-partitions completely

2014-03-16  Michael R. Crusoe <mcrusoe@msu.edu>

    * lib/read_parsers.cc: fix for Coverity CID 1054789: Unititialized scalar
    field II: fill_id is never zeroed out.

2014-03-16  Ram RS  <ramrs@nyu.edu>

    * Project email in copyright headers updated

2014-03-14  Michael R. Crusoe <mcrusoe@msu.edu>

    * khmer/_khmermodule.cc, lib/{khmer.hh, hashtable.{cc,hh}},
    tests/test_{hashbits,hashbits_obj,labelhash}.py: don't implicitly downcast
    tagset_size(). Changes fileformat version for saved tagsets.

2014-03-13  Ram RS  <ramrs@nyu.edu>

    * added: khmer/file.py - script to check disk space, check input file
    status and check space before hashtable writing
    * modified: scripts/*.py - all scripts now use khmer.file for above-mentioned
    functionality.
    * modified: scripts/*.py - pylint violations addressed in all scripts
    under scripts/

2014-03-13  Ram RS  <ramrs@nyu.edu>

    * Bug fix: tests.test_normalize_by_median_no_bigcount() now runs within
    temp directory

2014-03-11  Michael R. Crusoe  <mcrusoe@mcrusoe.edu>

    * lib/read_parsers.hh: fix for Coverity CID 1054789: Uninitialized scalar
    field

2014-03-10  Michael R. Crusoe  <mcrusoe@msu.edu>

    * doc/development.txt: document fork/tag policy + formatting fixes

2014-03-03  Michael R. Crusoe  <mcrusoe@msu.edu>

    * lib/trace_logger.{cc,hh}: fix for Coverity CID 1063852: Uninitialized
    scalar field (UNINIT_CTOR) 
    * lib/node.cc: fix for Coverity CID 1173035:  Uninitialized scalar field
    (UNINIT_CTOR)
    * lib/hashbits.hh: fix for Coverity CID 1153101:  Resource leak in object
    (CTOR_DTOR_LEAK)
    * lib/{perf_metrics.{cc,hh},hashtable.{cc,hh}
    ,read_parsers.{cc,hh},trace_logger.{cc,hh}}: ifndef WITH_INTERNAL_METRICS
    then lets not + astyle -A10

2014-02-27  Michael R. Crusoe <mcrusoe@msu.edu>

    * tagged: version 0.8
    * setup.py: Specify a known working version of setuptools so we don't
    force an unneeded and awkward upgrade.
    * setup.py: We aren't zipsafe, mark as such

2014-02-18  Michael R. Crusoe <mcrusoe@msu.edu>

* Normalized C++ namespace usage to fix CID 1054792
* Updated install instructions. We recommend OS X users and those Linux
users without root access to install virtualenv instead of pip.
* New documentation: doc/known-issues.txt
* Added code review checklist & other guidance: doc/development.txt

2014-02-03  Camille Scott <camille.scott.w@gmail.com>

* Standardized command line arguments in khmer_args; added version flag

* Added support for sparse graph labeling

* Added script to reinflate partitions from read files using the 
  labeling system, called sweep-reads-by-partition-buffered.py

* Implemented __new__ methods for Hashbits, enforced inheritance
  hierarchy between it and the new LabelHash class both in C++
  and CPython API

2013-12-20  Titus Brown  <titus@idyll.org>

* Fixed output_partitioned_file, sweep-reads3.py, and extract-partitions.py
  to retain FASTQ format in output.

2013-12-11  Michael R. Crusoe <mcrusoe@msu.edu>

* normalize-by-median.py: new optional argument: --record-filenames to specify
a path where a list of all the output filenames will be written to. Will
be used to better integrate with Galaxy.

* All commands that use the counting args now support the --version switch

* abundance-dist-single.py, abundance-dist.py, do-partition.py,
interleave-reads.py, load-graph.py, load-into-counting.py
normalize-by-median.py now exit with return code 1 instead of 255 as is
standard.

2013-12-19  Michael R. Crusoe  <mcrusoe@msu.edu>

* doc/install.txt Add setup instructions for RHEL6 & fix invocation to get
master branch to work for non-developers

2013-12-18  Titus Brown  <titus@idyll.org>

* Added a test to ensure that normalize-by-median.py has bigcount set to
  False.

2013-11-22  Camille Scott  <camille.scott.w@gmail.com>

* Makefile: Added debug target for profiling.

2013-11-22  Michael R. Crusoe  <mcrusoe@msu.edu>

* Documented release process

2013-10-21  Michael R. Crusoe  <mcrusoe@msu.edu>

* Version 0.7

* New script: sample-reads-randomly.py which does a single pass random
subsample using reservoir sampling.

* the version number is now only stored in one place

* Makefile: new dist, cppcheck, pep8, and autopep8 targets for developers.
VERSION is now set by versioneer and exported to C/C++ code.

* README switched from MarkDown to ReStructuredText format to clean up PyPI
listing. Install count badge added.

* doc/: updates to how the scripts are called. Sphinx now pulls version
number from versioneer. C/Python integration is now partially documented.
Reference to bleeding-edge has been removed. Release instructions have been
clarified and simplified.

* all python code in khmer/, scripts/, and tests/ should be PEP8 compliant now.

* khmer/_khmermodule.cc has gotten a once-over with cpychecker. Type errors
were eliminated and the error checking has improved.

* Several fixes motivated by the results of a Coverity C/C++ scan. 

* Tests that require greater than 0.5 gigabytes of memory are now annotated as
being 'highmem' and be skipped by changing two lines in setup.cfg

* warnings about -Wstrict-prototypes will no longer appear

* contributors to this release are: ctb, mr-c and camillescott. 

2013-10-15  Michael R. Crusoe  <mcrusoe@msu.edu>

* Version 0.6.1

* No code changes, just build fixes

2013-10-10  Michael R. Crusoe  <mcrusoe@msu.edu>

* Version 0.6

* Switch to setuptools to run the entire build

* The various Makefiles have been merged into one inside lib for posterity

* A new top-level Makefile wraps "python setup.py"

* argparse.py has been removed and is installed automatically by setuptools/pip

* setup.py and the python/khmer directory have been moved to the root of the
project to conform to the standard layout

* The project contact address is now khmer-project@idyll.org

* Due to the new build system the project now easily builds under OS X + XCode

* In light of the above the installation instructions have been rewritten

* Sphinx now builds the documentation without warnings or errors

* It is now easy to calculate code coverage.

* setup.py is now PEP8 compliant
2014-04-10  Michael R. Crusoe  <mcrusoe@msu.edu>

    * Makefile: run 'build' command before install; ignore _version.py for
    coverage purposes.
    * bink.ipynb: deleted
    * doc/choosing-hash-sizes.txt -> choosing-table-sizes.txt
    * setup.py,doc/{conf.py,index.txt}: update lists of authors
    * doc/development.txt: typo
    * doc/{galaxy,guide,index,introduction,scripts}.txt: remove some
    references to implementation details of the k-mer tables
    * doc/{known-issues,release}.txt: updated
    * khmer/*.cc,lib/*.{cc,hh}: astyle -A10 formatted
    * lib/read_parsers.cc: fixed case statement fall through
    * lib/subset.cc: removed unnecessary NULL check (CID 1054804 & 1195088)
    * scripts/*.py: additional documentation updates
    * tests/test-data/test-overlap1.ht,data/MSB2-surrender.fa &
    data/1m-filtered.fa: removed from repository history, .git is now 36M!

2014-03-31  Titus Brown  <ctb@msu.edu>

    * scripts/normalize-by-median.py: Fixed unbound variable bug introduced in
    20a433c2.

    * khmer/file.py: Fixed incorrect use of __file__ dirname instead of
    os.getcwd(); also fixed bug where statvfs would choke on an empty
    dirname resulting from input files being in the cwd.

2014-03-31  Michael R. Crusoe  <mcrusoe@msu.edu>

    * versioneer.py,ez_setup.py: updated to version 0.10 and 3.4.1
    respectively.
    * docs/release.txt,khmer/_version.py,MANIFEST.in: update ancillary
    versioneer files

2014-03-31  Titus Brown  <ctb@msu.edu>

    * scripts/*.py,khmer/khmer_args.py: added 'info' function to khmer_args,
    and added citation information to each script.
    * CITATION: added basic citation information for khmer functionality.

2013-03-31  Michael R. Crusoe  <mcrusoe@msu.edu>

    * docs/scripts.txt,scripts/*.py,khmer/*.py: overhaul the documentation of
    the scripts. Uses sphinxcontrib.autoprogram to leverage the existing
    argparse objects. Moved the documentation into each script + misc cleanups.
    All scripts support the --version option. Migrated the last scripts to use
    khmer_args
    * docs/blog-posts.txt: removed outdated reference to filter-exact.py; its
    replacement filter-abund.py is better documented in the eel-pond protocol
    * figuregen/,novelty/,plots/,templatem/,scripts/do-partition.sh: removed
    outdated code not part of core project

2013-03-30  Michael R. Crusoe  <mcrusoe@msu.edu>

    * setup.py: monkeypatched distutils.Distribution.reinitialize_command() so
    that it matches the behavior of Distribution.get_command_obj(). This fixes
    issues with 'pip install -e' and './setup.py nosetests' not respecting the
    setup.cfg configuration directives for the build_ext command. Also
    enhanced our build_ext command to respect the dry_run mode.

    * .ycm_extra_conf.py: Update our custom YouCompleteMe configuration to
    query the package configuration for the proper compilation flags.

2014-03-28  Michael R. Crusoe  <mcrusoe@msu.edu>

    * Makefile,setup.py: demote nose & sphinx to extra dependencies.
    Auto-install Python developer tools as needed.

2013-03-27  Michael R. Crusoe  <mcrusoe@msu.edu>

    * The system zlib and bzip2 libraries are now used instead of the bundled
    versions if specified in setup.cfg or the command line.

2014-03-25  Michael R. Crusoe  <mcrusoe@msu.edu>

    * Makefile: update cppcheck command to match new version of Jenkins
    plugin. Now ignores the lib/test*.cc files.

2013-03-20  Michael R. Crusoe  <mcrusoe@msu.edu>

    * lib/storage.hh,khmer/_khmermodule.cc,lib/{readtable,read_parsers}.hh:
    remove unused storage.hh

2014-03-19  Qingpeng Zhang  <qingpeng@msu.edu>

    * hashbits.cc: fix a bug of 'Division or modulo by zero' described in #182
    * test_scripts.py: add test code for count-overlap.py
    * count-overlap.py: (fix a bug because of a typo and hashsize was replaced
    by min_hashsize)
    * count-overlap.py: needs hashbits table generated by load-graph.py. 
    This information is added to the "usage:" line.
    * count-overlap.py: fix minor PyLint issues

2014-03-19  Michael R. Crusoe  <mcrusoe@msu.edu>

    * Update bundled zlib version to 1.2.8 from 1.2.3. Changes of note:
    "Wholesale replacement of gz* functions with faster versions"
    "Added LFS (Large File Summit) support for 64-bit file offsets"
    "Fix serious but very rare decompression bug"

2014-03-19  Michael R. Crusoe <mcrusoe@msu.edu>

    * lib/counting.hh: include hashtable.hh
    * lib/{counting,aligner,hashbits,hashtable,labelhash,node,subset}.{cc,hh},
    kmer.cc,khmer/_khmermodule.cc: removed downcast, replaced non-functional
    asserts() with exception throws.
    * khmer/_khmermodule.cc: fixed parsing of PyLists
    * setup.py: force 64bit only builds on OS X.

2014-03-19  Titus Brown  <t@idyll.org>

    * Makefile: update documentation on targets at top; clean autopep8 output.
    * test_counting_single.py: fixed pep8 violations in spacing
    * test_scripts.py: eliminate popenscript in favor of proper SystemExit
	handling in runscript; fix pep8 violations.

2014-03-19  Michael R. Crusoe <mcrusoe@msu.edu> and Luiz Irber
<luiz.irber@gmail.com>

    * lib/ktable.{cc,hh},khmer/{__init__.py},{_khmermodule.cc}, tests/
    test_{counting_{hash,single},ktable}.py: remove the unused KTable object
    * doc/{index,ktable}.txt: remove references to KTable
    * lib/{ktable.{hh,cc} → kmer_hash.{hh,cc}}: rename remaining ktable files
    to kmer_hash
    * lib/{hashtable,kmer}.hh: replace ktable headers with kmer_hash

2014-03-17  Ram RS  <ramrs@nyu.edu>

    * extract-partitions.py: pylint warnings addressed
    * test_scripts.py: tests added to cover extract-partitions completely

2014-03-16  Michael R. Crusoe <mcrusoe@msu.edu>

    * lib/read_parsers.cc: fix for Coverity CID 1054789: Unititialized scalar
    field II: fill_id is never zeroed out.

2014-03-16  Ram RS  <ramrs@nyu.edu>

    * Project email in copyright headers updated

2014-03-14  Michael R. Crusoe <mcrusoe@msu.edu>

    * khmer/_khmermodule.cc, lib/{khmer.hh, hashtable.{cc,hh}},
    tests/test_{hashbits,hashbits_obj,labelhash}.py: don't implicitly downcast
    tagset_size(). Changes fileformat version for saved tagsets.

2014-03-13  Ram RS  <ramrs@nyu.edu>

    * added: khmer/file.py - script to check disk space, check input file
    status and check space before hashtable writing
    * modified: scripts/*.py - all scripts now use khmer.file for above-mentioned
    functionality.
    * modified: scripts/*.py - pylint violations addressed in all scripts
    under scripts/

2014-03-13  Ram RS  <ramrs@nyu.edu>

    * Bug fix: tests.test_normalize_by_median_no_bigcount() now runs within
    temp directory

2014-03-11  Michael R. Crusoe  <mcrusoe@mcrusoe.edu>

    * lib/read_parsers.hh: fix for Coverity CID 1054789: Uninitialized scalar
    field

2014-03-10  Michael R. Crusoe  <mcrusoe@msu.edu>

    * doc/development.txt: document fork/tag policy + formatting fixes

2014-03-03  Michael R. Crusoe  <mcrusoe@msu.edu>

    * lib/trace_logger.{cc,hh}: fix for Coverity CID 1063852: Uninitialized
    scalar field (UNINIT_CTOR) 
    * lib/node.cc: fix for Coverity CID 1173035:  Uninitialized scalar field
    (UNINIT_CTOR)
    * lib/hashbits.hh: fix for Coverity CID 1153101:  Resource leak in object
    (CTOR_DTOR_LEAK)
    * lib/{perf_metrics.{cc,hh},hashtable.{cc,hh}
    ,read_parsers.{cc,hh},trace_logger.{cc,hh}}: ifndef WITH_INTERNAL_METRICS
    then lets not + astyle -A10

2014-02-27  Michael R. Crusoe <mcrusoe@msu.edu>

    * tagged: version 0.8
    * setup.py: Specify a known working version of setuptools so we don't
    force an unneeded and awkward upgrade.
    * setup.py: We aren't zipsafe, mark as such

2014-02-18  Michael R. Crusoe <mcrusoe@msu.edu>

* Normalized C++ namespace usage to fix CID 1054792
* Updated install instructions. We recommend OS X users and those Linux
users without root access to install virtualenv instead of pip.
* New documentation: doc/known-issues.txt
* Added code review checklist & other guidance: doc/development.txt

2014-02-03  Camille Scott <camille.scott.w@gmail.com>

* Standardized command line arguments in khmer_args; added version flag

* Added support for sparse graph labeling

* Added script to reinflate partitions from read files using the 
  labeling system, called sweep-reads-by-partition-buffered.py

* Implemented __new__ methods for Hashbits, enforced inheritance
  hierarchy between it and the new LabelHash class both in C++
  and CPython API

2013-12-20  Titus Brown  <titus@idyll.org>

* Fixed output_partitioned_file, sweep-reads3.py, and extract-partitions.py
  to retain FASTQ format in output.

2013-12-11  Michael R. Crusoe <mcrusoe@msu.edu>

* normalize-by-median.py: new optional argument: --record-filenames to specify
a path where a list of all the output filenames will be written to. Will
be used to better integrate with Galaxy.

* All commands that use the counting args now support the --version switch

* abundance-dist-single.py, abundance-dist.py, do-partition.py,
interleave-reads.py, load-graph.py, load-into-counting.py
normalize-by-median.py now exit with return code 1 instead of 255 as is
standard.

2013-12-19  Michael R. Crusoe  <mcrusoe@msu.edu>

* doc/install.txt Add setup instructions for RHEL6 & fix invocation to get
master branch to work for non-developers

2013-12-18  Titus Brown  <titus@idyll.org>

* Added a test to ensure that normalize-by-median.py has bigcount set to
  False.

2013-11-22  Camille Scott  <camille.scott.w@gmail.com>

* Makefile: Added debug target for profiling.

2013-11-22  Michael R. Crusoe  <mcrusoe@msu.edu>

* Documented release process

2013-10-21  Michael R. Crusoe  <mcrusoe@msu.edu>

* Version 0.7

* New script: sample-reads-randomly.py which does a single pass random
subsample using reservoir sampling.

* the version number is now only stored in one place

* Makefile: new dist, cppcheck, pep8, and autopep8 targets for developers.
VERSION is now set by versioneer and exported to C/C++ code.

* README switched from MarkDown to ReStructuredText format to clean up PyPI
listing. Install count badge added.

* doc/: updates to how the scripts are called. Sphinx now pulls version
number from versioneer. C/Python integration is now partially documented.
Reference to bleeding-edge has been removed. Release instructions have been
clarified and simplified.

* all python code in khmer/, scripts/, and tests/ should be PEP8 compliant now.

* khmer/_khmermodule.cc has gotten a once-over with cpychecker. Type errors
were eliminated and the error checking has improved.

* Several fixes motivated by the results of a Coverity C/C++ scan. 

* Tests that require greater than 0.5 gigabytes of memory are now annotated as
being 'highmem' and be skipped by changing two lines in setup.cfg

* warnings about -Wstrict-prototypes will no longer appear

* contributors to this release are: ctb, mr-c and camillescott. 

2013-10-15  Michael R. Crusoe  <mcrusoe@msu.edu>

* Version 0.6.1

* No code changes, just build fixes

2013-10-10  Michael R. Crusoe  <mcrusoe@msu.edu>

* Version 0.6

* Switch to setuptools to run the entire build

* The various Makefiles have been merged into one inside lib for posterity

* A new top-level Makefile wraps "python setup.py"

* argparse.py has been removed and is installed automatically by setuptools/pip

* setup.py and the python/khmer directory have been moved to the root of the
project to conform to the standard layout

* The project contact address is now khmer-project@idyll.org

* Due to the new build system the project now easily builds under OS X + XCode

* In light of the above the installation instructions have been rewritten

* Sphinx now builds the documentation without warnings or errors

* It is now easy to calculate code coverage.

* setup.py is now PEP8 compliant<|MERGE_RESOLUTION|>--- conflicted
+++ resolved
@@ -1,8 +1,8 @@
-<<<<<<< HEAD
-2015-04-03  Jessica Mizzi  <mizzijes@msu.edu>
-
-   * tests/test_scripts.py: split test_extract_long_sequences into test_extract_long_sequences_fa and test_extract_long_sequences_fq
-=======
+2015-04-17  Jessica Mizzi  <mizzijes@msu.edu>
+
+   * tests/test_scripts.py: split test_extract_long_sequences 
+   into test_extract_long_sequences_fa and test_extract_long_sequences_fq
+
 2015-04-15  Elmar Bucher <buchere@ohsu.edu>
 
    * khmer/doc/dev/getting-started.rst: add information for OS X
@@ -322,7 +322,6 @@
    * setup.py: specify that this is a Python 2 only project (for now)
    * tests/test_{counting_single,subset_graph}.py: make explicit the use of
    floor division behavior.
->>>>>>> 8a13620b
 
 2015-03-06  Titus Brown  <titus@idyll.org>
 
