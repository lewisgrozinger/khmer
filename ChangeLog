--- conflicted
+++ resolved
@@ -1,11 +1,12 @@
 2015-07-22  Jacob Fenton  <bocajnotnef@gmail.com>
 
-<<<<<<< HEAD
    * khmer/thread_utils.py,scripts/trim-low-abund.py: pylint cleanup
    * tests/{test_counting_hash,tests/test_graph}.py: disabled noisy warnings
    that shouldn't be happening anyway
-=======
-   * tests/test_read_parsers.py: added workaround for bug in OSX Python
+
+2015-07-22  Jacob Fenton  <bocajnotnef@gmail.com>
+
+* tests/test_read_parsers.py: added workaround for bug in OSX Python
    * Makefile: respect that workaround when running the tests
 
 2015-07-21  Jacob Fenton  <bocajnotnef@gmail.com>
@@ -29,7 +30,6 @@
    to be a bit cleaner; use CSV for reporting file;
    added --report-frequency arg.
    * tests/test_normalize_by_median.py: updated/added tests for reporting.
->>>>>>> 40ddbf14
 
 2015-07-17  Jacob Fenton  <bocajnotnef@gmail.com>
 
