--- conflicted
+++ resolved
@@ -1,5 +1,4 @@
-<<<<<<< HEAD
-2016-11-14  Titus Brown  <titus@idyll.org
+2016-11-15  Titus Brown  <titus@idyll.org
 
    * khmer/{_cpy_counttable,_cpy_hashgraph.hh,cpy_nodetable.hh,_khmer.cc,
    khmer/__init__.py}: new Counttable and Nodetable CPython types, plus
@@ -19,12 +18,11 @@
    inheritance hierarchy.
    * tests/{test_nodegraph,test_countgraph}.py - added creation tests of
    'tablesizes' passed into Nodegraph and Countgraph constructors.
-=======
+
 2016-11-15  Luiz Irber  <khmer@luizirber.org>
 
    * khmer/__init__.py,tests/test_functions.py: Fix get_n_primes_near_x to
    always return integers.
->>>>>>> e2d11329
 
 2016-11-14  Tim Head  <betatim@gmail.com>
 
