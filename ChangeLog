--- conflicted
+++ resolved
@@ -1,7 +1,11 @@
-<<<<<<< HEAD
+
 2015-04-15  Sarah Guermond  <sarah.guermond@gmail.com>
 
    * scripts/trim-low-abund.py: fixed existing & new PEP 8 issues
+
+2014-04-15  Andreas Härpfer  <ahaerpfer@gmail.com>
+
+   * doc/conf.py: disable Sphinx smart rendering
 
 2015-04-15  Sarah Guermond  <sarah.guermond@gmail.com>
 
@@ -13,11 +17,6 @@
 
    * doc/dev/scripts-and-sandbox.rst: added requirements for streaming I/O
    * scripts/trim-low-abund.py: added support for -o/--out
-=======
-2014-04-15  Andreas Härpfer  <ahaerpfer@gmail.com>
-
-   * doc/conf.py: disable Sphinx smart rendering
->>>>>>> fdf89bc8
 
 2015-04-15  Michael R. Crusoe  <mcrusoe@msu.edu>
 
