<<<<<<< HEAD
2015-07-16  Jacob Fenton  <bocajnotnef@gmail.com>

   * khmer/{kfile,khmer_args}.py: refactored information passing, made it so
   space checks happen in the right directory
   * oxli/build_graph.py,sandbox/collect-reads.py,scripts/{count-overlap,
   abundance-dist-single,filter-abund-single,load-into-counting,
   make-initial-stoptags,normalize-by-median,partition-graph,
   sample-reads-randomly,trim-low-abund}.py,tests/test_script_arguments.py:
   changed to use new arg structure
=======
2015-07-17  Michael R. Crusoe  <crusoe@ucdavis.edu>

   * lib/read_parser.{cc,hh}: use std::string everywhere to match existing
   exceptions

2015-07-09  Jacob Fenton  <bocajnotnef@gmail.com>

   * khmer/kfile.py: changed check_valid_file_exists to recognize fifos as
   non-empty
   * tests/test_normalize_by_median.py: added test
>>>>>>> 42b9823f

2015-07-10  Jacob Fenton  <bocajnotnef@gmail.com>

   * oxli/functions.py: changed estimate functions to use correct letter
   abbreviations
   * sandbox/estimate_optimal_hash.py: changed to use renamed estimate 
   functions
   * sandbox/unique-kmers.py: changed to not output recommended HT args by
   default
   * tests/test_oxli_functions.py: changed to use renamed estimate functions

2015-07-10  Jacob Fenton  <bocajnotnef@gmail.com>

   * oxli/functions.py: added '--force' check to sanity check

2015-07-09  Jacob Fenton  <bocajnotnef@gmail.com>

   * oxli/functions.py: moved optimization/sanity check func to oxli
   * scripts/normalize-by-median.py,oxli/build_graph.py: added
   optimization/sanity checking via oxli estimation funcs
   * tests/test_normalize_by_median.py: updated tests to cover estimation funcs

2015-07-08  Luiz Irber  <khmer@luizirber.org>

   * lib/{counting,hashbits,hashtable,labelhash,subset}.cc: print hexadecimal
   representation of the signature read from the file.

2015-07-06  Luiz Irber  <khmer@luizirber.org>

   * sandbox/collect-reads.py: Set a default value for coverage based
   on the docstring.
   * sandbox/count-kmers-single.py, tests/test_{functions,script_arguments}.py:
   Replace xrange and cStringIO (not Python 3 compatible).
   * lib/*.{hh,cc}, oxli/functions.py, tests/*.py: make format.

2015-07-05  Jacob Fenton  <bocajnotnef@gmail.com>

   * doc/whats-new-2.0.rst: added in normalize-by-median.py broken paired 
   updates

2015-07-05  Michael R. Crusoe  <crusoe@ucdavis.edu>

   * Makefile: fix cppcheck invocation
   * khmer/_khmer.cc: switch to prefix increment for non-primitive objects,
   use a C++ cast, adjust scope
   * lib/hashtable.{hh,cc}: make copy constructor no-op explicit. adjust scope
   * lib/{ht-diff,test-HashTables,test-Parser}.cc: remove unused test code
   * lib/labelhash.cc,hllcounter.cc: astyle reformatting
   * lib/read_parsers.hh: more explicit constructors

2015-07-05  Michael R. Crusoe  <crusoe@ucdavis.edu>

   * sandbox/{collect-variants,optimal_args_hashbits,sweep-files}.py:
   update API usage

2015-07-05  Titus Brown  <titus@idyll.org>

   * sandbox/{count-kmers.py,count-kmers-single.py}: added scripts to output
   k-mer counts.
   * tests/test_sandbox_scripts.py: added tests for count-kmers.py and
   count-kmers-single.py.
   * sandbox/README.rst: added count-kmers.py and count-kmers-single.py to
   sandbox/README.

2015-07-05  Kevin Murray  <spam@kdmurray.id.au>

   * lib/*.{cc,hh},sandbox/*.py,khmer/_khmer.cc,tests/test_*.py: Simplify
   exception hierarchy, and ensure all C++ exceptions are converted to python
   errors.
   * scripts/normalize-by-median.py: Clarify error message.
   * tests/khmer_tst_utils.py: Add longify function, converts int => long on
   py2, and passes thru list unmodified on py3.

2015-06-30  Jacob Fenton  <bocajnotnef@gmail.com>

   * tests/{test_script_arguments,test_functions}.py: changed tests to use
   stderr redirection to prevent leaks
   * tests/test_normalize_by_median.py: changed to not duplicate a test
   * tests/test_script_arguments.py: changed tests to use stderr redirection

2015-06-30  Titus Brown  <titus@idyll.org>

   * tests/test_normalize_by_median.py: disabled running
   test_normalize_by_median_report_fp during normal test running.

2015-06-30  Titus Brown  <titus@idyll.org>

   * khmer/khmer_args.py: removed incorrect warning for default max_tablesize
   when -M is used.
   * tests/test_scripts.py: added test for correct max_tablesize behavior.

2015-06-30  Titus Brown  <titus@idyll.org>

   * setup.cfg: changed 'stop=TRUE' to 'stop=FALSE', so that tests do not
   stop running at first failure.

2015-06-30  Kevin Murray  <spam@kdmurray.id.au>

   * scripts/{extract-paired-reads,split-paired-reads}.py: Fix creation of
   default output files even when output files were provided on CLI.

2015-06-29  Sherine Awad  <drmahmoud@ucdavis.edu>

   * khmer/utils.py: Fix bug in naming in interleave-reads.py
   * tests/test_scripts.py: Add a test function for the new behavior
   * tests/test-data/*.fq: Add 3 test files needed for the testing

2015-06-28  Jacob Fenton  <bocajnotnef@gmail.com>

   * tests/test_sandbox_scripts.py: made error more informative and not crashy
   * sandbox/{estimate_optimal_hash,optimal_args_hashbits}.py: minor cleanups

2015-06-28  Qingpeng Zhang  <qingpeng@msu.edu>

   * sandbox/{estimate_optimal_hash,optimal_args_hashbits}.py: added sandbox 
   methods for estimating memory usage based on desired fp rate, etc.

2015-06-27  Kevin Murray  <spam@kdmurray.id.au>

   * doc/dev/binary-file-formats.rst: Fix issue in ksize documentation for
   Countgraph

2015-06-27  Kevin Murray  <spam@kdmurray.id.au>

   * README.rst: Fix link to virtualenv installation instructions.

2015-06-19  Titus Brown  <titus@idyll.org>

   * khmer/__init__.py: split CountingHash into _CountingHash (CPython) and
   CountingHash to mimic Hashbits behavior; pass IOError through
   extract_countinghash_info and extract_hashbits_info so that
   file-does-not-exist errors are correctly reported; fixed FP rate reporting;
   changed to using get_n_primes_near_x to build hashtable sizes; removed
   get_n_primes_above_x, new_hashbits, and new_counting_hash functions.
   * khmer/_khmer.cc: changed tp_flags for KCountingHash so that it could
   be a base class.
   * khmer/khmer_args.py: removed environment variable override for hash size
   defaults; added -M/--max_memory_usage, and functions create_nodegraph()
   and create_countgraph().  Also renamed --min-tablesize to --max-tablesize.
   * khmer/kfile.py: fixed check_space_for_hashtable to depend on args obj.
   * oxli/build_graph.py, scripts/{annotate-partitions.py,count-overlap.py,
   do-partition.py,filter-stoptags.py,
   merge-partitions.py}, sandbox/{assembly-diff.py,assembly-diff-2.py,
   bloom-count-intersection.py,bloom-count.py,build-sparse-graph.py,
   collect-reads.py,saturate-by-median.py, graph-size.py,print-stoptags.py,
   print-tagset.py,stoptags-by-position.py, subset-report.py,
   sweep-out-reads-with-contigs.py,sweep-reads2.py,sweep-reads3.py}: changed
   hashtype over to 'nodegraph' and 'countgraph' in call to report_on_config;
   replaced counting hash/hashbits creation with new khmer_args create*
   functions, and/or new_counting_hash/new_hashbits with CountingHash/Hashbits.
   * doc/scripts.rst: updated hashtable size help text.
   * doc/whats-new-2.0.rst: updated with description of -M/--max-memory-usage.
   * tests/test*.py: switched from new_counting_hash to CountingHash, and
   new_hashbits to Hashbits; adjusts tests for new behavior of hashtable
   size calculation.
   * tests/test_hashbits_obj.py: merged into test_hashbits.py and removed file.
   * tests/test_script_arguments.py: updated for new check_space_for_hashtable
   behavior; added tests for create_countgraph and create_nodegraph.
   * tests/test_counting_single.py: fixed countgraph size & palindrome testing
   beahavior in test_complete_no_collision.

2015-06-19  Titus Brown  <titus@idyll.org>

   * Makefile: temporarily disable 'huge' tests on Linux.

2015-06-17  Titus Brown  <titus@idyll.org>

   * scripts/normalize-by-median.py: changed DEFAULT_DESIRED_COVERAGE to 20,
   and corrected options help.
   * tests/{test_scripts.py,test_normalize_by_median.py}: moved
   normalize-by-median.py tests into a their own file.
   * tests/test-data/{dn-test-all-paired-all-keep.fa,dn-test-none-paired.fa,
   dn-test-some-paired-all-keep.fa}: added test data files for specific
   pairing/saturation behavior.

2015-06-16  Kevin Murray  <spam@kdmurray.id.au>

   * doc/dev/binary-file-formats.rst: Add documentation of khmer's binary file
   formats.
   * doc/dev/index.rst: Add above docs to developer documentation index.

2015-06-14  Michael R. Crusoe  <crusoe@ucdavis.edu>

   * khmer/__init__.py,lib/{counting,hashbits,hashtable,subset,labelhash}.cc,
   lib/khmer.hh: add signature to beginning of all binary file types
   * tests/test-data/{normC20k20.ct,badversion-k32.tagset,
   goodversion-k32.tagset}: update to new format by prepending "OXLI" to the
   data stream
   * tests/test_{counting_hash,functions,scripts,hashbits,hashbits_obj,
   labelhash}.py: tests should fail, not error (add try, except + assert
   blocks). Adapted other tests to cope with the new file formats
   * lib/magic: new, teaches the unix `file` command about khmer file types
   * doc/index.rst,doc/whats-new-2.0.rst: document these changes

2015-06-14  Titus Brown  <titus@idyll.org>

   * scripts/extract-paired-reads.py: added --output_dir, --paired-output,
   and --single-output arguments to change output file details; script
   now accepts stdin, and will output to stdout upon request.
   * scripts/split-paired-reads.py: changed script to output to stdout upon
   request; added '-' as stdin input.
   * tests/test_scripts.py: added tests for new extract-paired-reads.py
   behavior.

2015-06-14  Titus Brown  <titus@idyll.org>

   * tests/test_counting_hash.py: fixed duplicated test
   'get_kmer_counts_too_short' by changing to 'get_kmer_hashes_too_short'.

2015-06-14  Jacob Fenton  <bocajnotnef@gmail.com>

   * scripts/abundance-dist.py: added weird bigcount circumstance detection
   * tests/test_scripts.py: added test for the above

2015-06-14  Kevin Murray  <spam@kdmurray.id.au>

   * lib/counting.cc: Fix infinite loop in gzipped CountingHash I/O
   * tests/test_counting_hash.py: Add test of large CountingHash I/O
   * setup.cfg: Skip tests with the 'huge' label by default

2015-06-13  Michael R. Crusoe  <crusoe@ucdavis.edu>

   * Makefile, build-jenkins.sh: unify sphinx dependencies
   * scripts/readstats.py: fix typo

2015-06-13  Titus Brown  <titus@idyll.org>

   * doc/dev/getting-started.rst: update instructions for creating a new
   branch name to preferred practice (fix/brief_issue_description, instead
   of fix/issuenum).

2015-06-13  Michael R. Crusoe  <crusoe@ucdavis.edu>

   * doc/dev/release.rst: remove false positive from version check
   * tests/test_{counting_hash,scripts}.py: remove scriptpath no-op method

2015-06-12  Luiz Irber  <khmer@luizirber.org>

   * setup.py: revert changes to zlib compilation.
   * setup.cfg: nose should stop on first error by default.
   * Makefile, tests/test_threaded_sequence_processor.py,
   scripts/{do-partition,partition-graph}.py, khmer/thread_utils.py: Remove
   dependency on future package.

2015-06-12  Michael R. Crusoe  <crusoe@ucdavis.edu>

   * setup.py: update screed version to 0.9

2015-06-12  Luiz Irber  <khmer@luizirber.org>

   * *.py: refactor for Python 3 compatibility. Clear separation of Unicode
   and Byte strings, use __future__ imports for compatibility (print function,
   absolute imports, unicode_literals), fix tests to consider changes to random
   number generator between Python versions.
   * khmer/_khmer.cc: rename file, methods return Unicode strings instead of
   Bytestrings.

2015-06-12  Luiz Irber  <khmer@luizirber.org>

   * khmer/{khmermodule.cc},tests/test_hashbits.py: Add Unicode support to
   hashbits.get method.
   * tests/test_hll.py: Avoid using translate for revcomp calculation.

2015-06-12  Sarah Guermond  <sarah.guermond@gmail.com>

   * scripts/trim-low-abund.py: changed _screed_record_dict to Record

2015-06-11  Sherine Awad  <drmahmoud@ucdavis.edu>

   * Change split-paired-reads.py to accept input from stdin.
   * Add test function to test new behavior of split-paired.

2015-06-10  Camille Scott  <camille.scott.w@gmail.com>

   * lib/hashtable.cc: Tweaked median_at_least to reduce number of
   conditional checks.

2015-06-10  Titus Brown  <titus@idyll.org>

   * scripts/find-knots.py: fixed invocation of check_space to take correct
   arguments.
   * tests/test_scripts.py: added simple test of find-knots.py execution.

2015-06-09  Jacob Fenton  <bocajnotnef@gmail.com>

   * scripts/normalize-by-median.py: implemented broken_paired_reader
   * tests/test_scripts.py: modified tests to properly use new args
   * khmer/utils.py: added force-paired option to broken_paired_reader (@ctb)

2015-06-09   Luiz Irber  <khmer@luizirber.org>

   * khmer/_khmermodule.cc, lib/hashtable.{cc,hh}: astyle fixes.

2015-06-09  Titus Brown  <titus@idyll.org>

   * khmer/_khmermodule.cc: fixed nasty Hashtable.get() bug.
   * lib/hashtable.{cc,hh}: add Hashtable::get_kmers(), get_kmer_hashes(),
   and get_kmer_counts().
   * khmer/_khmermodule.cc: add CPython functions for get_kmers(),
   get_kmer_hashes(), and get_kmer_counts(); reorganize hashtable_methods.
   * tests/test_counting_hash.py: add tests for get_kmers(), get_kmer_hashes(),
   and get_kmer_counts(), as well as for nasty Hashtable.get() bug.

2015-06-08  Camille Scott  <camille.scott.w@gmail.com>

   * lib/hashtable.{cc,hh}: Add filter_on_median method to check
   if median k-mer count is above a cutoff
   * khmer/_khmermodule.cc: Expose filter_on_median to python-land
   * scripts/normalize-by-median.py: Switch to new filter_on_median
   * tests/test_counting_hash.py: Tests for new method

2015-06-08  Luiz Irber  <khmer@luizirber.org>

   * tests/test_hll.py: test return values from consume_{string,fasta}.

2015-06-06  Titus Brown  <titus@idyll.org>

   * khmer/_khmermodule.cc: added hllcounter_merge.
   * tests/test_hll.py: added merge tests.
   * lib/hllcounter.cc: changed HLLCounter::consume_string to uppercase input.
   * sandbox/unique-kmers.py: added --stream-out option; updated to print out
   k-mers per file as well as k-mer size used.

2015-06-04  Titus Brown  <titus@idyll.org>

   * khmer/_khmermodule.cc: added error handling to load_partitionmap.
   * lib/subset.cc: modified partitionmap format to detect truncated files;
   changed untestable sanity checks to assertions.
   * tests/{test_counting_hash,test_hashbits,test_subset_graph}.py: added
   tests to try loading all possible truncations of binary save files.

2015-06-04  Titus Brown  <titus@idyll.org>

   * khmer/_khmermodule.cc,lib/hashbits.{cc,hh}: add Hashbits::update_from()
   and Hashbits.update().
   * tests/test_hashbits.py: associated tests.

2015-06-01  Jacob Fenton  <bocajnotnef@gmail.com>

   * scripts/normalize-by-median.py: major refactoring to use context
   managers and classes; fixed -R
   * tests/test_scripts.py: added test for normalize's -R arg

2015-06-01  Tamer Mansour <drtamermansour@gmail.com>

   * scripts/normalize-by-median.py: changed to count kmers from both PE reads
   when either one of them is below the coverage cutoff
   * tests/test_scripts.py: Added test for new behaviour

2015-05-26  Titus Brown  <titus@idyll.org>

   * khmer/_khmermodule.cc: refactor CPython layer so that KHashtable
   is at base of CountingHash and Hashbits.
   * lib/hashbits.hh: add n_entries() function from Hashtable::n_entries.
   * lib/hashtable.hh: add several virtual functions to Hashtable that exist in
   CountingHash and Hashbits.

2015-05-26  Titus Brown  <titus@idyll.org>

   * khmer/{__init__.py,_khmermodule.cc},lib/labelhash.{cc,hh},
   lib/{hashtable,khmer}.hh: changed LabelHash to be a "friend" of Hashtable,
   rather than a subclass; allowed initialization with either a CountingHash
   or a Hashbits; added 'graph' attribute to the Python object to store a
   reference to host object.
   * lib/labelhash.{cc,hh}: changed TagPtr maps to Tag maps to fix disastrous
   bug.
   * lib/labelhash.{cc,hh}: added save/load_tags_and_labels functions for
   saving and loading labels.
   * tests/test_labelhash.py: removed unnecessary tests; added tests for save
   and load.
   * sandbox/sweep-reads.py: updated with LabelHash changes.

2015-05-26  Kevin Murray  <spam@kdmurray.id.au>

   * lib/Makefile: Remove old libkhmer.so versions during make clean

2015-05-25  Kevin Murray  <spam@kdmurray.id.au>

   * Makefile: Fix issue with 'lib' target not building by using FORCE

2015-05-20  Jacob Fenton  <bocajnotnef@gmail.com>

   * oxli/{__init__,khmer_api,common}.py,scripts/build-graph.py,
   tests/test_scripts.py: added oxli module, oxlified load_graph script, tests
   * scripts/load-graph.py: replaced with oxlified version
   * setup.py: added oxli module and entry point

2015-05-20  Kevin Murray  <spam@kdmurray.id.au>

   * .gitignore: Add htmlcov/ and diff-cover.html to gitignore
   * Makefile: Use rm -f to remove files to quash error messages on
   non-existant files

2015-05-18  Sherine Awad  <sherine.awad@gmail.com>

   * tests/test_scripts.py: Test loading of compressed counting table
   with bigcounts,and test abundance with bigcounts

2015-05-18  Michael R. Crusoe  <mcrusoe@msu.edu>

   * all files: references to github.com/ged-lab changed to
   github.com/dib-lab. All GitHub URLs normalized to use HTTPS
   * README.rst: broken landscape.io badge removed
   * doc/user/known-issues.rst: removed two known issues fixed in v1.4 release

2015-05-18  Titus Brown  <titus@idyll.org>

   * sandbox/{assembly-diff-2.py,sandbox/collect-reads.py},
   scripts/{count-median.py,filter-abund-single.py,filter-abund.py}: changed
   sequence-reading behavior to replace 'N' with 'A', to be consistent with
   rest of code base.
   * scripts/{filter-abund.py,filter-abund-single.py}: changed behavior of
   scripts to keep sequences with 'N's in them, and count them as 'A's.
   * tests/test_scripts.py: added tests for new
   filter-abund/filter-abund-single behavior.
   * tests/test-data/test-filter-abund-Ns.fq: new test file for new tests.

2015-05-13  Scott Sievert  <sieve121@umn.edu>

   * tests/*,scripts/*,lib/*,sandbox/*,khmer/*: changed "doc/LICENSE.txt" to
   "LICENSE" in copyright header.

2015-05-13  Michael R. Crusoe  <mcrusoe@msu.edu>

   * doc/dev/getting-started.rst: added missing dev tools to install list

2015-05-12  Kevin Murray  <spam@kdmurray.id.au>

   * scripts/load-into-counting.py,test/test_scripts.py: Add the number of
   reads processed to the machine readable output files of --summary-info.

2015-05-11  Titus Brown  <titus@idyll.org>

   * scripts/sample-reads-randomly.py: fixed boundary error in
   sample-reads-randomly.py.
   * tests/test_scripts.py: updated tests to correspond with correct
   behavior of sample-reads-randomly.py.

2015-04-23  Lex Nederbragt  <lex.nederbragt@ibv.uio.no>

   * tests/test_scripts.py: added a test for extract-partitions:
   whitespace in fasta header.

2015-04-21  Daniel Standage  <daniel.standage@gmail.com>

   * scripts/sample-reads-randomly.py: use broken paired reader to provide
   paired-end read support.
   * tests/test_scripts.py: change test results to compensate for the change in
   implementation.

2015-04-17  Jessica Mizzi  <mizzijes@msu.edu>

   * tests/test_scripts.py: split test_extract_long_sequences 
   into test_extract_long_sequences_fa and test_extract_long_sequences_fq

2015-04-15  Elmar Bucher <buchere@ohsu.edu>

   * khmer/doc/dev/getting-started.rst: add information for OS X
   mac port and homebrew distro users as well as Linux
   Debian and Ubuntu distro users.
   And add copyright header.

2015-04-15  Susan Steinman  <steinman.tutoring@gmail.com>

   * khmer/tests/khmer_tst_utils.py,doc/dev/a-quick-guide-to-testing.rst
      edited docstring and docs to remind people to make sure tests test
      errors correctly

2015-04-15  Michael R. Crusoe  <mcrusoe@msu.edu>

   * sandbox/make-coverage.py: tweak for importability

2015-04-15  Sherine Awad  <sherine.awad@gmail.com>

   * sandbox/make-coverage.py: restored, was deleted by accident

2015-04-15  Susan Steinman  <steinman.tutoring@gmail.com>

   * khmer/tests/test_scripts.py: changed tests that use `runscript` with
      `fail_okay=True` to use asserts to confirm the correct failure type

2015-04-15  Sarah Guermond  <sarah.guermond@gmail.com>

   * doc/dev/getting-started.rst: clarified dev communication

2015-04-15  Sarah Guermond  <sarah.guermond@gmail.com>

   * scripts/trim-low-abund.py: implemented STDOUT output, redirected
   existing print statements to STDERR, fixed existing & new PEP 8 issues 
   * tests/test_scripts.py: added test for above changes

2014-04-15  Andreas Härpfer  <ahaerpfer@gmail.com>

   * doc/conf.py: disable Sphinx smart rendering

2015-04-15  Michael R. Crusoe  <mcrusoe@msu.edu>

   * lib/hashtable.cc: remove memory leak
   * scripts/readstats.py,tests/test_scripts.py: fix PEP8 violations

2015-04-15  Susan Steinman  <steinman.tutoring@gmail.com>

   * khmer/scripts/normalize-by-median.py: pass individual arg values to 
      functions instead of ArgParse object

2015-04-15  Thomas Fenzl  <thomas.fenzl@gmx.net>

   * scripts/{count-overlap.py,readstats.py},tests/test_scripts.py: 
   added a --csv option to readstats
   updated documentation for count-overlap
   * khmer/_khmermodule.cc: fixed missing error handling 
   for hashbits_count_overlap

2015-04-15  en zyme  <en_zyme@outlook.com>

   * khmer/khmer/kfile.py: check_file_status() -> check_input_files()
   * khmer/sandbox/{collect-reads, khmer/sandbox/sweep-reads}.py 
     khmer/scripts/{abundance-dist-single, abundance-dist, annotate-partitions,
     count-median, count-overlap, do-partition, extract-paired-reads, 
     extract-partitions, filter-abund-single, filter-abund, filter-stoptags,
     find-knots, interleave-reads, load-graph, load-into-counting, 
     make-initial-stoptags, merge-partitions, partition-graph,
     sample-reads-randomly, split-paired-reads}.py:
       check_file_status() -> check_input_files()
   * khmer/tests/test_functions.py: check_file_status() -> check_input_files()

2015-04-15  Andreas Härpfer  <ahaerpfer@gmail.com>

   * khmer/utils.py: fix record checks to account for comments in old style
   FASTQ data.
   * tests/test-data/old-style-format-w-comments.fq: new test data.
   * tests/test_scripts.py: add test against new test data.

2015-04-15  Michael R. Crusoe  <mcrusoe@msu.edu>

   * doc/dev/release.txt: update release instructions to more thoroughly run
   tests.

2015-04-14  Susan Steinman  <steinman.tutoring@gmail.com>

   * khmer/scripts/normalize-by-median.py: allow for paired and unpaired
      files to be normalized together. separate function for error check
   * khmer/tests/test_scripts.py: created test for paired/unpaired data

2015-04-14  Scott Fay  <scott.a.fay@gmail.com>

   * doc/user/getting-help.rst: added to user docs
   * doc/index.rst: changed: added link to getting-help doc
   * README.rst: changed: added link to getting-help doc

2015-04-14  Scott Fay  <scott.a.fay@gmail.com>

   * docs/index.rst: added github repo and release notes page to main docs page

2015-04-14  Susan Steinman  <steinman.tutoring@gmail.com>

   * khmer/{__init__.py},sandbox/{collect-reads,collect-variants,
   saturate-by-median},scripts/{do-partition,filter-abund-single,load-graph,
   load-into-counting,normalize-by-median,trim-low-abund}: pulled out check
   max collisions logic to init.
   * khmer/tests/test_scripts.py: modified tests to account for new error
   message

2015-04-14  Josiah Seaman  <josiah@dnaskittle.com>

   * lib/{hashbits.cc}: changed: adding doxygen comments

2015-04-14  Sarah Guermond  <sarah.guermond@gmail.com>

   * doc/dev/coding-guidelines-and-review.rst: added copyright question
   to commit checklist.

2015-04-14  Andreas Härpfer  <ahaerpfer@gmail.com>

   * */*.py: Make docstrings PEP 257 compliant.

2015-04-14  Michael R. Crusoe  <mcrusoe@msu.edu>

   * khmer/_khmermodule.cc: catch more exceptions
   * tests/test_{sandbox_scripts,subset_graph}.py: make tests more resilient

2015-04-14  Michael R. Crusoe  <mcrusoe@msu.edu>

   * lib/count.cc: Make CountingHash::abundance_distribution threadsafe
   * khmer/_khmermodule.cc: remove newly unnecessary check for exception
   * tests/test_scripts.py: added test to confirm the above

2015-04-14  Michael R. Crusoe  <mcrusoe@msu.edu>

   * khmer/{__init__.py,_khmermodule.cc},lib/{counting,hashbits,hashtable,
   subset}.cc: catch IO errors and report them.
   * tests/test_hashbits.py: remove write to fixed path in /tmp
   * tests/test_scripts.py: added test for empty counting table file

2015-04-13  Thomas Fenzl  <thomas.fenzl@gmx.net>

   * lib/{khmer_exception.hh,{counting,hashbits,hashtable,subset}.cc}: changed 
   khmer_exception to use std::string to fix memory management.

2015-04-13  Elmar Bucher  <buchere@ohsu.edu>

   * scripts/normalize-by-median.py (main): introduced warning for when at
   least two input files are named the same.

2015-04-13  Andreas Härpfer  <ahaerpfer@gmail.com>

   * doc/dev/getting-started.rst: clarify Conda usage

2015-04-13  Daniel Standage  <daniel.standage@gmail.com>

   * scripts/normalize-by-median.py: Added support to the diginorm script for
   sending output to terminal (stdout) when using the conventional - as the
   output filename. Also removed --append option.
   * tests/test_scripts.py: Added functional test for diginorm stdout, removed
   test of --append option.

2015-04-13  Scott Fay  <scott.a.fay@gmail.com>

   * scripts/filter-abund.py: added checking of input_table by
   `check_file_status()`

2015-04-13  David Lin

   * scripts/abundance-dist.py: disambiguate documentation for force and 
   squash options

2015-04-13  Michael R. Crusoe  <mcrusoe@msu.edu>

   * README.rst,doc/index.rst: added link to gitter.im chat room
   * doc/README.rst: removed ancient, outdated, and unused file

2015-04-13  Thomas Fenzl  <thomas.fenzl@gmx.net>

   * khmer/_khmermodule.cc: removed unused find_all_tags_truncate_on_abundance
   from python api

2015-04-10  Will Trimble

   * tests/test_script_arguments.py: added a test to check for the empty file
   warning when checking if a file exists

2015-04-10  Jacob Fenton  <bocajnotnef@gmail.com>

   * scripts/test-{scripts.py}: added test for check_file_writable using 
   load_into_counting

2015-04-10  Phillip Garland  <pgarland@gmail.com>

   * khmer/file.py (check_file_writable): new function to check writability
   * scripts/load-into-counting.py (main): early check to see if output is
   writable

2015-04-07  Michael R. Crusoe  <mcrusoe@msu.edu>

    * README.rst: add a ReadTheDocs badge

2015-04-06  Michael R. Crusoe  <mcrusoe@msu.edu>

   * jenkins-build.sh: updated OS X warning flag to quiet the build a bit

2015-04-06  Michael R. Crusoe  <mcrusoe@msu.edu>

   * Makefile: added 'convert-release-notes' target for MD->RST conversion
   * doc/{,release-notes}/index.rst: include release notes in documentation
   * doc/release-notes/*.rst: added pandoc converted versions of release notes
   * jenkins-build.sh: use the Sphinx method to install doc dependencies

2015-04-05  Michael R. Crusoe  <mcrusoe@msu.edu>

   * setup.py: use the release version of screed 0.8

2015-04-05  Michael R. Crusoe  <mcrusoe@msu.edu>

   * doc/*/*.txt: all documentation sources have been renamed to use the rst
   extension to indicate that they are reStructuredText files. This enables
   use of rich text editors on GitHub and elsewhere.
   * doc/conf.py: update Sphinx configuration to reflect this change
   * doc/requirements.txt: added hint to install version 3.4.1 of Setuptools;
   this file is used by ReadTheDocs only.

2015-04-05  Michael R. Crusoe  <mcrusoe@msu.edu>

   * ChangeLog, lib/read_aligner.cc, sandbox/sweep-reads.py: fixed spelling
   errors.

2015-04-05  Kevin Murray  <spam@kdmurray.id.au>

   * lib/read_parsers.{cc,hh}: Work around an issue (#884) in SeqAn 1.4.x
   handling of truncated sequence files. Also revamp exceptions
   * khmer/_khmermodule.cc: Use new/updated exceptions handling malformed
   FASTA/Q files.
   * tests/test_read_parsers.py: add a test of parsing of truncated fastq
   files

2015-04-03  Luiz Irber  <irberlui@msu.edu>

   * lib/hllcounter.cc: Use for loop instead of transform on merge method,
   now works on C++11.

2015-04-01  Luiz Irber  <irberlui@msu.edu>

   * third-party/smhasher/MurmurHash3.{cc,h}: remove unused code, fix warnings.

2015-04-01  Michael R. Crusoe  <mcrusoe@msu.edu>

   * Doxyfile.in: make documentation generation reproducible, removed timestamp

2015-04-01  Alex Hyer  <theonehyer@gmail.com>

   * scripts/find-knots.py: added force argument to check_file_status()
   call in main().

2015-03-31  Kevin Murray  <spam@kdmurray.id.au>

   * lib/read_parsers.{cc,hh}: add read counting to IParser and subclasses
   * khmer/_khmermodule.cc,tests/test_read_parsers.py: add 'num_reads'
   attribute to khmer.ReadParser objects in python land, and test it.

2015-03-28  Kevin Murray  <spam@kdmurray.id.au>

   * lib/hashbits.hh: Add Hashbits::n_tables() accessor

2015-03-27  Michael R. Crusoe  <mcrusoe@msu.edu>

   * lib/read_parsers.{cc,hh}: Obfuscate SeqAn SequenceStream objects with a
   wrapper struct, to avoid #include-ing the SeqAn headers.
   * lib/Makefile: Don't install the SeqAn headers.

2015-03-27  Kevin Murray  <spam@kdmurray.id.au>

   * lib/Makefile: Add libkhmer targets, clean up
   * lib/get_version.py: Rewrite to use versioneer.py
   * lib/.gitignore,third-party/.gitignore: Add more compiled outputs
   * lib/.check_openmp.cc: add source that checks compiler for openmp support.
   * lib/khmer.pc.in: add pkg-config file for khmer

2015-03-23  Kevin Murray  <spam@kdmurray.id.au>

   * lib/counting.hh: Add CountingHash::n_tables() accessor

2015-03-16  Jessica Mizzi  <mizzijes@msu.edu>

    * khmer/kfile.py: Added file not existing error for system exit
    * tests/{test_scripts,test_functions}.py: Added tests for
    check_file_status for file existence and force option

2015-03-15  Kevin Murray  <spam@kdmurray.id.au>  &  Titus Brown  <titus@idyll.org>

   * tests/test_counting_hash.py: Skip get_raw_tables test if python doesn't
   have the memoryview type/function.

2015-03-11  Erich Schwarz  <ems394@cornell.edu>

   * Added URLs and brief descriptions for khmer-relevant documentation in
   doc/introduction.txt, pointing to http://khmer-protocols.readthedocs.org and
   khmer-recipes.readthedocs.org, with brief descriptions of their content.

2015-03-10  Camille Scott  <camille.scott.w@gmail.com>

   * lib/counting.hh, khmer/_khmermodule.cc: Expose the raw tables of
   count-min sketches to the world of python using a buffer interface.
   * tests/test_counting_hash.py: Tests of the above functionality.

2015-03-08  Michael R. Crusoe  <mcrusoe@msu.edu>

   * Makefile: make 'pep8' target be more verbose
   * jenkins-build.sh: specify setuptools version
   * scripts/{abundance-dist,annotate-partitions,count-median,do-partition,
   extract-paired-reads,extract-partitions,filter-stoptags,find-knots,
   interleave-reads,merge-partitions,partition-graph,sample-reads-randomly,
   split-paired-reads}.py,setup.py: fix new PEP8 errors
   * setup.py: specify that this is a Python 2 only project (for now)
   * tests/test_{counting_single,subset_graph}.py: make explicit the use of
   floor division behavior.

2015-03-06  Titus Brown  <titus@idyll.org>

   * sandbox/{collect-reads.py,saturate-by-median.py}: update for 'force'
   argument in khmer.kfile functions, so that khmer-recipes compile.

2015-03-02  Titus Brown  <titus@idyll.org>

   * sandbox/{combine-pe.py,compare-partitions.py,count-within-radius.py,
   degree-by-position.py,dn-identify-errors.py,ec.py,error-correct-pass2.py,
   find-unpart.py,normalize-by-align.py,read-aligner.py,shuffle-fasta.py,
   to-casava-1.8-fastq.py,uniqify-sequences.py}: removed from sandbox/ as
   obsolete/unmaintained.
   * sandbox/README.rst: updated to reflect readstats.py and trim-low-abund.py
   promotion to sandbox/.
   * doc/dev/scripts-and-sandbox.txt: updated to reflect sandbox/ script name
   preferences, and note to remove from README.rst when moved over to scripts/.

2015-02-27  Kevin Murray  <spam@kdmurray.id.au>

   * scripts/load-into-counting.py: Be verbose in the help text, to clarify
   what the -b flag does.

2015-02-25  Hussien Alameldin  <hussien@msu.edu>

   * sandbox/bloom_count.py: renamed to bloom-count.py
   * sandbox/bloom_count_intersection.py: renamed to
     bloom-count-intersection.py
   * sandbox/read_aligner.py: renamed to read-aligner.py

2015-02-26  Tamer A. Mansour  <drtamermansour@gmail.com>

   * scripts/abundance-dist-single.py: Use CSV format for the histogram.
   * scripts/count-overlap.py: Use CSV format for the curve file output.
   Includes column headers.
   * scripts/abundance-dist-single.py: Use CSV format for the histogram. 
   Includes column headers.
   * tests/test_scripts.py: add test functions for the --csv option in
   abundance-dist-single.py and count-overlap.py

2015-02-26  Jacob Fenton  <bocajnotnef@gmail.com>

   * doc/introduction.txt, doc/user/choosing-table-sizes.txt: Updated docs to
   ref correct links and names

2015-02-25  Aditi Gupta  <agupta@msu.edu>

   * sandbox/{collect-reads.py, correct-errors.py, 
   normalize-by-median-pct.py, slice-reads-by-coverage.py, 
   sweep-files.py, sweep-reads3.py, to-casava-1.8-fastq.py}: 
   Replaced 'accuracy' with 'quality'. Fixes #787.

2015-02-25  Tamer A. Mansour  <drtamermansour@gmail.com>

   * scripts/normalize-by-median.py: change to the default behavior to
   overwrite the sequences output file. Also add a new argument --append to
   append new reads to the output file.
   * tests/test_scripts.py: add a test for the --append option in
   normalize-by-median.py

2015-02-25  Hussien Alameldin  <hussien@msu.edu>

   * khmer/khmer_args.py: add 'hll' citation entry "Irber and Brown,
     unpublished." to  _alg. dict.
   * sandbox/unique-kmers.py: add call to 'info' with 'hll' in the
     algorithms list.

2015-02-24  Luiz Irber  <irberlui@msu.edu>

    * khmer/_khmermodule.cc: expose HLL internals as read-only attributes.
    * lib/hllcounter.{cc,hh}: simplify error checking, add getters for HLL.
    * tests/test_hll.py: add test cases for increasing coverage, also fix
    some of the previous ones using the new HLL read-only attributes.

2015-02-24  Luiz Irber  <irberlui@msu.edu>

   * khmer/_khmermodule.cc: Fix coding style violations.

2015-02-24  Luiz Irber  <irberlui@msu.edu>

   * khmer/_khmermodule.cc: Update extension to use recommended practices,
   PyLong instead of PyInt, Type initialization, PyBytes instead of PyString.
   Replace common initialization with explicit type structs, and all types
   conform to the CPython checklist.

2015-02-24  Tamer A. Mansour  <drtamermansour@gmail.com>

   * scripts/abundance-dist.py: Use CSV format for the histogram. Includes
   column headers.
   * tests/test_scripts.py: add coverage for the new --csv option in
   abundance-dist.py

2015-02-24  Michael R. Crusoe  <mcrusoe@msu.edu>

   * jenkins-build.sh: remove examples/stamps/do.sh testing for now; takes too
   long to run on every build. Related to #836

2015-02-24  Kevin Murray  <spam@kdmurray.id.au>

   * scripts/interleave-reads.py: Make the output file name print nicely.

2015-02-23  Titus Brown  <titus@idyll.org>

   * khmer/utils.py: added 'check_is_left' and 'check_is_right' functions;
   fixed bug in check_is_pair.
   * tests/test_functions.py: added tests for now-fixed bug in check_is_pair,
   as well as 'check_is_left' and 'check_is_right'.
   * scripts/interleave-reads.py: updated to handle Casava 1.8 formatting.
   * scripts/split-paired-reads.py: fixed bug where sequences with bad names
   got dropped; updated to properly handle Casava 1.8 names in FASTQ files.
   * scripts/count-median.py: added '--csv' output format; updated to properly
   handle Casava 1.8 FASTQ format when '--csv' is specified.
   * scripts/normalize-by-median.py: replaced pair checking with
   utils.check_is_pair(), which properly handles Casava 1.8 FASTQ format.
   * tests/test_scripts.py: updated script tests to check Casava 1.8
   formatting; fixed extract-long-sequences.py test.
   * scripts/{extract-long-sequences.py,extract-paired-reads.py,
   fastq-to-fasta.py,readstats.py,sample-reads-randomly.py,trim-low-abund.py},
   khmer/thread_utils.py: updated to handle Casava 1.8 FASTQ format by
   setting parse_description=False in screed.open(...).
   * tests/test-data/{paired-mixed.fq,paired-mixed.fq.pe,random-20-a.fq,
   test-abund-read-2.fq,test-abund-read-2.paired2.fq,test-abund-read-paired.fa,
   test-abund-read-paired.fq}: switched some sequences over to Casava 1.8
   format, to test format handling.
   * tests/test-data/{casava_18-pe.fq,test-reads.fq.gz}: new test file for
   Casava 1.8 format handling.
   * tests/test-data/{overlap.curve,paired-mixed.fq.1,paired-mixed.fq.2,
   simple_1.fa,simple_2.fa,simple_3.fa,test-colors.fa,test-est.fa,
   test-graph3.fa,test-graph4.fa,test-graph6.fa}: removed no-longer used
   test files.

2015-02-23  Titus Brown  <titus@idyll.org>

   * setup.cfg: set !linux flag by default, to avoid running tests that
   request too much memory when 'nosetests' is run.  (This is an OS difference
   where Mac OS X attempts to allocate as much memory as requested, while
   on Linux it just crashes).

2015-02-23  Michael R. Crusoe  <mcrusoe@msu.edu>

   * khmer/{__init__.py,_khmermodule.cc},lib/{hashbits.cc,hashbits.hh,
   hashtable,tests/test_{c_wrapper,read_parsers}.py: remove unused callback
   functionality

2015-02-23  Michael R. Crusoe  <mcrusoe@msu.edu>

   * setup.py: point to the latest screed release candidate to work around
   versioneer bug.

2015-02-23  Tamer A. Mansour  <drtamermansour@gmail.com>

   * examples/stamps/do.sh: the argument --savehash was changed to --savetable
   and change mode to u+x
   * jenkins-build.sh: add a test to check for the do.sh file

2015-02-23  Kevin Murray  <spam@kdmurray.id.au>

   * khmer/load_pe.py: Remove unused/undocumented module. See #784

2015-02-21  Hussien Alameldin  <hussien@msu.edu>

   * sandbox/normalize-by-align.py: "copyright header 2013-2015 was added"
   * sandbob/read_aligner.py: "copyright header 2013-2015 was added"
   * sandbox/slice-reads-by-coverage.py: "copyright header 2014  was added"

2015-02-21  Hussien Alameldin  <hussien@msu.edu>

   * sandbox/calc-best-assembly.py, collect-variants.py, graph-size.py: Set executable bits using "chmod +x"

2015-02-21  Michael R. Crusoe  <mcrusoe@msu.edu>

   * khmer/_khmermodule.cc,lib/read_parsers.cc: Rename the 'accuracy' attribute
   of ReadParser Reads to 'quality'
   * tests/test_read_parsers.py: update test to match

2015-02-21  Rhys Kidd  <rhyskidd@gmail.com>

   * sandbox/{calc-best-assembly,calc-error-profile,normalize-by-align,
   read_aligner,slice-reads-by-coverage}.py: reference /usr/bin/env python2
   in the #! line.

2015-02-21  Rhys Kidd  <rhyskidd@gmail.com>

   * sandbox/sweep-paired-reads.py: remove empty script

2015-02-20  Titus Brown  <titus@idyll.org>

   * doc/dev/scripts-and-sandbox.txt: policies for sandbox/ and scripts/
   content, and a process for adding new command line scripts into scripts/.
   * doc/dev/index.txt: added scripts-and-sandbox to developer doc index.

2015-02-20  Michael R. Crusoe  <mcrusoe@msu.edu>

    * khmer/_khmermodule.cc: convert C++ out of memory exceptions to Python
    out of memory exception.
    * test/test_{counting_hash,counting_single,hashbits_obj,labelhash,
    scripts}.py: partial tests for the above

2015-02-20  Aditi Gupta  <agupta@msu.edu>

   * doc/dev/coding-guidelines-and-review.txt: fixed spelling errors.

2015-02-19  Michael R. Crusoe  <mcrusoe@msu.edu>

   * doc/dev/coding-guidelines-and-review.txt: added checklist for new CPython
   types
   * khmer/_khmermodule.cc: Update ReadAligner to follow the new guidelines

2015-02-19  Daniel Standage  <daniel.standage@gmail.com>

   * Makefile: add a new Makefile target `help` to list and describe all
   common targets.
   * khmer/utils.py, tests/test_functions.py: minor style fixes.

2015-02-16  Titus Brown  <titus@idyll.org>

   * khmer/utils.py: added 'check_is_pair', 'broken_paired_reader', and
   'write_record_pair' functions.
   * khmer/khmer_args.py: added streaming reference for future algorithms
   citation.
   * tests/test_functions.py: added unit tests for 'check_is_pair' and
   'broken_paired_reader'.
   * scripts/trim-low-abund.py: upgraded to track pairs properly; added
   proper get_parser information; moved to scripts/ from sandbox/.
   * tests/test_scripts.py: added paired-read tests for
   trim-low-abund.py.
   * tests/test-data/test-abund-read-2.paired.fq: data for paired-read tests.
   * scripts/extract-paired-reads.py: removed 'is_pair' in favor of
   'check_is_pair'; switched to using 'broken_paired_reader'; fixed use
   of sys.argv.
   * scripts/sample-reads-randomly.py: removed unused 'output_single' function.
   * doc/user/scripts.txt: added trim-low-abund.py.

2015-02-13  Qingpeng Zhang  <qingpeng@msu.edu>

   * scripts/sample-reads-randomly.py: fix a glitch about string formatting.

2015-02-11  Titus Brown  <titus@idyll.org>

   * khmer/_khmermodule.cc: fixed k-mer size checking; updated some error
   messages.
   * tests/test_graph.py: added test for k-mer size checking in find_all_tags.

2015-02-09  Titus Brown  <titus@idyll.org>

   * scripts/split-paired-reads.py: added -1 and -2 options to allow fine-
   grain specification of output locations; switch to using write_record
   instead of script-specific output functionality.
   * tests/test_scripts.py: added accompanying tests.

2015-02-09  Bede Constantinides  <bede.constantinides@manchester.ac.uk>

   * scripts/split-paired-reads.py: added -o option to allow specification
   of an output directory
   * tests/test_scripts.py: added accompanying test for split-paired-reads.py

2015-02-01  Titus Brown  <titus@idyll.org>

   * khmer/_khmermodule.cc: added functions hash_find_all_tags_list and
   hash_get_tags_and_positions to CountingHash objects.
   * tests/test_counting_hash.py: added tests for new functionality.

2015-01-25  Titus Brown  <titus@idyll.org>

   * sandbox/correct-errors.py: fixed sequence output so that quality
   scores length always matches the sequence length; fixed argparse
   setup to make use of default parameter.

2015-01-25  Titus Brown  <titus@idyll.org>

    * sandbox/readstats.py: fixed non-functional string interpolation at end;
    added -o to send output to a file; moved to scripts/.
    * doc/user/scripts.txt: added readstats description.
    * tests/test_scripts.py: added tests for readstats.py

2015-01-23  Jessica Mizzi  <mizzijes@msu.edu>

    * khmer/utils.py: Added single write_record fuction to write FASTA/Q
    * scripts/{abundance-dist,extract-long-sequences,extract-partitions,
    interleave-reads,normalize-by-median,sample-reads-randomly}.py: 
    Replaced FASTA/Q writing method with write_record

2015-01-23  Michael R. Crusoe  <mcrusoe@msu.edu>

    * Makefile: remove the user installs for the `install-dependencies` target

2015-01-23  Michael R. Crusoe  <mcrusoe@msu.edu>

    * README.rst,doc/user/install.txt: clarify that we support Python 2.7.x
    and not Python 3.

2015-01-21  Luiz Irber  <irberlui@msu.edu>

    * lib/hllcounter.{cc,hh}: Implemented a HyperLogLog counter.
    * khmer/{_khmermodule.cc, __init__.py}: added HLLCounter class
    initialization and wrapper.
    * tests/test_hll.py: added test functions for the new
    HyperLogLog counter.
    * sandbox/unique-kmers.py: implemented a CLI script for
    approximate cardinality estimation using a HyperLogLog counter.
    * setup.cfg, Makefile, third-party/smhasher/MurmurHash3.{cc,h},
    lib/kmer_hash.{cc,hh}, setup.py: added MurmurHash3 hash function
    and configuration.
    * setup.py: added a function to check if compiler supports OpenMP.

2015-01-14  Reed Cartwright  <cartwright@asu.edu>

    * doc/dev/getting-started.txt: Added install information for
    Arch Linux

2014-01-14  Michael R. Crusoe  <mcrusoe@msu.edu>

    * doc/user/{blog-posts,guide}.txt,examples/stamps/do.sh,sandbox/{
    collect-reads,error-correct-pass2,filter-median-and-pct,filter-median,
    read_aligner,split-sequences-by-length}.py,scripts/{filter-abund,
    load-into-counting}.py,tests/test_{counting_hash,hashbits,scripts}.py:
    remove references to ".kh" files replaces with ".pt" or ".ct" as
    appropriate
    * tests/test-data/{bad-versionk12,normC20k20}.kh: renamed to "*.ct"

2015-01-13  Daniel Standage  <daniel.standage@gmail.com>

    * tests/khmer_tst_utils.py, tests/test_sandbox_scripts.py: removed
    unused module imports
    * .gitignore: added pylint_report.txt so that it is not accidentally
    committed after running make diff_pylint_report
    * khmer/file.py -> khmer/kfile.py: renamed internal file handling
    class to avoid collisions with builtin Python file module
    * sandbox/collect-reads.py, sanbox/saturate-by-median.py,
    sandbox/sweep-files.py, sandbox/sweep-reads.py,
    scripts/abundance-dist-single.py, scripts/abundance-dist.py,
    scripts/annotate-partitions.py, scripts/count-median.py,
    scripts/count-overlap.py, scripts/do-partition.py,
    scripts/extract-long-sequences.py, scripts/extract-paired-reads.py,
    scripts/extract-partitions.py, scripts/filter-abund-single.py,
    scripts/filter-abund.py, scripts/filter-stoptags.py,
    scripts/find-knots.py, scripts/interleave-reads.py,
    scripts/load-graph.py, scripts/load-into-counting.py,
    scripts/make-initial-stoptags.py, scripts/merge-partitions.py,
    scripts/normalize-by-median.py, scripts/partition-graph.py,
    scripts/sample-reads-randomly.py, scripts/split-paired-reads.py,
    tests/test_script_arguments.py, tests/test_scripts.py: changed all
    occurrences of `file` to `kfile`

2015-01-09  Rhys Kidd  <rhyskidd@gmail.com>

    * lib/khmer.hh: implement generic NONCOPYABLE() macro guard
    * lib/hashtable.hh: apply NONCOPYABLE macro guard in case of future 
    modifications to Hashtable that might exposure potential memory corruption 
    with default copy constructor

2014-12-30  Michael Wright  <wrig517@msu.edu>

    * tests/test_scripts.py: Attained complete testing coverage for 
    scripts/filter_abund.py

2014-12-30  Brian Wyss  <wyssbria@msu.edu>

    * tests/test_scripts.py: added four new tests:
    load_into_counting_multifile(), test_abundance_dist_single_nosquash(),
    test_abundance_dist_single_savehash, test_filter_abund_2_singlefile

2015-12-29  Michael R. Crusoe  <mcrusoe@msu.edu>

    * CITATION,khmer/khmer_args.py,scripts/{abundance-dist-single,
    filter-abund-single,load-graph,load-into-counting}.py: Give credit to the
    SeqAn project for their FASTQ/FASTA reader that we use.

2014-12-26  Titus Brown  <titus@idyll.org>

    * tests/tests_sandbox_scripts.py: added import and execfile test for all
    sandbox/ scripts.
    * sandbox/{abundance-hist-by-position.py,
    sandbox/assembly-diff-2.py, sandbox/assembly-diff.py,
    sandbox/bloom_count.py, sandbox/bloom_count_intersection.py,
    sandbox/build-sparse-graph.py, sandbox/combine-pe.py,
    sandbox/compare-partitions.py, sandbox/count-within-radius.py,
    sandbox/degree-by-position.py, sandbox/ec.py,
    sandbox/error-correct-pass2.py, sandbox/extract-single-partition.py,
    sandbox/fasta-to-abundance-hist.py, sandbox/filter-median-and-pct.py,
    sandbox/filter-median.py, sandbox/find-high-abund-kmers.py,
    sandbox/find-unpart.py, sandbox/graph-size.py,
    sandbox/hi-lo-abundance-by-position.py, sandbox/multi-rename.py,
    sandbox/normalize-by-median-pct.py, sandbox/print-stoptags.py,
    sandbox/print-tagset.py, sandbox/readstats.py,
    sandbox/renumber-partitions.py, sandbox/shuffle-fasta.py,
    sandbox/shuffle-reverse-rotary.py, sandbox/split-fasta.py,
    sandbox/split-sequences-by-length.py, sandbox/stoptag-abundance-hist.py,
    sandbox/stoptags-by-position.py, sandbox/strip-partition.py,
    sandbox/subset-report.py, sandbox/sweep-out-reads-with-contigs.py,
    sandbox/sweep-reads2.py, sandbox/sweep-reads3.py,
    sandbox/uniqify-sequences.py, sandbox/write-interleave.py}: cleaned up
    to make 'import'-able and 'execfile'-able.

2014-12-26  Michael R. Crusoe  <mcrusoe@msu.edu>

    * tests/test_functions.py: Generate a temporary filename instead of
    writing to the current directory
    * Makefile: always run the `test` target if specified

2014-12-20  Titus Brown  <titus@idyll.org>

    * sandbox/slice-reads-by-coverage.py: fixed 'N' behavior to match other
    scripts ('N's are now replaced by 'A', not 'G').
    * sandbox/trim-low-abund.py: corrected reporting bug (bp written);
    simplified second-pass logic a bit; expanded reporting.

2014-12-17  Jessica Mizzi  <mizzijes@msu.edu>

    * khmer/file.py,sandbox/sweep-reads.py,scripts/{abundance-dist-single,
    abundance-dist,annotate-partitions,count-median,count-overlap,do-partition,
    extract-paired-reads,extract-partitions,filter-abund-single,filter-abund,
    filter-stoptags,interleave-reads,load-graph,load-into-counting,
    make-initial-stoptags,merge-partitions,normalize-by-median,partition-graph,
    sample-reads-randomly,split-paired-reads}.py,setup.cfg,
    tests/{test_script_arguments,test_scripts}.py: Added force option to all 
    scripts to script IO sanity checks and updated tests to match. 

2014-12-17  Michael R. Crusoe  <mcrusoe@msu.edu>

    * setup.cfg,tests/test_{counting_hash,counting_single,filter,graph,
    hashbits,hashbits_obj,labelhash,lump,read_parsers,scripts,subset_graph}.py:
    reduce memory usage of tests to about 100 megabytes max.

2014-12-17  Michael R. Crusoe  <mcrusoe@msu.edu>

    * scripts/load-graph.py,khmer/_khmermodule.cc: restore threading to
    load-graph.py

2014-12-16  Titus Brown  <titus@idyll.org>

    * sandbox/{calc-error-profile.py,collect-variants.py,correct-errors.py,
    trim-low-abund.py}: Support for k-mer spectral error analysis, sublinear
    error profile calculations from shotgun data sets, adaptive variant
    collection based on graphalign, streaming error correction, and streaming
    error trimming.
    * tests/test_sandbox_scripts.py: added tests for sandbox/trim-low-abund.py.
    * tests/test_counting_hash.py: added tests for new
    CountingHash::find_spectral_error_positions function.

2014-12-16  Michael R. Crusoe  <mcrusoe@msu.edu>  &  Camille Scott
<camille.scott.w@gmail.com>

    * khmer/_khmermodule.cc: fixed memory leak in the ReadParser paired
    iterator (not used by any scripts).
    * lib/read_parsers.cc,khmer/_khmermodule.cc: Improved exception handling.
    * tests/test_read_parsers.py,
    tests/test-data/100-reads.fq.truncated.{bz2,gz}: Added tests for truncated
    compressed files accessed via ReadParser paired and unpaired iterators.

2014-12-09  Michael R. Crusoe  <mcrusoe@msu.edu>

    New FAST[AQ] parser (from the SeqAn project). Fixes known issue and a
    newly found read dropping issue
    https://github.com/dib-lab/khmer/issues/249
    https://github.com/dib-lab/khmer/pull/641
    Supports reading from non-seekable plain and gziped FAST[AQ] files (a.k.a
    pipe or streaming support)

    * khmer/{__init__.py,_khmermodule.cc}: removed the Config object, the
    threads argument to new_counting_hash, and adapted to other changes in API.
    Dropped the unused _dump_report_fn method. Enhanced error reporting.
    * lib/{bittest,consume_prof,error,khmer_config,scoringmatrix,thread_id_map}
    .{cc,hh},tests/test_khmer_config.py: deleted unused files
    * sandbox/collect-reads.py,scripts/{abundance-dist-single,do-partition,
    filter-abund-single,load-into-counting}.py: adapted to Python API changes:
    no threads argument to ReadParser, no more config
    * tests/test_{counting_hash,counting_single,hashbits,hashbits_obj,
    test_read_parsers}.py: updated tests to new error pattern (upon object
    creation, not first access) and the same API change as above. Thanks to
    Camille for her enhanced multi-thread test.
    * lib/{counting,hashtable,ht-diff}.cc,khmer.hh: renamed MAX_COUNT define to
    MAX_KCOUNT; avoids naming conflict with SeqAn
    * khmer/file.py: check_file_status(): ignored input files named '-'
    * khmer/khmer_tst_utils.py: added method to pipe input files to a target
    script
    * tests/test_scripts.py: enhanced streaming tests now that four of them
    work.
    * Makefile: refreshed cppcheck{,-result.xml} targets, added develop
    setuptools command prior to testing

2014-12-08  Michael R. Crusoe  <mcrusoe@msu.edu>

    * doc/user/known_issues.txt: Document that multithreading leads to dropped
    reads.

2014-12-07  Michael R. Crusoe  <mcrusoe@msu.edu>

    This is khmer v1.2

    * Makefile: add sandbox scripts to the pylint_report.txt target
    * doc/dev/coding-guidelines-and-review.txt: Add question about command
    line API to the checklist
    * doc/dev/release.txt: refresh release procedure
    * doc/release-notes/release-1.2.md

2014-12-05  Michael R. Crusoe  <mcrusoe@msu.edu>

    * CITATIONS,khmer/khmer_args.py: update citations for Qingpeng's paper

2014-12-01  Michael R. Crusoe  <mcrusoe@msu.edu>

    * doc/roadmap.txt: Explain the roadmap to v2 through v4

2014-12-01  Kevin Murray  <spam@kdmurray.id.au>

    * tests/test_scripts.py: Stop a test from making a temporary output file
    in the current dir by explicitly specifying an output file.

2014-12-01  Kevin Murray  <spam@kdmurray.id.au>

    * load-into-counting.py: Add a CLI parameter to output a machine-readable
    summary of the run, including number of k-mers, FPR, input files etc in
    json or TSV format.

2014-12-01  Titus Brown  <t@idyll.org>

    * Update sandbox docs: some scripts now used in recipes

2014-11-23  Phillip Garland  <pgarland@gmail.com>

    * lib/khmer.hh (khmer): define KSIZE_MAX
    * khmer/_khmermodule.cc (forward_hash, forward_hash_no_rc) (reverse_hash):
    Use KSIZE_MAX to check whether the user-supplied k is larger than khmer
    supports.

2014-11-19  Michael R. Crusoe  <mcrusoe@msu.edu>

    * CODE_OF_CONDUT.RST,doc/dev/{index,CODE_OF_CONDUCT}.txt: added a code of
    conduct

2014-11-18  Jonathan Gluck  <jdg@cs.umd.edu>

    * tests/test_counting_hash.py: Fixed copy paste error in comments, True to
    False.

2014-11-15  Jacob Fenton  <bocajnotnef@gmail.com>

    * tests/test_scripts.py: added screed/read_parsers stream testing
    * khmer/file.py: modified file size checker to not break when fed
    a fifo/block device
    * tests/test-data/test-abund-read-2.fa.{bz2, gz}: new test files

2014-11-11  Jacob Fenton  <bocajnotnef@gmail.com>

    * do-partition.py: replaced threading args in scripts with things from 
    khmer_args
    * khmer/theading_args.py: removed as it has been deprecated

2014-11-06  Michael R. Crusoe  <mcrusoe@msu.edu>

    * lib/{counting,hashbits}.{cc,hh},lib/hashtable.hh: Moved the n_kmers()
    function into the parent Hashtable class as n_unique_kmers(), adding it to
    CountingHash along the way. Removed the unused start and stop parameters.
    * khmer/_khmermodule.cc: Added Python wrapping for CountingHash::
    n_unique_kmers(); adapted to the dropped start and stop parameters.
    * scripts/{load-graph,load-into-counting,normalize-by-median}.py: used the
    n_unique_kmers() function instead of the n_occupied() function to get the
    number of unique kmers in a table.
    * tests/test_{hashbits,hashbits_obj,labelhash,scripts}.py: updated the
    tests to reflect the above

2014-10-24  Camille Scott  <camille.scott.w@gmail.com>

    * do-partition.py: Add type=int to n_threads arg and assert to check
    number of active threads

2014-10-10  Brian Wyss  <wyssbria@msu.edu>

    * khmer/scripts/{abundance-dist, abundance-dist-single,
    annotate-partitions, count-median, count-overlap, do-partition,
    extract-paired-reads, extract-partitions, filter-abund, filter-abund-single,
    filter-stoptags, find-knots, load-graph, load-into-counting,
    make-initial-stoptags, merge-partitions, normalize-by-median, 
    partition-graph, sample-reads-randomly}.py:
    changed stdout output in scripts to go to stderr.

2014-10-06  Michael R. Crusoe  <mcrusoe@msu.edu>

    * Doxyfile.in: add links to the stdc++ docs

2014-10-01  Ben Taylor  <taylo886@msu.edu>

    * khmer/_khmermodule.cc, lib/hashtable.cc, lib/hashtable.hh,
    tests/test_counting_hash.py, tests/test_labelhash.py,
    tests/test_hashbits.py, tests/test_hashbits_obj.py:
    Removed Hashtable::consume_high_abund_kmers,
    Hashtable::count_kmers_within_depth, Hashtable::find_radius_for_volume,
    Hashtable::count_kmers_on_radius

2014-09-29  Michael R. Crusoe  <mcrusoe@msu.edu>

    * versioneer.py: upgrade versioneer 0.11->0.12

2014-09-29  Sherine Awad  <sherine.awad@gmail.com>

    * scripts/normalize-by-median.py: catch expections generated by wrong
    indentation for 'total'

2014-09-23  Jacob G. Fenton  <bocajnotnef@gmail.com>

    * scripts/{abundance-dist-single, abundance-dist, count-median,
    count-overlap, extract-paired-reads, filter-abund-single,
    load-graph, load-into-counting, make-initial-stoptags,
    partition-graph, split-paired-reads}.py: 
    added output file listing at end of file
    * scripts/extract-long-sequences.py: refactored to set write_out to
    sys.stdout by default; added output location listing.
    * scripts/{fastq-to-fasta, interleave-reads}.py: 
    added output file listing sensitive to optional -o argument
    * tests/test_scripts.py: added test for scripts/make-initial-stoptags.py

2014-09-19  Ben Taylor  <taylo886@msu.edu>

    * Makefile: added --inline-suppr to cppcheck, cppcheck-result.xml targets
    * khmer/_khmermodule.cc: Added comments to address cppcheck false positives
    * lib/hashtable.cc, lib/hashtable.hh: take args to filter_if_present by
    reference, address scope in destructor
    * lib/read_parsers.cc: Added comments to address cppcheck false positives
    * lib/subset.cc, lib/subset.hh: Adjusted output_partitioned_file,
    find_unpart to take args by reference, fix assign_partition_id to use
    .empty() instead of .size()

2014-09-19  Ben Taylor  <taylo886@msu.edu>
		
    * Makefile: Add astyle, format targets
    * doc/dev/coding-guidelines-and-review.txt: Add reference to `make format`
		target

2014-09-10  Titus Brown  <titus@idyll.org>

    * sandbox/calc-median-distribution.py: catch exceptions generated by reads
	shorter than k in length.
    * sandbox/collect-reads.py: added script to collect reads until specific
	average cutoff.
    * sandbox/slice-reads-by-coverage.py: added script to extract reads with
	a specific coverage slice (based on median k-mer abundance).
	
2014-09-09  Titus Brown  <titus@idyll.org>

    * Added sandbox/README.rst to describe/reference removed files,
	 and document remaining sandbox files.

    * Removed many obsolete sandbox files, including:
      sandbox/abund-ablate-reads.py,
      sandbox/annotate-with-median-count.py,
      sandbox/assemble-individual-partitions.py,
      sandbox/assemstats.py,
      sandbox/assemstats2.py,
      sandbox/bench-graphsize-orig.py,
      sandbox/bench-graphsize-th.py,
      sandbox/bin-reads-by-abundance.py,
      sandbox/bowtie-parser.py,
      sandbox/calc-degree.py,
      sandbox/calc-kmer-partition-counts.py,
      sandbox/calc-kmer-read-abunds.py,
      sandbox/calc-kmer-read-stats.py,
      sandbox/calc-kmer-to-partition-ratio.py,
      sandbox/calc-sequence-entropy.py,
      sandbox/choose-largest-assembly.py,
      sandbox/consume-and-traverse.py,
      sandbox/contig-coverage.py,
      sandbox/count-circum-by-position.py,
      sandbox/count-density-by-position.py,
      sandbox/count-distance-to-volume.py,
      sandbox/count-median-abund-by-partition.py,
      sandbox/count-shared-kmers-btw-assemblies.py,
      sandbox/ctb-iterative-bench-2-old.py,
      sandbox/ctb-iterative-bench.py,
      sandbox/discard-high-abund.py,
      sandbox/discard-pre-high-abund.py,
      sandbox/do-intertable-part.py,
      sandbox/do-partition-2.py,
      sandbox/do-partition-stop.py,
      sandbox/do-partition.py,
      sandbox/do-subset-merge.py,
      sandbox/do-th-subset-calc.py,
      sandbox/do-th-subset-load.py,
      sandbox/do-th-subset-save.py,
      sandbox/extract-surrender.py,
      sandbox/extract-with-median-count.py,
      sandbox/fasta-to-fastq.py,
      sandbox/filter-above-median.py,
      sandbox/filter-abund-output-by-length.py,
      sandbox/filter-area.py,
      sandbox/filter-degree.py,
      sandbox/filter-density-explosion.py,
      sandbox/filter-if-present.py,
      sandbox/filter-max255.py,
      sandbox/filter-min2-multi.py,
      sandbox/filter-sodd.py,
      sandbox/filter-subsets-by-partsize.py,
      sandbox/get-occupancy.py,
      sandbox/get-occupancy2.py,
      sandbox/graph-partition-separate.py,
      sandbox/graph-size-circum-trim.py,
      sandbox/graph-size-degree-trim.py,
      sandbox/graph-size-py.py,
      sandbox/join_pe.py,
      sandbox/keep-stoptags.py,
      sandbox/label-pairs.py,
      sandbox/length-dist.py,
      sandbox/load-ht-and-tags.py,
      sandbox/make-coverage-by-position-for-node.py,
      sandbox/make-coverage-histogram.py,
      sandbox/make-coverage.py,
      sandbox/make-random.py,
      sandbox/make-read-stats.py,
      sandbox/multi-abyss.py,
      sandbox/multi-stats.py,
      sandbox/multi-velvet.py,
      sandbox/normalize-by-min.py,
      sandbox/occupy.py,
      sandbox/parse-bowtie-pe.py,
      sandbox/parse-stats.py,
      sandbox/partition-by-contig.py,
      sandbox/partition-by-contig2.py,
      sandbox/partition-size-dist-running.py,
      sandbox/partition-size-dist.py,
      sandbox/path-compare-to-vectors.py,
      sandbox/print-exact-abund-kmer.py,
      sandbox/print-high-density-kmers.py,
      sandbox/quality-trim-pe.py,
      sandbox/quality-trim.py,
      sandbox/reformat.py,
      sandbox/remove-N.py,
      sandbox/softmask-high-abund.py,
      sandbox/split-N.py,
      sandbox/split-fasta-on-circum.py,
      sandbox/split-fasta-on-circum2.py,
      sandbox/split-fasta-on-circum3.py,
      sandbox/split-fasta-on-circum4.py,
      sandbox/split-fasta-on-degree-th.py,
      sandbox/split-fasta-on-degree.py,
      sandbox/split-fasta-on-density.py,
      sandbox/split-reads-on-median-diff.py,
      sandbox/summarize.py,
      sandbox/sweep_perf.py,
      sandbox/test_scripts.py,
      sandbox/traverse-contigs.py,
      sandbox/traverse-from-reads.py,
      sandbox/validate-partitioning.py -- removed as obsolete.

2014-09-01  Michael R. Crusoe  <mcrusoe@msu.edu>

    * doc/dev/coding-guidelines-and-review.txt: Clarify pull request checklist
    * CONTRIBUTING.md: update URL to new dev docs

2014-08-30  Rhys Kidd  <rhyskidd@gmail.com>

    * khmer/_khmermodule.cc: fix table.get("wrong_length_string") gives core
    dump
    * lib/kmer_hash.cc: improve quality of exception error message
    * tests/{test_counting_hash,test_counting_single,test_hashbits,
        test_hashbits_obj}.py: add regression unit tests

2014-08-28  Titus Brown  <titus@idyll.org>

    * scripts/normalize-by-median.py: added reporting output after main loop
	exits, in case it hadn't been triggered.
    * sandbox/saturate-by-median.py: added flag to change reporting frequency,
	cleaned up leftover code from when it was copied from
	normalize-by-median.

2014-08-24  Rhys Kidd  <rhyskidd@gmail.com>

    * khmer/thread_utils.py, sandbox/filter-below-abund.py,
	scripts/{extract-long-sequences,load-graph,load-into-counting,
	normalize-by-median,split-paired-reads}.py,
	scripts/galaxy/gedlab.py: fix minor PyLint issues 

2014-08-20  Michael R. Crusoe  <mcrusoe@msu.edu>

    * test/test_version.py: add Python2.6 compatibility.

2014-08-20  Rhys Kidd  <rhyskidd@gmail.com>

    * setup.py,README.rst,doc/user/install.txt: Test requirement for a 
    64-bit operating system, documentation changes. Fixes #529

2014-08-19  Michael R. Crusoe  <mcrusoe@msu.edu>

    * {setup,versioneer,khmer/_version}.py: upgrade versioneer from 0.10 to 0.11

2014-08-18  Michael R. Crusoe  <mcrusoe@msu.edu>

    * setup.py: Use the system bz2 and/or zlib libraries if specified in
    setup.cfg or overridden on the commandline

2014-08-06  Michael R. Crusoe  <mcrusoe@msu.edu>

    * CITATION: fixed formatting, added BibTeX
    * Makefile: Python code coverage targets will now compile khmer if needed
    * doc/dev/galaxy.txt: moved to doc/user/; updated & simplified
    * doc/{dev,user}/index.txt: galaxy.txt move
    * scripts/*.xml: moved to scripts/galaxy/; citations added; additional
    scripts wrapped
    * scripts/galaxy/README.txt: documented Galaxy codebase requirements
    * doc/citations.txt: symlink to CITATION
    * scripts/galaxy/test-data: added symlinks to files in tests/test-data or
    added short test files from scratch
    * scripts/galaxy/macros.xml: common configuration moved to central file
    * scripts/galaxy/gedlab.py: custom Galaxy datatypes for the counting
    tables and presence tables: it inherits from the Galaxy Binary type but
    isn't sniffable. Written with GalaxyTeam's Dave_B.
    * scripts/filter-abund.py: fix inaccurate parameter description
    * scripts/galaxy/tool_dependencies.xml: document install process
    * scripts/galaxy/filter-below-abund.py: symlink to
    sandbox/filter-below-abund.py for now.
    * khmer/khmer_args.py: point users to online citation file for details

2014-08-05  Michael R. Crusoe  <mcrusoe@msu.edu>

    * lib/read_parsers.{cc,hh}: close file handles. Fixes CID 1222793

2014-08-05  Justin Lippi  <jlippi@gmail.com>

    * khmer/__init__.py: import get_version_cpp method as __version_cpp__.
    * khmer/_khmermodule.cc: added get_version_cpp implementation
    * tests/test_version.py: check that version from C++ matches version from
    khmer.__version__
    * setup.cfg: don't run tests with 'jenkins' @attr with 'make test'

2014-08-04  Michael R. Crusoe  <mcrusoe@msu.edu>

    * khmer/_khmermodule.cc,lib/{kmer_hash.{cc,hh},read_aligner.cc,
    read_parsers.{cc,hh},trace_logger.cc: Replace remaining uses of assert()
    with khmer_exceptions. Fixes #215.
    * setup.py: simplify argparse conditional dependency

2014-08-03  Titus Brown & Michael R. Crusoe  <t@idyll.org>

    * doc/{artifact-removal,partitioning-workflow{.graffle,.png}},{biblio,
    blog-posts,guide,install,choosing-table-sizes,known-issues,scripts,
    partitioning-big-data.txt: moved to doc/user/
    * doc/{crazy-ideas,details,development,galaxy,release,examples}.txt: moved
    to doc/dev/
    * doc/dev/{a-quick-guide-to-testing,codebase-guide,
    coding-guidelines-and-review,for-khmer-developers,getting-started,
    hackathon,index}.txt,doc/user/index.txt: new content.
    * doc/design.txt: deleted
    The documentation has been split into user focused documentation and
    developer focused documentation. The new developer docs were field tested
    as part of the Mozilla Science Lab global sprint that we participated in;
    we are grateful to all the volunteers.

2014-07-24  Ivan Gonzalez  <iglpdc@gmail.com>

    * lib/khmer.hh, lib/khmer_exception.hh: All exceptions are now derived from
	a new base class exception, khmer::khmer_exception. Issue #508.
    * lib/counting.cc, lib/hashbits.cc, lib/hashtable.{cc,hh},lib/kmer_hash.cc,
	lib/labelhash.cc, lib/perf_metrics.hh, lib/read_parsers.{cc,hh},
	lib/subset.cc, lib/thread_id_map.hh: All exceptions thrown are now
	instances (or derived from) khmer::khmer_exception.

2014-07-24  Jiarong Guo  <guojiaro@gmail.com>

    * khmer/_khmermodule.cc: add python exception when thread = 0 for
    ReadParser.
    * tests/test_read_parsers.py: add test_with_zero_threads() to test Python
    exception when ReadParser has zero threads.

2014-07-23  Qingpeng Zhang  <qingpeng@gmail.com>

    * scripts/load-graph.py: write fp rate into *.info file with option 
    to switch on
    * tests/test_scripts.py: add test_load_graph_write_fp

2014-07-23  Ryan R. Boyce  <boycerya@msu.edu>

    * Makefile: fixed >80 character line wrap-around

2014-07-23  Leonor Garcia-Gutierrez  <l.garcia-gutierrez@warwick.ac.uk>

    * tests/test_hashbits.py, tests/test_graph.py, 
    tests/test_lump.py: reduced memory requirement
    
2014-07-23  Heather L. Wiencko  <wienckhl@tcd.ie>

    * khmer_tst_utils.py: added import traceback
    * test_scripts.py: added test for normalize_by_median.py for fpr rate

2014-07-22  Justin Lippi  <jlippi@gmail.com>
 
    * khmer/_khmermodule.cc: removed unused assignment
    * lib/read_aligner.cc,lib/read_aligner.hh: wrapped function declarations
    in the same compiler options that the only invocations are in to avoid
    unusedPrivateFunction violation.
    * lib/read_parsers.cc: fix redundantassignment error by assigning variable
    to its value directly

2014-07-22  Michael R. Crusoe  <mcrusoe@msu.edu>

    * Makefile: combine pip invocation into single "install-dependencies"
    target.

2014-07-22  Justin Lippi  <jlippi@gmail.com>

    * tests/test_subset_graph.py: decrease the amount of memory that is being
    requested for the hash tables in test.

2014-07-22  Jim Stapleton  <jas@msu.edu>

     * scripts/filter-abund.py: no longer asks for parameters that are unused,
     issue #524

2014-07-22  Justin Lippi  <jlippi@gmail.com> 

    * tests/khmer_tst_utils.py: put runscript here
    * tests/test_sandbox_scripts.py: remove 'runsandbox', renamed to runscript
      and placed in khmer_tst_utils
    * tests/test_scripts.py: removed 'runscript' and placed in khmer_tst_utils

2014-07-22  Jeramia Ory  <jeramia.ory@gmail.com>

    * khmer/_khmermodule.cc: removed unused KhmerError, issue #503

2014-07-22  Rodney Picett  <pickett.rodney@gmail.com>

    * lib/scoringmatrix.{cc,hh}: removed assign function, issue #502
 
2014-07-22  Leonor Garcia-Gutierrez  <l.garcia-gutierrez@warwick.ac.uk>

    * tests/test_counting_single.py: reduced memory requirements
    
2014-07-21  Titus Brown  <t@idyll.org>

    * sandbox/saturate-by-median.py: introduce new sandbox script for
	saturation analysis of low-coverage data sets.

2014-07-10  Joe Stein  <joeaarons@gmail.com>

    * sandbox/readstats.py: fixed divide-by-zero error, issue #458

2014-07-06  Titus Brown  <t@idyll.org>

    * doc/release.txt: fix formatting.

2014-06-25  Michael R. Crusoe <mcrusoe@msu.edu>

    * scripts/load-graph.py: fix #507. Threading doesn't give any advantages
    to this script right now; the threading parameter is ignored for now.

2014-06-20  Chuck Pepe-Ranney  <chuck.peperanney@gmail.com>

    * scripts/extract-partitions.py: added epilog documentation for 
	<base>.dist columns.

2014-06-20  Michael R. Crusoe  <mcrusoe@msu.edu>

    * doc/release.txt: Add Coverity Scan to release checklist

2014-06-19  Michael R. Crusoe  <mcrusoe@msu.edu>

    * lib/read_aligner.{cc,hh},khmer/_khmermodule.cc,setup.py,
    tests/test_read_aligner.py,sandbox/{normalize-by-align,read-aligner}.py:
    Update of @fishjord's graph alignment work
    * lib/{aligner,kmer,node}.{cc,hh},tests/test_align.py: removed as they are
    superceded by the above
    * Makefile: fixed wildcards
    * tests/read_parsers.py: tests that are too complicated to run with
    Valgrind's memcheck are now marked @attr('multithread')

2014-06-16  Titus Brown  <t@idyll.org>

    * doc/release.txt: updated release process.
    * doc/known-issues.txt: updated known-issues for v1.1 release
    * doc/release-notes/: added release notes for 1.0, 1.0.1, and 1.1

2014-06-16  Michael R. Crusoe  <mcrusoe@msu.edu>

    * scripts/{abundance-dist-single,filter-abund-single,load-into-counting,
    normalize-by-median,load-graph}.py: restore Python 2.6 compatibility for
    Debian 6, RedHat 6, SL6, and Ubuntu 10.04 LTS users.

2014-06-15  Titus Brown  <t@idyll.org>

    * doc/scripts.txt: removed sweep-reads.py from script documentation.
    * scripts/sweep-reads.py, scripts/sweep-files.py: moved sweep-reads.py
	and sweep-files.py over to sandbox.
    * tests/test_sandbox_scripts.py: created a test file for scripts in
	sandbox/; skip when not in developer mode (e.g. installed egg).
    * tests/test_script_arguments.py: capture file.py output to stderr
	so that it is not displayed during tests.
    * sandbox/calc-median-distribution.py: updates to print cumulative
	distribution for calc-median-distribution.

2014-06-14  Michael R. Crusoe  <mcrusoe@msu.edu>

    * scripts/{abundance-dist-single,filter-abund-single,load-into-counting,
    normalize-by-median,load-graph}.py,tests/test_scripts.py: added
    '--report-total-kmers' option to all scripts that create k-mer tables.

2014-06-14  Titus Brown  <t@idyll.org>

    * doc/scripts.txt, tests/test_scripts.py, scripts/sweep-reads.py:
	renamed sweep-reads-buffered to sweep-reads; added FASTQ output to
	sweep-reads.
    * doc/scripts.txt: added extract-long-sequences.py doc reference.
    * scripts/extract-long-sequences.py: set default sequence length to
	extract to 200 bp.

2014-06-13  Michael R. Crusoe  <mcrusoe@msu.edu>

    * MANIFEST.in: don't include docs/, data/, or examples/ in our PyPI
    distribution. Saves 15MB.

2014-06-13  Michael R. Crusoe  <mcrusoe@msu.edu>

    * Makefile: split coverity target in two: -build and -upload. Added
    configuration target

2014-06-13  Titus Brown  <t@idyll.org>

    * doc/install.txt: updated virtualenv command to use python2 explicitly,
	for arch support.

2014-06-13  Titus Brown  <t@idyll.org>

    * khmer/__init__.py, khmer/file_args.py: Moved copyright message to a
	comment.
    * khmer/file.py: updated error messages for disk-space checking functions;
	added test hooks.
    * tests/test_script_arguments.py: added tests for several functions in
	khmer/file.py.
    * sandbox/assemstats3.py: handle missing input files.

2014-06-12  Michael Wright <wrigh517@msu.edu>

    * sandbox/load-into-hashbits: Deleted from sandbox. It is superseded
    by load-graph.py --no-tagset.

2014-06-11  Michael Wright <wrigh517@msu.edu>

    * scripts/load-into-counting: Fixed docstring misnomer to 
	load-into-counting.py

2014-06-10  Michael R. Crusoe  <mcrusoe@msu.edu>

    * setup.py,tests/{__init__,khmer_tst_utils,test_scripts,
    khmer_test_counting_single}.py: made tests runnable after installation.
    * lib/{khmer.hh,hashtable.hh,read_parsers.cc,read_parsers.hh}: restructure
    exception hierarchy.
    * khmer/_khmermodule.cc: Nicer error checking for hash_consume_fasta,
    hash_abundance_distribution, hashbits_consume_{fasta,fasta_and_tag
    {,with_stoptags},partitioned_fasta}, hashbits_output_partitions, and
    labelhash_consume_{,partitioned_}fasta_and_tag_with_labels.

2014-06-10  Titus Brown  <t@idyll.org>

    * Makefile: remove SHELL setting so that 'make doc' works in virtualenvs.
    * scripts/sample-reads-randomly.py: extend to take multiple subsamples
	with -S.
    * tests/test_scripts.py: added test for multiple subsamples from
	sample-reads-randomly.py

2014-06-10  Michael Wright <wrigh517@msu.edu>

    * scripts/extract-long-sequences: Moved from sandbox, added argparse and 
    FASTQ support.
    * scripts/fastq-to-fasta: Fixed outdated argparse oversight.
    * tests/test_scripts.py: Added tests for extract-long-sequences.py

2014-06-08  Titus Brown  <t@idyll.org>

    * doc/conf.py: set google_analytics_id and disqus_shortname properly;
	disable "editme" popup.
    * doc/_templates/page.html: take google_analytics_id and disqus_shortname
	from doc/conf.py.

2014-06-04  Michael R. Crusoe <mcrusoe@msu.edu>

    * lib/Makefile: do a distclean as the CFLAGS may have changed. Fixes #442

2014-06-03 Chuck Pepe-Ranney <chuck.peperanney@gmail.com>

    * scripts/abundance-dist.py: removed call to check_space on infiles.  

2014-05-31  Michael R. Crusoe  <mcrusoe@msu.edu>

    * khmer/_khmermodule.cc,lib/counting.{cc,hh},
    sandbox/{stoptag-abundance-ham1-hist.py,off-by-one.py,filter-ham1.py}:
    Remove CountingHash get_kmer_abund_mean, get_kmer_abund_abs_deviation, and
    max_hamming1_count along with Python glue code and sandbox scripts. They
    are no longer useful.

2014-05-30  Titus Brown  <t@idyll.org>

    * khmer/_khmermodule.cc: remove merge2* functions: unused, untested.
    * lib/counting.cc, lib/hashbits.cc, lib/hashtable.cc: made file loading
	exceptions more verbose and informative.
    * tests/test_subset_graph.py: added tests for SubsetPartition::
	load_partitionmap.
    * khmer/_khmermodule.cc, lib/subset.cc, wrapped SubsetPartition::
	load_partitionmap to catch, propagate exceptions
    * tests/test_hashbits.py, tests/test_counting_hash.py: added tests
	for fail-on-load of bad file format versions; print exception messages.
    * .gitignore: added various temporary pip & build files
    * lib/counting.cc: added I/O exception handling to CountingHashFileReader
	and CountingHashGzFileReader.
    * lib/hashbits.cc: added I/O exception handling to Hashbits::load.
    * lib/subset.cc: added I/O exception handling to merge_from_disk.
    * lib/hashtable.cc: added I/O exception handling to load_tagset and
	load_stop_tags
    * khmer/_khmermodule.cc: added I/O exception propagation from C++ to
	Python, for all loading functions.

2014-05-22  Michael Wright  <wrigh517@msu.edu>

    * scripts/fastq-to-fasta: Moved and improved fastq-to-fasta.py into scripts 
    from sandbox
    * tests/test_scripts.py: Added tests for fastq-to-fasta.py
    * tests/test-data: Added test-fastq-n-to-fasta.py file with N's in 
    sequence for testing

2014-05-19  Michael R. Crusoe  <mcrusoe@msu.edu>

    * Makefile: add target for python test coverage plain-text report;
    clarified where the HTML report is

2014-05-16  Michael R. Crusoe  <mcrusoe@msu.edu>

    * docs/scripts.txt: include sweep-reads-buffered.py

2014-05-14  Adam Caldwell  <adam.caldwell@gmail.com>

    * Makefile: change pip to pip2. Fixes assorted make problems on systems
    where pip links to pip3

2014-05-14  Michael R. Crusoe  <mcrusoe@msu.edu>

    * lib/{zlib,bzip2} -> third-party/
    * setup.{cfg,py}: Move third party libraries to their own directory
    * Makefile: add sloccount target for humans and the sloccount.sc target for
   Jenkins

2014-05-13  Michael Wright  <wrigh517@msu.edu>

    * sandbox/fastq-to-fasta.py: now reports number of reads dropped due to
    'N's in sequence. close 395

2014-05-13  Michael R. Crusoe  <mcrusoe@msu.edu>

    * doc/release.txt: additional fixes

2014-05-09  Luiz Irber  <irberlui@msu.edu>

    Version 1.0.1

2014-05-09  Michael R. Crusoe  <mcrusoe@msu.edu>

    * doc/release.txt: update release instructions

2014-05-06  Michael R. Crusoe  <mcrusoe@msu.edu>

    * lib/{subset,counting}.cc: fix cppcheck errors; astyle -A10
    --max-code-length=80

2014-05-06  Titus Brown  <titus@idyll.org>

    * sandbox/calc-best-assembly.py: added script to calculate best
    assembly from a list of contig/scaffold files
	
2014-04-23  Titus Brown  <titus@idyll.org>

    * scripts/abundance-dist-single.py: fixed problem where ReadParser was
    being created anew for each thread; regression introduced in 4b823fc.

2014-04-22  Michael R. Crusoe  <mcrusoe@msu.edu>

    *.py: switch to explicit python2 invocation. Fixes #385.

2014-04-21  Titus Brown  <t@idyll.org>

    * doc/development.txt: added spellcheck to review checklist

2014-04-21  Titus Brown  <titus@idyll.org>

    * scripts/normalize-by-median.py: updated FP rate to match latest info from
      Qingpeng's paper; corrected spelling error.

2014-04-21  Michael R. Crusoe  <mcrusoe@msu.edu>

    * setup.py,doc/installing.txt: Remove argparse from the requirements
    unless it isn't available. Argparse is bundled with Python 2.7+. This
    simplifies the installation instructions.

2014-04-17  Ram RS  <ramrs@nyu.edu>

    * scripts/make-initial-stoptags.py: fixed bug that threw error on
     missing .ht input file while actual expected input file is .pt

2014-04-11  Titus Brown  <t@idyll.org>

    * scripts/*.py: fixed argument to check_space_for_hashtable to rely
    on args.n_tables and not args.ksize.

2014-04-06  Titus Brown  <titus@idyll.org>

    * scripts/normalize-by-median.py: added comment about table compatibility
    with abundance-dist.

2014-04-05  Michael R. Crusoe  <mcrusoe@msu.edu>

    * MANIFEST.in,setup.py: fix to correct zlib packaging for #365
    * ChangeLog: fix date for 1.0 release, email addresses

2014-04-01  Michael R. Crusoe  <mcrusoe@msu.edu>

    Version 1.0
    * Makefile: run 'build' command before install; ignore _version.py for
    coverage purposes.
    * bink.ipynb: deleted
    * doc/choosing-hash-sizes.txt -> choosing-table-sizes.txt
    * setup.py,doc/{conf.py,index.txt}: update lists of authors
    * doc/development.txt: typo
    * doc/{galaxy,guide,index,introduction,scripts}.txt: remove some
    references to implementation details of the k-mer tables
    * doc/{known-issues,release}.txt: updated
    * khmer/*.cc,lib/*.{cc,hh}: astyle -A10 formatted
    * lib/read_parsers.cc: fixed case statement fall through
    * lib/subset.cc: removed unnecessary NULL check (CID 1054804 & 1195088)
    * scripts/*.py: additional documentation updates
    * tests/test-data/test-overlap1.ht,data/MSB2-surrender.fa &
    data/1m-filtered.fa: removed from repository history, .git is now 36M!

2014-04-01  Titus Brown  <t@idyll.org>

    * CITATION,khmer/khmer_args.py: Updated khmer software citation for
    release.

2014-03-31  Titus Brown  <t@idyll.org>

    * scripts/normalize-by-median.py: Fixed unbound variable bug introduced in
    20a433c2.

    * khmer/file.py: Fixed incorrect use of __file__ dirname instead of
    os.getcwd(); also fixed bug where statvfs would choke on an empty
    dirname resulting from input files being in the cwd.

2014-03-31  Michael R. Crusoe  <mcrusoe@msu.edu>

    * versioneer.py,ez_setup.py: updated to version 0.10 and 3.4.1
    respectively.
    * docs/release.txt,khmer/_version.py,MANIFEST.in: update ancillary
    versioneer files

2014-03-31  Titus Brown  <t@idyll.org>

    * scripts/*.py,khmer/khmer_args.py: added 'info' function to khmer_args,
    and added citation information to each script.
    * CITATION: added basic citation information for khmer functionality.

2013-03-31  Michael R. Crusoe  <mcrusoe@msu.edu>

    * docs/scripts.txt,scripts/*.py,khmer/*.py: overhaul the documentation of
    the scripts. Uses sphinxcontrib.autoprogram to leverage the existing
    argparse objects. Moved the documentation into each script + misc cleanups.
    All scripts support the --version option. Migrated the last scripts to use
    khmer_args
    * docs/blog-posts.txt: removed outdated reference to filter-exact.py; its
    replacement filter-abund.py is better documented in the eel-pond protocol
    * figuregen/,novelty/,plots/,templatem/,scripts/do-partition.sh: removed
    outdated code not part of core project

2013-03-30  Michael R. Crusoe  <mcrusoe@msu.edu>

    * setup.py: monkeypatched distutils.Distribution.reinitialize_command() so
    that it matches the behavior of Distribution.get_command_obj(). This fixes
    issues with 'pip install -e' and './setup.py nosetests' not respecting the
    setup.cfg configuration directives for the build_ext command. Also
    enhanced our build_ext command to respect the dry_run mode.

    * .ycm_extra_conf.py: Update our custom YouCompleteMe configuration to
    query the package configuration for the proper compilation flags.

2014-03-28  Michael R. Crusoe  <mcrusoe@msu.edu>

    * Makefile,setup.py: demote nose & sphinx to extra dependencies.
    Auto-install Python developer tools as needed.

2013-03-27  Michael R. Crusoe  <mcrusoe@msu.edu>

    * The system zlib and bzip2 libraries are now used instead of the bundled
    versions if specified in setup.cfg or the command line.

2014-03-25  Michael R. Crusoe  <mcrusoe@msu.edu>

    * Makefile: update cppcheck command to match new version of Jenkins
    plugin. Now ignores the lib/test*.cc files.

2013-03-20  Michael R. Crusoe  <mcrusoe@msu.edu>

    * lib/storage.hh,khmer/_khmermodule.cc,lib/{readtable,read_parsers}.hh:
    remove unused storage.hh

2014-03-19  Qingpeng Zhang  <qingpeng@msu.edu>

    * hashbits.cc: fix a bug of 'Division or modulo by zero' described in #182
    * test_scripts.py: add test code for count-overlap.py
    * count-overlap.py: (fix a bug because of a typo and hashsize was replaced
    by min_hashsize)
    * count-overlap.py: needs hashbits table generated by load-graph.py. 
    This information is added to the "usage:" line.
    * count-overlap.py: fix minor PyLint issues

2014-03-19  Michael R. Crusoe  <mcrusoe@msu.edu>

    * Update bundled zlib version to 1.2.8 from 1.2.3. Changes of note:
    "Wholesale replacement of gz* functions with faster versions"
    "Added LFS (Large File Summit) support for 64-bit file offsets"
    "Fix serious but very rare decompression bug"

2014-03-19  Michael R. Crusoe <mcrusoe@msu.edu>

    * lib/counting.hh: include hashtable.hh
    * lib/{counting,aligner,hashbits,hashtable,labelhash,node,subset}.{cc,hh},
    kmer.cc,khmer/_khmermodule.cc: removed downcast, replaced non-functional
    asserts() with exception throws.
    * khmer/_khmermodule.cc: fixed parsing of PyLists
    * setup.py: force 64bit only builds on OS X.

2014-03-19  Titus Brown  <t@idyll.org>

    * Makefile: update documentation on targets at top; clean autopep8 output.
    * test_counting_single.py: fixed pep8 violations in spacing
    * test_scripts.py: eliminate popenscript in favor of proper SystemExit
	handling in runscript; fix pep8 violations.

2014-03-19  Michael R. Crusoe <mcrusoe@msu.edu> and Luiz Irber
<luiz.irber@gmail.com>

    * lib/ktable.{cc,hh},khmer/{__init__.py},{_khmermodule.cc}, tests/
    test_{counting_{hash,single},ktable}.py: remove the unused KTable object
    * doc/{index,ktable}.txt: remove references to KTable
    * lib/{ktable.{hh,cc} → kmer_hash.{hh,cc}}: rename remaining ktable files
    to kmer_hash
    * lib/{hashtable,kmer}.hh: replace ktable headers with kmer_hash

2014-03-17  Ram RS  <ramrs@nyu.edu>

    * extract-partitions.py: pylint warnings addressed
    * test_scripts.py: tests added to cover extract-partitions completely

2014-03-16  Michael R. Crusoe <mcrusoe@msu.edu>

    * lib/read_parsers.cc: fix for Coverity CID 1054789: Unititialized scalar
    field II: fill_id is never zeroed out.

2014-03-16  Ram RS  <ramrs@nyu.edu>

    * Project email in copyright headers updated

2014-03-14  Michael R. Crusoe <mcrusoe@msu.edu>

    * khmer/_khmermodule.cc, lib/{khmer.hh, hashtable.{cc,hh}},
    tests/test_{hashbits,hashbits_obj,labelhash}.py: don't implicitly downcast
    tagset_size(). Changes fileformat version for saved tagsets.

2014-03-13  Ram RS  <ramrs@nyu.edu>

    * added: khmer/file.py - script to check disk space, check input file
    status and check space before hashtable writing
    * modified: scripts/*.py - all scripts now use khmer.file for above-mentioned
    functionality.
    * modified: scripts/*.py - pylint violations addressed in all scripts
    under scripts/

2014-03-13  Ram RS  <ramrs@nyu.edu>

    * Bug fix: tests.test_normalize_by_median_no_bigcount() now runs within
    temp directory

2014-03-11  Michael R. Crusoe  <mcrusoe@mcrusoe.edu>

    * lib/read_parsers.hh: fix for Coverity CID 1054789: Uninitialized scalar
    field

2014-03-10  Michael R. Crusoe  <mcrusoe@msu.edu>

    * doc/development.txt: document fork/tag policy + formatting fixes

2014-03-03  Michael R. Crusoe  <mcrusoe@msu.edu>

    * lib/trace_logger.{cc,hh}: fix for Coverity CID 1063852: Uninitialized
    scalar field (UNINIT_CTOR) 
    * lib/node.cc: fix for Coverity CID 1173035:  Uninitialized scalar field
    (UNINIT_CTOR)
    * lib/hashbits.hh: fix for Coverity CID 1153101:  Resource leak in object
    (CTOR_DTOR_LEAK)
    * lib/{perf_metrics.{cc,hh},hashtable.{cc,hh}
    ,read_parsers.{cc,hh},trace_logger.{cc,hh}}: ifndef WITH_INTERNAL_METRICS
    then lets not + astyle -A10

2014-02-27  Michael R. Crusoe <mcrusoe@msu.edu>

    * tagged: version 0.8
    * setup.py: Specify a known working version of setuptools so we don't
    force an unneeded and awkward upgrade.
    * setup.py: We aren't zipsafe, mark as such

2014-02-18  Michael R. Crusoe <mcrusoe@msu.edu>

* Normalized C++ namespace usage to fix CID 1054792
* Updated install instructions. We recommend OS X users and those Linux
users without root access to install virtualenv instead of pip.
* New documentation: doc/known-issues.txt
* Added code review checklist & other guidance: doc/development.txt

2014-02-03  Camille Scott <camille.scott.w@gmail.com>

* Standardized command line arguments in khmer_args; added version flag

* Added support for sparse graph labeling

* Added script to reinflate partitions from read files using the 
  labeling system, called sweep-reads-by-partition-buffered.py

* Implemented __new__ methods for Hashbits, enforced inheritance
  hierarchy between it and the new LabelHash class both in C++
  and CPython API

2013-12-20  Titus Brown  <titus@idyll.org>

* Fixed output_partitioned_file, sweep-reads3.py, and extract-partitions.py
  to retain FASTQ format in output.

2013-12-11  Michael R. Crusoe <mcrusoe@msu.edu>

* normalize-by-median.py: new optional argument: --record-filenames to specify
a path where a list of all the output filenames will be written to. Will
be used to better integrate with Galaxy.

* All commands that use the counting args now support the --version switch

* abundance-dist-single.py, abundance-dist.py, do-partition.py,
interleave-reads.py, load-graph.py, load-into-counting.py
normalize-by-median.py now exit with return code 1 instead of 255 as is
standard.

2013-12-19  Michael R. Crusoe  <mcrusoe@msu.edu>

* doc/install.txt Add setup instructions for RHEL6 & fix invocation to get
master branch to work for non-developers

2013-12-18  Titus Brown  <titus@idyll.org>

* Added a test to ensure that normalize-by-median.py has bigcount set to
  False.

2013-11-22  Camille Scott  <camille.scott.w@gmail.com>

* Makefile: Added debug target for profiling.

2013-11-22  Michael R. Crusoe  <mcrusoe@msu.edu>

* Documented release process

2013-10-21  Michael R. Crusoe  <mcrusoe@msu.edu>

* Version 0.7

* New script: sample-reads-randomly.py which does a single pass random
subsample using reservoir sampling.

* the version number is now only stored in one place

* Makefile: new dist, cppcheck, pep8, and autopep8 targets for developers.
VERSION is now set by versioneer and exported to C/C++ code.

* README switched from MarkDown to ReStructuredText format to clean up PyPI
listing. Install count badge added.

* doc/: updates to how the scripts are called. Sphinx now pulls version
number from versioneer. C/Python integration is now partially documented.
Reference to bleeding-edge has been removed. Release instructions have been
clarified and simplified.

* all python code in khmer/, scripts/, and tests/ should be PEP8 compliant now.

* khmer/_khmermodule.cc has gotten a once-over with cpychecker. Type errors
were eliminated and the error checking has improved.

* Several fixes motivated by the results of a Coverity C/C++ scan. 

* Tests that require greater than 0.5 gigabytes of memory are now annotated as
being 'highmem' and be skipped by changing two lines in setup.cfg

* warnings about -Wstrict-prototypes will no longer appear

* contributors to this release are: ctb, mr-c and camillescott. 

2013-10-15  Michael R. Crusoe  <mcrusoe@msu.edu>

* Version 0.6.1

* No code changes, just build fixes

2013-10-10  Michael R. Crusoe  <mcrusoe@msu.edu>

* Version 0.6

* Switch to setuptools to run the entire build

* The various Makefiles have been merged into one inside lib for posterity

* A new top-level Makefile wraps "python setup.py"

* argparse.py has been removed and is installed automatically by setuptools/pip

* setup.py and the python/khmer directory have been moved to the root of the
project to conform to the standard layout

* The project contact address is now khmer-project@idyll.org

* Due to the new build system the project now easily builds under OS X + XCode

* In light of the above the installation instructions have been rewritten

* Sphinx now builds the documentation without warnings or errors

* It is now easy to calculate code coverage.

* setup.py is now PEP8 compliant
2014-04-10  Michael R. Crusoe  <mcrusoe@msu.edu>

    * Makefile: run 'build' command before install; ignore _version.py for
    coverage purposes.
    * bink.ipynb: deleted
    * doc/choosing-hash-sizes.txt -> choosing-table-sizes.txt
    * setup.py,doc/{conf.py,index.txt}: update lists of authors
    * doc/development.txt: typo
    * doc/{galaxy,guide,index,introduction,scripts}.txt: remove some
    references to implementation details of the k-mer tables
    * doc/{known-issues,release}.txt: updated
    * khmer/*.cc,lib/*.{cc,hh}: astyle -A10 formatted
    * lib/read_parsers.cc: fixed case statement fall through
    * lib/subset.cc: removed unnecessary NULL check (CID 1054804 & 1195088)
    * scripts/*.py: additional documentation updates
    * tests/test-data/test-overlap1.ht,data/MSB2-surrender.fa &
    data/1m-filtered.fa: removed from repository history, .git is now 36M!

2014-03-31  Titus Brown  <ctb@msu.edu>

    * scripts/normalize-by-median.py: Fixed unbound variable bug introduced in
    20a433c2.

    * khmer/file.py: Fixed incorrect use of __file__ dirname instead of
    os.getcwd(); also fixed bug where statvfs would choke on an empty
    dirname resulting from input files being in the cwd.

2014-03-31  Michael R. Crusoe  <mcrusoe@msu.edu>

    * versioneer.py,ez_setup.py: updated to version 0.10 and 3.4.1
    respectively.
    * docs/release.txt,khmer/_version.py,MANIFEST.in: update ancillary
    versioneer files

2014-03-31  Titus Brown  <ctb@msu.edu>

    * scripts/*.py,khmer/khmer_args.py: added 'info' function to khmer_args,
    and added citation information to each script.
    * CITATION: added basic citation information for khmer functionality.

2013-03-31  Michael R. Crusoe  <mcrusoe@msu.edu>

    * docs/scripts.txt,scripts/*.py,khmer/*.py: overhaul the documentation of
    the scripts. Uses sphinxcontrib.autoprogram to leverage the existing
    argparse objects. Moved the documentation into each script + misc cleanups.
    All scripts support the --version option. Migrated the last scripts to use
    khmer_args
    * docs/blog-posts.txt: removed outdated reference to filter-exact.py; its
    replacement filter-abund.py is better documented in the eel-pond protocol
    * figuregen/,novelty/,plots/,templatem/,scripts/do-partition.sh: removed
    outdated code not part of core project

2013-03-30  Michael R. Crusoe  <mcrusoe@msu.edu>

    * setup.py: monkeypatched distutils.Distribution.reinitialize_command() so
    that it matches the behavior of Distribution.get_command_obj(). This fixes
    issues with 'pip install -e' and './setup.py nosetests' not respecting the
    setup.cfg configuration directives for the build_ext command. Also
    enhanced our build_ext command to respect the dry_run mode.

    * .ycm_extra_conf.py: Update our custom YouCompleteMe configuration to
    query the package configuration for the proper compilation flags.

2014-03-28  Michael R. Crusoe  <mcrusoe@msu.edu>

    * Makefile,setup.py: demote nose & sphinx to extra dependencies.
    Auto-install Python developer tools as needed.

2013-03-27  Michael R. Crusoe  <mcrusoe@msu.edu>

    * The system zlib and bzip2 libraries are now used instead of the bundled
    versions if specified in setup.cfg or the command line.

2014-03-25  Michael R. Crusoe  <mcrusoe@msu.edu>

    * Makefile: update cppcheck command to match new version of Jenkins
    plugin. Now ignores the lib/test*.cc files.

2013-03-20  Michael R. Crusoe  <mcrusoe@msu.edu>

    * lib/storage.hh,khmer/_khmermodule.cc,lib/{readtable,read_parsers}.hh:
    remove unused storage.hh

2014-03-19  Qingpeng Zhang  <qingpeng@msu.edu>

    * hashbits.cc: fix a bug of 'Division or modulo by zero' described in #182
    * test_scripts.py: add test code for count-overlap.py
    * count-overlap.py: (fix a bug because of a typo and hashsize was replaced
    by min_hashsize)
    * count-overlap.py: needs hashbits table generated by load-graph.py. 
    This information is added to the "usage:" line.
    * count-overlap.py: fix minor PyLint issues

2014-03-19  Michael R. Crusoe  <mcrusoe@msu.edu>

    * Update bundled zlib version to 1.2.8 from 1.2.3. Changes of note:
    "Wholesale replacement of gz* functions with faster versions"
    "Added LFS (Large File Summit) support for 64-bit file offsets"
    "Fix serious but very rare decompression bug"

2014-03-19  Michael R. Crusoe <mcrusoe@msu.edu>

    * lib/counting.hh: include hashtable.hh
    * lib/{counting,aligner,hashbits,hashtable,labelhash,node,subset}.{cc,hh},
    kmer.cc,khmer/_khmermodule.cc: removed downcast, replaced non-functional
    asserts() with exception throws.
    * khmer/_khmermodule.cc: fixed parsing of PyLists
    * setup.py: force 64bit only builds on OS X.

2014-03-19  Titus Brown  <t@idyll.org>

    * Makefile: update documentation on targets at top; clean autopep8 output.
    * test_counting_single.py: fixed pep8 violations in spacing
    * test_scripts.py: eliminate popenscript in favor of proper SystemExit
	handling in runscript; fix pep8 violations.

2014-03-19  Michael R. Crusoe <mcrusoe@msu.edu> and Luiz Irber
<luiz.irber@gmail.com>

    * lib/ktable.{cc,hh},khmer/{__init__.py},{_khmermodule.cc}, tests/
    test_{counting_{hash,single},ktable}.py: remove the unused KTable object
    * doc/{index,ktable}.txt: remove references to KTable
    * lib/{ktable.{hh,cc} → kmer_hash.{hh,cc}}: rename remaining ktable files
    to kmer_hash
    * lib/{hashtable,kmer}.hh: replace ktable headers with kmer_hash

2014-03-17  Ram RS  <ramrs@nyu.edu>

    * extract-partitions.py: pylint warnings addressed
    * test_scripts.py: tests added to cover extract-partitions completely

2014-03-16  Michael R. Crusoe <mcrusoe@msu.edu>

    * lib/read_parsers.cc: fix for Coverity CID 1054789: Unititialized scalar
    field II: fill_id is never zeroed out.

2014-03-16  Ram RS  <ramrs@nyu.edu>

    * Project email in copyright headers updated

2014-03-14  Michael R. Crusoe <mcrusoe@msu.edu>

    * khmer/_khmermodule.cc, lib/{khmer.hh, hashtable.{cc,hh}},
    tests/test_{hashbits,hashbits_obj,labelhash}.py: don't implicitly downcast
    tagset_size(). Changes fileformat version for saved tagsets.

2014-03-13  Ram RS  <ramrs@nyu.edu>

    * added: khmer/file.py - script to check disk space, check input file
    status and check space before hashtable writing
    * modified: scripts/*.py - all scripts now use khmer.file for above-mentioned
    functionality.
    * modified: scripts/*.py - pylint violations addressed in all scripts
    under scripts/

2014-03-13  Ram RS  <ramrs@nyu.edu>

    * Bug fix: tests.test_normalize_by_median_no_bigcount() now runs within
    temp directory

2014-03-11  Michael R. Crusoe  <mcrusoe@mcrusoe.edu>

    * lib/read_parsers.hh: fix for Coverity CID 1054789: Uninitialized scalar
    field

2014-03-10  Michael R. Crusoe  <mcrusoe@msu.edu>

    * doc/development.txt: document fork/tag policy + formatting fixes

2014-03-03  Michael R. Crusoe  <mcrusoe@msu.edu>

    * lib/trace_logger.{cc,hh}: fix for Coverity CID 1063852: Uninitialized
    scalar field (UNINIT_CTOR) 
    * lib/node.cc: fix for Coverity CID 1173035:  Uninitialized scalar field
    (UNINIT_CTOR)
    * lib/hashbits.hh: fix for Coverity CID 1153101:  Resource leak in object
    (CTOR_DTOR_LEAK)
    * lib/{perf_metrics.{cc,hh},hashtable.{cc,hh}
    ,read_parsers.{cc,hh},trace_logger.{cc,hh}}: ifndef WITH_INTERNAL_METRICS
    then lets not + astyle -A10

2014-02-27  Michael R. Crusoe <mcrusoe@msu.edu>

    * tagged: version 0.8
    * setup.py: Specify a known working version of setuptools so we don't
    force an unneeded and awkward upgrade.
    * setup.py: We aren't zipsafe, mark as such

2014-02-18  Michael R. Crusoe <mcrusoe@msu.edu>

* Normalized C++ namespace usage to fix CID 1054792
* Updated install instructions. We recommend OS X users and those Linux
users without root access to install virtualenv instead of pip.
* New documentation: doc/known-issues.txt
* Added code review checklist & other guidance: doc/development.txt

2014-02-03  Camille Scott <camille.scott.w@gmail.com>

* Standardized command line arguments in khmer_args; added version flag

* Added support for sparse graph labeling

* Added script to reinflate partitions from read files using the 
  labeling system, called sweep-reads-by-partition-buffered.py

* Implemented __new__ methods for Hashbits, enforced inheritance
  hierarchy between it and the new LabelHash class both in C++
  and CPython API

2013-12-20  Titus Brown  <titus@idyll.org>

* Fixed output_partitioned_file, sweep-reads3.py, and extract-partitions.py
  to retain FASTQ format in output.

2013-12-11  Michael R. Crusoe <mcrusoe@msu.edu>

* normalize-by-median.py: new optional argument: --record-filenames to specify
a path where a list of all the output filenames will be written to. Will
be used to better integrate with Galaxy.

* All commands that use the counting args now support the --version switch

* abundance-dist-single.py, abundance-dist.py, do-partition.py,
interleave-reads.py, load-graph.py, load-into-counting.py
normalize-by-median.py now exit with return code 1 instead of 255 as is
standard.

2013-12-19  Michael R. Crusoe  <mcrusoe@msu.edu>

* doc/install.txt Add setup instructions for RHEL6 & fix invocation to get
master branch to work for non-developers

2013-12-18  Titus Brown  <titus@idyll.org>

* Added a test to ensure that normalize-by-median.py has bigcount set to
  False.

2013-11-22  Camille Scott  <camille.scott.w@gmail.com>

* Makefile: Added debug target for profiling.

2013-11-22  Michael R. Crusoe  <mcrusoe@msu.edu>

* Documented release process

2013-10-21  Michael R. Crusoe  <mcrusoe@msu.edu>

* Version 0.7

* New script: sample-reads-randomly.py which does a single pass random
subsample using reservoir sampling.

* the version number is now only stored in one place

* Makefile: new dist, cppcheck, pep8, and autopep8 targets for developers.
VERSION is now set by versioneer and exported to C/C++ code.

* README switched from MarkDown to ReStructuredText format to clean up PyPI
listing. Install count badge added.

* doc/: updates to how the scripts are called. Sphinx now pulls version
number from versioneer. C/Python integration is now partially documented.
Reference to bleeding-edge has been removed. Release instructions have been
clarified and simplified.

* all python code in khmer/, scripts/, and tests/ should be PEP8 compliant now.

* khmer/_khmermodule.cc has gotten a once-over with cpychecker. Type errors
were eliminated and the error checking has improved.

* Several fixes motivated by the results of a Coverity C/C++ scan. 

* Tests that require greater than 0.5 gigabytes of memory are now annotated as
being 'highmem' and be skipped by changing two lines in setup.cfg

* warnings about -Wstrict-prototypes will no longer appear

* contributors to this release are: ctb, mr-c and camillescott. 

2013-10-15  Michael R. Crusoe  <mcrusoe@msu.edu>

* Version 0.6.1

* No code changes, just build fixes

2013-10-10  Michael R. Crusoe  <mcrusoe@msu.edu>

* Version 0.6

* Switch to setuptools to run the entire build

* The various Makefiles have been merged into one inside lib for posterity

* A new top-level Makefile wraps "python setup.py"

* argparse.py has been removed and is installed automatically by setuptools/pip

* setup.py and the python/khmer directory have been moved to the root of the
project to conform to the standard layout

* The project contact address is now khmer-project@idyll.org

* Due to the new build system the project now easily builds under OS X + XCode

* In light of the above the installation instructions have been rewritten

* Sphinx now builds the documentation without warnings or errors

* It is now easy to calculate code coverage.

* setup.py is now PEP8 compliant<|MERGE_RESOLUTION|>--- conflicted
+++ resolved
@@ -1,5 +1,4 @@
-<<<<<<< HEAD
-2015-07-16  Jacob Fenton  <bocajnotnef@gmail.com>
+2015-07-17  Jacob Fenton  <bocajnotnef@gmail.com>
 
    * khmer/{kfile,khmer_args}.py: refactored information passing, made it so
    space checks happen in the right directory
@@ -8,7 +7,7 @@
    make-initial-stoptags,normalize-by-median,partition-graph,
    sample-reads-randomly,trim-low-abund}.py,tests/test_script_arguments.py:
    changed to use new arg structure
-=======
+
 2015-07-17  Michael R. Crusoe  <crusoe@ucdavis.edu>
 
    * lib/read_parser.{cc,hh}: use std::string everywhere to match existing
@@ -19,7 +18,6 @@
    * khmer/kfile.py: changed check_valid_file_exists to recognize fifos as
    non-empty
    * tests/test_normalize_by_median.py: added test
->>>>>>> 42b9823f
 
 2015-07-10  Jacob Fenton  <bocajnotnef@gmail.com>
 
