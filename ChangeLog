--- conflicted
+++ resolved
@@ -14,12 +14,6 @@
 * Fixed output_partitioned_file, sweep-reads3.py, and extract-partitions.py
   to retain FASTQ format in output.
 
-2013-12-18  Titus Brown  <titus@idyll.org>
-
-* Added a test to ensure that normalize-by-median.py has bigcount set to
-  False.
-
-<<<<<<< HEAD
 2013-12-11  Michael R. Crusoe <mcrusoe@msu.edu>
 
 * normalize-by-median.py: new optional argument: --record-filenames to specify
@@ -33,15 +27,18 @@
 normalize-by-median.py now exit with return code 1 instead of 255 as is
 standard.
 
-2013-11-22  CS Welcher  <cs.welcher@gmail.com>
-=======
 2013-12-19  Michael R. Crusoe  <mcrusoe@msu.edu>
 
 * doc/install.txt Add setup instructions for RHEL6 & fix invocation to get
 master branch to work for non-developers
 
+2013-12-18  Titus Brown  <titus@idyll.org>
+
+* Added a test to ensure that normalize-by-median.py has bigcount set to
+  False.
+
+
 2013-11-22  Camille Scott  <camille.scott.w@gmail.com>
->>>>>>> 8fa8060c
 
 * Makefile: Added debug target for profiling.
 
