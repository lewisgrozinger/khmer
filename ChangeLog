<<<<<<< HEAD
2015-04-01  Jacob Fenton  <bocajnotnef@gmail.com>
   * scripts/test-{scripts.py,data/test-nonwritable}: added test for
   check_file_writable using load_into_counting

2015-04-01  Phillip Garland  <pgarland@gmail.com>

   * khmer/file.py (check_file_writable): new function to check writability
   * scripts/load-into-counting.py (main): early check to see if output is
   writable
=======
2015-04-06  Michael R. Crusoe  <mcrusoe@msu.edu>

   * jenkins-build.sh: updated OS X warning flag to quiet the build a bit

2015-04-06  Michael R. Crusoe  <mcrusoe@msu.edu>

   * Makefile: added 'convert-release-notes' target for MD->RST conversion
   * doc/{,release-notes}/index.rst: include release notes in documentation
   * doc/release-notes/*.rst: added pandoc converted versions of release notes
   * jenkins-build.sh: use the Sphinx method to install doc dependencies

2015-04-05  Michael R. Crusoe  <mcrusoe@msu.edu>

   * setup.py: use the release version of screed 0.8

2015-04-05  Michael R. Crusoe  <mcrusoe@msu.edu>

   * doc/*/*.txt: all documentation sources have been renamed to use the rst
   extension to indicate that they are reStructuredText files. This enables
   use of rich text editors on GitHub and elsewhere.
   * doc/conf.py: update Sphinx configuration to reflect this change
   * doc/requirements.txt: added hint to install version 3.4.1 of Setuptools;
   this file is used by ReadTheDocs only.

2015-04-05  Michael R. Crusoe  <mcrusoe@msu.edu>

   * ChangeLog, lib/read_aligner.cc, sandbox/sweep-reads.py: fixed spelling
   errors.

2015-04-05  Kevin Murray  <spam@kdmurray.id.au>

   * lib/read_parsers.{cc,hh}: Work around an issue (#884) in SeqAn 1.4.x
   handling of truncated sequence files. Also revamp exceptions
   * khmer/_khmermodule.cc: Use new/updated exceptions handling malformed
   FASTA/Q files.
   * tests/test_read_parsers.py: add a test of parsing of truncated fastq
   files

2015-04-03  Luiz Irber  <irberlui@msu.edu>

   * lib/hllcounter.cc: Use for loop instead of transform on merge method,
   now works on C++11.
>>>>>>> 43c03839

2015-04-01  Luiz Irber  <irberlui@msu.edu>

   * third-party/smhasher/MurmurHash3.{cc,h}: remove unused code, fix warnings.

2015-04-01  Michael R. Crusoe  <mcrusoe@msu.edu>

   * Doxyfile.in: make documentation generation reproducible, removed timestamp

2015-04-01  Alex Hyer  <theonehyer@gmail.com>

   * scripts/find-knots.py: added force argument to check_file_status()
   call in main().

2015-03-31  Kevin Murray  <spam@kdmurray.id.au>

   * lib/read_parsers.{cc,hh}: add read counting to IParser and subclasses
   * khmer/_khmermodule.cc,tests/test_read_parsers.py: add 'num_reads'
   attribute to khmer.ReadParser objects in python land, and test it.

2015-03-28  Kevin Murray  <spam@kdmurray.id.au>

   * lib/hashbits.hh: Add Hashbits::n_tables() accessor

2015-03-27  Michael R. Crusoe  <mcrusoe@msu.edu>

   * lib/read_parsers.{cc,hh}: Obfuscate SeqAn SequenceStream objects with a
   wrapper struct, to avoid #include-ing the SeqAn headers.
   * lib/Makefile: Don't install the SeqAn headers.

2015-03-27  Kevin Murray  <spam@kdmurray.id.au>

   * lib/Makefile: Add libkhmer targets, clean up
   * lib/get_version.py: Rewrite to use versioneer.py
   * lib/.gitignore,third-party/.gitignore: Add more compiled outputs
   * lib/.check_openmp.cc: add source that checks compiler for openmp support.
   * lib/khmer.pc.in: add pkg-config file for khmer

2015-03-23  Kevin Murray  <spam@kdmurray.id.au>

   * lib/counting.hh: Add CountingHash::n_tables() accessor

2015-03-16  Jessica Mizzi  <mizzijes@msu.edu>

    * khmer/kfile.py: Added file not existing error for system exit
    * tests/{test_scripts,test_functions}.py: Added tests for
    check_file_status for file existence and force option

2015-03-15  Kevin Murray  <spam@kdmurray.id.au>  &  Titus Brown  <titus@idyll.org>

   * tests/test_counting_hash.py: Skip get_raw_tables test if python doesn't
   have the memoryview type/function.

2015-03-11  Erich Schwarz  <ems394@cornell.edu>

   * Added URLs and brief descriptions for khmer-relevant documentation in
   doc/introduction.txt, pointing to http://khmer-protocols.readthedocs.org and
   khmer-recipes.readthedocs.org, with brief descriptions of their content.

2015-03-10  Camille Scott  <camille.scott.w@gmail.com>

   * lib/counting.hh, khmer/_khmermodule.cc: Expose the raw tables of
   count-min sketches to the world of python using a buffer interface.
   * tests/test_counting_hash.py: Tests of the above functionality.

2015-03-08  Michael R. Crusoe  <mcrusoe@msu.edu>

   * Makefile: make 'pep8' target be more verbose
   * jenkins-build.sh: specify setuptools version
   * scripts/{abundance-dist,annotate-partitions,count-median,do-partition,
   extract-paired-reads,extract-partitions,filter-stoptags,find-knots,
   interleave-reads,merge-partitions,partition-graph,sample-reads-randomly,
   split-paired-reads}.py,setup.py: fix new PEP8 errors
   * setup.py: specify that this is a Python 2 only project (for now)
   * tests/test_{counting_single,subset_graph}.py: make explicit the use of
   floor division behavior.

2015-03-06  Titus Brown  <titus@idyll.org>

   * sandbox/{collect-reads.py,saturate-by-median.py}: update for 'force'
   argument in khmer.kfile functions, so that khmer-recipes compile.

2015-03-02  Titus Brown  <titus@idyll.org>

   * sandbox/{combine-pe.py,compare-partitions.py,count-within-radius.py,
   degree-by-position.py,dn-identify-errors.py,ec.py,error-correct-pass2.py,
   find-unpart.py,normalize-by-align.py,read-aligner.py,shuffle-fasta.py,
   to-casava-1.8-fastq.py,uniqify-sequences.py}: removed from sandbox/ as
   obsolete/unmaintained.
   * sandbox/README.rst: updated to reflect readstats.py and trim-low-abund.py
   promotion to sandbox/.
   * doc/dev/scripts-and-sandbox.txt: updated to reflect sandbox/ script name
   preferences, and note to remove from README.rst when moved over to scripts/.

2015-02-27  Kevin Murray  <spam@kdmurray.id.au>

   * scripts/load-into-counting.py: Be verbose in the help text, to clarify
   what the -b flag does.

2015-02-25  Hussien Alameldin  <hussien@msu.edu>

   * sandbox/bloom_count.py: renamed to bloom-count.py
   * sandbox/bloom_count_intersection.py: renamed to
     bloom-count-intersection.py
   * sandbox/read_aligner.py: renamed to read-aligner.py

2015-02-26  Tamer A. Mansour  <drtamermansour@gmail.com>

   * scripts/abundance-dist-single.py: Use CSV format for the histogram.
   * scripts/count-overlap.py: Use CSV format for the curve file output.
   Includes column headers.
   * scripts/abundance-dist-single.py: Use CSV format for the histogram. 
   Includes column headers.
   * tests/test_scripts.py: add test functions for the --csv option in
   abundance-dist-single.py and count-overlap.py

2015-02-26  Jacob Fenton  <bocajnotnef@gmail.com>

   * doc/introduction.txt, doc/user/choosing-table-sizes.txt: Updated docs to
   ref correct links and names

2015-02-25  Aditi Gupta  <agupta@msu.edu>

   * sandbox/{collect-reads.py, correct-errors.py, 
   normalize-by-median-pct.py, slice-reads-by-coverage.py, 
   sweep-files.py, sweep-reads3.py, to-casava-1.8-fastq.py}: 
   Replaced 'accuracy' with 'quality'. Fixes #787.

2015-02-25  Tamer A. Mansour  <drtamermansour@gmail.com>

   * scripts/normalize-by-median.py: change to the default behavior to
   overwrite the sequences output file. Also add a new argument --append to
   append new reads to the output file.
   * tests/test_scripts.py: add a test for the --append option in
   normalize-by-median.py

2015-02-25  Hussien Alameldin  <hussien@msu.edu>

   * khmer/khmer_args.py: add 'hll' citation entry "Irber and Brown,
     unpublished." to  _alg. dict.
   * sandbox/unique-kmers.py: add call to 'info' with 'hll' in the
     algorithms list.

2015-02-24  Luiz Irber  <irberlui@msu.edu>

    * khmer/_khmermodule.cc: expose HLL internals as read-only attributes.
    * lib/hllcounter.{cc,hh}: simplify error checking, add getters for HLL.
    * tests/test_hll.py: add test cases for increasing coverage, also fix
    some of the previous ones using the new HLL read-only attributes.

2015-02-24  Luiz Irber  <irberlui@msu.edu>

   * khmer/_khmermodule.cc: Fix coding style violations.

2015-02-24  Luiz Irber  <irberlui@msu.edu>

   * khmer/_khmermodule.cc: Update extension to use recommended practices,
   PyLong instead of PyInt, Type initialization, PyBytes instead of PyString.
   Replace common initialization with explicit type structs, and all types
   conform to the CPython checklist.

2015-02-24  Tamer A. Mansour  <drtamermansour@gmail.com>

   * scripts/abundance-dist.py: Use CSV format for the histogram. Includes
   column headers.
   * tests/test_scripts.py: add coverage for the new --csv option in
   abundance-dist.py

2015-02-24  Michael R. Crusoe  <mcrusoe@msu.edu>

   * jenkins-build.sh: remove examples/stamps/do.sh testing for now; takes too
   long to run on every build. Related to #836

2015-02-24  Kevin Murray  <spam@kdmurray.id.au>

   * scripts/interleave-reads.py: Make the output file name print nicely.

2015-02-23  Titus Brown  <titus@idyll.org>

   * khmer/utils.py: added 'check_is_left' and 'check_is_right' functions;
   fixed bug in check_is_pair.
   * tests/test_functions.py: added tests for now-fixed bug in check_is_pair,
   as well as 'check_is_left' and 'check_is_right'.
   * scripts/interleave-reads.py: updated to handle Casava 1.8 formatting.
   * scripts/split-paired-reads.py: fixed bug where sequences with bad names
   got dropped; updated to properly handle Casava 1.8 names in FASTQ files.
   * scripts/count-median.py: added '--csv' output format; updated to properly
   handle Casava 1.8 FASTQ format when '--csv' is specified.
   * scripts/normalize-by-median.py: replaced pair checking with
   utils.check_is_pair(), which properly handles Casava 1.8 FASTQ format.
   * tests/test_scripts.py: updated script tests to check Casava 1.8
   formatting; fixed extract-long-sequences.py test.
   * scripts/{extract-long-sequences.py,extract-paired-reads.py,
   fastq-to-fasta.py,readstats.py,sample-reads-randomly.py,trim-low-abund.py},
   khmer/thread_utils.py: updated to handle Casava 1.8 FASTQ format by
   setting parse_description=False in screed.open(...).
   * tests/test-data/{paired-mixed.fq,paired-mixed.fq.pe,random-20-a.fq,
   test-abund-read-2.fq,test-abund-read-2.paired2.fq,test-abund-read-paired.fa,
   test-abund-read-paired.fq}: switched some sequences over to Casava 1.8
   format, to test format handling.
   * tests/test-data/{casava_18-pe.fq,test-reads.fq.gz}: new test file for
   Casava 1.8 format handling.
   * tests/test-data/{overlap.curve,paired-mixed.fq.1,paired-mixed.fq.2,
   simple_1.fa,simple_2.fa,simple_3.fa,test-colors.fa,test-est.fa,
   test-graph3.fa,test-graph4.fa,test-graph6.fa}: removed no-longer used
   test files.

2015-02-23  Titus Brown  <titus@idyll.org>

   * setup.cfg: set !linux flag by default, to avoid running tests that
   request too much memory when 'nosetests' is run.  (This is an OS difference
   where Mac OS X attempts to allocate as much memory as requested, while
   on Linux it just crashes).

2015-02-23  Michael R. Crusoe  <mcrusoe@msu.edu>

   * khmer/{__init__.py,_khmermodule.cc},lib/{hashbits.cc,hashbits.hh,
   hashtable,tests/test_{c_wrapper,read_parsers}.py: remove unused callback
   functionality

2015-02-23  Michael R. Crusoe  <mcrusoe@msu.edu>

   * setup.py: point to the latest screed release candidate to work around
   versioneer bug.

2015-02-23  Tamer A. Mansour  <drtamermansour@gmail.com>

   * examples/stamps/do.sh: the argument --savehash was changed to --savetable
   and change mode to u+x
   * jenkins-build.sh: add a test to check for the do.sh file

2015-02-23  Kevin Murray  <spam@kdmurray.id.au>

   * khmer/load_pe.py: Remove unused/undocumented module. See #784

2015-02-21  Hussien Alameldin  <hussien@msu.edu>

   * sandbox/normalize-by-align.py: "copyright header 2013-2015 was added"
   * sandbob/read_aligner.py: "copyright header 2013-2015 was added"
   * sandbox/slice-reads-by-coverage.py: "copyright header 2014  was added"

2015-02-21  Hussien Alameldin  <hussien@msu.edu>

   * sandbox/calc-best-assembly.py, collect-variants.py, graph-size.py: Set executable bits using "chmod +x"

2015-02-21  Michael R. Crusoe  <mcrusoe@msu.edu>

   * khmer/_khmermodule.cc,lib/read_parsers.cc: Rename the 'accuracy' attribute
   of ReadParser Reads to 'quality'
   * tests/test_read_parsers.py: update test to match

2015-02-21  Rhys Kidd  <rhyskidd@gmail.com>

   * sandbox/{calc-best-assembly,calc-error-profile,normalize-by-align,
   read_aligner,slice-reads-by-coverage}.py: reference /usr/bin/env python2
   in the #! line.

2015-02-21  Rhys Kidd  <rhyskidd@gmail.com>

   * sandbox/sweep-paired-reads.py: remove empty script

2015-02-20  Titus Brown  <titus@idyll.org>

   * doc/dev/scripts-and-sandbox.txt: policies for sandbox/ and scripts/
   content, and a process for adding new command line scripts into scripts/.
   * doc/dev/index.txt: added scripts-and-sandbox to developer doc index.

2015-02-20  Michael R. Crusoe  <mcrusoe@msu.edu>

    * khmer/_khmermodule.cc: convert C++ out of memory exceptions to Python
    out of memory exception.
    * test/test_{counting_hash,counting_single,hashbits_obj,labelhash,
    scripts}.py: partial tests for the above

2015-02-20  Aditi Gupta  <agupta@msu.edu>

   * doc/dev/coding-guidelines-and-review.txt: fixed spelling errors.

2015-02-19  Michael R. Crusoe  <mcrusoe@msu.edu>

   * doc/dev/coding-guidelines-and-review.txt: added checklist for new CPython
   types
   * khmer/_khmermodule.cc: Update ReadAligner to follow the new guidelines

2015-02-19  Daniel Standage  <daniel.standage@gmail.com>

   * Makefile: add a new Makefile target `help` to list and describe all
   common targets.
   * khmer/utils.py, tests/test_functions.py: minor style fixes.

2015-02-16  Titus Brown  <titus@idyll.org>

   * khmer/utils.py: added 'check_is_pair', 'broken_paired_reader', and
   'write_record_pair' functions.
   * khmer/khmer_args.py: added streaming reference for future algorithms
   citation.
   * tests/test_functions.py: added unit tests for 'check_is_pair' and
   'broken_paired_reader'.
   * scripts/trim-low-abund.py: upgraded to track pairs properly; added
   proper get_parser information; moved to scripts/ from sandbox/.
   * tests/test_scripts.py: added paired-read tests for
   trim-low-abund.py.
   * tests/test-data/test-abund-read-2.paired.fq: data for paired-read tests.
   * scripts/extract-paired-reads.py: removed 'is_pair' in favor of
   'check_is_pair'; switched to using 'broken_paired_reader'; fixed use
   of sys.argv.
   * scripts/sample-reads-randomly.py: removed unused 'output_single' function.
   * doc/user/scripts.txt: added trim-low-abund.py.

2015-02-13  Qingpeng Zhang  <qingpeng@msu.edu>

   * scripts/sample-reads-randomly.py: fix a glitch about string formatting.

2015-02-11  Titus Brown  <titus@idyll.org>

   * khmer/_khmermodule.cc: fixed k-mer size checking; updated some error
   messages.
   * tests/test_graph.py: added test for k-mer size checking in find_all_tags.

2015-02-09  Titus Brown  <titus@idyll.org>

   * scripts/split-paired-reads.py: added -1 and -2 options to allow fine-
   grain specification of output locations; switch to using write_record
   instead of script-specific output functionality.
   * tests/test_scripts.py: added accompanying tests.

2015-02-09  Bede Constantinides  <bede.constantinides@manchester.ac.uk>

   * scripts/split-paired-reads.py: added -o option to allow specification
   of an output directory
   * tests/test_scripts.py: added accompanying test for split-paired-reads.py

2015-02-01  Titus Brown  <titus@idyll.org>

   * khmer/_khmermodule.cc: added functions hash_find_all_tags_list and
   hash_get_tags_and_positions to CountingHash objects.
   * tests/test_counting_hash.py: added tests for new functionality.

2015-01-25  Titus Brown  <titus@idyll.org>

   * sandbox/correct-errors.py: fixed sequence output so that quality
   scores length always matches the sequence length; fixed argparse
   setup to make use of default parameter.

2015-01-25  Titus Brown  <titus@idyll.org>

    * sandbox/readstats.py: fixed non-functional string interpolation at end;
    added -o to send output to a file; moved to scripts/.
    * doc/user/scripts.txt: added readstats description.
    * tests/test_scripts.py: added tests for readstats.py

2015-01-23  Jessica Mizzi  <mizzijes@msu.edu>

    * khmer/utils.py: Added single write_record fuction to write FASTA/Q
    * scripts/{abundance-dist,extract-long-sequences,extract-partitions,
    interleave-reads,normalize-by-median,sample-reads-randomly}.py: 
    Replaced FASTA/Q writing method with write_record

2015-01-23  Michael R. Crusoe  <mcrusoe@msu.edu>

    * Makefile: remove the user installs for the `install-dependencies` target

2015-01-23  Michael R. Crusoe  <mcrusoe@msu.edu>

    * README.rst,doc/user/install.txt: clarify that we support Python 2.7.x
    and not Python 3.

2015-01-21  Luiz Irber  <irberlui@msu.edu>

    * lib/hllcounter.{cc,hh}: Implemented a HyperLogLog counter.
    * khmer/{_khmermodule.cc, __init__.py}: added HLLCounter class
    initialization and wrapper.
    * tests/test_hll.py: added test functions for the new
    HyperLogLog counter.
    * sandbox/unique-kmers.py: implemented a CLI script for
    approximate cardinality estimation using a HyperLogLog counter.
    * setup.cfg, Makefile, third-party/smhasher/MurmurHash3.{cc,h},
    lib/kmer_hash.{cc,hh}, setup.py: added MurmurHash3 hash function
    and configuration.
    * setup.py: added a function to check if compiler supports OpenMP.

2015-01-14  Reed Cartwright  <cartwright@asu.edu>

    * doc/dev/getting-started.txt: Added install information for
    Arch Linux

2014-01-14  Michael R. Crusoe  <mcrusoe@msu.edu>

    * doc/user/{blog-posts,guide}.txt,examples/stamps/do.sh,sandbox/{
    collect-reads,error-correct-pass2,filter-median-and-pct,filter-median,
    read_aligner,split-sequences-by-length}.py,scripts/{filter-abund,
    load-into-counting}.py,tests/test_{counting_hash,hashbits,scripts}.py:
    remove references to ".kh" files replaces with ".pt" or ".ct" as
    appropriate
    * tests/test-data/{bad-versionk12,normC20k20}.kh: renamed to "*.ct"

2015-01-13  Daniel Standage  <daniel.standage@gmail.com>

    * tests/khmer_tst_utils.py, tests/test_sandbox_scripts.py: removed
    unused module imports
    * .gitignore: added pylint_report.txt so that it is not accidentally
    committed after running make diff_pylint_report
    * khmer/file.py -> khmer/kfile.py: renamed internal file handling
    class to avoid collisions with builtin Python file module
    * sandbox/collect-reads.py, sanbox/saturate-by-median.py,
    sandbox/sweep-files.py, sandbox/sweep-reads.py,
    scripts/abundance-dist-single.py, scripts/abundance-dist.py,
    scripts/annotate-partitions.py, scripts/count-median.py,
    scripts/count-overlap.py, scripts/do-partition.py,
    scripts/extract-long-sequences.py, scripts/extract-paired-reads.py,
    scripts/extract-partitions.py, scripts/filter-abund-single.py,
    scripts/filter-abund.py, scripts/filter-stoptags.py,
    scripts/find-knots.py, scripts/interleave-reads.py,
    scripts/load-graph.py, scripts/load-into-counting.py,
    scripts/make-initial-stoptags.py, scripts/merge-partitions.py,
    scripts/normalize-by-median.py, scripts/partition-graph.py,
    scripts/sample-reads-randomly.py, scripts/split-paired-reads.py,
    tests/test_script_arguments.py, tests/test_scripts.py: changed all
    occurrences of `file` to `kfile`

2015-01-09  Rhys Kidd  <rhyskidd@gmail.com>

    * lib/khmer.hh: implement generic NONCOPYABLE() macro guard
    * lib/hashtable.hh: apply NONCOPYABLE macro guard in case of future 
    modifications to Hashtable that might exposure potential memory corruption 
    with default copy constructor

2014-12-30  Michael Wright  <wrig517@msu.edu>

    * tests/test_scripts.py: Attained complete testing coverage for 
    scripts/filter_abund.py

2014-12-30  Brian Wyss  <wyssbria@msu.edu>

    * tests/test_scripts.py: added four new tests:
    load_into_counting_multifile(), test_abundance_dist_single_nosquash(),
    test_abundance_dist_single_savehash, test_filter_abund_2_singlefile

2015-12-29  Michael R. Crusoe  <mcrusoe@msu.edu>

    * CITATION,khmer/khmer_args.py,scripts/{abundance-dist-single,
    filter-abund-single,load-graph,load-into-counting}.py: Give credit to the
    SeqAn project for their FASTQ/FASTA reader that we use.

2014-12-26  Titus Brown  <titus@idyll.org>

    * tests/tests_sandbox_scripts.py: added import and execfile test for all
    sandbox/ scripts.
    * sandbox/{abundance-hist-by-position.py,
    sandbox/assembly-diff-2.py, sandbox/assembly-diff.py,
    sandbox/bloom_count.py, sandbox/bloom_count_intersection.py,
    sandbox/build-sparse-graph.py, sandbox/combine-pe.py,
    sandbox/compare-partitions.py, sandbox/count-within-radius.py,
    sandbox/degree-by-position.py, sandbox/ec.py,
    sandbox/error-correct-pass2.py, sandbox/extract-single-partition.py,
    sandbox/fasta-to-abundance-hist.py, sandbox/filter-median-and-pct.py,
    sandbox/filter-median.py, sandbox/find-high-abund-kmers.py,
    sandbox/find-unpart.py, sandbox/graph-size.py,
    sandbox/hi-lo-abundance-by-position.py, sandbox/multi-rename.py,
    sandbox/normalize-by-median-pct.py, sandbox/print-stoptags.py,
    sandbox/print-tagset.py, sandbox/readstats.py,
    sandbox/renumber-partitions.py, sandbox/shuffle-fasta.py,
    sandbox/shuffle-reverse-rotary.py, sandbox/split-fasta.py,
    sandbox/split-sequences-by-length.py, sandbox/stoptag-abundance-hist.py,
    sandbox/stoptags-by-position.py, sandbox/strip-partition.py,
    sandbox/subset-report.py, sandbox/sweep-out-reads-with-contigs.py,
    sandbox/sweep-reads2.py, sandbox/sweep-reads3.py,
    sandbox/uniqify-sequences.py, sandbox/write-interleave.py}: cleaned up
    to make 'import'-able and 'execfile'-able.

2014-12-26  Michael R. Crusoe  <mcrusoe@msu.edu>

    * tests/test_functions.py: Generate a temporary filename instead of
    writing to the current directory
    * Makefile: always run the `test` target if specified

2014-12-20  Titus Brown  <titus@idyll.org>

    * sandbox/slice-reads-by-coverage.py: fixed 'N' behavior to match other
    scripts ('N's are now replaced by 'A', not 'G').
    * sandbox/trim-low-abund.py: corrected reporting bug (bp written);
    simplified second-pass logic a bit; expanded reporting.

2014-12-17  Jessica Mizzi  <mizzijes@msu.edu>

    * khmer/file.py,sandbox/sweep-reads.py,scripts/{abundance-dist-single,
    abundance-dist,annotate-partitions,count-median,count-overlap,do-partition,
    extract-paired-reads,extract-partitions,filter-abund-single,filter-abund,
    filter-stoptags,interleave-reads,load-graph,load-into-counting,
    make-initial-stoptags,merge-partitions,normalize-by-median,partition-graph,
    sample-reads-randomly,split-paired-reads}.py,setup.cfg,
    tests/{test_script_arguments,test_scripts}.py: Added force option to all 
    scripts to script IO sanity checks and updated tests to match. 

2014-12-17  Michael R. Crusoe  <mcrusoe@msu.edu>

    * setup.cfg,tests/test_{counting_hash,counting_single,filter,graph,
    hashbits,hashbits_obj,labelhash,lump,read_parsers,scripts,subset_graph}.py:
    reduce memory usage of tests to about 100 megabytes max.

2014-12-17  Michael R. Crusoe  <mcrusoe@msu.edu>

    * scripts/load-graph.py,khmer/_khmermodule.cc: restore threading to
    load-graph.py

2014-12-16  Titus Brown  <titus@idyll.org>

    * sandbox/{calc-error-profile.py,collect-variants.py,correct-errors.py,
    trim-low-abund.py}: Support for k-mer spectral error analysis, sublinear
    error profile calculations from shotgun data sets, adaptive variant
    collection based on graphalign, streaming error correction, and streaming
    error trimming.
    * tests/test_sandbox_scripts.py: added tests for sandbox/trim-low-abund.py.
    * tests/test_counting_hash.py: added tests for new
    CountingHash::find_spectral_error_positions function.

2014-12-16  Michael R. Crusoe  <mcrusoe@msu.edu>  &  Camille Scott
<camille.scott.w@gmail.com>

    * khmer/_khmermodule.cc: fixed memory leak in the ReadParser paired
    iterator (not used by any scripts).
    * lib/read_parsers.cc,khmer/_khmermodule.cc: Improved exception handling.
    * tests/test_read_parsers.py,
    tests/test-data/100-reads.fq.truncated.{bz2,gz}: Added tests for truncated
    compressed files accessed via ReadParser paired and unpaired iterators.

2014-12-09  Michael R. Crusoe  <mcrusoe@msu.edu>

    New FAST[AQ] parser (from the SeqAn project). Fixes known issue and a
    newly found read dropping issue
    https://github.com/ged-lab/khmer/issues/249
    https://github.com/ged-lab/khmer/pull/641
    Supports reading from non-seekable plain and gziped FAST[AQ] files (a.k.a
    pipe or streaming support)

    * khmer/{__init__.py,_khmermodule.cc}: removed the Config object, the
    threads argument to new_counting_hash, and adapted to other changes in API.
    Dropped the unused _dump_report_fn method. Enhanced error reporting.
    * lib/{bittest,consume_prof,error,khmer_config,scoringmatrix,thread_id_map}
    .{cc,hh},tests/test_khmer_config.py: deleted unused files
    * sandbox/collect-reads.py,scripts/{abundance-dist-single,do-partition,
    filter-abund-single,load-into-counting}.py: adapted to Python API changes:
    no threads argument to ReadParser, no more config
    * tests/test_{counting_hash,counting_single,hashbits,hashbits_obj,
    test_read_parsers}.py: updated tests to new error pattern (upon object
    creation, not first access) and the same API change as above. Thanks to
    Camille for her enhanced multi-thread test.
    * lib/{counting,hashtable,ht-diff}.cc,khmer.hh: renamed MAX_COUNT define to
    MAX_KCOUNT; avoids naming conflict with SeqAn
    * khmer/file.py: check_file_status(): ignored input files named '-'
    * khmer/khmer_tst_utils.py: added method to pipe input files to a target
    script
    * tests/test_scripts.py: enhanced streaming tests now that four of them
    work.
    * Makefile: refreshed cppcheck{,-result.xml} targets, added develop
    setuptools command prior to testing

2014-12-08  Michael R. Crusoe  <mcrusoe@msu.edu>

    * doc/user/known_issues.txt: Document that multithreading leads to dropped
    reads.

2014-12-07  Michael R. Crusoe  <mcrusoe@msu.edu>

    This is khmer v1.2

    * Makefile: add sandbox scripts to the pylint_report.txt target
    * doc/dev/coding-guidelines-and-review.txt: Add question about command
    line API to the checklist
    * doc/dev/release.txt: refresh release procedure
    * doc/release-notes/release-1.2.md

2014-12-05  Michael R. Crusoe  <mcrusoe@msu.edu>

    * CITATIONS,khmer/khmer_args.py: update citations for Qingpeng's paper

2014-12-01  Michael R. Crusoe  <mcrusoe@msu.edu>

    * doc/roadmap.txt: Explain the roadmap to v2 through v4

2014-12-01  Kevin Murray  <spam@kdmurray.id.au>

    * tests/test_scripts.py: Stop a test from making a temporary output file
    in the current dir by explicitly specifying an output file.

2014-12-01  Kevin Murray  <spam@kdmurray.id.au>

    * load-into-counting.py: Add a CLI parameter to output a machine-readable
    summary of the run, including number of k-mers, FPR, input files etc in
    json or TSV format.

2014-12-01  Titus Brown  <t@idyll.org>

    * Update sandbox docs: some scripts now used in recipes

2014-11-23  Phillip Garland  <pgarland@gmail.com>

    * lib/khmer.hh (khmer): define KSIZE_MAX
    * khmer/_khmermodule.cc (forward_hash, forward_hash_no_rc) (reverse_hash):
    Use KSIZE_MAX to check whether the user-supplied k is larger than khmer
    supports.

2014-11-19  Michael R. Crusoe  <mcrusoe@msu.edu>

    * CODE_OF_CONDUT.RST,doc/dev/{index,CODE_OF_CONDUCT}.txt: added a code of
    conduct

2014-11-18  Jonathan Gluck  <jdg@cs.umd.edu>

    * tests/test_counting_hash.py: Fixed copy paste error in comments, True to
    False.

2014-11-15  Jacob Fenton  <bocajnotnef@gmail.com>

    * tests/test_scripts.py: added screed/read_parsers stream testing
    * khmer/file.py: modified file size checker to not break when fed
    a fifo/block device
    * tests/test-data/test-abund-read-2.fa.{bz2, gz}: new test files

2014-11-11  Jacob Fenton  <bocajnotnef@gmail.com>

    * do-partition.py: replaced threading args in scripts with things from 
    khmer_args
    * khmer/theading_args.py: removed as it has been deprecated

2014-11-06  Michael R. Crusoe  <mcrusoe@msu.edu>

    * lib/{counting,hashbits}.{cc,hh},lib/hashtable.hh: Moved the n_kmers()
    function into the parent Hashtable class as n_unique_kmers(), adding it to
    CountingHash along the way. Removed the unused start and stop parameters.
    * khmer/_khmermodule.cc: Added Python wrapping for CountingHash::
    n_unique_kmers(); adapted to the dropped start and stop parameters.
    * scripts/{load-graph,load-into-counting,normalize-by-median}.py: used the
    n_unique_kmers() function instead of the n_occupied() function to get the
    number of unique kmers in a table.
    * tests/test_{hashbits,hashbits_obj,labelhash,scripts}.py: updated the
    tests to reflect the above

2014-10-24  Camille Scott  <camille.scott.w@gmail.com>

    * do-partition.py: Add type=int to n_threads arg and assert to check
    number of active threads

2014-10-10  Brian Wyss  <wyssbria@msu.edu>

    * khmer/scripts/{abundance-dist, abundance-dist-single,
    annotate-partitions, count-median, count-overlap, do-partition,
    extract-paired-reads, extract-partitions, filter-abund, filter-abund-single,
    filter-stoptags, find-knots, load-graph, load-into-counting,
    make-initial-stoptags, merge-partitions, normalize-by-median, 
    partition-graph, sample-reads-randomly}.py:
    changed stdout output in scripts to go to stderr.

2014-10-06  Michael R. Crusoe  <mcrusoe@msu.edu>

    * Doxyfile.in: add links to the stdc++ docs

2014-10-01  Ben Taylor  <taylo886@msu.edu>

    * khmer/_khmermodule.cc, lib/hashtable.cc, lib/hashtable.hh,
    tests/test_counting_hash.py, tests/test_labelhash.py,
    tests/test_hashbits.py, tests/test_hashbits_obj.py:
    Removed Hashtable::consume_high_abund_kmers,
    Hashtable::count_kmers_within_depth, Hashtable::find_radius_for_volume,
    Hashtable::count_kmers_on_radius

2014-09-29  Michael R. Crusoe  <mcrusoe@msu.edu>

    * versioneer.py: upgrade versioneer 0.11->0.12

2014-09-29  Sherine Awad  <sherine.awad@gmail.com>

    * scripts/normalize-by-median.py: catch expections generated by wrong
    indentation for 'total'

2014-09-23  Jacob G. Fenton  <bocajnotnef@gmail.com>

    * scripts/{abundance-dist-single, abundance-dist, count-median,
    count-overlap, extract-paired-reads, filter-abund-single,
    load-graph, load-into-counting, make-initial-stoptags,
    partition-graph, split-paired-reads}.py: 
    added output file listing at end of file
    * scripts/extract-long-sequences.py: refactored to set write_out to
    sys.stdout by default; added output location listing.
    * scripts/{fastq-to-fasta, interleave-reads}.py: 
    added output file listing sensitive to optional -o argument
    * tests/test_scripts.py: added test for scripts/make-initial-stoptags.py

2014-09-19  Ben Taylor  <taylo886@msu.edu>

    * Makefile: added --inline-suppr to cppcheck, cppcheck-result.xml targets
    * khmer/_khmermodule.cc: Added comments to address cppcheck false positives
    * lib/hashtable.cc, lib/hashtable.hh: take args to filter_if_present by
    reference, address scope in destructor
    * lib/read_parsers.cc: Added comments to address cppcheck false positives
    * lib/subset.cc, lib/subset.hh: Adjusted output_partitioned_file,
    find_unpart to take args by reference, fix assign_partition_id to use
    .empty() instead of .size()

2014-09-19  Ben Taylor  <taylo886@msu.edu>
		
    * Makefile: Add astyle, format targets
    * doc/dev/coding-guidelines-and-review.txt: Add reference to `make format`
		target

2014-09-10  Titus Brown  <titus@idyll.org>

    * sandbox/calc-median-distribution.py: catch exceptions generated by reads
	shorter than k in length.
    * sandbox/collect-reads.py: added script to collect reads until specific
	average cutoff.
    * sandbox/slice-reads-by-coverage.py: added script to extract reads with
	a specific coverage slice (based on median k-mer abundance).
	
2014-09-09  Titus Brown  <titus@idyll.org>

    * Added sandbox/README.rst to describe/reference removed files,
	 and document remaining sandbox files.

    * Removed many obsolete sandbox files, including:
      sandbox/abund-ablate-reads.py,
      sandbox/annotate-with-median-count.py,
      sandbox/assemble-individual-partitions.py,
      sandbox/assemstats.py,
      sandbox/assemstats2.py,
      sandbox/bench-graphsize-orig.py,
      sandbox/bench-graphsize-th.py,
      sandbox/bin-reads-by-abundance.py,
      sandbox/bowtie-parser.py,
      sandbox/calc-degree.py,
      sandbox/calc-kmer-partition-counts.py,
      sandbox/calc-kmer-read-abunds.py,
      sandbox/calc-kmer-read-stats.py,
      sandbox/calc-kmer-to-partition-ratio.py,
      sandbox/calc-sequence-entropy.py,
      sandbox/choose-largest-assembly.py,
      sandbox/consume-and-traverse.py,
      sandbox/contig-coverage.py,
      sandbox/count-circum-by-position.py,
      sandbox/count-density-by-position.py,
      sandbox/count-distance-to-volume.py,
      sandbox/count-median-abund-by-partition.py,
      sandbox/count-shared-kmers-btw-assemblies.py,
      sandbox/ctb-iterative-bench-2-old.py,
      sandbox/ctb-iterative-bench.py,
      sandbox/discard-high-abund.py,
      sandbox/discard-pre-high-abund.py,
      sandbox/do-intertable-part.py,
      sandbox/do-partition-2.py,
      sandbox/do-partition-stop.py,
      sandbox/do-partition.py,
      sandbox/do-subset-merge.py,
      sandbox/do-th-subset-calc.py,
      sandbox/do-th-subset-load.py,
      sandbox/do-th-subset-save.py,
      sandbox/extract-surrender.py,
      sandbox/extract-with-median-count.py,
      sandbox/fasta-to-fastq.py,
      sandbox/filter-above-median.py,
      sandbox/filter-abund-output-by-length.py,
      sandbox/filter-area.py,
      sandbox/filter-degree.py,
      sandbox/filter-density-explosion.py,
      sandbox/filter-if-present.py,
      sandbox/filter-max255.py,
      sandbox/filter-min2-multi.py,
      sandbox/filter-sodd.py,
      sandbox/filter-subsets-by-partsize.py,
      sandbox/get-occupancy.py,
      sandbox/get-occupancy2.py,
      sandbox/graph-partition-separate.py,
      sandbox/graph-size-circum-trim.py,
      sandbox/graph-size-degree-trim.py,
      sandbox/graph-size-py.py,
      sandbox/join_pe.py,
      sandbox/keep-stoptags.py,
      sandbox/label-pairs.py,
      sandbox/length-dist.py,
      sandbox/load-ht-and-tags.py,
      sandbox/make-coverage-by-position-for-node.py,
      sandbox/make-coverage-histogram.py,
      sandbox/make-coverage.py,
      sandbox/make-random.py,
      sandbox/make-read-stats.py,
      sandbox/multi-abyss.py,
      sandbox/multi-stats.py,
      sandbox/multi-velvet.py,
      sandbox/normalize-by-min.py,
      sandbox/occupy.py,
      sandbox/parse-bowtie-pe.py,
      sandbox/parse-stats.py,
      sandbox/partition-by-contig.py,
      sandbox/partition-by-contig2.py,
      sandbox/partition-size-dist-running.py,
      sandbox/partition-size-dist.py,
      sandbox/path-compare-to-vectors.py,
      sandbox/print-exact-abund-kmer.py,
      sandbox/print-high-density-kmers.py,
      sandbox/quality-trim-pe.py,
      sandbox/quality-trim.py,
      sandbox/reformat.py,
      sandbox/remove-N.py,
      sandbox/softmask-high-abund.py,
      sandbox/split-N.py,
      sandbox/split-fasta-on-circum.py,
      sandbox/split-fasta-on-circum2.py,
      sandbox/split-fasta-on-circum3.py,
      sandbox/split-fasta-on-circum4.py,
      sandbox/split-fasta-on-degree-th.py,
      sandbox/split-fasta-on-degree.py,
      sandbox/split-fasta-on-density.py,
      sandbox/split-reads-on-median-diff.py,
      sandbox/summarize.py,
      sandbox/sweep_perf.py,
      sandbox/test_scripts.py,
      sandbox/traverse-contigs.py,
      sandbox/traverse-from-reads.py,
      sandbox/validate-partitioning.py -- removed as obsolete.

2014-09-01  Michael R. Crusoe  <mcrusoe@msu.edu>

    * doc/dev/coding-guidelines-and-review.txt: Clarify pull request checklist
    * CONTRIBUTING.md: update URL to new dev docs

2014-08-30  Rhys Kidd  <rhyskidd@gmail.com>

    * khmer/_khmermodule.cc: fix table.get("wrong_length_string") gives core
    dump
    * lib/kmer_hash.cc: improve quality of exception error message
    * tests/{test_counting_hash,test_counting_single,test_hashbits,
        test_hashbits_obj}.py: add regression unit tests

2014-08-28  Titus Brown  <titus@idyll.org>

    * scripts/normalize-by-median.py: added reporting output after main loop
	exits, in case it hadn't been triggered.
    * sandbox/saturate-by-median.py: added flag to change reporting frequency,
	cleaned up leftover code from when it was copied from
	normalize-by-median.

2014-08-24  Rhys Kidd  <rhyskidd@gmail.com>

    * khmer/thread_utils.py, sandbox/filter-below-abund.py,
	scripts/{extract-long-sequences,load-graph,load-into-counting,
	normalize-by-median,split-paired-reads}.py,
	scripts/galaxy/gedlab.py: fix minor PyLint issues 

2014-08-20  Michael R. Crusoe  <mcrusoe@msu.edu>

    * test/test_version.py: add Python2.6 compatibility.

2014-08-20  Rhys Kidd  <rhyskidd@gmail.com>

    * setup.py,README.rst,doc/user/install.txt: Test requirement for a 
    64-bit operating system, documentation changes. Fixes #529

2014-08-19  Michael R. Crusoe  <mcrusoe@msu.edu>

    * {setup,versioneer,khmer/_version}.py: upgrade versioneer from 0.10 to 0.11

2014-08-18  Michael R. Crusoe  <mcrusoe@msu.edu>

    * setup.py: Use the system bz2 and/or zlib libraries if specified in
    setup.cfg or overridden on the commandline

2014-08-06  Michael R. Crusoe  <mcrusoe@msu.edu>

    * CITATION: fixed formatting, added BibTeX
    * Makefile: Python code coverage targets will now compile khmer if needed
    * doc/dev/galaxy.txt: moved to doc/user/; updated & simplified
    * doc/{dev,user}/index.txt: galaxy.txt move
    * scripts/*.xml: moved to scripts/galaxy/; citations added; additional
    scripts wrapped
    * scripts/galaxy/README.txt: documented Galaxy codebase requirements
    * doc/citations.txt: symlink to CITATION
    * scripts/galaxy/test-data: added symlinks to files in tests/test-data or
    added short test files from scratch
    * scripts/galaxy/macros.xml: common configuration moved to central file
    * scripts/galaxy/gedlab.py: custom Galaxy datatypes for the counting
    tables and presence tables: it inherits from the Galaxy Binary type but
    isn't sniffable. Written with GalaxyTeam's Dave_B.
    * scripts/filter-abund.py: fix inaccurate parameter description
    * scripts/galaxy/tool_dependencies.xml: document install process
    * scripts/galaxy/filter-below-abund.py: symlink to
    sandbox/filter-below-abund.py for now.
    * khmer/khmer_args.py: point users to online citation file for details

2014-08-05  Michael R. Crusoe  <mcrusoe@msu.edu>

    * lib/read_parsers.{cc,hh}: close file handles. Fixes CID 1222793

2014-08-05  Justin Lippi  <jlippi@gmail.com>

    * khmer/__init__.py: import get_version_cpp method as __version_cpp__.
    * khmer/_khmermodule.cc: added get_version_cpp implementation
    * tests/test_version.py: check that version from C++ matches version from
    khmer.__version__
    * setup.cfg: don't run tests with 'jenkins' @attr with 'make test'

2014-08-04  Michael R. Crusoe  <mcrusoe@msu.edu>

    * khmer/_khmermodule.cc,lib/{kmer_hash.{cc,hh},read_aligner.cc,
    read_parsers.{cc,hh},trace_logger.cc: Replace remaining uses of assert()
    with khmer_exceptions. Fixes #215.
    * setup.py: simplify argparse conditional dependency

2014-08-03  Titus Brown & Michael R. Crusoe  <t@idyll.org>

    * doc/{artifact-removal,partitioning-workflow{.graffle,.png}},{biblio,
    blog-posts,guide,install,choosing-table-sizes,known-issues,scripts,
    partitioning-big-data.txt: moved to doc/user/
    * doc/{crazy-ideas,details,development,galaxy,release,examples}.txt: moved
    to doc/dev/
    * doc/dev/{a-quick-guide-to-testing,codebase-guide,
    coding-guidelines-and-review,for-khmer-developers,getting-started,
    hackathon,index}.txt,doc/user/index.txt: new content.
    * doc/design.txt: deleted
    The documentation has been split into user focused documentation and
    developer focused documentation. The new developer docs were field tested
    as part of the Mozilla Science Lab global sprint that we participated in;
    we are grateful to all the volunteers.

2014-07-24  Ivan Gonzalez  <iglpdc@gmail.com>

    * lib/khmer.hh, lib/khmer_exception.hh: All exceptions are now derived from
	a new base class exception, khmer::khmer_exception. Issue #508.
    * lib/counting.cc, lib/hashbits.cc, lib/hashtable.{cc,hh},lib/kmer_hash.cc,
	lib/labelhash.cc, lib/perf_metrics.hh, lib/read_parsers.{cc,hh},
	lib/subset.cc, lib/thread_id_map.hh: All exceptions thrown are now
	instances (or derived from) khmer::khmer_exception.

2014-07-24  Jiarong Guo  <guojiaro@gmail.com>

    * khmer/_khmermodule.cc: add python exception when thread = 0 for
    ReadParser.
    * tests/test_read_parsers.py: add test_with_zero_threads() to test Python
    exception when ReadParser has zero threads.

2014-07-23  Qingpeng Zhang  <qingpeng@gmail.com>

    * scripts/load-graph.py: write fp rate into *.info file with option 
    to switch on
    * tests/test_scripts.py: add test_load_graph_write_fp

2014-07-23  Ryan R. Boyce  <boycerya@msu.edu>

    * Makefile: fixed >80 character line wrap-around

2014-07-23  Leonor Garcia-Gutierrez  <l.garcia-gutierrez@warwick.ac.uk>

    * tests/test_hashbits.py, tests/test_graph.py, 
    tests/test_lump.py: reduced memory requirement
    
2014-07-23  Heather L. Wiencko  <wienckhl@tcd.ie>

    * khmer_tst_utils.py: added import traceback
    * test_scripts.py: added test for normalize_by_median.py for fpr rate

2014-07-22  Justin Lippi  <jlippi@gmail.com>
 
    * khmer/_khmermodule.cc: removed unused assignment
    * lib/read_aligner.cc,lib/read_aligner.hh: wrapped function declarations
    in the same compiler options that the only invocations are in to avoid
    unusedPrivateFunction violation.
    * lib/read_parsers.cc: fix redundantassignment error by assigning variable
    to its value directly

2014-07-22  Michael R. Crusoe  <mcrusoe@msu.edu>

    * Makefile: combine pip invocation into single "install-dependencies"
    target.

2014-07-22  Justin Lippi  <jlippi@gmail.com>

    * tests/test_subset_graph.py: decrease the amount of memory that is being
    requested for the hash tables in test.

2014-07-22  Jim Stapleton  <jas@msu.edu>

     * scripts/filter-abund.py: no longer asks for parameters that are unused,
     issue #524

2014-07-22  Justin Lippi  <jlippi@gmail.com> 

    * tests/khmer_tst_utils.py: put runscript here
    * tests/test_sandbox_scripts.py: remove 'runsandbox', renamed to runscript
      and placed in khmer_tst_utils
    * tests/test_scripts.py: removed 'runscript' and placed in khmer_tst_utils

2014-07-22  Jeramia Ory  <jeramia.ory@gmail.com>

    * khmer/_khmermodule.cc: removed unused KhmerError, issue #503

2014-07-22  Rodney Picett  <pickett.rodney@gmail.com>

    * lib/scoringmatrix.{cc,hh}: removed assign function, issue #502
 
2014-07-22  Leonor Garcia-Gutierrez  <l.garcia-gutierrez@warwick.ac.uk>

    * tests/test_counting_single.py: reduced memory requirements
    
2014-07-21  Titus Brown  <t@idyll.org>

    * sandbox/saturate-by-median.py: introduce new sandbox script for
	saturation analysis of low-coverage data sets.

2014-07-10  Joe Stein  <joeaarons@gmail.com>

    * sandbox/readstats.py: fixed divide-by-zero error, issue #458

2014-07-06  Titus Brown  <t@idyll.org>

    * doc/release.txt: fix formatting.

2014-06-25  Michael R. Crusoe <mcrusoe@msu.edu>

    * scripts/load-graph.py: fix #507. Threading doesn't give any advantages
    to this script right now; the threading parameter is ignored for now.

2014-06-20  Chuck Pepe-Ranney  <chuck.peperanney@gmail.com>

    * scripts/extract-partitions.py: added epilog documentation for 
	<base>.dist columns.

2014-06-20  Michael R. Crusoe  <mcrusoe@msu.edu>

    * doc/release.txt: Add Coverity Scan to release checklist

2014-06-19  Michael R. Crusoe  <mcrusoe@msu.edu>

    * lib/read_aligner.{cc,hh},khmer/_khmermodule.cc,setup.py,
    tests/test_read_aligner.py,sandbox/{normalize-by-align,read-aligner}.py:
    Update of @fishjord's graph alignment work
    * lib/{aligner,kmer,node}.{cc,hh},tests/test_align.py: removed as they are
    superceded by the above
    * Makefile: fixed wildcards
    * tests/read_parsers.py: tests that are too complicated to run with
    Valgrind's memcheck are now marked @attr('multithread')

2014-06-16  Titus Brown  <t@idyll.org>

    * doc/release.txt: updated release process.
    * doc/known-issues.txt: updated known-issues for v1.1 release
    * doc/release-notes/: added release notes for 1.0, 1.0.1, and 1.1

2014-06-16  Michael R. Crusoe  <mcrusoe@msu.edu>

    * scripts/{abundance-dist-single,filter-abund-single,load-into-counting,
    normalize-by-median,load-graph}.py: restore Python 2.6 compatibility for
    Debian 6, RedHat 6, SL6, and Ubuntu 10.04 LTS users.

2014-06-15  Titus Brown  <t@idyll.org>

    * doc/scripts.txt: removed sweep-reads.py from script documentation.
    * scripts/sweep-reads.py, scripts/sweep-files.py: moved sweep-reads.py
	and sweep-files.py over to sandbox.
    * tests/test_sandbox_scripts.py: created a test file for scripts in
	sandbox/; skip when not in developer mode (e.g. installed egg).
    * tests/test_script_arguments.py: capture file.py output to stderr
	so that it is not displayed during tests.
    * sandbox/calc-median-distribution.py: updates to print cumulative
	distribution for calc-median-distribution.

2014-06-14  Michael R. Crusoe  <mcrusoe@msu.edu>

    * scripts/{abundance-dist-single,filter-abund-single,load-into-counting,
    normalize-by-median,load-graph}.py,tests/test_scripts.py: added
    '--report-total-kmers' option to all scripts that create k-mer tables.

2014-06-14  Titus Brown  <t@idyll.org>

    * doc/scripts.txt, tests/test_scripts.py, scripts/sweep-reads.py:
	renamed sweep-reads-buffered to sweep-reads; added FASTQ output to
	sweep-reads.
    * doc/scripts.txt: added extract-long-sequences.py doc reference.
    * scripts/extract-long-sequences.py: set default sequence length to
	extract to 200 bp.

2014-06-13  Michael R. Crusoe  <mcrusoe@msu.edu>

    * MANIFEST.in: don't include docs/, data/, or examples/ in our PyPI
    distribution. Saves 15MB.

2014-06-13  Michael R. Crusoe  <mcrusoe@msu.edu>

    * Makefile: split coverity target in two: -build and -upload. Added
    configuration target

2014-06-13  Titus Brown  <t@idyll.org>

    * doc/install.txt: updated virtualenv command to use python2 explicitly,
	for arch support.

2014-06-13  Titus Brown  <t@idyll.org>

    * khmer/__init__.py, khmer/file_args.py: Moved copyright message to a
	comment.
    * khmer/file.py: updated error messages for disk-space checking functions;
	added test hooks.
    * tests/test_script_arguments.py: added tests for several functions in
	khmer/file.py.
    * sandbox/assemstats3.py: handle missing input files.

2014-06-12  Michael Wright <wrigh517@msu.edu>

    * sandbox/load-into-hashbits: Deleted from sandbox. It is superseded
    by load-graph.py --no-tagset.

2014-06-11  Michael Wright <wrigh517@msu.edu>

    * scripts/load-into-counting: Fixed docstring misnomer to 
	load-into-counting.py

2014-06-10  Michael R. Crusoe  <mcrusoe@msu.edu>

    * setup.py,tests/{__init__,khmer_tst_utils,test_scripts,
    khmer_test_counting_single}.py: made tests runnable after installation.
    * lib/{khmer.hh,hashtable.hh,read_parsers.cc,read_parsers.hh}: restructure
    exception hierarchy.
    * khmer/_khmermodule.cc: Nicer error checking for hash_consume_fasta,
    hash_abundance_distribution, hashbits_consume_{fasta,fasta_and_tag
    {,with_stoptags},partitioned_fasta}, hashbits_output_partitions, and
    labelhash_consume_{,partitioned_}fasta_and_tag_with_labels.

2014-06-10  Titus Brown  <t@idyll.org>

    * Makefile: remove SHELL setting so that 'make doc' works in virtualenvs.
    * scripts/sample-reads-randomly.py: extend to take multiple subsamples
	with -S.
    * tests/test_scripts.py: added test for multiple subsamples from
	sample-reads-randomly.py

2014-06-10  Michael Wright <wrigh517@msu.edu>

    * scripts/extract-long-sequences: Moved from sandbox, added argparse and 
    FASTQ support.
    * scripts/fastq-to-fasta: Fixed outdated argparse oversight.
    * tests/test_scripts.py: Added tests for extract-long-sequences.py

2014-06-08  Titus Brown  <t@idyll.org>

    * doc/conf.py: set google_analytics_id and disqus_shortname properly;
	disable "editme" popup.
    * doc/_templates/page.html: take google_analytics_id and disqus_shortname
	from doc/conf.py.

2014-06-04  Michael R. Crusoe <mcrusoe@msu.edu>

    * lib/Makefile: do a distclean as the CFLAGS may have changed. Fixes #442

2014-06-03 Chuck Pepe-Ranney <chuck.peperanney@gmail.com>

    * scripts/abundance-dist.py: removed call to check_space on infiles.  

2014-05-31  Michael R. Crusoe  <mcrusoe@msu.edu>

    * khmer/_khmermodule.cc,lib/counting.{cc,hh},
    sandbox/{stoptag-abundance-ham1-hist.py,off-by-one.py,filter-ham1.py}:
    Remove CountingHash get_kmer_abund_mean, get_kmer_abund_abs_deviation, and
    max_hamming1_count along with Python glue code and sandbox scripts. They
    are no longer useful.

2014-05-30  Titus Brown  <t@idyll.org>

    * khmer/_khmermodule.cc: remove merge2* functions: unused, untested.
    * lib/counting.cc, lib/hashbits.cc, lib/hashtable.cc: made file loading
	exceptions more verbose and informative.
    * tests/test_subset_graph.py: added tests for SubsetPartition::
	load_partitionmap.
    * khmer/_khmermodule.cc, lib/subset.cc, wrapped SubsetPartition::
	load_partitionmap to catch, propagate exceptions
    * tests/test_hashbits.py, tests/test_counting_hash.py: added tests
	for fail-on-load of bad file format versions; print exception messages.
    * .gitignore: added various temporary pip & build files
    * lib/counting.cc: added I/O exception handling to CountingHashFileReader
	and CountingHashGzFileReader.
    * lib/hashbits.cc: added I/O exception handling to Hashbits::load.
    * lib/subset.cc: added I/O exception handling to merge_from_disk.
    * lib/hashtable.cc: added I/O exception handling to load_tagset and
	load_stop_tags
    * khmer/_khmermodule.cc: added I/O exception propagation from C++ to
	Python, for all loading functions.

2014-05-22  Michael Wright  <wrigh517@msu.edu>

    * scripts/fastq-to-fasta: Moved and improved fastq-to-fasta.py into scripts 
    from sandbox
    * tests/test_scripts.py: Added tests for fastq-to-fasta.py
    * tests/test-data: Added test-fastq-n-to-fasta.py file with N's in 
    sequence for testing

2014-05-19  Michael R. Crusoe  <mcrusoe@msu.edu>

    * Makefile: add target for python test coverage plain-text report;
    clarified where the HTML report is

2014-05-16  Michael R. Crusoe  <mcrusoe@msu.edu>

    * docs/scripts.txt: include sweep-reads-buffered.py

2014-05-14  Adam Caldwell  <adam.caldwell@gmail.com>

    * Makefile: change pip to pip2. Fixes assorted make problems on systems
    where pip links to pip3

2014-05-14  Michael R. Crusoe  <mcrusoe@msu.edu>

    * lib/{zlib,bzip2} -> third-party/
    * setup.{cfg,py}: Move third party libraries to their own directory
    * Makefile: add sloccount target for humans and the sloccount.sc target for
   Jenkins

2014-05-13  Michael Wright  <wrigh517@msu.edu>

    * sandbox/fastq-to-fasta.py: now reports number of reads dropped due to
    'N's in sequence. close 395

2014-05-13  Michael R. Crusoe  <mcrusoe@msu.edu>

    * doc/release.txt: additional fixes

2014-05-09  Luiz Irber  <irberlui@msu.edu>

    Version 1.0.1

2014-05-09  Michael R. Crusoe  <mcrusoe@msu.edu>

    * doc/release.txt: update release instructions

2014-05-06  Michael R. Crusoe  <mcrusoe@msu.edu>

    * lib/{subset,counting}.cc: fix cppcheck errors; astyle -A10
    --max-code-length=80

2014-05-06  Titus Brown  <titus@idyll.org>

    * sandbox/calc-best-assembly.py: added script to calculate best
    assembly from a list of contig/scaffold files
	
2014-04-23  Titus Brown  <titus@idyll.org>

    * scripts/abundance-dist-single.py: fixed problem where ReadParser was
    being created anew for each thread; regression introduced in 4b823fc.

2014-04-22  Michael R. Crusoe  <mcrusoe@msu.edu>

    *.py: switch to explicit python2 invocation. Fixes #385.

2014-04-21  Titus Brown  <t@idyll.org>

    * doc/development.txt: added spellcheck to review checklist

2014-04-21  Titus Brown  <titus@idyll.org>

    * scripts/normalize-by-median.py: updated FP rate to match latest info from
      Qingpeng's paper; corrected spelling error.

2014-04-21  Michael R. Crusoe  <mcrusoe@msu.edu>

    * setup.py,doc/installing.txt: Remove argparse from the requirements
    unless it isn't available. Argparse is bundled with Python 2.7+. This
    simplifies the installation instructions.

2014-04-17  Ram RS  <ramrs@nyu.edu>

    * scripts/make-initial-stoptags.py: fixed bug that threw error on
     missing .ht input file while actual expected input file is .pt

2014-04-11  Titus Brown  <t@idyll.org>

    * scripts/*.py: fixed argument to check_space_for_hashtable to rely
    on args.n_tables and not args.ksize.

2014-04-06  Titus Brown  <titus@idyll.org>

    * scripts/normalize-by-median.py: added comment about table compatibility
    with abundance-dist.

2014-04-05  Michael R. Crusoe  <mcrusoe@msu.edu>

    * MANIFEST.in,setup.py: fix to correct zlib packaging for #365
    * ChangeLog: fix date for 1.0 release, email addresses

2014-04-01  Michael R. Crusoe  <mcrusoe@msu.edu>

    Version 1.0
    * Makefile: run 'build' command before install; ignore _version.py for
    coverage purposes.
    * bink.ipynb: deleted
    * doc/choosing-hash-sizes.txt -> choosing-table-sizes.txt
    * setup.py,doc/{conf.py,index.txt}: update lists of authors
    * doc/development.txt: typo
    * doc/{galaxy,guide,index,introduction,scripts}.txt: remove some
    references to implementation details of the k-mer tables
    * doc/{known-issues,release}.txt: updated
    * khmer/*.cc,lib/*.{cc,hh}: astyle -A10 formatted
    * lib/read_parsers.cc: fixed case statement fall through
    * lib/subset.cc: removed unnecessary NULL check (CID 1054804 & 1195088)
    * scripts/*.py: additional documentation updates
    * tests/test-data/test-overlap1.ht,data/MSB2-surrender.fa &
    data/1m-filtered.fa: removed from repository history, .git is now 36M!

2014-04-01  Titus Brown  <t@idyll.org>

    * CITATION,khmer/khmer_args.py: Updated khmer software citation for
    release.

2014-03-31  Titus Brown  <t@idyll.org>

    * scripts/normalize-by-median.py: Fixed unbound variable bug introduced in
    20a433c2.

    * khmer/file.py: Fixed incorrect use of __file__ dirname instead of
    os.getcwd(); also fixed bug where statvfs would choke on an empty
    dirname resulting from input files being in the cwd.

2014-03-31  Michael R. Crusoe  <mcrusoe@msu.edu>

    * versioneer.py,ez_setup.py: updated to version 0.10 and 3.4.1
    respectively.
    * docs/release.txt,khmer/_version.py,MANIFEST.in: update ancillary
    versioneer files

2014-03-31  Titus Brown  <t@idyll.org>

    * scripts/*.py,khmer/khmer_args.py: added 'info' function to khmer_args,
    and added citation information to each script.
    * CITATION: added basic citation information for khmer functionality.

2013-03-31  Michael R. Crusoe  <mcrusoe@msu.edu>

    * docs/scripts.txt,scripts/*.py,khmer/*.py: overhaul the documentation of
    the scripts. Uses sphinxcontrib.autoprogram to leverage the existing
    argparse objects. Moved the documentation into each script + misc cleanups.
    All scripts support the --version option. Migrated the last scripts to use
    khmer_args
    * docs/blog-posts.txt: removed outdated reference to filter-exact.py; its
    replacement filter-abund.py is better documented in the eel-pond protocol
    * figuregen/,novelty/,plots/,templatem/,scripts/do-partition.sh: removed
    outdated code not part of core project

2013-03-30  Michael R. Crusoe  <mcrusoe@msu.edu>

    * setup.py: monkeypatched distutils.Distribution.reinitialize_command() so
    that it matches the behavior of Distribution.get_command_obj(). This fixes
    issues with 'pip install -e' and './setup.py nosetests' not respecting the
    setup.cfg configuration directives for the build_ext command. Also
    enhanced our build_ext command to respect the dry_run mode.

    * .ycm_extra_conf.py: Update our custom YouCompleteMe configuration to
    query the package configuration for the proper compilation flags.

2014-03-28  Michael R. Crusoe  <mcrusoe@msu.edu>

    * Makefile,setup.py: demote nose & sphinx to extra dependencies.
    Auto-install Python developer tools as needed.

2013-03-27  Michael R. Crusoe  <mcrusoe@msu.edu>

    * The system zlib and bzip2 libraries are now used instead of the bundled
    versions if specified in setup.cfg or the command line.

2014-03-25  Michael R. Crusoe  <mcrusoe@msu.edu>

    * Makefile: update cppcheck command to match new version of Jenkins
    plugin. Now ignores the lib/test*.cc files.

2013-03-20  Michael R. Crusoe  <mcrusoe@msu.edu>

    * lib/storage.hh,khmer/_khmermodule.cc,lib/{readtable,read_parsers}.hh:
    remove unused storage.hh

2014-03-19  Qingpeng Zhang  <qingpeng@msu.edu>

    * hashbits.cc: fix a bug of 'Division or modulo by zero' described in #182
    * test_scripts.py: add test code for count-overlap.py
    * count-overlap.py: (fix a bug because of a typo and hashsize was replaced
    by min_hashsize)
    * count-overlap.py: needs hashbits table generated by load-graph.py. 
    This information is added to the "usage:" line.
    * count-overlap.py: fix minor PyLint issues

2014-03-19  Michael R. Crusoe  <mcrusoe@msu.edu>

    * Update bundled zlib version to 1.2.8 from 1.2.3. Changes of note:
    "Wholesale replacement of gz* functions with faster versions"
    "Added LFS (Large File Summit) support for 64-bit file offsets"
    "Fix serious but very rare decompression bug"

2014-03-19  Michael R. Crusoe <mcrusoe@msu.edu>

    * lib/counting.hh: include hashtable.hh
    * lib/{counting,aligner,hashbits,hashtable,labelhash,node,subset}.{cc,hh},
    kmer.cc,khmer/_khmermodule.cc: removed downcast, replaced non-functional
    asserts() with exception throws.
    * khmer/_khmermodule.cc: fixed parsing of PyLists
    * setup.py: force 64bit only builds on OS X.

2014-03-19  Titus Brown  <t@idyll.org>

    * Makefile: update documentation on targets at top; clean autopep8 output.
    * test_counting_single.py: fixed pep8 violations in spacing
    * test_scripts.py: eliminate popenscript in favor of proper SystemExit
	handling in runscript; fix pep8 violations.

2014-03-19  Michael R. Crusoe <mcrusoe@msu.edu> and Luiz Irber
<luiz.irber@gmail.com>

    * lib/ktable.{cc,hh},khmer/{__init__.py},{_khmermodule.cc}, tests/
    test_{counting_{hash,single},ktable}.py: remove the unused KTable object
    * doc/{index,ktable}.txt: remove references to KTable
    * lib/{ktable.{hh,cc} → kmer_hash.{hh,cc}}: rename remaining ktable files
    to kmer_hash
    * lib/{hashtable,kmer}.hh: replace ktable headers with kmer_hash

2014-03-17  Ram RS  <ramrs@nyu.edu>

    * extract-partitions.py: pylint warnings addressed
    * test_scripts.py: tests added to cover extract-partitions completely

2014-03-16  Michael R. Crusoe <mcrusoe@msu.edu>

    * lib/read_parsers.cc: fix for Coverity CID 1054789: Unititialized scalar
    field II: fill_id is never zeroed out.

2014-03-16  Ram RS  <ramrs@nyu.edu>

    * Project email in copyright headers updated

2014-03-14  Michael R. Crusoe <mcrusoe@msu.edu>

    * khmer/_khmermodule.cc, lib/{khmer.hh, hashtable.{cc,hh}},
    tests/test_{hashbits,hashbits_obj,labelhash}.py: don't implicitly downcast
    tagset_size(). Changes fileformat version for saved tagsets.

2014-03-13  Ram RS  <ramrs@nyu.edu>

    * added: khmer/file.py - script to check disk space, check input file
    status and check space before hashtable writing
    * modified: scripts/*.py - all scripts now use khmer.file for above-mentioned
    functionality.
    * modified: scripts/*.py - pylint violations addressed in all scripts
    under scripts/

2014-03-13  Ram RS  <ramrs@nyu.edu>

    * Bug fix: tests.test_normalize_by_median_no_bigcount() now runs within
    temp directory

2014-03-11  Michael R. Crusoe  <mcrusoe@mcrusoe.edu>

    * lib/read_parsers.hh: fix for Coverity CID 1054789: Uninitialized scalar
    field

2014-03-10  Michael R. Crusoe  <mcrusoe@msu.edu>

    * doc/development.txt: document fork/tag policy + formatting fixes

2014-03-03  Michael R. Crusoe  <mcrusoe@msu.edu>

    * lib/trace_logger.{cc,hh}: fix for Coverity CID 1063852: Uninitialized
    scalar field (UNINIT_CTOR) 
    * lib/node.cc: fix for Coverity CID 1173035:  Uninitialized scalar field
    (UNINIT_CTOR)
    * lib/hashbits.hh: fix for Coverity CID 1153101:  Resource leak in object
    (CTOR_DTOR_LEAK)
    * lib/{perf_metrics.{cc,hh},hashtable.{cc,hh}
    ,read_parsers.{cc,hh},trace_logger.{cc,hh}}: ifndef WITH_INTERNAL_METRICS
    then lets not + astyle -A10

2014-02-27  Michael R. Crusoe <mcrusoe@msu.edu>

    * tagged: version 0.8
    * setup.py: Specify a known working version of setuptools so we don't
    force an unneeded and awkward upgrade.
    * setup.py: We aren't zipsafe, mark as such

2014-02-18  Michael R. Crusoe <mcrusoe@msu.edu>

* Normalized C++ namespace usage to fix CID 1054792
* Updated install instructions. We recommend OS X users and those Linux
users without root access to install virtualenv instead of pip.
* New documentation: doc/known-issues.txt
* Added code review checklist & other guidance: doc/development.txt

2014-02-03  Camille Scott <camille.scott.w@gmail.com>

* Standardized command line arguments in khmer_args; added version flag

* Added support for sparse graph labeling

* Added script to reinflate partitions from read files using the 
  labeling system, called sweep-reads-by-partition-buffered.py

* Implemented __new__ methods for Hashbits, enforced inheritance
  hierarchy between it and the new LabelHash class both in C++
  and CPython API

2013-12-20  Titus Brown  <titus@idyll.org>

* Fixed output_partitioned_file, sweep-reads3.py, and extract-partitions.py
  to retain FASTQ format in output.

2013-12-11  Michael R. Crusoe <mcrusoe@msu.edu>

* normalize-by-median.py: new optional argument: --record-filenames to specify
a path where a list of all the output filenames will be written to. Will
be used to better integrate with Galaxy.

* All commands that use the counting args now support the --version switch

* abundance-dist-single.py, abundance-dist.py, do-partition.py,
interleave-reads.py, load-graph.py, load-into-counting.py
normalize-by-median.py now exit with return code 1 instead of 255 as is
standard.

2013-12-19  Michael R. Crusoe  <mcrusoe@msu.edu>

* doc/install.txt Add setup instructions for RHEL6 & fix invocation to get
master branch to work for non-developers

2013-12-18  Titus Brown  <titus@idyll.org>

* Added a test to ensure that normalize-by-median.py has bigcount set to
  False.

2013-11-22  Camille Scott  <camille.scott.w@gmail.com>

* Makefile: Added debug target for profiling.

2013-11-22  Michael R. Crusoe  <mcrusoe@msu.edu>

* Documented release process

2013-10-21  Michael R. Crusoe  <mcrusoe@msu.edu>

* Version 0.7

* New script: sample-reads-randomly.py which does a single pass random
subsample using reservoir sampling.

* the version number is now only stored in one place

* Makefile: new dist, cppcheck, pep8, and autopep8 targets for developers.
VERSION is now set by versioneer and exported to C/C++ code.

* README switched from MarkDown to ReStructuredText format to clean up PyPI
listing. Install count badge added.

* doc/: updates to how the scripts are called. Sphinx now pulls version
number from versioneer. C/Python integration is now partially documented.
Reference to bleeding-edge has been removed. Release instructions have been
clarified and simplified.

* all python code in khmer/, scripts/, and tests/ should be PEP8 compliant now.

* khmer/_khmermodule.cc has gotten a once-over with cpychecker. Type errors
were eliminated and the error checking has improved.

* Several fixes motivated by the results of a Coverity C/C++ scan. 

* Tests that require greater than 0.5 gigabytes of memory are now annotated as
being 'highmem' and be skipped by changing two lines in setup.cfg

* warnings about -Wstrict-prototypes will no longer appear

* contributors to this release are: ctb, mr-c and camillescott. 

2013-10-15  Michael R. Crusoe  <mcrusoe@msu.edu>

* Version 0.6.1

* No code changes, just build fixes

2013-10-10  Michael R. Crusoe  <mcrusoe@msu.edu>

* Version 0.6

* Switch to setuptools to run the entire build

* The various Makefiles have been merged into one inside lib for posterity

* A new top-level Makefile wraps "python setup.py"

* argparse.py has been removed and is installed automatically by setuptools/pip

* setup.py and the python/khmer directory have been moved to the root of the
project to conform to the standard layout

* The project contact address is now khmer-project@idyll.org

* Due to the new build system the project now easily builds under OS X + XCode

* In light of the above the installation instructions have been rewritten

* Sphinx now builds the documentation without warnings or errors

* It is now easy to calculate code coverage.

* setup.py is now PEP8 compliant
2014-04-10  Michael R. Crusoe  <mcrusoe@msu.edu>

    * Makefile: run 'build' command before install; ignore _version.py for
    coverage purposes.
    * bink.ipynb: deleted
    * doc/choosing-hash-sizes.txt -> choosing-table-sizes.txt
    * setup.py,doc/{conf.py,index.txt}: update lists of authors
    * doc/development.txt: typo
    * doc/{galaxy,guide,index,introduction,scripts}.txt: remove some
    references to implementation details of the k-mer tables
    * doc/{known-issues,release}.txt: updated
    * khmer/*.cc,lib/*.{cc,hh}: astyle -A10 formatted
    * lib/read_parsers.cc: fixed case statement fall through
    * lib/subset.cc: removed unnecessary NULL check (CID 1054804 & 1195088)
    * scripts/*.py: additional documentation updates
    * tests/test-data/test-overlap1.ht,data/MSB2-surrender.fa &
    data/1m-filtered.fa: removed from repository history, .git is now 36M!

2014-03-31  Titus Brown  <ctb@msu.edu>

    * scripts/normalize-by-median.py: Fixed unbound variable bug introduced in
    20a433c2.

    * khmer/file.py: Fixed incorrect use of __file__ dirname instead of
    os.getcwd(); also fixed bug where statvfs would choke on an empty
    dirname resulting from input files being in the cwd.

2014-03-31  Michael R. Crusoe  <mcrusoe@msu.edu>

    * versioneer.py,ez_setup.py: updated to version 0.10 and 3.4.1
    respectively.
    * docs/release.txt,khmer/_version.py,MANIFEST.in: update ancillary
    versioneer files

2014-03-31  Titus Brown  <ctb@msu.edu>

    * scripts/*.py,khmer/khmer_args.py: added 'info' function to khmer_args,
    and added citation information to each script.
    * CITATION: added basic citation information for khmer functionality.

2013-03-31  Michael R. Crusoe  <mcrusoe@msu.edu>

    * docs/scripts.txt,scripts/*.py,khmer/*.py: overhaul the documentation of
    the scripts. Uses sphinxcontrib.autoprogram to leverage the existing
    argparse objects. Moved the documentation into each script + misc cleanups.
    All scripts support the --version option. Migrated the last scripts to use
    khmer_args
    * docs/blog-posts.txt: removed outdated reference to filter-exact.py; its
    replacement filter-abund.py is better documented in the eel-pond protocol
    * figuregen/,novelty/,plots/,templatem/,scripts/do-partition.sh: removed
    outdated code not part of core project

2013-03-30  Michael R. Crusoe  <mcrusoe@msu.edu>

    * setup.py: monkeypatched distutils.Distribution.reinitialize_command() so
    that it matches the behavior of Distribution.get_command_obj(). This fixes
    issues with 'pip install -e' and './setup.py nosetests' not respecting the
    setup.cfg configuration directives for the build_ext command. Also
    enhanced our build_ext command to respect the dry_run mode.

    * .ycm_extra_conf.py: Update our custom YouCompleteMe configuration to
    query the package configuration for the proper compilation flags.

2014-03-28  Michael R. Crusoe  <mcrusoe@msu.edu>

    * Makefile,setup.py: demote nose & sphinx to extra dependencies.
    Auto-install Python developer tools as needed.

2013-03-27  Michael R. Crusoe  <mcrusoe@msu.edu>

    * The system zlib and bzip2 libraries are now used instead of the bundled
    versions if specified in setup.cfg or the command line.

2014-03-25  Michael R. Crusoe  <mcrusoe@msu.edu>

    * Makefile: update cppcheck command to match new version of Jenkins
    plugin. Now ignores the lib/test*.cc files.

2013-03-20  Michael R. Crusoe  <mcrusoe@msu.edu>

    * lib/storage.hh,khmer/_khmermodule.cc,lib/{readtable,read_parsers}.hh:
    remove unused storage.hh

2014-03-19  Qingpeng Zhang  <qingpeng@msu.edu>

    * hashbits.cc: fix a bug of 'Division or modulo by zero' described in #182
    * test_scripts.py: add test code for count-overlap.py
    * count-overlap.py: (fix a bug because of a typo and hashsize was replaced
    by min_hashsize)
    * count-overlap.py: needs hashbits table generated by load-graph.py. 
    This information is added to the "usage:" line.
    * count-overlap.py: fix minor PyLint issues

2014-03-19  Michael R. Crusoe  <mcrusoe@msu.edu>

    * Update bundled zlib version to 1.2.8 from 1.2.3. Changes of note:
    "Wholesale replacement of gz* functions with faster versions"
    "Added LFS (Large File Summit) support for 64-bit file offsets"
    "Fix serious but very rare decompression bug"

2014-03-19  Michael R. Crusoe <mcrusoe@msu.edu>

    * lib/counting.hh: include hashtable.hh
    * lib/{counting,aligner,hashbits,hashtable,labelhash,node,subset}.{cc,hh},
    kmer.cc,khmer/_khmermodule.cc: removed downcast, replaced non-functional
    asserts() with exception throws.
    * khmer/_khmermodule.cc: fixed parsing of PyLists
    * setup.py: force 64bit only builds on OS X.

2014-03-19  Titus Brown  <t@idyll.org>

    * Makefile: update documentation on targets at top; clean autopep8 output.
    * test_counting_single.py: fixed pep8 violations in spacing
    * test_scripts.py: eliminate popenscript in favor of proper SystemExit
	handling in runscript; fix pep8 violations.

2014-03-19  Michael R. Crusoe <mcrusoe@msu.edu> and Luiz Irber
<luiz.irber@gmail.com>

    * lib/ktable.{cc,hh},khmer/{__init__.py},{_khmermodule.cc}, tests/
    test_{counting_{hash,single},ktable}.py: remove the unused KTable object
    * doc/{index,ktable}.txt: remove references to KTable
    * lib/{ktable.{hh,cc} → kmer_hash.{hh,cc}}: rename remaining ktable files
    to kmer_hash
    * lib/{hashtable,kmer}.hh: replace ktable headers with kmer_hash

2014-03-17  Ram RS  <ramrs@nyu.edu>

    * extract-partitions.py: pylint warnings addressed
    * test_scripts.py: tests added to cover extract-partitions completely

2014-03-16  Michael R. Crusoe <mcrusoe@msu.edu>

    * lib/read_parsers.cc: fix for Coverity CID 1054789: Unititialized scalar
    field II: fill_id is never zeroed out.

2014-03-16  Ram RS  <ramrs@nyu.edu>

    * Project email in copyright headers updated

2014-03-14  Michael R. Crusoe <mcrusoe@msu.edu>

    * khmer/_khmermodule.cc, lib/{khmer.hh, hashtable.{cc,hh}},
    tests/test_{hashbits,hashbits_obj,labelhash}.py: don't implicitly downcast
    tagset_size(). Changes fileformat version for saved tagsets.

2014-03-13  Ram RS  <ramrs@nyu.edu>

    * added: khmer/file.py - script to check disk space, check input file
    status and check space before hashtable writing
    * modified: scripts/*.py - all scripts now use khmer.file for above-mentioned
    functionality.
    * modified: scripts/*.py - pylint violations addressed in all scripts
    under scripts/

2014-03-13  Ram RS  <ramrs@nyu.edu>

    * Bug fix: tests.test_normalize_by_median_no_bigcount() now runs within
    temp directory

2014-03-11  Michael R. Crusoe  <mcrusoe@mcrusoe.edu>

    * lib/read_parsers.hh: fix for Coverity CID 1054789: Uninitialized scalar
    field

2014-03-10  Michael R. Crusoe  <mcrusoe@msu.edu>

    * doc/development.txt: document fork/tag policy + formatting fixes

2014-03-03  Michael R. Crusoe  <mcrusoe@msu.edu>

    * lib/trace_logger.{cc,hh}: fix for Coverity CID 1063852: Uninitialized
    scalar field (UNINIT_CTOR) 
    * lib/node.cc: fix for Coverity CID 1173035:  Uninitialized scalar field
    (UNINIT_CTOR)
    * lib/hashbits.hh: fix for Coverity CID 1153101:  Resource leak in object
    (CTOR_DTOR_LEAK)
    * lib/{perf_metrics.{cc,hh},hashtable.{cc,hh}
    ,read_parsers.{cc,hh},trace_logger.{cc,hh}}: ifndef WITH_INTERNAL_METRICS
    then lets not + astyle -A10

2014-02-27  Michael R. Crusoe <mcrusoe@msu.edu>

    * tagged: version 0.8
    * setup.py: Specify a known working version of setuptools so we don't
    force an unneeded and awkward upgrade.
    * setup.py: We aren't zipsafe, mark as such

2014-02-18  Michael R. Crusoe <mcrusoe@msu.edu>

* Normalized C++ namespace usage to fix CID 1054792
* Updated install instructions. We recommend OS X users and those Linux
users without root access to install virtualenv instead of pip.
* New documentation: doc/known-issues.txt
* Added code review checklist & other guidance: doc/development.txt

2014-02-03  Camille Scott <camille.scott.w@gmail.com>

* Standardized command line arguments in khmer_args; added version flag

* Added support for sparse graph labeling

* Added script to reinflate partitions from read files using the 
  labeling system, called sweep-reads-by-partition-buffered.py

* Implemented __new__ methods for Hashbits, enforced inheritance
  hierarchy between it and the new LabelHash class both in C++
  and CPython API

2013-12-20  Titus Brown  <titus@idyll.org>

* Fixed output_partitioned_file, sweep-reads3.py, and extract-partitions.py
  to retain FASTQ format in output.

2013-12-11  Michael R. Crusoe <mcrusoe@msu.edu>

* normalize-by-median.py: new optional argument: --record-filenames to specify
a path where a list of all the output filenames will be written to. Will
be used to better integrate with Galaxy.

* All commands that use the counting args now support the --version switch

* abundance-dist-single.py, abundance-dist.py, do-partition.py,
interleave-reads.py, load-graph.py, load-into-counting.py
normalize-by-median.py now exit with return code 1 instead of 255 as is
standard.

2013-12-19  Michael R. Crusoe  <mcrusoe@msu.edu>

* doc/install.txt Add setup instructions for RHEL6 & fix invocation to get
master branch to work for non-developers

2013-12-18  Titus Brown  <titus@idyll.org>

* Added a test to ensure that normalize-by-median.py has bigcount set to
  False.

2013-11-22  Camille Scott  <camille.scott.w@gmail.com>

* Makefile: Added debug target for profiling.

2013-11-22  Michael R. Crusoe  <mcrusoe@msu.edu>

* Documented release process

2013-10-21  Michael R. Crusoe  <mcrusoe@msu.edu>

* Version 0.7

* New script: sample-reads-randomly.py which does a single pass random
subsample using reservoir sampling.

* the version number is now only stored in one place

* Makefile: new dist, cppcheck, pep8, and autopep8 targets for developers.
VERSION is now set by versioneer and exported to C/C++ code.

* README switched from MarkDown to ReStructuredText format to clean up PyPI
listing. Install count badge added.

* doc/: updates to how the scripts are called. Sphinx now pulls version
number from versioneer. C/Python integration is now partially documented.
Reference to bleeding-edge has been removed. Release instructions have been
clarified and simplified.

* all python code in khmer/, scripts/, and tests/ should be PEP8 compliant now.

* khmer/_khmermodule.cc has gotten a once-over with cpychecker. Type errors
were eliminated and the error checking has improved.

* Several fixes motivated by the results of a Coverity C/C++ scan. 

* Tests that require greater than 0.5 gigabytes of memory are now annotated as
being 'highmem' and be skipped by changing two lines in setup.cfg

* warnings about -Wstrict-prototypes will no longer appear

* contributors to this release are: ctb, mr-c and camillescott. 

2013-10-15  Michael R. Crusoe  <mcrusoe@msu.edu>

* Version 0.6.1

* No code changes, just build fixes

2013-10-10  Michael R. Crusoe  <mcrusoe@msu.edu>

* Version 0.6

* Switch to setuptools to run the entire build

* The various Makefiles have been merged into one inside lib for posterity

* A new top-level Makefile wraps "python setup.py"

* argparse.py has been removed and is installed automatically by setuptools/pip

* setup.py and the python/khmer directory have been moved to the root of the
project to conform to the standard layout

* The project contact address is now khmer-project@idyll.org

* Due to the new build system the project now easily builds under OS X + XCode

* In light of the above the installation instructions have been rewritten

* Sphinx now builds the documentation without warnings or errors

* It is now easy to calculate code coverage.

* setup.py is now PEP8 compliant<|MERGE_RESOLUTION|>--- conflicted
+++ resolved
@@ -1,14 +1,13 @@
-<<<<<<< HEAD
-2015-04-01  Jacob Fenton  <bocajnotnef@gmail.com>
+2015-04-06  Jacob Fenton  <bocajnotnef@gmail.com>
    * scripts/test-{scripts.py,data/test-nonwritable}: added test for
    check_file_writable using load_into_counting
 
-2015-04-01  Phillip Garland  <pgarland@gmail.com>
+2015-04-06  Phillip Garland  <pgarland@gmail.com>
 
    * khmer/file.py (check_file_writable): new function to check writability
    * scripts/load-into-counting.py (main): early check to see if output is
    writable
-=======
+
 2015-04-06  Michael R. Crusoe  <mcrusoe@msu.edu>
 
    * jenkins-build.sh: updated OS X warning flag to quiet the build a bit
@@ -51,7 +50,6 @@
 
    * lib/hllcounter.cc: Use for loop instead of transform on merge method,
    now works on C++11.
->>>>>>> 43c03839
 
 2015-04-01  Luiz Irber  <irberlui@msu.edu>
 
