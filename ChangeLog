<<<<<<< HEAD
2015-02-16  Titus Brown  <titus@idyll.org>

   * khmer/utils.py: added 'check_is_pair', 'broken_paired_reader', and
   'write_record_pair' functions.
   * khmer/khmer_args.py: added streaming reference for future algorithms
   citation.
   * tests/test_functions.py: added unit tests for 'check_is_pair' and
   'broken_paired_reader'.
   * scripts/trim-low-abund.py: upgraded to track pairs properly; added
   proper get_parser information; moved to scripts/ from sandbox/.
   * tests/test_scripts.py: added paired-read tests for
   trim-low-abund.py.
   * tests/test-data/test-abund-read-2.paired.fq: data for paired-read tests.
   * scripts/extract-paired-reads.py: removed 'is_pair' in favor of
   'check_is_pair'; switched to using 'broken_paired_reader'; fixed use
   of sys.argv.
   * scripts/sample-reads-randomly.py: removed unused 'output_single' function.
   * doc/user/scripts.txt: added trim-low-abund.py.
=======
2015-02-13  Qingpeng Zhang  <qingpeng@msu.edu>

   * scripts/sample-reads-randomly.py: fix a glitch about string formatting.
>>>>>>> ec2d0378

2015-02-11  Titus Brown  <titus@idyll.org>

   * khmer/_khmermodule.cc: fixed k-mer size checking; updated some error
   messages.
   * tests/test_graph.py: added test for k-mer size checking in find_all_tags.

2015-02-09  Titus Brown  <titus@idyll.org>

   * scripts/split-paired-reads.py: added -1 and -2 options to allow fine-
   grain specification of output locations; switch to using write_record
   instead of script-specific output functionality.
   * tests/test_scripts.py: added accompanying tests.

2015-02-09  Bede Constantinides  <bede.constantinides@manchester.ac.uk>

   * scripts/split-paired-reads.py: added -o option to allow specification
   of an output directory
   * tests/test_scripts.py: added accompanying test for split-paired-reads.py

2015-02-01  Titus Brown  <titus@idyll.org>

   * khmer/_khmermodule.cc: added functions hash_find_all_tags_list and
   hash_get_tags_and_positions to CountingHash objects.
   * tests/test_counting_hash.py: added tests for new functionality.

2015-01-25  Titus Brown  <titus@idyll.org>

   * sandbox/correct-errors.py: fixed sequence output so that quality
   scores length always matches the sequence length; fixed argparse
   setup to make use of default parameter.

2015-01-25  Titus Brown  <titus@idyll.org>

    * sandbox/readstats.py: fixed non-functional string interpolation at end;
    added -o to send output to a file; moved to scripts/.
    * doc/user/scripts.txt: added readstats description.
    * tests/test_scripts.py: added tests for readstats.py

2015-01-23  Jessica Mizzi  <mizzijes@msu.edu>

    * khmer/utils.py: Added single write_record fuction to write FASTA/Q
    * scripts/{abundance-dist,extract-long-sequences,extract-partitions,
    interleave-reads,normalize-by-median,sample-reads-randomly}.py: 
    Replaced FASTA/Q writing method with write_record

2015-01-23  Michael R. Crusoe  <mcrusoe@msu.edu>

    * Makefile: remove the user installs for the `install-dependencies` target

2015-01-23  Michael R. Crusoe  <mcrusoe@msu.edu>

    * README.rst,doc/user/install.txt: clarify that we support Python 2.7.x
    and not Python 3.

2015-01-21  Luiz Irber  <irberlui@msu.edu>

    * lib/hllcounter.{cc,hh}: Implemented a HyperLogLog counter.
    * khmer/{_khmermodule.cc, __init__.py}: added HLLCounter class
    initialization and wrapper.
    * tests/test_hll.py: added test functions for the new
    HyperLogLog counter.
    * sandbox/unique-kmers.py: implemented a CLI script for
    approximate cardinality estimation using a HyperLogLog counter.
    * setup.cfg, Makefile, third-party/smhasher/MurmurHash3.{cc,h},
    lib/kmer_hash.{cc,hh}, setup.py: added MurmurHash3 hash function
    and configuration.
    * setup.py: added a function to check if compiler supports OpenMP.

2015-01-14  Reed Cartwright  <cartwright@asu.edu>

    * doc/dev/getting-started.txt: Added install information for
    Arch Linux

2014-01-14  Michael R. Crusoe  <mcrusoe@msu.edu>

    * doc/user/{blog-posts,guide}.txt,examples/stamps/do.sh,sandbox/{
    collect-reads,error-correct-pass2,filter-median-and-pct,filter-median,
    read_aligner,split-sequences-by-length}.py,scripts/{filter-abund,
    load-into-counting}.py,tests/test_{counting_hash,hashbits,scripts}.py:
    remove references to ".kh" files replaces with ".pt" or ".ct" as
    appropriate
    * tests/test-data/{bad-versionk12,normC20k20}.kh: renamed to "*.ct"

2015-01-13  Daniel Standage  <daniel.standage@gmail.com>

    * tests/khmer_tst_utils.py, tests/test_sandbox_scripts.py: removed
    unused module imports
    * .gitignore: added pylint_report.txt so that it is not accidentally
    committed after running make diff_pylint_report
    * khmer/file.py -> khmer/kfile.py: renamed internal file handling
    class to avoid collisions with builtin Python file module
    * sandbox/collect-reads.py, sanbox/saturate-by-median.py,
    sandbox/sweep-files.py, sandbox/sweep-reads.py,
    scripts/abundance-dist-single.py, scripts/abundance-dist.py,
    scripts/annotate-partitions.py, scripts/count-median.py,
    scripts/count-overlap.py, scripts/do-partition.py,
    scripts/extract-long-sequences.py, scripts/extract-paired-reads.py,
    scripts/extract-partitions.py, scripts/filter-abund-single.py,
    scripts/filter-abund.py, scripts/filter-stoptags.py,
    scripts/find-knots.py, scripts/interleave-reads.py,
    scripts/load-graph.py, scripts/load-into-counting.py,
    scripts/make-initial-stoptags.py, scripts/merge-partitions.py,
    scripts/normalize-by-median.py, scripts/partition-graph.py,
    scripts/sample-reads-randomly.py, scripts/split-paired-reads.py,
    tests/test_script_arguments.py, tests/test_scripts.py: changed all
    occurrences of `file` to `kfile`

2015-01-09  Rhys Kidd  <rhyskidd@gmail.com>

    * lib/khmer.hh: implement generic NONCOPYABLE() macro guard
    * lib/hashtable.hh: apply NONCOPYABLE macro guard in case of future 
    modifications to Hashtable that might exposure potential memory corruption 
    with default copy constructor

2014-12-30  Michael Wright  <wrig517@msu.edu>

    * tests/test_scripts.py: Attained complete testing coverage for 
    scripts/filter_abund.py

2014-12-30  Brian Wyss  <wyssbria@msu.edu>

    * tests/test_scripts.py: added four new tests:
    load_into_counting_multifile(), test_abundance_dist_single_nosquash(),
    test_abundance_dist_single_savehash, test_filter_abund_2_singlefile

2015-12-29  Michael R. Crusoe  <mcrusoe@msu.edu>

    * CITATION,khmer/khmer_args.py,scripts/{abundance-dist-single,
    filter-abund-single,load-graph,load-into-counting}.py: Give credit to the
    SeqAn project for their FASTQ/FASTA reader that we use.

2014-12-26  Titus Brown  <titus@idyll.org>

    * tests/tests_sandbox_scripts.py: added import and execfile test for all
    sandbox/ scripts.
    * sandbox/{abundance-hist-by-position.py,
    sandbox/assembly-diff-2.py, sandbox/assembly-diff.py,
    sandbox/bloom_count.py, sandbox/bloom_count_intersection.py,
    sandbox/build-sparse-graph.py, sandbox/combine-pe.py,
    sandbox/compare-partitions.py, sandbox/count-within-radius.py,
    sandbox/degree-by-position.py, sandbox/ec.py,
    sandbox/error-correct-pass2.py, sandbox/extract-single-partition.py,
    sandbox/fasta-to-abundance-hist.py, sandbox/filter-median-and-pct.py,
    sandbox/filter-median.py, sandbox/find-high-abund-kmers.py,
    sandbox/find-unpart.py, sandbox/graph-size.py,
    sandbox/hi-lo-abundance-by-position.py, sandbox/multi-rename.py,
    sandbox/normalize-by-median-pct.py, sandbox/print-stoptags.py,
    sandbox/print-tagset.py, sandbox/readstats.py,
    sandbox/renumber-partitions.py, sandbox/shuffle-fasta.py,
    sandbox/shuffle-reverse-rotary.py, sandbox/split-fasta.py,
    sandbox/split-sequences-by-length.py, sandbox/stoptag-abundance-hist.py,
    sandbox/stoptags-by-position.py, sandbox/strip-partition.py,
    sandbox/subset-report.py, sandbox/sweep-out-reads-with-contigs.py,
    sandbox/sweep-reads2.py, sandbox/sweep-reads3.py,
    sandbox/uniqify-sequences.py, sandbox/write-interleave.py}: cleaned up
    to make 'import'-able and 'execfile'-able.

2014-12-26  Michael R. Crusoe  <mcrusoe@msu.edu>

    * tests/test_functions.py: Generate a temporary filename instead of
    writing to the current directory
    * Makefile: always run the `test` target if specified

2014-12-20  Titus Brown  <titus@idyll.org>

    * sandbox/slice-reads-by-coverage.py: fixed 'N' behavior to match other
    scripts ('N's are now replaced by 'A', not 'G').
    * sandbox/trim-low-abund.py: corrected reporting bug (bp written);
    simplified second-pass logic a bit; expanded reporting.

2014-12-17  Jessica Mizzi  <mizzijes@msu.edu>

    * khmer/file.py,sandbox/sweep-reads.py,scripts/{abundance-dist-single,
    abundance-dist,annotate-partitions,count-median,count-overlap,do-partition,
    extract-paired-reads,extract-partitions,filter-abund-single,filter-abund,
    filter-stoptags,interleave-reads,load-graph,load-into-counting,
    make-initial-stoptags,merge-partitions,normalize-by-median,partition-graph,
    sample-reads-randomly,split-paired-reads}.py,setup.cfg,
    tests/{test_script_arguments,test_scripts}.py: Added force option to all 
    scripts to script IO sanity checks and updated tests to match. 

2014-12-17  Michael R. Crusoe  <mcrusoe@msu.edu>

    * setup.cfg,tests/test_{counting_hash,counting_single,filter,graph,
    hashbits,hashbits_obj,labelhash,lump,read_parsers,scripts,subset_graph}.py:
    reduce memory usage of tests to about 100 megabytes max.

2014-12-17  Michael R. Crusoe  <mcrusoe@msu.edu>

    * scripts/load-graph.py,khmer/_khmermodule.cc: restore threading to
    load-graph.py

2014-12-16  Titus Brown  <titus@idyll.org>

    * sandbox/{calc-error-profile.py,collect-variants.py,correct-errors.py,
    trim-low-abund.py}: Support for k-mer spectral error analysis, sublinear
    error profile calculations from shotgun data sets, adaptive variant
    collection based on graphalign, streaming error correction, and streaming
    error trimming.
    * tests/test_sandbox_scripts.py: added tests for sandbox/trim-low-abund.py.
    * tests/test_counting_hash.py: added tests for new
    CountingHash::find_spectral_error_positions function.

2014-12-16  Michael R. Crusoe  <mcrusoe@msu.edu>  &  Camille Scott
<camille.scott.w@gmail.com>

    * khmer/_khmermodule.cc: fixed memory leak in the ReadParser paired
    iterator (not used by any scripts).
    * lib/read_parsers.cc,khmer/_khmermodule.cc: Improved exception handling.
    * tests/test_read_parsers.py,
    tests/test-data/100-reads.fq.truncated.{bz2,gz}: Added tests for truncated
    compressed files accessed via ReadParser paired and unpaired iterators.

2014-12-09  Michael R. Crusoe  <mcrusoe@msu.edu>

    New FAST[AQ] parser (from the SeqAn project). Fixes known issue and a
    newly found read dropping issue
    https://github.com/ged-lab/khmer/issues/249
    https://github.com/ged-lab/khmer/pull/641
    Supports reading from non-seekable plain and gziped FAST[AQ] files (a.k.a
    pipe or streaming support)

    * khmer/{__init__.py,_khmermodule.cc}: removed the Config object, the
    threads argument to new_counting_hash, and adapted to other changes in API.
    Dropped the unused _dump_report_fn method. Enhanced error reporting.
    * lib/{bittest,consume_prof,error,khmer_config,scoringmatrix,thread_id_map}
    .{cc,hh},tests/test_khmer_config.py: deleted unused files
    * sandbox/collect-reads.py,scripts/{abundance-dist-single,do-partition,
    filter-abund-single,load-into-counting}.py: adapted to Python API changes:
    no threads argument to ReadParser, no more config
    * tests/test_{counting_hash,counting_single,hashbits,hashbits_obj,
    test_read_parsers}.py: updated tests to new error pattern (upon object
    creation, not first access) and the same API change as above. Thanks to
    Camille for her enhanced multi-thread test.
    * lib/{counting,hashtable,ht-diff}.cc,khmer.hh: renamed MAX_COUNT define to
    MAX_KCOUNT; avoids naming conflict with SeqAn
    * khmer/file.py: check_file_status(): ignored input files named '-'
    * khmer/khmer_tst_utils.py: added method to pipe input files to a target
    script
    * tests/test_scripts.py: enhanced streaming tests now that four of them
    work.
    * Makefile: refreshed cppcheck{,-result.xml} targets, added develop
    setuptools command prior to testing

2014-12-08  Michael R. Crusoe  <mcrusoe@msu.edu>

    * doc/user/known_issues.txt: Document that multithreading leads to dropped
    reads.

2014-12-07  Michael R. Crusoe  <mcrusoe@msu.edu>

    This is khmer v1.2

    * Makefile: add sandbox scripts to the pylint_report.txt target
    * doc/dev/coding-guidelines-and-review.txt: Add question about command
    line API to the checklist
    * doc/dev/release.txt: refresh release procedure
    * doc/release-notes/release-1.2.md

2014-12-05  Michael R. Crusoe  <mcrusoe@msu.edu>

    * CITATIONS,khmer/khmer_args.py: update citations for Qingpeng's paper

2014-12-01  Michael R. Crusoe  <mcrusoe@msu.edu>

    * doc/roadmap.txt: Explain the roadmap to v2 through v4

2014-12-01  Kevin Murray  <spam@kdmurray.id.au>

    * tests/test_scripts.py: Stop a test from making a temporary output file
    in the current dir by explictly specifying an output file.

2014-12-01  Kevin Murray  <spam@kdmurray.id.au>

    * load-into-counting.py: Add a CLI parameter to output a machine-readable
    summary of the run, including number of k-mers, FPR, input files etc in
    json or TSV format.

2014-12-01  Titus Brown  <t@idyll.org>

    * Update sandbox docs: some scripts now used in recipes

2014-11-23  Phillip Garland  <pgarland@gmail.com>

    * lib/khmer.hh (khmer): define KSIZE_MAX
    * khmer/_khmermodule.cc (forward_hash, forward_hash_no_rc) (reverse_hash):
    Use KSIZE_MAX to check whether the user-supplied k is larger than khmer
    supports.

2014-11-19  Michael R. Crusoe  <mcrusoe@msu.edu>

    * CODE_OF_CONDUT.RST,doc/dev/{index,CODE_OF_CONDUCT}.txt: added a code of
    conduct

2014-11-18  Jonathan Gluck  <jdg@cs.umd.edu>

    * tests/test_counting_hash.py: Fixed copy paste error in comments, True to
    False.

2014-11-15  Jacob Fenton  <bocajnotnef@gmail.com>

    * tests/test_scripts.py: added screed/read_parsers stream testing
    * khmer/file.py: modified file size checker to not break when fed
    a fifo/block device
    * tests/test-data/test-abund-read-2.fa.{bz2, gz}: new test files

2014-11-11  Jacob Fenton  <bocajnotnef@gmail.com>

    * do-partition.py: replaced threading args in scripts with things from 
    khmer_args
    * khmer/theading_args.py: removed as it has been deprecated

2014-11-06  Michael R. Crusoe  <mcrusoe@msu.edu>

    * lib/{counting,hashbits}.{cc,hh},lib/hashtable.hh: Moved the n_kmers()
    function into the parent Hashtable class as n_unique_kmers(), adding it to
    CountingHash along the way. Removed the unused start and stop parameters.
    * khmer/_khmermodule.cc: Added Python wrapping for CountingHash::
    n_unique_kmers(); adapted to the dropped start and stop parameters.
    * scripts/{load-graph,load-into-counting,normalize-by-median}.py: used the
    n_unique_kmers() function instead of the n_occupied() function to get the
    number of unique kmers in a table.
    * tests/test_{hashbits,hashbits_obj,labelhash,scripts}.py: updated the
    tests to reflect the above

2014-10-24  Camille Scott  <camille.scott.w@gmail.com>

    * do-partition.py: Add type=int to n_threads arg and assert to check
    number of active threads

2014-10-10  Brian Wyss  <wyssbria@msu.edu>

    * khmer/scripts/{abundance-dist, abundance-dist-single,
    annotate-partitions, count-median, count-overlap, do-partition,
    extract-paired-reads, extract-partitions, filter-abund, filter-abund-single,
    filter-stoptags, find-knots, load-graph, load-into-counting,
    make-initial-stoptags, merge-partitions, normalize-by-median, 
    partition-graph, sample-reads-randomly}.py:
    changed stdout output in scripts to go to stderr.

2014-10-06  Michael R. Crusoe  <mcrusoe@msu.edu>

    * Doxyfile.in: add links to the stdc++ docs

2014-10-01  Ben Taylor  <taylo886@msu.edu>

    * khmer/_khmermodule.cc, lib/hashtable.cc, lib/hashtable.hh,
    tests/test_counting_hash.py, tests/test_labelhash.py,
    tests/test_hashbits.py, tests/test_hashbits_obj.py:
    Removed Hashtable::consume_high_abund_kmers,
    Hashtable::count_kmers_within_depth, Hashtable::find_radius_for_volume,
    Hashtable::count_kmers_on_radius

2014-09-29  Michael R. Crusoe  <mcrusoe@msu.edu>

    * versioneer.py: upgrade versioneer 0.11->0.12

2014-09-29  Sherine Awad  <sherine.awad@gmail.com>

    * scripts/normalize-by-median.py: catch expections generated by wrong
    indentation for 'total'

2014-09-23  Jacob G. Fenton  <bocajnotnef@gmail.com>

    * scripts/{abundance-dist-single, abundance-dist, count-median,
    count-overlap, extract-paired-reads, filter-abund-single,
    load-graph, load-into-counting, make-initial-stoptags,
    partition-graph, split-paired-reads}.py: 
    added output file listing at end of file
    * scripts/extract-long-sequences.py: refactored to set write_out to
    sys.stdout by default; added output location listing.
    * scripts/{fastq-to-fasta, interleave-reads}.py: 
    added output file listing sensitive to optional -o argument
    * tests/test_scripts.py: added test for scripts/make-initial-stoptags.py

2014-09-19  Ben Taylor  <taylo886@msu.edu>

    * Makefile: added --inline-suppr to cppcheck, cppcheck-result.xml targets
    * khmer/_khmermodule.cc: Added comments to address cppcheck false positives
    * lib/hashtable.cc, lib/hashtable.hh: take args to filter_if_present by
    reference, address scope in destructor
    * lib/read_parsers.cc: Added comments to address cppcheck false positives
    * lib/subset.cc, lib/subset.hh: Adjusted output_partitioned_file,
    find_unpart to take args by reference, fix assign_partition_id to use
    .empty() instead of .size()

2014-09-19  Ben Taylor  <taylo886@msu.edu>
		
    * Makefile: Add astyle, format targets
    * doc/dev/coding-guidelines-and-review.txt: Add reference to `make format`
		target

2014-09-10  Titus Brown  <titus@idyll.org>

    * sandbox/calc-median-distribution.py: catch exceptions generated by reads
	shorter than k in length.
    * sandbox/collect-reads.py: added script to collect reads until specific
	average cutoff.
    * sandbox/slice-reads-by-coverage.py: added script to extract reads with
	a specific coverage slice (based on median k-mer abundance).
	
2014-09-09  Titus Brown  <titus@idyll.org>

    * Added sandbox/README.rst to describe/reference removed files,
	 and document remaining sandbox files.

    * Removed many obsolete sandbox files, including:
      sandbox/abund-ablate-reads.py,
      sandbox/annotate-with-median-count.py,
      sandbox/assemble-individual-partitions.py,
      sandbox/assemstats.py,
      sandbox/assemstats2.py,
      sandbox/bench-graphsize-orig.py,
      sandbox/bench-graphsize-th.py,
      sandbox/bin-reads-by-abundance.py,
      sandbox/bowtie-parser.py,
      sandbox/calc-degree.py,
      sandbox/calc-kmer-partition-counts.py,
      sandbox/calc-kmer-read-abunds.py,
      sandbox/calc-kmer-read-stats.py,
      sandbox/calc-kmer-to-partition-ratio.py,
      sandbox/calc-sequence-entropy.py,
      sandbox/choose-largest-assembly.py,
      sandbox/consume-and-traverse.py,
      sandbox/contig-coverage.py,
      sandbox/count-circum-by-position.py,
      sandbox/count-density-by-position.py,
      sandbox/count-distance-to-volume.py,
      sandbox/count-median-abund-by-partition.py,
      sandbox/count-shared-kmers-btw-assemblies.py,
      sandbox/ctb-iterative-bench-2-old.py,
      sandbox/ctb-iterative-bench.py,
      sandbox/discard-high-abund.py,
      sandbox/discard-pre-high-abund.py,
      sandbox/do-intertable-part.py,
      sandbox/do-partition-2.py,
      sandbox/do-partition-stop.py,
      sandbox/do-partition.py,
      sandbox/do-subset-merge.py,
      sandbox/do-th-subset-calc.py,
      sandbox/do-th-subset-load.py,
      sandbox/do-th-subset-save.py,
      sandbox/extract-surrender.py,
      sandbox/extract-with-median-count.py,
      sandbox/fasta-to-fastq.py,
      sandbox/filter-above-median.py,
      sandbox/filter-abund-output-by-length.py,
      sandbox/filter-area.py,
      sandbox/filter-degree.py,
      sandbox/filter-density-explosion.py,
      sandbox/filter-if-present.py,
      sandbox/filter-max255.py,
      sandbox/filter-min2-multi.py,
      sandbox/filter-sodd.py,
      sandbox/filter-subsets-by-partsize.py,
      sandbox/get-occupancy.py,
      sandbox/get-occupancy2.py,
      sandbox/graph-partition-separate.py,
      sandbox/graph-size-circum-trim.py,
      sandbox/graph-size-degree-trim.py,
      sandbox/graph-size-py.py,
      sandbox/join_pe.py,
      sandbox/keep-stoptags.py,
      sandbox/label-pairs.py,
      sandbox/length-dist.py,
      sandbox/load-ht-and-tags.py,
      sandbox/make-coverage-by-position-for-node.py,
      sandbox/make-coverage-histogram.py,
      sandbox/make-coverage.py,
      sandbox/make-random.py,
      sandbox/make-read-stats.py,
      sandbox/multi-abyss.py,
      sandbox/multi-stats.py,
      sandbox/multi-velvet.py,
      sandbox/normalize-by-min.py,
      sandbox/occupy.py,
      sandbox/parse-bowtie-pe.py,
      sandbox/parse-stats.py,
      sandbox/partition-by-contig.py,
      sandbox/partition-by-contig2.py,
      sandbox/partition-size-dist-running.py,
      sandbox/partition-size-dist.py,
      sandbox/path-compare-to-vectors.py,
      sandbox/print-exact-abund-kmer.py,
      sandbox/print-high-density-kmers.py,
      sandbox/quality-trim-pe.py,
      sandbox/quality-trim.py,
      sandbox/reformat.py,
      sandbox/remove-N.py,
      sandbox/softmask-high-abund.py,
      sandbox/split-N.py,
      sandbox/split-fasta-on-circum.py,
      sandbox/split-fasta-on-circum2.py,
      sandbox/split-fasta-on-circum3.py,
      sandbox/split-fasta-on-circum4.py,
      sandbox/split-fasta-on-degree-th.py,
      sandbox/split-fasta-on-degree.py,
      sandbox/split-fasta-on-density.py,
      sandbox/split-reads-on-median-diff.py,
      sandbox/summarize.py,
      sandbox/sweep_perf.py,
      sandbox/test_scripts.py,
      sandbox/traverse-contigs.py,
      sandbox/traverse-from-reads.py,
      sandbox/validate-partitioning.py -- removed as obsolete.

2014-09-01  Michael R. Crusoe  <mcrusoe@msu.edu>

    * doc/dev/coding-guidelines-and-review.txt: Clarify pull request checklist
    * CONTRIBUTING.md: update URL to new dev docs

2014-08-30  Rhys Kidd  <rhyskidd@gmail.com>

    * khmer/_khmermodule.cc: fix table.get("wrong_length_string") gives core
    dump
    * lib/kmer_hash.cc: improve quality of exception error message
    * tests/{test_counting_hash,test_counting_single,test_hashbits,
        test_hashbits_obj}.py: add regression unit tests

2014-08-28  Titus Brown  <titus@idyll.org>

    * scripts/normalize-by-median.py: added reporting output after main loop
	exits, in case it hadn't been triggered.
    * sandbox/saturate-by-median.py: added flag to change reporting frequency,
	cleaned up leftover code from when it was copied from
	normalize-by-median.

2014-08-24  Rhys Kidd  <rhyskidd@gmail.com>

    * khmer/thread_utils.py, sandbox/filter-below-abund.py,
	scripts/{extract-long-sequences,load-graph,load-into-counting,
	normalize-by-median,split-paired-reads}.py,
	scripts/galaxy/gedlab.py: fix minor PyLint issues 

2014-08-20  Michael R. Crusoe  <mcrusoe@msu.edu>

    * test/test_version.py: add Python2.6 compatibility.

2014-08-20  Rhys Kidd  <rhyskidd@gmail.com>

    * setup.py,README.rst,doc/user/install.txt: Test requirement for a 
    64-bit operating system, documentation changes. Fixes #529

2014-08-19  Michael R. Crusoe  <mcrusoe@msu.edu>

    * {setup,versioneer,khmer/_version}.py: upgrade versioneer from 0.10 to 0.11

2014-08-18  Michael R. Crusoe  <mcrusoe@msu.edu>

    * setup.py: Use the system bz2 and/or zlib libraries if specified in
    setup.cfg or overridden on the commandline

2014-08-06  Michael R. Crusoe  <mcrusoe@msu.edu>

    * CITATION: fixed formatting, added BibTeX
    * Makefile: Python code coverage targets will now compile khmer if needed
    * doc/dev/galaxy.txt: moved to doc/user/; updated & simplified
    * doc/{dev,user}/index.txt: galaxy.txt move
    * scripts/*.xml: moved to scripts/galaxy/; citations added; additional
    scripts wrapped
    * scripts/galaxy/README.txt: documented Galaxy codebase requirements
    * doc/citations.txt: symlink to CITATION
    * scripts/galaxy/test-data: added symlinks to files in tests/test-data or
    added short test files from scratch
    * scripts/galaxy/macros.xml: common configuration moved to central file
    * scripts/galaxy/gedlab.py: custom Galaxy datatypes for the counting
    tables and presence tables: it inherits from the Galaxy Binary type but
    isn't sniffable. Written with GalaxyTeam's Dave_B.
    * scripts/filter-abund.py: fix inaccurate parameter description
    * scripts/galaxy/tool_dependencies.xml: document install process
    * scripts/galaxy/filter-below-abund.py: symlink to
    sandbox/filter-below-abund.py for now.
    * khmer/khmer_args.py: point users to online citation file for details

2014-08-05  Michael R. Crusoe  <mcrusoe@msu.edu>

    * lib/read_parsers.{cc,hh}: close file handles. Fixes CID 1222793

2014-08-05  Justin Lippi  <jlippi@gmail.com>

    * khmer/__init__.py: import get_version_cpp method as __version_cpp__.
    * khmer/_khmermodule.cc: added get_version_cpp implementation
    * tests/test_version.py: check that version from C++ matches version from
    khmer.__version__
    * setup.cfg: don't run tests with 'jenkins' @attr with 'make test'

2014-08-04  Michael R. Crusoe  <mcrusoe@msu.edu>

    * khmer/_khmermodule.cc,lib/{kmer_hash.{cc,hh},read_aligner.cc,
    read_parsers.{cc,hh},trace_logger.cc: Replace remaining uses of assert()
    with khmer_exceptions. Fixes #215.
    * setup.py: simplify argparse conditional dependency

2014-08-03  Titus Brown & Michael R. Crusoe  <t@idyll.org>

    * doc/{artifact-removal,partitioning-workflow{.graffle,.png}},{biblio,
    blog-posts,guide,install,choosing-table-sizes,known-issues,scripts,
    partitioning-big-data.txt: moved to doc/user/
    * doc/{crazy-ideas,details,development,galaxy,release,examples}.txt: moved
    to doc/dev/
    * doc/dev/{a-quick-guide-to-testing,codebase-guide,
    coding-guidelines-and-review,for-khmer-developers,getting-started,
    hackathon,index}.txt,doc/user/index.txt: new content.
    * doc/design.txt: deleted
    The documentation has been split into user focused documentation and
    developer focused documentation. The new developer docs were field tested
    as part of the Mozilla Science Lab global sprint that we participated in;
    we are grateful to all the volunteers.

2014-07-24  Ivan Gonzalez  <iglpdc@gmail.com>

    * lib/khmer.hh, lib/khmer_exception.hh: All exceptions are now derived from
	a new base class exception, khmer::khmer_exception. Issue #508.
    * lib/counting.cc, lib/hashbits.cc, lib/hashtable.{cc,hh},lib/kmer_hash.cc,
	lib/labelhash.cc, lib/perf_metrics.hh, lib/read_parsers.{cc,hh},
	lib/subset.cc, lib/thread_id_map.hh: All exceptions thrown are now
	instances (or derived from) khmer::khmer_exception.

2014-07-24  Jiarong Guo  <guojiaro@gmail.com>

    * khmer/_khmermodule.cc: add python exception when thread = 0 for
    ReadParser.
    * tests/test_read_parsers.py: add test_with_zero_threads() to test Python
    exception when ReadParser has zero threads.

2014-07-23  Qingpeng Zhang  <qingpeng@gmail.com>

    * scripts/load-graph.py: write fp rate into *.info file with option 
    to switch on
    * tests/test_scripts.py: add test_load_graph_write_fp

2014-07-23  Ryan R. Boyce  <boycerya@msu.edu>

    * Makefile: fixed >80 character line wrap-around

2014-07-23  Leonor Garcia-Gutierrez  <l.garcia-gutierrez@warwick.ac.uk>

    * tests/test_hashbits.py, tests/test_graph.py, 
    tests/test_lump.py: reduced memory requirement
    
2014-07-23  Heather L. Wiencko  <wienckhl@tcd.ie>

    * khmer_tst_utils.py: added import traceback
    * test_scripts.py: added test for normalize_by_median.py for fpr rate

2014-07-22  Justin Lippi  <jlippi@gmail.com>
 
    * khmer/_khmermodule.cc: removed unused assignment
    * lib/read_aligner.cc,lib/read_aligner.hh: wrapped function declarations
    in the same compiler options that the only invocations are in to avoid
    unusedPrivateFunction violation.
    * lib/read_parsers.cc: fix redundantassignment error by assigning variable
    to its value directly

2014-07-22  Michael R. Crusoe  <mcrusoe@msu.edu>

    * Makefile: combine pip invocation into single "install-dependencies"
    target.

2014-07-22  Justin Lippi  <jlippi@gmail.com>

    * tests/test_subset_graph.py: decrease the amount of memory that is being
    requested for the hash tables in test.

2014-07-22  Jim Stapleton  <jas@msu.edu>

     * scripts/filter-abund.py: no longer asks for parameters that are unused,
     issue #524

2014-07-22  Justin Lippi  <jlippi@gmail.com> 

    * tests/khmer_tst_utils.py: put runscript here
    * tests/test_sandbox_scripts.py: remove 'runsandbox', renamed to runscript
      and placed in khmer_tst_utils
    * tests/test_scripts.py: removed 'runscript' and placed in khmer_tst_utils

2014-07-22  Jeramia Ory  <jeramia.ory@gmail.com>

    * khmer/_khmermodule.cc: removed unused KhmerError, issue #503

2014-07-22  Rodney Picett  <pickett.rodney@gmail.com>

    * lib/scoringmatrix.{cc,hh}: removed assign function, issue #502
 
2014-07-22  Leonor Garcia-Gutierrez  <l.garcia-gutierrez@warwick.ac.uk>

    * tests/test_counting_single.py: reduced memory requirements
    
2014-07-21  Titus Brown  <t@idyll.org>

    * sandbox/saturate-by-median.py: introduce new sandbox script for
	saturation analysis of low-coverage data sets.

2014-07-10  Joe Stein  <joeaarons@gmail.com>

    * sandbox/readstats.py: fixed divide-by-zero error, issue #458

2014-07-06  Titus Brown  <t@idyll.org>

    * doc/release.txt: fix formatting.

2014-06-25  Michael R. Crusoe <mcrusoe@msu.edu>

    * scripts/load-graph.py: fix #507. Threading doesn't give any advantages
    to this script right now; the threading parameter is ignored for now.

2014-06-20  Chuck Pepe-Ranney  <chuck.peperanney@gmail.com>

    * scripts/extract-partitions.py: added epilog documentation for 
	<base>.dist columns.

2014-06-20  Michael R. Crusoe  <mcrusoe@msu.edu>

    * doc/release.txt: Add Coverity Scan to release checklist

2014-06-19  Michael R. Crusoe  <mcrusoe@msu.edu>

    * lib/read_aligner.{cc,hh},khmer/_khmermodule.cc,setup.py,
    tests/test_read_aligner.py,sandbox/{normalize-by-align,read-aligner}.py:
    Update of @fishjord's graph alignment work
    * lib/{aligner,kmer,node}.{cc,hh},tests/test_align.py: removed as they are
    superceded by the above
    * Makefile: fixed wildcards
    * tests/read_parsers.py: tests that are too complicated to run with
    Valgrind's memcheck are now marked @attr('multithread')

2014-06-16  Titus Brown  <t@idyll.org>

    * doc/release.txt: updated release process.
    * doc/known-issues.txt: updated known-issues for v1.1 release
    * doc/release-notes/: added release notes for 1.0, 1.0.1, and 1.1

2014-06-16  Michael R. Crusoe  <mcrusoe@msu.edu>

    * scripts/{abundance-dist-single,filter-abund-single,load-into-counting,
    normalize-by-median,load-graph}.py: restore Python 2.6 compatability for
    Debian 6, RedHat 6, SL6, and Ubuntu 10.04 LTS users.

2014-06-15  Titus Brown  <t@idyll.org>

    * doc/scripts.txt: removed sweep-reads.py from script documentation.
    * scripts/sweep-reads.py, scripts/sweep-files.py: moved sweep-reads.py
	and sweep-files.py over to sandbox.
    * tests/test_sandbox_scripts.py: created a test file for scripts in
	sandbox/; skip when not in developer mode (e.g. installed egg).
    * tests/test_script_arguments.py: capture file.py output to stderr
	so that it is not displayed during tests.
    * sandbox/calc-median-distribution.py: updates to print cumulative
	distribution for calc-median-distribution.

2014-06-14  Michael R. Crusoe  <mcrusoe@msu.edu>

    * scripts/{abundance-dist-single,filter-abund-single,load-into-counting,
    normalize-by-median,load-graph}.py,tests/test_scripts.py: added
    '--report-total-kmers' option to all scripts that create k-mer tables.

2014-06-14  Titus Brown  <t@idyll.org>

    * doc/scripts.txt, tests/test_scripts.py, scripts/sweep-reads.py:
	renamed sweep-reads-buffered to sweep-reads; added FASTQ output to
	sweep-reads.
    * doc/scripts.txt: added extract-long-sequences.py doc reference.
    * scripts/extract-long-sequences.py: set default sequence length to
	extract to 200 bp.

2014-06-13  Michael R. Crusoe  <mcrusoe@msu.edu>

    * MANIFEST.in: don't include docs/, data/, or examples/ in our PyPI
    distribution. Saves 15MB.

2014-06-13  Michael R. Crusoe  <mcrusoe@msu.edu>

    * Makefile: split coverity target in two: -build and -upload. Added
    configuration target

2014-06-13  Titus Brown  <t@idyll.org>

    * doc/install.txt: updated virtualenv command to use python2 explicitly,
	for arch support.

2014-06-13  Titus Brown  <t@idyll.org>

    * khmer/__init__.py, khmer/file_args.py: Moved copyright message to a
	comment.
    * khmer/file.py: updated error messages for disk-space checking functions;
	added test hooks.
    * tests/test_script_arguments.py: added tests for several functions in
	khmer/file.py.
    * sandbox/assemstats3.py: handle missing input files.

2014-06-12  Michael Wright <wrigh517@msu.edu>

    * sandbox/load-into-hashbits: Deleted from sandbox. It is superseded
    by load-graph.py --no-tagset.

2014-06-11  Michael Wright <wrigh517@msu.edu>

    * scripts/load-into-counting: Fixed docstring misnomer to 
	load-into-counting.py

2014-06-10  Michael R. Crusoe  <mcrusoe@msu.edu>

    * setup.py,tests/{__init__,khmer_tst_utils,test_scripts,
    khmer_test_counting_single}.py: made tests runnable after installation.
    * lib/{khmer.hh,hashtable.hh,read_parsers.cc,read_parsers.hh}: restructure
    exception hierarchy.
    * khmer/_khmermodule.cc: Nicer error checking for hash_consume_fasta,
    hash_abundance_distribution, hashbits_consume_{fasta,fasta_and_tag
    {,with_stoptags},partitioned_fasta}, hashbits_output_partitions, and
    labelhash_consume_{,partitioned_}fasta_and_tag_with_labels.

2014-06-10  Titus Brown  <t@idyll.org>

    * Makefile: remove SHELL setting so that 'make doc' works in virtualenvs.
    * scripts/sample-reads-randomly.py: extend to take multiple subsamples
	with -S.
    * tests/test_scripts.py: added test for multiple subsamples from
	sample-reads-randomly.py

2014-06-10  Michael Wright <wrigh517@msu.edu>

    * scripts/extract-long-sequences: Moved from sandbox, added argparse and 
    FASTQ support.
    * scripts/fastq-to-fasta: Fixed outdated argparse oversight.
    * tests/test_scripts.py: Added tests for extract-long-sequences.py

2014-06-08  Titus Brown  <t@idyll.org>

    * doc/conf.py: set google_analytics_id and disqus_shortname properly;
	disable "editme" popup.
    * doc/_templates/page.html: take google_analytics_id and disqus_shortname
	from doc/conf.py.

2014-06-04  Michael R. Crusoe <mcrusoe@msu.edu>

    * lib/Makefile: do a distclean as the CFLAGS may have changed. Fixes #442

2014-06-03 Chuck Pepe-Ranney <chuck.peperanney@gmail.com>

    * scripts/abundance-dist.py: removed call to check_space on infiles.  

2014-05-31  Michael R. Crusoe  <mcrusoe@msu.edu>

    * khmer/_khmermodule.cc,lib/counting.{cc,hh},
    sandbox/{stoptag-abundance-ham1-hist.py,off-by-one.py,filter-ham1.py}:
    Remove CountingHash get_kmer_abund_mean, get_kmer_abund_abs_deviation, and
    max_hamming1_count along with Python glue code and sandbox scripts. They
    are no longer useful.

2014-05-30  Titus Brown  <t@idyll.org>

    * khmer/_khmermodule.cc: remove merge2* functions: unused, untested.
    * lib/counting.cc, lib/hashbits.cc, lib/hashtable.cc: made file loading
	exceptions more verbose and informative.
    * tests/test_subset_graph.py: added tests for SubsetPartition::
	load_partitionmap.
    * khmer/_khmermodule.cc, lib/subset.cc, wrapped SubsetPartition::
	load_partitionmap to catch, propagate exceptions
    * tests/test_hashbits.py, tests/test_counting_hash.py: added tests
	for fail-on-load of bad file format versions; print exception messages.
    * .gitignore: added various temporary pip & build files
    * lib/counting.cc: added I/O exception handling to CountingHashFileReader
	and CountingHashGzFileReader.
    * lib/hashbits.cc: added I/O exception handling to Hashbits::load.
    * lib/subset.cc: added I/O exception handling to merge_from_disk.
    * lib/hashtable.cc: added I/O exception handling to load_tagset and
	load_stop_tags
    * khmer/_khmermodule.cc: added I/O exception propagation from C++ to
	Python, for all loading functions.

2014-05-22  Michael Wright  <wrigh517@msu.edu>

    * scripts/fastq-to-fasta: Moved and improved fastq-to-fasta.py into scripts 
    from sandbox
    * tests/test_scripts.py: Added tests for fastq-to-fasta.py
    * tests/test-data: Added test-fastq-n-to-fasta.py file with N's in 
    sequence for testing

2014-05-19  Michael R. Crusoe  <mcrusoe@msu.edu>

    * Makefile: add target for python test coverage plain-text report;
    clarified where the HTML report is

2014-05-16  Michael R. Crusoe  <mcrusoe@msu.edu>

    * docs/scripts.txt: include sweep-reads-buffered.py

2014-05-14  Adam Caldwell  <adam.caldwell@gmail.com>

    * Makefile: change pip to pip2. Fixes assorted make problems on systems
    where pip links to pip3

2014-05-14  Michael R. Crusoe  <mcrusoe@msu.edu>

    * lib/{zlib,bzip2} -> third-party/
    * setup.{cfg,py}: Move third party libraries to their own directory
    * Makefile: add sloccount target for humans and the sloccount.sc target for
   Jenkins

2014-05-13  Michael Wright  <wrigh517@msu.edu>

    * sandbox/fastq-to-fasta.py: now reports number of reads dropped due to
    'N's in sequence. close 395

2014-05-13  Michael R. Crusoe  <mcrusoe@msu.edu>

    * doc/release.txt: additional fixes

2014-05-09  Luiz Irber  <irberlui@msu.edu>

    Version 1.0.1

2014-05-09  Michael R. Crusoe  <mcrusoe@msu.edu>

    * doc/release.txt: update release instructions

2014-05-06  Michael R. Crusoe  <mcrusoe@msu.edu>

    * lib/{subset,counting}.cc: fix cppcheck errors; astyle -A10
    --max-code-length=80

2014-05-06  Titus Brown  <titus@idyll.org>

    * sandbox/calc-best-assembly.py: added script to calculate best
    assembly from a list of contig/scaffold files
	
2014-04-23  Titus Brown  <titus@idyll.org>

    * scripts/abundance-dist-single.py: fixed problem where ReadParser was
    being created anew for each thread; regression introduced in 4b823fc.

2014-04-22  Michael R. Crusoe  <mcrusoe@msu.edu>

    *.py: switch to explicit python2 invocation. Fixes #385.

2014-04-21  Titus Brown  <t@idyll.org>

    * doc/development.txt: added spellcheck to review checklist

2014-04-21  Titus Brown  <titus@idyll.org>

    * scripts/normalize-by-median.py: updated FP rate to match latest info from
      Qingpeng's paper; corrected spelling error.

2014-04-21  Michael R. Crusoe  <mcrusoe@msu.edu>

    * setup.py,doc/installing.txt: Remove argparse from the requirements
    unless it isn't available. Argparse is bundled with Python 2.7+. This
    simplifies the installation instructions.

2014-04-17  Ram RS  <ramrs@nyu.edu>

    * scripts/make-initial-stoptags.py: fixed bug that threw error on
     missing .ht input file while actual expected input file is .pt

2014-04-11  Titus Brown  <t@idyll.org>

    * scripts/*.py: fixed argument to check_space_for_hashtable to rely
    on args.n_tables and not args.ksize.

2014-04-06  Titus Brown  <titus@idyll.org>

    * scripts/normalize-by-median.py: added comment about table compatibility
    with abundance-dist.

2014-04-05  Michael R. Crusoe  <mcrusoe@msu.edu>

    * MANIFEST.in,setup.py: fix to correct zlib packaging for #365
    * ChangeLog: fix date for 1.0 release, email addresses

2014-04-01  Michael R. Crusoe  <mcrusoe@msu.edu>

    Version 1.0
    * Makefile: run 'build' command before install; ignore _version.py for
    coverage purposes.
    * bink.ipynb: deleted
    * doc/choosing-hash-sizes.txt -> choosing-table-sizes.txt
    * setup.py,doc/{conf.py,index.txt}: update lists of authors
    * doc/development.txt: typo
    * doc/{galaxy,guide,index,introduction,scripts}.txt: remove some
    references to implementation details of the k-mer tables
    * doc/{known-issues,release}.txt: updated
    * khmer/*.cc,lib/*.{cc,hh}: astyle -A10 formatted
    * lib/read_parsers.cc: fixed case statement fall through
    * lib/subset.cc: removed unnecessary NULL check (CID 1054804 & 1195088)
    * scripts/*.py: additional documentation updates
    * tests/test-data/test-overlap1.ht,data/MSB2-surrender.fa &
    data/1m-filtered.fa: removed from repository history, .git is now 36M!

2014-04-01  Titus Brown  <t@idyll.org>

    * CITATION,khmer/khmer_args.py: Updated khmer software citation for
    release.

2014-03-31  Titus Brown  <t@idyll.org>

    * scripts/normalize-by-median.py: Fixed unbound variable bug introduced in
    20a433c2.

    * khmer/file.py: Fixed incorrect use of __file__ dirname instead of
    os.getcwd(); also fixed bug where statvfs would choke on an empty
    dirname resulting from input files being in the cwd.

2014-03-31  Michael R. Crusoe  <mcrusoe@msu.edu>

    * versioneer.py,ez_setup.py: updated to version 0.10 and 3.4.1
    respectively.
    * docs/release.txt,khmer/_version.py,MANIFEST.in: update ancillary
    versioneer files

2014-03-31  Titus Brown  <t@idyll.org>

    * scripts/*.py,khmer/khmer_args.py: added 'info' function to khmer_args,
    and added citation information to each script.
    * CITATION: added basic citation information for khmer functionality.

2013-03-31  Michael R. Crusoe  <mcrusoe@msu.edu>

    * docs/scripts.txt,scripts/*.py,khmer/*.py: overhaul the documentation of
    the scripts. Uses sphinxcontrib.autoprogram to leverage the existing
    argparse objects. Moved the documentation into each script + misc cleanups.
    All scripts support the --version option. Migrated the last scripts to use
    khmer_args
    * docs/blog-posts.txt: removed outdated reference to filter-exact.py; its
    replacement filter-abund.py is better documented in the eel-pond protocol
    * figuregen/,novelty/,plots/,templatem/,scripts/do-partition.sh: removed
    outdated code not part of core project

2013-03-30  Michael R. Crusoe  <mcrusoe@msu.edu>

    * setup.py: monkeypatched distutils.Distribution.reinitialize_command() so
    that it matches the behavior of Distribution.get_command_obj(). This fixes
    issues with 'pip install -e' and './setup.py nosetests' not respecting the
    setup.cfg configuration directives for the build_ext command. Also
    enhanced our build_ext command to respect the dry_run mode.

    * .ycm_extra_conf.py: Update our custom YouCompleteMe configuration to
    query the package configuration for the proper compilation flags.

2014-03-28  Michael R. Crusoe  <mcrusoe@msu.edu>

    * Makefile,setup.py: demote nose & sphinx to extra dependencies.
    Auto-install Python developer tools as needed.

2013-03-27  Michael R. Crusoe  <mcrusoe@msu.edu>

    * The system zlib and bzip2 libraries are now used instead of the bundled
    versions if specified in setup.cfg or the command line.

2014-03-25  Michael R. Crusoe  <mcrusoe@msu.edu>

    * Makefile: update cppcheck command to match new version of Jenkins
    plugin. Now ignores the lib/test*.cc files.

2013-03-20  Michael R. Crusoe  <mcrusoe@msu.edu>

    * lib/storage.hh,khmer/_khmermodule.cc,lib/{readtable,read_parsers}.hh:
    remove unused storage.hh

2014-03-19  Qingpeng Zhang  <qingpeng@msu.edu>

    * hashbits.cc: fix a bug of 'Division or modulo by zero' described in #182
    * test_scripts.py: add test code for count-overlap.py
    * count-overlap.py: (fix a bug because of a typo and hashsize was replaced
    by min_hashsize)
    * count-overlap.py: needs hashbits table generated by load-graph.py. 
    This information is added to the "usage:" line.
    * count-overlap.py: fix minor PyLint issues

2014-03-19  Michael R. Crusoe  <mcrusoe@msu.edu>

    * Update bundled zlib version to 1.2.8 from 1.2.3. Changes of note:
    "Wholesale replacement of gz* functions with faster versions"
    "Added LFS (Large File Summit) support for 64-bit file offsets"
    "Fix serious but very rare decompression bug"

2014-03-19  Michael R. Crusoe <mcrusoe@msu.edu>

    * lib/counting.hh: include hashtable.hh
    * lib/{counting,aligner,hashbits,hashtable,labelhash,node,subset}.{cc,hh},
    kmer.cc,khmer/_khmermodule.cc: removed downcast, replaced non-functional
    asserts() with exception throws.
    * khmer/_khmermodule.cc: fixed parsing of PyLists
    * setup.py: force 64bit only builds on OS X.

2014-03-19  Titus Brown  <t@idyll.org>

    * Makefile: update documentation on targets at top; clean autopep8 output.
    * test_counting_single.py: fixed pep8 violations in spacing
    * test_scripts.py: eliminate popenscript in favor of proper SystemExit
	handling in runscript; fix pep8 violations.

2014-03-19  Michael R. Crusoe <mcrusoe@msu.edu> and Luiz Irber
<luiz.irber@gmail.com>

    * lib/ktable.{cc,hh},khmer/{__init__.py},{_khmermodule.cc}, tests/
    test_{counting_{hash,single},ktable}.py: remove the unused KTable object
    * doc/{index,ktable}.txt: remove references to KTable
    * lib/{ktable.{hh,cc} → kmer_hash.{hh,cc}}: rename remaining ktable files
    to kmer_hash
    * lib/{hashtable,kmer}.hh: replace ktable headers with kmer_hash

2014-03-17  Ram RS  <ramrs@nyu.edu>

    * extract-partitions.py: pylint warnings addressed
    * test_scripts.py: tests added to cover extract-partitions completely

2014-03-16  Michael R. Crusoe <mcrusoe@msu.edu>

    * lib/read_parsers.cc: fix for Coverity CID 1054789: Unititialized scalar
    field II: fill_id is never zeroed out.

2014-03-16  Ram RS  <ramrs@nyu.edu>

    * Project email in copyright headers updated

2014-03-14  Michael R. Crusoe <mcrusoe@msu.edu>

    * khmer/_khmermodule.cc, lib/{khmer.hh, hashtable.{cc,hh}},
    tests/test_{hashbits,hashbits_obj,labelhash}.py: don't implicitly downcast
    tagset_size(). Changes fileformat version for saved tagsets.

2014-03-13  Ram RS  <ramrs@nyu.edu>

    * added: khmer/file.py - script to check disk space, check input file
    status and check space before hashtable writing
    * modified: scripts/*.py - all scripts now use khmer.file for above-mentioned
    functionality.
    * modified: scripts/*.py - pylint violations addressed in all scripts
    under scripts/

2014-03-13  Ram RS  <ramrs@nyu.edu>

    * Bug fix: tests.test_normalize_by_median_no_bigcount() now runs within
    temp directory

2014-03-11  Michael R. Crusoe  <mcrusoe@mcrusoe.edu>

    * lib/read_parsers.hh: fix for Coverity CID 1054789: Uninitialized scalar
    field

2014-03-10  Michael R. Crusoe  <mcrusoe@msu.edu>

    * doc/development.txt: document fork/tag policy + formatting fixes

2014-03-03  Michael R. Crusoe  <mcrusoe@msu.edu>

    * lib/trace_logger.{cc,hh}: fix for Coverity CID 1063852: Uninitialized
    scalar field (UNINIT_CTOR) 
    * lib/node.cc: fix for Coverity CID 1173035:  Uninitialized scalar field
    (UNINIT_CTOR)
    * lib/hashbits.hh: fix for Coverity CID 1153101:  Resource leak in object
    (CTOR_DTOR_LEAK)
    * lib/{perf_metrics.{cc,hh},hashtable.{cc,hh}
    ,read_parsers.{cc,hh},trace_logger.{cc,hh}}: ifndef WITH_INTERNAL_METRICS
    then lets not + astyle -A10

2014-02-27  Michael R. Crusoe <mcrusoe@msu.edu>

    * tagged: version 0.8
    * setup.py: Specify a known working version of setuptools so we don't
    force an unneeded and awkward upgrade.
    * setup.py: We aren't zipsafe, mark as such

2014-02-18  Michael R. Crusoe <mcrusoe@msu.edu>

* Normalized C++ namespace usage to fix CID 1054792
* Updated install instructions. We recommend OS X users and those Linux
users without root access to install virtualenv instead of pip.
* New documentation: doc/known-issues.txt
* Added code review checklist & other guidance: doc/development.txt

2014-02-03  Camille Scott <camille.scott.w@gmail.com>

* Standardized command line arguments in khmer_args; added version flag

* Added support for sparse graph labeling

* Added script to reinflate partitions from read files using the 
  labeling system, called sweep-reads-by-partition-buffered.py

* Implemented __new__ methods for Hashbits, enforced inheritance
  hierarchy between it and the new LabelHash class both in C++
  and CPython API

2013-12-20  Titus Brown  <titus@idyll.org>

* Fixed output_partitioned_file, sweep-reads3.py, and extract-partitions.py
  to retain FASTQ format in output.

2013-12-11  Michael R. Crusoe <mcrusoe@msu.edu>

* normalize-by-median.py: new optional argument: --record-filenames to specify
a path where a list of all the output filenames will be written to. Will
be used to better integrate with Galaxy.

* All commands that use the counting args now support the --version switch

* abundance-dist-single.py, abundance-dist.py, do-partition.py,
interleave-reads.py, load-graph.py, load-into-counting.py
normalize-by-median.py now exit with return code 1 instead of 255 as is
standard.

2013-12-19  Michael R. Crusoe  <mcrusoe@msu.edu>

* doc/install.txt Add setup instructions for RHEL6 & fix invocation to get
master branch to work for non-developers

2013-12-18  Titus Brown  <titus@idyll.org>

* Added a test to ensure that normalize-by-median.py has bigcount set to
  False.

2013-11-22  Camille Scott  <camille.scott.w@gmail.com>

* Makefile: Added debug target for profiling.

2013-11-22  Michael R. Crusoe  <mcrusoe@msu.edu>

* Documented release process

2013-10-21  Michael R. Crusoe  <mcrusoe@msu.edu>

* Version 0.7

* New script: sample-reads-randomly.py which does a single pass random
subsample using reservoir sampling.

* the version number is now only stored in one place

* Makefile: new dist, cppcheck, pep8, and autopep8 targets for developers.
VERSION is now set by versioneer and exported to C/C++ code.

* README switched from MarkDown to ReStructuredText format to clean up PyPI
listing. Install count badge added.

* doc/: updates to how the scripts are called. Sphinx now pulls version
number from versioneer. C/Python integration is now partially documented.
Reference to bleeding-edge has been removed. Release instructions have been
clarified and simplified.

* all python code in khmer/, scripts/, and tests/ should be PEP8 compliant now.

* khmer/_khmermodule.cc has gotten a once-over with cpychecker. Type errors
were eliminated and the error checking has improved.

* Several fixes motivated by the results of a Coverity C/C++ scan. 

* Tests that require greater than 0.5 gigabytes of memory are now annotated as
being 'highmem' and be skipped by changing two lines in setup.cfg

* warnings about -Wstrict-prototypes will no longer appear

* contributors to this release are: ctb, mr-c and camillescott. 

2013-10-15  Michael R. Crusoe  <mcrusoe@msu.edu>

* Version 0.6.1

* No code changes, just build fixes

2013-10-10  Michael R. Crusoe  <mcrusoe@msu.edu>

* Version 0.6

* Switch to setuptools to run the entire build

* The various Makefiles have been merged into one inside lib for posterity

* A new top-level Makefile wraps "python setup.py"

* argparse.py has been removed and is installed automatically by setuptools/pip

* setup.py and the python/khmer directory have been moved to the root of the
project to conform to the standard layout

* The project contact address is now khmer-project@idyll.org

* Due to the new build system the project now easily builds under OS X + XCode

* In light of the above the installation instructions have been rewritten

* Sphinx now builds the documentation without warnings or errors

* It is now easy to calculate code coverage.

* setup.py is now PEP8 compliant
2014-04-10  Michael R. Crusoe  <mcrusoe@msu.edu>

    * Makefile: run 'build' command before install; ignore _version.py for
    coverage purposes.
    * bink.ipynb: deleted
    * doc/choosing-hash-sizes.txt -> choosing-table-sizes.txt
    * setup.py,doc/{conf.py,index.txt}: update lists of authors
    * doc/development.txt: typo
    * doc/{galaxy,guide,index,introduction,scripts}.txt: remove some
    references to implementation details of the k-mer tables
    * doc/{known-issues,release}.txt: updated
    * khmer/*.cc,lib/*.{cc,hh}: astyle -A10 formatted
    * lib/read_parsers.cc: fixed case statement fall through
    * lib/subset.cc: removed unnecessary NULL check (CID 1054804 & 1195088)
    * scripts/*.py: additional documentation updates
    * tests/test-data/test-overlap1.ht,data/MSB2-surrender.fa &
    data/1m-filtered.fa: removed from repository history, .git is now 36M!

2014-03-31  Titus Brown  <ctb@msu.edu>

    * scripts/normalize-by-median.py: Fixed unbound variable bug introduced in
    20a433c2.

    * khmer/file.py: Fixed incorrect use of __file__ dirname instead of
    os.getcwd(); also fixed bug where statvfs would choke on an empty
    dirname resulting from input files being in the cwd.

2014-03-31  Michael R. Crusoe  <mcrusoe@msu.edu>

    * versioneer.py,ez_setup.py: updated to version 0.10 and 3.4.1
    respectively.
    * docs/release.txt,khmer/_version.py,MANIFEST.in: update ancillary
    versioneer files

2014-03-31  Titus Brown  <ctb@msu.edu>

    * scripts/*.py,khmer/khmer_args.py: added 'info' function to khmer_args,
    and added citation information to each script.
    * CITATION: added basic citation information for khmer functionality.

2013-03-31  Michael R. Crusoe  <mcrusoe@msu.edu>

    * docs/scripts.txt,scripts/*.py,khmer/*.py: overhaul the documentation of
    the scripts. Uses sphinxcontrib.autoprogram to leverage the existing
    argparse objects. Moved the documentation into each script + misc cleanups.
    All scripts support the --version option. Migrated the last scripts to use
    khmer_args
    * docs/blog-posts.txt: removed outdated reference to filter-exact.py; its
    replacement filter-abund.py is better documented in the eel-pond protocol
    * figuregen/,novelty/,plots/,templatem/,scripts/do-partition.sh: removed
    outdated code not part of core project

2013-03-30  Michael R. Crusoe  <mcrusoe@msu.edu>

    * setup.py: monkeypatched distutils.Distribution.reinitialize_command() so
    that it matches the behavior of Distribution.get_command_obj(). This fixes
    issues with 'pip install -e' and './setup.py nosetests' not respecting the
    setup.cfg configuration directives for the build_ext command. Also
    enhanced our build_ext command to respect the dry_run mode.

    * .ycm_extra_conf.py: Update our custom YouCompleteMe configuration to
    query the package configuration for the proper compilation flags.

2014-03-28  Michael R. Crusoe  <mcrusoe@msu.edu>

    * Makefile,setup.py: demote nose & sphinx to extra dependencies.
    Auto-install Python developer tools as needed.

2013-03-27  Michael R. Crusoe  <mcrusoe@msu.edu>

    * The system zlib and bzip2 libraries are now used instead of the bundled
    versions if specified in setup.cfg or the command line.

2014-03-25  Michael R. Crusoe  <mcrusoe@msu.edu>

    * Makefile: update cppcheck command to match new version of Jenkins
    plugin. Now ignores the lib/test*.cc files.

2013-03-20  Michael R. Crusoe  <mcrusoe@msu.edu>

    * lib/storage.hh,khmer/_khmermodule.cc,lib/{readtable,read_parsers}.hh:
    remove unused storage.hh

2014-03-19  Qingpeng Zhang  <qingpeng@msu.edu>

    * hashbits.cc: fix a bug of 'Division or modulo by zero' described in #182
    * test_scripts.py: add test code for count-overlap.py
    * count-overlap.py: (fix a bug because of a typo and hashsize was replaced
    by min_hashsize)
    * count-overlap.py: needs hashbits table generated by load-graph.py. 
    This information is added to the "usage:" line.
    * count-overlap.py: fix minor PyLint issues

2014-03-19  Michael R. Crusoe  <mcrusoe@msu.edu>

    * Update bundled zlib version to 1.2.8 from 1.2.3. Changes of note:
    "Wholesale replacement of gz* functions with faster versions"
    "Added LFS (Large File Summit) support for 64-bit file offsets"
    "Fix serious but very rare decompression bug"

2014-03-19  Michael R. Crusoe <mcrusoe@msu.edu>

    * lib/counting.hh: include hashtable.hh
    * lib/{counting,aligner,hashbits,hashtable,labelhash,node,subset}.{cc,hh},
    kmer.cc,khmer/_khmermodule.cc: removed downcast, replaced non-functional
    asserts() with exception throws.
    * khmer/_khmermodule.cc: fixed parsing of PyLists
    * setup.py: force 64bit only builds on OS X.

2014-03-19  Titus Brown  <t@idyll.org>

    * Makefile: update documentation on targets at top; clean autopep8 output.
    * test_counting_single.py: fixed pep8 violations in spacing
    * test_scripts.py: eliminate popenscript in favor of proper SystemExit
	handling in runscript; fix pep8 violations.

2014-03-19  Michael R. Crusoe <mcrusoe@msu.edu> and Luiz Irber
<luiz.irber@gmail.com>

    * lib/ktable.{cc,hh},khmer/{__init__.py},{_khmermodule.cc}, tests/
    test_{counting_{hash,single},ktable}.py: remove the unused KTable object
    * doc/{index,ktable}.txt: remove references to KTable
    * lib/{ktable.{hh,cc} → kmer_hash.{hh,cc}}: rename remaining ktable files
    to kmer_hash
    * lib/{hashtable,kmer}.hh: replace ktable headers with kmer_hash

2014-03-17  Ram RS  <ramrs@nyu.edu>

    * extract-partitions.py: pylint warnings addressed
    * test_scripts.py: tests added to cover extract-partitions completely

2014-03-16  Michael R. Crusoe <mcrusoe@msu.edu>

    * lib/read_parsers.cc: fix for Coverity CID 1054789: Unititialized scalar
    field II: fill_id is never zeroed out.

2014-03-16  Ram RS  <ramrs@nyu.edu>

    * Project email in copyright headers updated

2014-03-14  Michael R. Crusoe <mcrusoe@msu.edu>

    * khmer/_khmermodule.cc, lib/{khmer.hh, hashtable.{cc,hh}},
    tests/test_{hashbits,hashbits_obj,labelhash}.py: don't implicitly downcast
    tagset_size(). Changes fileformat version for saved tagsets.

2014-03-13  Ram RS  <ramrs@nyu.edu>

    * added: khmer/file.py - script to check disk space, check input file
    status and check space before hashtable writing
    * modified: scripts/*.py - all scripts now use khmer.file for above-mentioned
    functionality.
    * modified: scripts/*.py - pylint violations addressed in all scripts
    under scripts/

2014-03-13  Ram RS  <ramrs@nyu.edu>

    * Bug fix: tests.test_normalize_by_median_no_bigcount() now runs within
    temp directory

2014-03-11  Michael R. Crusoe  <mcrusoe@mcrusoe.edu>

    * lib/read_parsers.hh: fix for Coverity CID 1054789: Uninitialized scalar
    field

2014-03-10  Michael R. Crusoe  <mcrusoe@msu.edu>

    * doc/development.txt: document fork/tag policy + formatting fixes

2014-03-03  Michael R. Crusoe  <mcrusoe@msu.edu>

    * lib/trace_logger.{cc,hh}: fix for Coverity CID 1063852: Uninitialized
    scalar field (UNINIT_CTOR) 
    * lib/node.cc: fix for Coverity CID 1173035:  Uninitialized scalar field
    (UNINIT_CTOR)
    * lib/hashbits.hh: fix for Coverity CID 1153101:  Resource leak in object
    (CTOR_DTOR_LEAK)
    * lib/{perf_metrics.{cc,hh},hashtable.{cc,hh}
    ,read_parsers.{cc,hh},trace_logger.{cc,hh}}: ifndef WITH_INTERNAL_METRICS
    then lets not + astyle -A10

2014-02-27  Michael R. Crusoe <mcrusoe@msu.edu>

    * tagged: version 0.8
    * setup.py: Specify a known working version of setuptools so we don't
    force an unneeded and awkward upgrade.
    * setup.py: We aren't zipsafe, mark as such

2014-02-18  Michael R. Crusoe <mcrusoe@msu.edu>

* Normalized C++ namespace usage to fix CID 1054792
* Updated install instructions. We recommend OS X users and those Linux
users without root access to install virtualenv instead of pip.
* New documentation: doc/known-issues.txt
* Added code review checklist & other guidance: doc/development.txt

2014-02-03  Camille Scott <camille.scott.w@gmail.com>

* Standardized command line arguments in khmer_args; added version flag

* Added support for sparse graph labeling

* Added script to reinflate partitions from read files using the 
  labeling system, called sweep-reads-by-partition-buffered.py

* Implemented __new__ methods for Hashbits, enforced inheritance
  hierarchy between it and the new LabelHash class both in C++
  and CPython API

2013-12-20  Titus Brown  <titus@idyll.org>

* Fixed output_partitioned_file, sweep-reads3.py, and extract-partitions.py
  to retain FASTQ format in output.

2013-12-11  Michael R. Crusoe <mcrusoe@msu.edu>

* normalize-by-median.py: new optional argument: --record-filenames to specify
a path where a list of all the output filenames will be written to. Will
be used to better integrate with Galaxy.

* All commands that use the counting args now support the --version switch

* abundance-dist-single.py, abundance-dist.py, do-partition.py,
interleave-reads.py, load-graph.py, load-into-counting.py
normalize-by-median.py now exit with return code 1 instead of 255 as is
standard.

2013-12-19  Michael R. Crusoe  <mcrusoe@msu.edu>

* doc/install.txt Add setup instructions for RHEL6 & fix invocation to get
master branch to work for non-developers

2013-12-18  Titus Brown  <titus@idyll.org>

* Added a test to ensure that normalize-by-median.py has bigcount set to
  False.

2013-11-22  Camille Scott  <camille.scott.w@gmail.com>

* Makefile: Added debug target for profiling.

2013-11-22  Michael R. Crusoe  <mcrusoe@msu.edu>

* Documented release process

2013-10-21  Michael R. Crusoe  <mcrusoe@msu.edu>

* Version 0.7

* New script: sample-reads-randomly.py which does a single pass random
subsample using reservoir sampling.

* the version number is now only stored in one place

* Makefile: new dist, cppcheck, pep8, and autopep8 targets for developers.
VERSION is now set by versioneer and exported to C/C++ code.

* README switched from MarkDown to ReStructuredText format to clean up PyPI
listing. Install count badge added.

* doc/: updates to how the scripts are called. Sphinx now pulls version
number from versioneer. C/Python integration is now partially documented.
Reference to bleeding-edge has been removed. Release instructions have been
clarified and simplified.

* all python code in khmer/, scripts/, and tests/ should be PEP8 compliant now.

* khmer/_khmermodule.cc has gotten a once-over with cpychecker. Type errors
were eliminated and the error checking has improved.

* Several fixes motivated by the results of a Coverity C/C++ scan. 

* Tests that require greater than 0.5 gigabytes of memory are now annotated as
being 'highmem' and be skipped by changing two lines in setup.cfg

* warnings about -Wstrict-prototypes will no longer appear

* contributors to this release are: ctb, mr-c and camillescott. 

2013-10-15  Michael R. Crusoe  <mcrusoe@msu.edu>

* Version 0.6.1

* No code changes, just build fixes

2013-10-10  Michael R. Crusoe  <mcrusoe@msu.edu>

* Version 0.6

* Switch to setuptools to run the entire build

* The various Makefiles have been merged into one inside lib for posterity

* A new top-level Makefile wraps "python setup.py"

* argparse.py has been removed and is installed automatically by setuptools/pip

* setup.py and the python/khmer directory have been moved to the root of the
project to conform to the standard layout

* The project contact address is now khmer-project@idyll.org

* Due to the new build system the project now easily builds under OS X + XCode

* In light of the above the installation instructions have been rewritten

* Sphinx now builds the documentation without warnings or errors

* It is now easy to calculate code coverage.

* setup.py is now PEP8 compliant<|MERGE_RESOLUTION|>--- conflicted
+++ resolved
@@ -1,4 +1,3 @@
-<<<<<<< HEAD
 2015-02-16  Titus Brown  <titus@idyll.org>
 
    * khmer/utils.py: added 'check_is_pair', 'broken_paired_reader', and
@@ -17,11 +16,10 @@
    of sys.argv.
    * scripts/sample-reads-randomly.py: removed unused 'output_single' function.
    * doc/user/scripts.txt: added trim-low-abund.py.
-=======
+
 2015-02-13  Qingpeng Zhang  <qingpeng@msu.edu>
 
    * scripts/sample-reads-randomly.py: fix a glitch about string formatting.
->>>>>>> ec2d0378
 
 2015-02-11  Titus Brown  <titus@idyll.org>
 
