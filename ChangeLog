<<<<<<< HEAD
2015-08-13  Jacob Fenton  <bocajnotnef@gmail.com>

   * scripts/extract-partitions.py: refactored much of the processing into
   generators
   * tests/test_scripts.py: added test
=======
2015-08-12  Jacob Fenton  <bocajnotnef@gmail.com>

   * doc/dev/{codebase-guide,coding-guidelines-and-review,development,
   for-khmer-developers,getting-started,release,scripts-and-sandbox,
   binary-file-formats}.rst,doc/{index,introduction,whats-new-2.0,
   contributors}.rst,doc/user/{blog-posts,choosing-table-sizes,galaxy,
   getting-help,guide,install,known-issues,partitioning-big-data,
   scripts}.rst,CITATION: Cleaned up documentation
   * scripts/*.py, khmer/khmer_args.py: added epilog sanitation
   * scripts/{load-into-counting,load-graph,load-into-countgraph,
   load-into-nodegraph}.py, tests/{test_scripts,test_normalize_by_median,
   test_streaming_io,test_countgraph}: renamed load-into-counting -> 
   load-into-countgraph, load-graph -> load-into-nodegraph, fixed tests to not
   bork
>>>>>>> 88818c0b

2015-08-12  Luiz Irber  <khmer@luizirber.org>

   * khmer/_khmer.cc: Fix a GCC string initialization warning.

2015-08-12  Michael R. Crusoe  <crusoe@ucdavis.edu>

   * CITATION, doc/{index,introduction,user/scripts}.rst, khmer/khmer_args.py:
   formatting fixes and new citation for the software as a whole
   * Makefile: PDF building hints, tweaked dependencies, update coverity URL,
   new target to generate author list for the paper citation 
   * sort-authors-list.py: helper script for the above
   * doc/conf.py: don't generate a module index
   * doc/contributors.rst: formatting, remove references to old lab
   * doc/dev/coding-guidelines-and-review.rst: add C++ version standard
   * doc/dev/getting-started.rst: ccache, git-merge-changelog, and advanced
   commit squashing
   * doc/user/biblio.rst: added links to khmer citation collections
   * doc/user/examples.rst: linked to online version of example scripts
   * doc/user/guide.rst: commented out empty section, added BSD note
   * lib/counting.{cc},lib/*.hh: c++11 fixes: remove unneeded trailing
   semicolons
   * scripts/*.py: line-wrap & scrub output
   * setup.py: turn optimizations back on and -pedantic
   * .mailmap: additional tweaks to author list


2015-08-11  Kevin Murray  <spam@kdmurray.id.au>

   * lib/Makefile: Fix SONAME and ABI versioning to sync with Debian standard
   practice.

2015-08-10  Camille Scott  <camille.scott.w@gmail.com>

   * lib/traversal.{cc,hh}: Add new files with unified traversal machinery.
   Introduce Traverser class to handle finding neighbors and appropriate
   bitmasking.
   * khmer/_khmer.cc,lib/{counting,hashbits,hashtable,labelhash,subset}.{cc,hh}:
   Updated relevant instances of HashIntoType and KMerIterator to use new Kmer
   and KmerIterator, respectively.
   * lib/Makefile: Add -std=c++11 flag.
   * Makefile: Update -std=c++11 flag in libtest target.
   * lib/hashtable.{cc,hh}: Update calc_connected_graph_size to use Traverser. 
   Change kmer_degree to use functions from traversal.cc. Remove redundant
   count_kmers_with_radius in favor of calc_connected_graph_size. Update
   traverse_from_kmer to use Traverser. Hashtable subclasses KmerFactory.
   * lib/{hashtable.hh,kmer_hash.{cc,hh}}: Move KmerIterator from hashtable.hh
   to kmer_hash.{cc,hh}. Add Kmer class to store forward, reverse, and
   uniqified integer representations of k-mers, and to handle string
   conversion. Update KmerIterator to emit objects of type Kmer and to subclass 
   KmerFactory; add doxygen markup.
   * lib/khmer.hh: Forward declare Kmer and typedef new Kmer data structures.
   * lib/subset.{cc,hh}: Move constructor definition to .cc file. Remove
   queue_neighbors in favor of new traversal machinery. Update find_all_tags, 
   sweep_for_tags, and find_all_tags_truncate_on_abundance to use Traverser.
   * setup.py: Add traversal.{cc,hh} to deps.

2015-08-10  Luiz Irber  <khmer@luizirber.org>

   * scripts/unique-kmers.py: use consume_fasta again.
   * khmer/_khmer.cc: expose output_records option on HLLCounter consume_fasta.
   * lib/hllcounter.{cc,hh}: implement output_records option in consume_fasta.
   * lib/read_parsers.{cc,hh}: add Read method write_to, useful for outputting
   the read to an output stream.
   * doc/whats-new-2.0.rst: Add unique-kmers description.

2015-08-09  Jacob Fenton  <bocajnotnef@gmail.com>

   * khmer/khmer_args.py: pep8
   * scripts/{interleave-reads,load-graph}.py: Removed unreachable code
   * tests/test-data/{paired-broken.fq.badleft,paired-broken.fq.badright,
   paired-broken.fq.paired.bad}: added test data files
   * tests/{test_normalize_by_median,test_scripts}.py: added tests

2015-08-07  Titus Brown  <titus@idyll.org>

  * khmer/_khmer.cc,lib/hashbits.{cc,hh}: removed overlap functionality;
  eliminated n_entries() as redundant with hashsizes(); removed arguments to
  n_occupied(); removed get_kadian_count.
  * lib/{hashbits.cc,counting.cc,khmer.hh},tests/test_hashbits.py: updated
  save/load of countgraph/nodegraph structures to save _n_occupied.
  * lib/{hashtable.hh,counting.hh,hashbits.hh}: promoted n_occupied() to
  Hashtable class; fixed CountingHash unique_kmers calculation.
  * lib/counting.{cc,hh}: removed get_kadian_count() and moved
  n_unique_kmers(); updated countgraph writing to save n_occupied.
  * khmer/__init__.py: modified extract_nodegraph_info and
  extract_countgraph_info to read in & return n_occupied;
  * sandbox/bloom-count-intersection.py,scripts/count-overlap.py,
  tests/test-data/overlap.out: removed overlap scripts and test files.
  * doc/user/scripts.rst: removed count-overlap.py documentation.
  * tests/test_scripts.py: removed count-overlap.py tests.
  * sandbox/README.rst: updated with removal of bloom-count-intersection.py.
  * tests/test-data/normC20k20.ct: updated file contents to reflect new
  format containing _n_occupied.
  * tests/test_countgraph.py: removed get_kadian_count tests; added save/load
  tests.
  * tests/test_counting_single.py: remove n_entries() tests; replace
  n_entries() calls with hashsizes() call.
  * tests/test_functions.py: updated tests for new extract_*_info functions.
  * tests/test_nodegraph.py: update htable etc. to nodegraph; added a
  save/load test for n_occupied() on nodegraph.
  * tests/{test_normalize_by_median,test_scripts}.py: fixed unique kmers
  tests.

2015-08-07  Michael R. Crusoe  <crusoe@ucdavis.edu>

   * scripts/*.py,tests/*.py,sandbox/*.py,khmer/*.py,oxli/*.py:
   many function and variable renames:
   counting_hash, countinghash, hashtable->countgraph;
   CountingHash->Countgraph
   hashbits->nodegraph; Hashbits->Nodegraph;
   check_space_for_hashtable->check_space_for_graph;
   hash_args->graph_args
   * khmer/_khmer.cc: remove unused 'new_hashtable' method; match renames
   * TODO: removed several items
   * doc/dev/scripts-and-sandbox.rst: fixed hashbang

2015-08-04  Jacob Fenton  <bocajnotnef@gmail.com>

   * khmer/khmer_args.py, oxli/functions.py: migrated estimation functions out 
   oxli and into khmer_args
   * oxli/build_graph.py, tests/test_oxli_functions.py, 
   sandbox/{estimate_optimal_hash,optimal_args_hashbits}.py,
   scripts/{normalize-by-median,unique-kmers}.py: changed to not break on
   location change
   * tests/{test_normalize_by_median,test_scripts}.py: added tests for
   automatic arg setting
   * tests/test_script_arguments: changed to play nice with unique_kmers as an
   argument

2015-08-04  Titus Brown  <titus@idyll.org> and Camille Scott
<camille.scott.w@gmail.com>

   * khmer/utils.py: added UnpairedReadsError exception.
   * scripts/{extract-paired-reads,split-paired-reads}.py: changed --output-dir
   argument short form to use '-d'.
   * scripts/{split-paired-reads.py} added -0 <filename> to allow orphans; made
   '-p'/'--force-paired' default & removed from script.
   * scripts/{normalize-by-median,filter-abund,trim-low-abund}.py: changed
   long form of '-o' to be '--output'.
   * tests/{test_scripts,test_streaming_io}.py: updated and added tests for
   new behavior.

2015-08-03  Jacob Fenton  <bocajnotnef@gmail.com>

   * doc/dev/coding-guidelines-and-review.rst: added codespell as a possible
   spelling tool

2015-08-03  Jacob Fenton  <bocajnotnef@gmail.com>

   * Makefile: added oxli to pep257 make target, made clean target wipe out all
   .pyc files in scripts/* and tests/* and oxli/*

2015-08-03  Jacob Fenton  <bocajnotnef@gmail.com>

   * tests/test_counting_single.py: removed redundant test

2015-08-01  Jacob Fenton  <bocajnotnef@gmail.com> and Titus Brown
<titus@idyll.org>

   * scripts/normalize-by-median.py,khmer/khmer_logger.py: added logging
   framework, prototyped in normalize-by-median; added -q/--quiet to
   * tests/test_normalize_by_median.py: associated tests.
   * khmer/khmer_args.py: Made info function use logging functions.
   * tests/khmer_tst_utils.py: removed info reporting in runscript from 'out'
   returned.

2015-08-01  Jacob Fenton  <bocajnotnef@gmail.com>

   * khmer/kfile.py: added infrastructure for doing compressed output
   * khmer/thread_utils.py: switched threaded_sequence_processor to make use of
   write_record
   * scripts/{extract-long-sequences,extract-paired-reads,
   extract-partitions,fastq-to-fasta,filter-abund-single,filter-abund,
   interleave-reads,normalize-by-median,sample-reads-randomly,
   split-paired-reads,trim-low-abund}.py: added output compression
   * tests/{test_functions,test_scripts,test_normalize_by_median}.py: added
   tests
   * scripts/{load-graph,partition-graph,find-knots.py,
   make-initial-stoptags}.py,oxli/build_graph.py: made load-graph no longer
   add .pt to graph outfiles, changed partition-graph to not expect .pt's
   * doc/whats-new-2.0.rst: doc'd changes to load-graph and partition-graph
   * doc/dev/scripts-and-sandbox.rst: updated scripts/ requirements.

2015-08-01  Sherine Awad  <drmahmoud@ucdavis.edu>

   * sandbox/multi-rename.py: updated output of long FASTA sequences to
   wrap text at 80 characters.
   * tests/test_sandbox_scripts.py: Added a test for multi-rename.py.

2015-07-31  Kevin Murray  <spam@kdmurray.id.au>

   * lib/Makefile,Makefile,lib/*.pc.in,lib/test-compile.cc: Misc debian-based
   compatibility changes
   * lib/get_version.py: Add crunchbang, chmod +x

2015-07-29  Michael R. Crusoe  <crusoe@ucdavis.edu>

   * khmer/_khmer.cc: add more CPyChecker inspired fixes
   * lib/*.{cc,hh}: clean up includes and forward declarations

2015-07-29  Luiz Irber  <khmer@luizirber.org>

   * Makefile: Adapt Makefile rules for py3 changes.
   * jenkins-build.sh: Read PYTHON_EXECUTABLE and TEST_ATTR from environment.

2015-07-29  Amanda Charbonneau  <charbo24@msu.edu>

   * scripts/fastq-to-fasta.py: Changed '-n' default description to match
   behaviour

2015-07-29  Luiz Irber  <khmer@luizirber.org>

   * tests/test_{scripts,streaming_io}.py: Fix the build + add a test

2015-07-28  Titus Brown  <titus@idyll.org>

   * tests/test_streaming_io.py: new shell cmd tests for streaming/piping.
   * tests/khmer_tst_utils.py: refactor/replace runtestredirect(...) with
   scriptpath(...) and run_shell_cmd(...).
   * scripts/test_scripts.py: remove test_interleave_reads_broken_fq_4 for
   only one input file for interleave-reads.py; replace runscriptredirect call
   with run_shell_cmd.
   * scripts/interleave-reads.py: force exactly two input files.
   * scripts/split-paired-reads.py: fix print statement; clarify output.
   * scripts/{normalize-by-median.py,sample-reads-randomly.py,
   trim-low-abund.py}: if stdin is supplied for input, check that -o
   specifies output file.
   * scripts/filter-abund.py: if stdin is supplied for input, check that -o
   specifies output file; switched -o to use argparse.FileType.
   * scripts/extract-long-sequences.py: switched -o to use argparse.FileType.
   * scripts/{abundance-dist,count-median}.py: added '-' handling for output.
   * khmer/kfile.py: change 'check_input_files' to no longer warn that
   '-' doesn't exist'.
   * tests/test-data/paired.fq.2: removed extraneous newline from end.
   * tests/{test_normalize_by_median,test_script_arguments,test_scripts}.py:
   added tests for new code.
   * scripts/oxli: added script for running tests in development directory.
   * khmer/{__init__,khmer_args}.py,tests/{test_normalize_by_median,
   test_script_arguments}.py: refactored out use of AssertionError by not
   throwing plain Exceptions when a ValueError or RuntimeError would do.
   * oxli/__init__.py: give default help instead of an error when `oxli` is
   called with no arguments.
   * tests/test_{normalize_by_median,sandbox_scripts,scripts,streaming_io}.py:
   always check status code if calling `runscripts` with `fail_ok=True`.

2015-07-28  Luiz Irber  <khmer@luizirber.org>

   * sandbox/unique-kmers.py: moved to scripts.
   * scripts/unique-kmers.py: fix import bug and initialize to_print earlier.
   * tests/test_scripts.py: add tests for unique-kmers.py.
   * doc/user/scripts.rst: added unique-kmers.py to script page

2015-07-28  Jacob Fenton  <bocajnotnef@gmail.com>

   * scripts/abundance-dist.py: disallowed forcing on the input file check for
   the counting table file

2015-07-28  Michael R. Crusoe  <crusoe@ucdavis.edu>

   * .mailmap, Makefile: generate a list of authors

2015-07-28  Kevin Murray  <spam@kdmurray.id.au>
            Titus Brown  <titus@idyll.org>

   * khmer/utils.py: added fix for SRA-style FASTQ output.
   * tests/test_scripts.py: tested against a broken version of SRA format.
   * tests/test-data/paired-broken4.fq.{1,2}: added test files.

2015-07-28  Michael R. Crusoe  <crusoe@ucdavis.edu>
            Titus Brown  <titus@idyll.org>

   * lib/read_aligner.{cc,hh},tests/{test_read_aligner.py,
   test-data/readaligner-{default,k12}.json},khmer/__init__.py: refactor,
   read aligner parameters are now configurable & save/load-able. Can do
   whole-genome variant finding.
   * khmer/_khmer.cc,tests/test_read_aligner.py: ReadAligner.align_forward
   method added
   * sandbox/correct-errors.py -> sandbox/correct-reads.py: total rewrite
   * sandbox/error-correct-pass2.py: new script
   * sandbox/readaligner_pairhmm_train.py: new script
   * tests/test_sandbox_scripts.py, doc/release-notes/release-1.4.rst:
   spelling fixes, import re-arrangement
   * sandbox/{Makefile.read_aligner_training,readaligner_pairhmm_train.py}:
   Added script to train the aligner

2015-07-27  Titus Brown  <titus@idyll.org>

   * khmer/khmer_args.py,CITATION: added entry for PeerJ paper on
   semi-streaming to citations.
   * scripts/{abundance-dist-single.py,abundance-dist.py,count-median.py,
   count-overlap.py,filter-abund-single.py,load-into-counting.py}: changed
   default behavior to output data in CSV format and report total k-mers.
   * tests/test_scripts.py: updated/removed tests for CSV.
   * doc/whats-new-2.0.rst: added information about change in columnar output,
   along with other minor corrections.
   * scripts/normalize-by-median.py: corrected epilog.
   * khmer/thread_utils.py,
   sandbox/{calc-best-assembly.py,extract-single-partition.py},
   scripts/{count-median.py,extract-long-sequences.py,extract-paired-reads.py,
   extract-partitions.py,fastq-to-fasta.py,
   interleave-reads.py,normalize-by-median.py,readstats.py,
   sample-reads-randomly.py,split-paired-reads.py,trim-low-abund.py},
   tests/{test_normalize_by_median.py,test_scripts.py}: remove explicit
   'parse_description' from screed open calls.
   * khmer/_khmer.cc,lib/Makefile,lib/hashtable.{cc,hh},setup.py: removed
   WITH_INTERNAL_METRICS and trace_logger/perf_metrics references.
   * lib/perf_metrics.{cc,hh},lib/trace_logger.{cc,hh}: removed unused files.

2015-07-24  Jacob Fenton  <bocajnotnef@gmail.com>

   * doc/dev/getting-started.rst: added instructions for second contribution

2015-07-22  Jacob Fenton  <bocajnotnef@gmail.com>

   * tests/test_read_parsers.py: added workaround for bug in OSX Python
   * Makefile: respect that workaround when running the tests

2015-07-21  Jacob Fenton  <bocajnotnef@gmail.com>

   * khmer/{kfile,khmer_args}.py: refactored information passing, made it so
   space checks happen in the right directory.
   * oxli/build_graph.py,sandbox/collect-reads.py,scripts/{
   abundance-dist-single,filter-abund-single,load-into-counting,
   normalize-by-median,trim-low-abund}.py,tests/test_script_arguments.py:
   changed to use new arg structure for checking hashtable save space.
   * oxli/functions.py,scripts/saturate-by-median.py: updated error message
   to mention --force option.
   * scripts/{count-overlap,load-into-counting,make-initial-stoptags,
   partition-graph,sample-reads-randomly}.py: removed unnecessary call to
   check_space.

2015-07-20  Titus Brown  <titus@idyll.org>

   * khmer/__init__.py: cleaned up FP rate reporting.
   * scripts/normalize-by-median.py: corrected epilog; refactored reporting
   to be a bit cleaner; use CSV for reporting file;
   added --report-frequency arg.
   * tests/test_normalize_by_median.py: updated/added tests for reporting.

2015-07-17  Jacob Fenton  <bocajnotnef@gmail.com>

   * oxli/{functions,build_graph}.py,scripts/{load-graph,normalize-by-median,
   abundance-dist}.py,tests/test_{normalize_by_median,subset_graph,hashbits,
   oxli_function}.py: pylint cleanup.

2015-07-17  Michael R. Crusoe  <crusoe@ucdavis.edu>  

   * Makefile, tests/test_read_aligner.py: import khmer when pylinting.

2015-07-17  Michael R. Crusoe  <crusoe@ucdavis.edu>

   * lib/read_parser.{cc,hh}: use std::string everywhere to match existing
   exceptions.

2015-07-10  Jacob Fenton  <bocajnotnef@gmail.com>

   * khmer/kfile.py: changed check_valid_file_exists to recognize fifos as
   non-empty.
   * tests/test_normalize_by_median.py: added test.

2015-07-10  Jacob Fenton  <bocajnotnef@gmail.com>

   * oxli/functions.py: changed estimate functions to use correct letter
   abbreviations.
   * sandbox/estimate_optimal_hash.py: changed to use renamed estimate
   functions.
   * sandbox/unique-kmers.py: changed to not output recommended HT args by
   default.
   * tests/test_oxli_functions.py: changed to use renamed estimate functions.

2015-07-10  Jacob Fenton  <bocajnotnef@gmail.com>

   * oxli/functions.py: added '--force' check to sanity check.

2015-07-10  Jacob Fenton  <bocajnotnef@gmail.com>

   * oxli/functions.py: moved optimization/sanity check func to oxli.
   * scripts/normalize-by-median.py,oxli/build_graph.py: added
   optimization/sanity checking via oxli estimation funcs.
   * tests/test_normalize_by_median.py: updated tests to cover estimation
   functions.

2015-07-08  Luiz Irber  <khmer@luizirber.org>

   * lib/{counting,hashbits,hashtable,labelhash,subset}.cc: print hexadecimal
   representation of the signature read from the file.

2015-07-06  Luiz Irber  <khmer@luizirber.org>

   * sandbox/collect-reads.py: Set a default value for coverage based
   on the docstring.
   * sandbox/count-kmers-single.py, tests/test_{functions,script_arguments}.py:
   Replace xrange and cStringIO (not Python 3 compatible).
   * lib/*.{hh,cc}, oxli/functions.py, tests/*.py: make format.

2015-07-05  Jacob Fenton  <bocajnotnef@gmail.com>

   * doc/whats-new-2.0.rst: added in normalize-by-median.py broken paired 
   updates.

2015-07-05  Michael R. Crusoe  <crusoe@ucdavis.edu>

   * Makefile: fix cppcheck invocation.
   * khmer/_khmer.cc: switch to prefix increment for non-primitive objects,
   use a C++ cast, adjust scope.
   * lib/hashtable.{hh,cc}: make copy constructor no-op explicit. adjust scope
   * lib/{ht-diff,test-HashTables,test-Parser}.cc: remove unused test code.
   * lib/labelhash.cc,hllcounter.cc: astyle reformatting.
   * lib/read_parsers.hh: more explicit constructors.

2015-07-05  Michael R. Crusoe  <crusoe@ucdavis.edu>

   * sandbox/{collect-variants,optimal_args_hashbits,sweep-files}.py:
   update API usage.

2015-07-05  Titus Brown  <titus@idyll.org>

   * sandbox/{count-kmers.py,count-kmers-single.py}: added scripts to output
   k-mer counts.
   * tests/test_sandbox_scripts.py: added tests for count-kmers.py and
   count-kmers-single.py.
   * sandbox/README.rst: added count-kmers.py and count-kmers-single.py to
   sandbox/README.

2015-07-05  Kevin Murray  <spam@kdmurray.id.au>

   * lib/*.{cc,hh},sandbox/*.py,khmer/_khmer.cc,tests/test_*.py: Simplify
   exception hierarchy, and ensure all C++ exceptions are converted to python
   errors.
   * scripts/normalize-by-median.py: Clarify error message.
   * tests/khmer_tst_utils.py: Add longify function, converts int => long on
   py2, and passes thru list unmodified on py3.

2015-06-30  Jacob Fenton  <bocajnotnef@gmail.com>

   * tests/{test_script_arguments,test_functions}.py: changed tests to use
   stderr redirection to prevent leaks
   * tests/test_normalize_by_median.py: changed to not duplicate a test
   * tests/test_script_arguments.py: changed tests to use stderr redirection

2015-06-30  Titus Brown  <titus@idyll.org>

   * tests/test_normalize_by_median.py: disabled running
   test_normalize_by_median_report_fp during normal test running.

2015-06-30  Titus Brown  <titus@idyll.org>

   * khmer/khmer_args.py: removed incorrect warning for default max_tablesize
   when -M is used.
   * tests/test_scripts.py: added test for correct max_tablesize behavior.

2015-06-30  Titus Brown  <titus@idyll.org>

   * setup.cfg: changed 'stop=TRUE' to 'stop=FALSE', so that tests do not
   stop running at first failure.

2015-06-30  Kevin Murray  <spam@kdmurray.id.au>

   * scripts/{extract-paired-reads,split-paired-reads}.py: Fix creation of
   default output files even when output files were provided on CLI.

2015-06-29  Sherine Awad  <drmahmoud@ucdavis.edu>

   * khmer/utils.py: Fix bug in naming in interleave-reads.py
   * tests/test_scripts.py: Add a test function for the new behavior
   * tests/test-data/*.fq: Add 3 test files needed for the testing

2015-06-28  Jacob Fenton  <bocajnotnef@gmail.com>

   * tests/test_sandbox_scripts.py: made error more informative and not crashy
   * sandbox/{estimate_optimal_hash,optimal_args_hashbits}.py: minor cleanups

2015-06-28  Qingpeng Zhang  <qingpeng@msu.edu>

   * sandbox/{estimate_optimal_hash,optimal_args_hashbits}.py: added sandbox 
   methods for estimating memory usage based on desired fp rate, etc.

2015-06-27  Kevin Murray  <spam@kdmurray.id.au>

   * doc/dev/binary-file-formats.rst: Fix issue in ksize documentation for
   Countgraph

2015-06-27  Kevin Murray  <spam@kdmurray.id.au>

   * README.rst: Fix link to virtualenv installation instructions.

2015-06-19  Titus Brown  <titus@idyll.org>

   * khmer/__init__.py: split CountingHash into _CountingHash (CPython) and
   CountingHash to mimic Hashbits behavior; pass IOError through
   extract_countinghash_info and extract_hashbits_info so that
   file-does-not-exist errors are correctly reported; fixed FP rate reporting;
   changed to using get_n_primes_near_x to build hashtable sizes; removed
   get_n_primes_above_x, new_hashbits, and new_counting_hash functions.
   * khmer/_khmer.cc: changed tp_flags for KCountingHash so that it could
   be a base class.
   * khmer/khmer_args.py: removed environment variable override for hash size
   defaults; added -M/--max_memory_usage, and functions create_nodegraph()
   and create_countgraph().  Also renamed --min-tablesize to --max-tablesize.
   * khmer/kfile.py: fixed check_space_for_hashtable to depend on args obj.
   * oxli/build_graph.py, scripts/{annotate-partitions.py,count-overlap.py,
   do-partition.py,filter-stoptags.py,
   merge-partitions.py}, sandbox/{assembly-diff.py,assembly-diff-2.py,
   bloom-count-intersection.py,bloom-count.py,build-sparse-graph.py,
   collect-reads.py,saturate-by-median.py, graph-size.py,print-stoptags.py,
   print-tagset.py,stoptags-by-position.py, subset-report.py,
   sweep-out-reads-with-contigs.py,sweep-reads2.py,sweep-reads3.py}: changed
   hashtype over to 'nodegraph' and 'countgraph' in call to report_on_config;
   replaced counting hash/hashbits creation with new khmer_args create*
   functions, and/or new_counting_hash/new_hashbits with CountingHash/Hashbits.
   * doc/scripts.rst: updated hashtable size help text.
   * doc/whats-new-2.0.rst: updated with description of -M/--max-memory-usage.
   * tests/test*.py: switched from new_counting_hash to CountingHash, and
   new_hashbits to Hashbits; adjusts tests for new behavior of hashtable
   size calculation.
   * tests/test_hashbits_obj.py: merged into test_hashbits.py and removed file.
   * tests/test_script_arguments.py: updated for new check_space_for_hashtable
   behavior; added tests for create_countgraph and create_nodegraph.
   * tests/test_counting_single.py: fixed countgraph size & palindrome testing
   beahavior in test_complete_no_collision.

2015-06-19  Titus Brown  <titus@idyll.org>

   * Makefile: temporarily disable 'huge' tests on Linux.

2015-06-17  Titus Brown  <titus@idyll.org>

   * scripts/normalize-by-median.py: changed DEFAULT_DESIRED_COVERAGE to 20,
   and corrected options help.
   * tests/{test_scripts.py,test_normalize_by_median.py}: moved
   normalize-by-median.py tests into a their own file.
   * tests/test-data/{dn-test-all-paired-all-keep.fa,dn-test-none-paired.fa,
   dn-test-some-paired-all-keep.fa}: added test data files for specific
   pairing/saturation behavior.

2015-06-16  Kevin Murray  <spam@kdmurray.id.au>

   * doc/dev/binary-file-formats.rst: Add documentation of khmer's binary file
   formats.
   * doc/dev/index.rst: Add above docs to developer documentation index.

2015-06-14  Michael R. Crusoe  <crusoe@ucdavis.edu>

   * khmer/__init__.py,lib/{counting,hashbits,hashtable,subset,labelhash}.cc,
   lib/khmer.hh: add signature to beginning of all binary file types
   * tests/test-data/{normC20k20.ct,badversion-k32.tagset,
   goodversion-k32.tagset}: update to new format by prepending "OXLI" to the
   data stream
   * tests/test_{counting_hash,functions,scripts,hashbits,hashbits_obj,
   labelhash}.py: tests should fail, not error (add try, except + assert
   blocks). Adapted other tests to cope with the new file formats
   * lib/magic: new, teaches the unix `file` command about khmer file types
   * doc/index.rst,doc/whats-new-2.0.rst: document these changes

2015-06-14  Titus Brown  <titus@idyll.org>

   * scripts/extract-paired-reads.py: added --output_dir, --paired-output,
   and --single-output arguments to change output file details; script
   now accepts stdin, and will output to stdout upon request.
   * scripts/split-paired-reads.py: changed script to output to stdout upon
   request; added '-' as stdin input.
   * tests/test_scripts.py: added tests for new extract-paired-reads.py
   behavior.

2015-06-14  Titus Brown  <titus@idyll.org>

   * tests/test_counting_hash.py: fixed duplicated test
   'get_kmer_counts_too_short' by changing to 'get_kmer_hashes_too_short'.

2015-06-14  Jacob Fenton  <bocajnotnef@gmail.com>

   * scripts/abundance-dist.py: added weird bigcount circumstance detection
   * tests/test_scripts.py: added test for the above

2015-06-14  Kevin Murray  <spam@kdmurray.id.au>

   * lib/counting.cc: Fix infinite loop in gzipped CountingHash I/O
   * tests/test_counting_hash.py: Add test of large CountingHash I/O
   * setup.cfg: Skip tests with the 'huge' label by default

2015-06-13  Michael R. Crusoe  <crusoe@ucdavis.edu>

   * Makefile, build-jenkins.sh: unify sphinx dependencies
   * scripts/readstats.py: fix typo

2015-06-13  Titus Brown  <titus@idyll.org>

   * doc/dev/getting-started.rst: update instructions for creating a new
   branch name to preferred practice (fix/brief_issue_description, instead
   of fix/issuenum).

2015-06-13  Michael R. Crusoe  <crusoe@ucdavis.edu>

   * doc/dev/release.rst: remove false positive from version check
   * tests/test_{counting_hash,scripts}.py: remove scriptpath no-op method

2015-06-12  Luiz Irber  <khmer@luizirber.org>

   * setup.py: revert changes to zlib compilation.
   * setup.cfg: nose should stop on first error by default.
   * Makefile, tests/test_threaded_sequence_processor.py,
   scripts/{do-partition,partition-graph}.py, khmer/thread_utils.py: Remove
   dependency on future package.

2015-06-12  Michael R. Crusoe  <crusoe@ucdavis.edu>

   * setup.py: update screed version to 0.9

2015-06-12  Luiz Irber  <khmer@luizirber.org>

   * *.py: refactor for Python 3 compatibility. Clear separation of Unicode
   and Byte strings, use __future__ imports for compatibility (print function,
   absolute imports, unicode_literals), fix tests to consider changes to random
   number generator between Python versions.
   * khmer/_khmer.cc: rename file, methods return Unicode strings instead of
   Bytestrings.

2015-06-12  Luiz Irber  <khmer@luizirber.org>

   * khmer/{khmermodule.cc},tests/test_hashbits.py: Add Unicode support to
   hashbits.get method.
   * tests/test_hll.py: Avoid using translate for revcomp calculation.

2015-06-12  Sarah Guermond  <sarah.guermond@gmail.com>

   * scripts/trim-low-abund.py: changed _screed_record_dict to Record

2015-06-11  Sherine Awad  <drmahmoud@ucdavis.edu>

   * Change split-paired-reads.py to accept input from stdin.
   * Add test function to test new behavior of split-paired.

2015-06-10  Camille Scott  <camille.scott.w@gmail.com>

   * lib/hashtable.cc: Tweaked median_at_least to reduce number of
   conditional checks.

2015-06-10  Titus Brown  <titus@idyll.org>

   * scripts/find-knots.py: fixed invocation of check_space to take correct
   arguments.
   * tests/test_scripts.py: added simple test of find-knots.py execution.

2015-06-09  Jacob Fenton  <bocajnotnef@gmail.com>

   * scripts/normalize-by-median.py: implemented broken_paired_reader
   * tests/test_scripts.py: modified tests to properly use new args
   * khmer/utils.py: added force-paired option to broken_paired_reader (@ctb)

2015-06-09   Luiz Irber  <khmer@luizirber.org>

   * khmer/_khmermodule.cc, lib/hashtable.{cc,hh}: astyle fixes.

2015-06-09  Titus Brown  <titus@idyll.org>

   * khmer/_khmermodule.cc: fixed nasty Hashtable.get() bug.
   * lib/hashtable.{cc,hh}: add Hashtable::get_kmers(), get_kmer_hashes(),
   and get_kmer_counts().
   * khmer/_khmermodule.cc: add CPython functions for get_kmers(),
   get_kmer_hashes(), and get_kmer_counts(); reorganize hashtable_methods.
   * tests/test_counting_hash.py: add tests for get_kmers(), get_kmer_hashes(),
   and get_kmer_counts(), as well as for nasty Hashtable.get() bug.

2015-06-08  Camille Scott  <camille.scott.w@gmail.com>

   * lib/hashtable.{cc,hh}: Add filter_on_median method to check
   if median k-mer count is above a cutoff
   * khmer/_khmermodule.cc: Expose filter_on_median to python-land
   * scripts/normalize-by-median.py: Switch to new filter_on_median
   * tests/test_counting_hash.py: Tests for new method

2015-06-08  Luiz Irber  <khmer@luizirber.org>

   * tests/test_hll.py: test return values from consume_{string,fasta}.

2015-06-06  Titus Brown  <titus@idyll.org>

   * khmer/_khmermodule.cc: added hllcounter_merge.
   * tests/test_hll.py: added merge tests.
   * lib/hllcounter.cc: changed HLLCounter::consume_string to uppercase input.
   * sandbox/unique-kmers.py: added --stream-out option; updated to print out
   k-mers per file as well as k-mer size used.

2015-06-04  Titus Brown  <titus@idyll.org>

   * khmer/_khmermodule.cc: added error handling to load_partitionmap.
   * lib/subset.cc: modified partitionmap format to detect truncated files;
   changed untestable sanity checks to assertions.
   * tests/{test_counting_hash,test_hashbits,test_subset_graph}.py: added
   tests to try loading all possible truncations of binary save files.

2015-06-04  Titus Brown  <titus@idyll.org>

   * khmer/_khmermodule.cc,lib/hashbits.{cc,hh}: add Hashbits::update_from()
   and Hashbits.update().
   * tests/test_hashbits.py: associated tests.

2015-06-01  Jacob Fenton  <bocajnotnef@gmail.com>

   * scripts/normalize-by-median.py: major refactoring to use context
   managers and classes; fixed -R
   * tests/test_scripts.py: added test for normalize's -R arg

2015-06-01  Tamer Mansour <drtamermansour@gmail.com>

   * scripts/normalize-by-median.py: changed to count kmers from both PE reads
   when either one of them is below the coverage cutoff
   * tests/test_scripts.py: Added test for new behaviour

2015-05-26  Titus Brown  <titus@idyll.org>

   * khmer/_khmermodule.cc: refactor CPython layer so that KHashtable
   is at base of CountingHash and Hashbits.
   * lib/hashbits.hh: add n_entries() function from Hashtable::n_entries.
   * lib/hashtable.hh: add several virtual functions to Hashtable that exist in
   CountingHash and Hashbits.

2015-05-26  Titus Brown  <titus@idyll.org>

   * khmer/{__init__.py,_khmermodule.cc},lib/labelhash.{cc,hh},
   lib/{hashtable,khmer}.hh: changed LabelHash to be a "friend" of Hashtable,
   rather than a subclass; allowed initialization with either a CountingHash
   or a Hashbits; added 'graph' attribute to the Python object to store a
   reference to host object.
   * lib/labelhash.{cc,hh}: changed TagPtr maps to Tag maps to fix disastrous
   bug.
   * lib/labelhash.{cc,hh}: added save/load_tags_and_labels functions for
   saving and loading labels.
   * tests/test_labelhash.py: removed unnecessary tests; added tests for save
   and load.
   * sandbox/sweep-reads.py: updated with LabelHash changes.

2015-05-26  Kevin Murray  <spam@kdmurray.id.au>

   * lib/Makefile: Remove old libkhmer.so versions during make clean

2015-05-25  Kevin Murray  <spam@kdmurray.id.au>

   * Makefile: Fix issue with 'lib' target not building by using FORCE

2015-05-20  Jacob Fenton  <bocajnotnef@gmail.com>

   * oxli/{__init__,khmer_api,common}.py,scripts/build-graph.py,
   tests/test_scripts.py: added oxli module, oxlified load_graph script, tests
   * scripts/load-graph.py: replaced with oxlified version
   * setup.py: added oxli module and entry point

2015-05-20  Kevin Murray  <spam@kdmurray.id.au>

   * .gitignore: Add htmlcov/ and diff-cover.html to gitignore
   * Makefile: Use rm -f to remove files to quash error messages on
   non-existant files

2015-05-18  Sherine Awad  <sherine.awad@gmail.com>

   * tests/test_scripts.py: Test loading of compressed counting table
   with bigcounts,and test abundance with bigcounts

2015-05-18  Michael R. Crusoe  <mcrusoe@msu.edu>

   * all files: references to github.com/ged-lab changed to
   github.com/dib-lab. All GitHub URLs normalized to use HTTPS
   * README.rst: broken landscape.io badge removed
   * doc/user/known-issues.rst: removed two known issues fixed in v1.4 release

2015-05-18  Titus Brown  <titus@idyll.org>

   * sandbox/{assembly-diff-2.py,sandbox/collect-reads.py},
   scripts/{count-median.py,filter-abund-single.py,filter-abund.py}: changed
   sequence-reading behavior to replace 'N' with 'A', to be consistent with
   rest of code base.
   * scripts/{filter-abund.py,filter-abund-single.py}: changed behavior of
   scripts to keep sequences with 'N's in them, and count them as 'A's.
   * tests/test_scripts.py: added tests for new
   filter-abund/filter-abund-single behavior.
   * tests/test-data/test-filter-abund-Ns.fq: new test file for new tests.

2015-05-13  Scott Sievert  <sieve121@umn.edu>

   * tests/*,scripts/*,lib/*,sandbox/*,khmer/*: changed "doc/LICENSE.txt" to
   "LICENSE" in copyright header.

2015-05-13  Michael R. Crusoe  <mcrusoe@msu.edu>

   * doc/dev/getting-started.rst: added missing dev tools to install list

2015-05-12  Kevin Murray  <spam@kdmurray.id.au>

   * scripts/load-into-counting.py,test/test_scripts.py: Add the number of
   reads processed to the machine readable output files of --summary-info.

2015-05-11  Titus Brown  <titus@idyll.org>

   * scripts/sample-reads-randomly.py: fixed boundary error in
   sample-reads-randomly.py.
   * tests/test_scripts.py: updated tests to correspond with correct
   behavior of sample-reads-randomly.py.

2015-04-23  Lex Nederbragt  <lex.nederbragt@ibv.uio.no>

   * tests/test_scripts.py: added a test for extract-partitions:
   whitespace in fasta header.

2015-04-21  Daniel Standage  <daniel.standage@gmail.com>

   * scripts/sample-reads-randomly.py: use broken paired reader to provide
   paired-end read support.
   * tests/test_scripts.py: change test results to compensate for the change in
   implementation.

2015-04-17  Jessica Mizzi  <mizzijes@msu.edu>

   * tests/test_scripts.py: split test_extract_long_sequences 
   into test_extract_long_sequences_fa and test_extract_long_sequences_fq

2015-04-15  Elmar Bucher <buchere@ohsu.edu>

   * khmer/doc/dev/getting-started.rst: add information for OS X
   mac port and homebrew distro users as well as Linux
   Debian and Ubuntu distro users.
   And add copyright header.

2015-04-15  Susan Steinman  <steinman.tutoring@gmail.com>

   * khmer/tests/khmer_tst_utils.py,doc/dev/a-quick-guide-to-testing.rst
      edited docstring and docs to remind people to make sure tests test
      errors correctly

2015-04-15  Michael R. Crusoe  <mcrusoe@msu.edu>

   * sandbox/make-coverage.py: tweak for importability

2015-04-15  Sherine Awad  <sherine.awad@gmail.com>

   * sandbox/make-coverage.py: restored, was deleted by accident

2015-04-15  Susan Steinman  <steinman.tutoring@gmail.com>

   * khmer/tests/test_scripts.py: changed tests that use `runscript` with
      `fail_okay=True` to use asserts to confirm the correct failure type

2015-04-15  Sarah Guermond  <sarah.guermond@gmail.com>

   * doc/dev/getting-started.rst: clarified dev communication

2015-04-15  Sarah Guermond  <sarah.guermond@gmail.com>

   * scripts/trim-low-abund.py: implemented STDOUT output, redirected
   existing print statements to STDERR, fixed existing & new PEP 8 issues 
   * tests/test_scripts.py: added test for above changes

2014-04-15  Andreas Härpfer  <ahaerpfer@gmail.com>

   * doc/conf.py: disable Sphinx smart rendering

2015-04-15  Michael R. Crusoe  <mcrusoe@msu.edu>

   * lib/hashtable.cc: remove memory leak
   * scripts/readstats.py,tests/test_scripts.py: fix PEP8 violations

2015-04-15  Susan Steinman  <steinman.tutoring@gmail.com>

   * khmer/scripts/normalize-by-median.py: pass individual arg values to 
      functions instead of ArgParse object

2015-04-15  Thomas Fenzl  <thomas.fenzl@gmx.net>

   * scripts/{count-overlap.py,readstats.py},tests/test_scripts.py: 
   added a --csv option to readstats
   updated documentation for count-overlap
   * khmer/_khmermodule.cc: fixed missing error handling 
   for hashbits_count_overlap

2015-04-15  en zyme  <en_zyme@outlook.com>

   * khmer/khmer/kfile.py: check_file_status() -> check_input_files()
   * khmer/sandbox/{collect-reads, khmer/sandbox/sweep-reads}.py 
     khmer/scripts/{abundance-dist-single, abundance-dist, annotate-partitions,
     count-median, count-overlap, do-partition, extract-paired-reads, 
     extract-partitions, filter-abund-single, filter-abund, filter-stoptags,
     find-knots, interleave-reads, load-graph, load-into-counting, 
     make-initial-stoptags, merge-partitions, partition-graph,
     sample-reads-randomly, split-paired-reads}.py:
       check_file_status() -> check_input_files()
   * khmer/tests/test_functions.py: check_file_status() -> check_input_files()

2015-04-15  Andreas Härpfer  <ahaerpfer@gmail.com>

   * khmer/utils.py: fix record checks to account for comments in old style
   FASTQ data.
   * tests/test-data/old-style-format-w-comments.fq: new test data.
   * tests/test_scripts.py: add test against new test data.

2015-04-15  Michael R. Crusoe  <mcrusoe@msu.edu>

   * doc/dev/release.txt: update release instructions to more thoroughly run
   tests.

2015-04-14  Susan Steinman  <steinman.tutoring@gmail.com>

   * khmer/scripts/normalize-by-median.py: allow for paired and unpaired
      files to be normalized together. separate function for error check
   * khmer/tests/test_scripts.py: created test for paired/unpaired data

2015-04-14  Scott Fay  <scott.a.fay@gmail.com>

   * doc/user/getting-help.rst: added to user docs
   * doc/index.rst: changed: added link to getting-help doc
   * README.rst: changed: added link to getting-help doc

2015-04-14  Scott Fay  <scott.a.fay@gmail.com>

   * docs/index.rst: added github repo and release notes page to main docs page

2015-04-14  Susan Steinman  <steinman.tutoring@gmail.com>

   * khmer/{__init__.py},sandbox/{collect-reads,collect-variants,
   saturate-by-median},scripts/{do-partition,filter-abund-single,load-graph,
   load-into-counting,normalize-by-median,trim-low-abund}: pulled out check
   max collisions logic to init.
   * khmer/tests/test_scripts.py: modified tests to account for new error
   message

2015-04-14  Josiah Seaman  <josiah@dnaskittle.com>

   * lib/{hashbits.cc}: changed: adding doxygen comments

2015-04-14  Sarah Guermond  <sarah.guermond@gmail.com>

   * doc/dev/coding-guidelines-and-review.rst: added copyright question
   to commit checklist.

2015-04-14  Andreas Härpfer  <ahaerpfer@gmail.com>

   * */*.py: Make docstrings PEP 257 compliant.

2015-04-14  Michael R. Crusoe  <mcrusoe@msu.edu>

   * khmer/_khmermodule.cc: catch more exceptions
   * tests/test_{sandbox_scripts,subset_graph}.py: make tests more resilient

2015-04-14  Michael R. Crusoe  <mcrusoe@msu.edu>

   * lib/count.cc: Make CountingHash::abundance_distribution threadsafe
   * khmer/_khmermodule.cc: remove newly unnecessary check for exception
   * tests/test_scripts.py: added test to confirm the above

2015-04-14  Michael R. Crusoe  <mcrusoe@msu.edu>

   * khmer/{__init__.py,_khmermodule.cc},lib/{counting,hashbits,hashtable,
   subset}.cc: catch IO errors and report them.
   * tests/test_hashbits.py: remove write to fixed path in /tmp
   * tests/test_scripts.py: added test for empty counting table file

2015-04-13  Thomas Fenzl  <thomas.fenzl@gmx.net>

   * lib/{khmer_exception.hh,{counting,hashbits,hashtable,subset}.cc}: changed 
   khmer_exception to use std::string to fix memory management.

2015-04-13  Elmar Bucher  <buchere@ohsu.edu>

   * scripts/normalize-by-median.py (main): introduced warning for when at
   least two input files are named the same.

2015-04-13  Andreas Härpfer  <ahaerpfer@gmail.com>

   * doc/dev/getting-started.rst: clarify Conda usage

2015-04-13  Daniel Standage  <daniel.standage@gmail.com>

   * scripts/normalize-by-median.py: Added support to the diginorm script for
   sending output to terminal (stdout) when using the conventional - as the
   output filename. Also removed --append option.
   * tests/test_scripts.py: Added functional test for diginorm stdout, removed
   test of --append option.

2015-04-13  Scott Fay  <scott.a.fay@gmail.com>

   * scripts/filter-abund.py: added checking of input_table by
   `check_file_status()`

2015-04-13  David Lin

   * scripts/abundance-dist.py: disambiguate documentation for force and 
   squash options

2015-04-13  Michael R. Crusoe  <mcrusoe@msu.edu>

   * README.rst,doc/index.rst: added link to gitter.im chat room
   * doc/README.rst: removed ancient, outdated, and unused file

2015-04-13  Thomas Fenzl  <thomas.fenzl@gmx.net>

   * khmer/_khmermodule.cc: removed unused find_all_tags_truncate_on_abundance
   from python api

2015-04-10  Will Trimble

   * tests/test_script_arguments.py: added a test to check for the empty file
   warning when checking if a file exists

2015-04-10  Jacob Fenton  <bocajnotnef@gmail.com>

   * scripts/test-{scripts.py}: added test for check_file_writable using 
   load_into_counting

2015-04-10  Phillip Garland  <pgarland@gmail.com>

   * khmer/file.py (check_file_writable): new function to check writability
   * scripts/load-into-counting.py (main): early check to see if output is
   writable

2015-04-07  Michael R. Crusoe  <mcrusoe@msu.edu>

    * README.rst: add a ReadTheDocs badge

2015-04-06  Michael R. Crusoe  <mcrusoe@msu.edu>

   * jenkins-build.sh: updated OS X warning flag to quiet the build a bit

2015-04-06  Michael R. Crusoe  <mcrusoe@msu.edu>

   * Makefile: added 'convert-release-notes' target for MD->RST conversion
   * doc/{,release-notes}/index.rst: include release notes in documentation
   * doc/release-notes/*.rst: added pandoc converted versions of release notes
   * jenkins-build.sh: use the Sphinx method to install doc dependencies

2015-04-05  Michael R. Crusoe  <mcrusoe@msu.edu>

   * setup.py: use the release version of screed 0.8

2015-04-05  Michael R. Crusoe  <mcrusoe@msu.edu>

   * doc/*/*.txt: all documentation sources have been renamed to use the rst
   extension to indicate that they are reStructuredText files. This enables
   use of rich text editors on GitHub and elsewhere.
   * doc/conf.py: update Sphinx configuration to reflect this change
   * doc/requirements.txt: added hint to install version 3.4.1 of Setuptools;
   this file is used by ReadTheDocs only.

2015-04-05  Michael R. Crusoe  <mcrusoe@msu.edu>

   * ChangeLog, lib/read_aligner.cc, sandbox/sweep-reads.py: fixed spelling
   errors.

2015-04-05  Kevin Murray  <spam@kdmurray.id.au>

   * lib/read_parsers.{cc,hh}: Work around an issue (#884) in SeqAn 1.4.x
   handling of truncated sequence files. Also revamp exceptions
   * khmer/_khmermodule.cc: Use new/updated exceptions handling malformed
   FASTA/Q files.
   * tests/test_read_parsers.py: add a test of parsing of truncated fastq
   files

2015-04-03  Luiz Irber  <irberlui@msu.edu>

   * lib/hllcounter.cc: Use for loop instead of transform on merge method,
   now works on C++11.

2015-04-01  Luiz Irber  <irberlui@msu.edu>

   * third-party/smhasher/MurmurHash3.{cc,h}: remove unused code, fix warnings.

2015-04-01  Michael R. Crusoe  <mcrusoe@msu.edu>

   * Doxyfile.in: make documentation generation reproducible, removed timestamp

2015-04-01  Alex Hyer  <theonehyer@gmail.com>

   * scripts/find-knots.py: added force argument to check_file_status()
   call in main().

2015-03-31  Kevin Murray  <spam@kdmurray.id.au>

   * lib/read_parsers.{cc,hh}: add read counting to IParser and subclasses
   * khmer/_khmermodule.cc,tests/test_read_parsers.py: add 'num_reads'
   attribute to khmer.ReadParser objects in python land, and test it.

2015-03-28  Kevin Murray  <spam@kdmurray.id.au>

   * lib/hashbits.hh: Add Hashbits::n_tables() accessor

2015-03-27  Michael R. Crusoe  <mcrusoe@msu.edu>

   * lib/read_parsers.{cc,hh}: Obfuscate SeqAn SequenceStream objects with a
   wrapper struct, to avoid #include-ing the SeqAn headers.
   * lib/Makefile: Don't install the SeqAn headers.

2015-03-27  Kevin Murray  <spam@kdmurray.id.au>

   * lib/Makefile: Add libkhmer targets, clean up
   * lib/get_version.py: Rewrite to use versioneer.py
   * lib/.gitignore,third-party/.gitignore: Add more compiled outputs
   * lib/.check_openmp.cc: add source that checks compiler for openmp support.
   * lib/khmer.pc.in: add pkg-config file for khmer

2015-03-23  Kevin Murray  <spam@kdmurray.id.au>

   * lib/counting.hh: Add CountingHash::n_tables() accessor

2015-03-16  Jessica Mizzi  <mizzijes@msu.edu>

    * khmer/kfile.py: Added file not existing error for system exit
    * tests/{test_scripts,test_functions}.py: Added tests for
    check_file_status for file existence and force option

2015-03-15  Kevin Murray  <spam@kdmurray.id.au>  &  Titus Brown  <titus@idyll.org>

   * tests/test_counting_hash.py: Skip get_raw_tables test if python doesn't
   have the memoryview type/function.

2015-03-11  Erich Schwarz  <ems394@cornell.edu>

   * Added URLs and brief descriptions for khmer-relevant documentation in
   doc/introduction.txt, pointing to http://khmer-protocols.readthedocs.org and
   khmer-recipes.readthedocs.org, with brief descriptions of their content.

2015-03-10  Camille Scott  <camille.scott.w@gmail.com>

   * lib/counting.hh, khmer/_khmermodule.cc: Expose the raw tables of
   count-min sketches to the world of python using a buffer interface.
   * tests/test_counting_hash.py: Tests of the above functionality.

2015-03-08  Michael R. Crusoe  <mcrusoe@msu.edu>

   * Makefile: make 'pep8' target be more verbose
   * jenkins-build.sh: specify setuptools version
   * scripts/{abundance-dist,annotate-partitions,count-median,do-partition,
   extract-paired-reads,extract-partitions,filter-stoptags,find-knots,
   interleave-reads,merge-partitions,partition-graph,sample-reads-randomly,
   split-paired-reads}.py,setup.py: fix new PEP8 errors
   * setup.py: specify that this is a Python 2 only project (for now)
   * tests/test_{counting_single,subset_graph}.py: make explicit the use of
   floor division behavior.

2015-03-06  Titus Brown  <titus@idyll.org>

   * sandbox/{collect-reads.py,saturate-by-median.py}: update for 'force'
   argument in khmer.kfile functions, so that khmer-recipes compile.

2015-03-02  Titus Brown  <titus@idyll.org>

   * sandbox/{combine-pe.py,compare-partitions.py,count-within-radius.py,
   degree-by-position.py,dn-identify-errors.py,ec.py,error-correct-pass2.py,
   find-unpart.py,normalize-by-align.py,read-aligner.py,shuffle-fasta.py,
   to-casava-1.8-fastq.py,uniqify-sequences.py}: removed from sandbox/ as
   obsolete/unmaintained.
   * sandbox/README.rst: updated to reflect readstats.py and trim-low-abund.py
   promotion to sandbox/.
   * doc/dev/scripts-and-sandbox.txt: updated to reflect sandbox/ script name
   preferences, and note to remove from README.rst when moved over to scripts/.

2015-02-27  Kevin Murray  <spam@kdmurray.id.au>

   * scripts/load-into-counting.py: Be verbose in the help text, to clarify
   what the -b flag does.

2015-02-25  Hussien Alameldin  <hussien@msu.edu>

   * sandbox/bloom_count.py: renamed to bloom-count.py
   * sandbox/bloom_count_intersection.py: renamed to
     bloom-count-intersection.py
   * sandbox/read_aligner.py: renamed to read-aligner.py

2015-02-26  Tamer A. Mansour  <drtamermansour@gmail.com>

   * scripts/abundance-dist-single.py: Use CSV format for the histogram.
   * scripts/count-overlap.py: Use CSV format for the curve file output.
   Includes column headers.
   * scripts/abundance-dist-single.py: Use CSV format for the histogram. 
   Includes column headers.
   * tests/test_scripts.py: add test functions for the --csv option in
   abundance-dist-single.py and count-overlap.py

2015-02-26  Jacob Fenton  <bocajnotnef@gmail.com>

   * doc/introduction.txt, doc/user/choosing-table-sizes.txt: Updated docs to
   ref correct links and names

2015-02-25  Aditi Gupta  <agupta@msu.edu>

   * sandbox/{collect-reads.py, correct-errors.py, 
   normalize-by-median-pct.py, slice-reads-by-coverage.py, 
   sweep-files.py, sweep-reads3.py, to-casava-1.8-fastq.py}: 
   Replaced 'accuracy' with 'quality'. Fixes #787.

2015-02-25  Tamer A. Mansour  <drtamermansour@gmail.com>

   * scripts/normalize-by-median.py: change to the default behavior to
   overwrite the sequences output file. Also add a new argument --append to
   append new reads to the output file.
   * tests/test_scripts.py: add a test for the --append option in
   normalize-by-median.py

2015-02-25  Hussien Alameldin  <hussien@msu.edu>

   * khmer/khmer_args.py: add 'hll' citation entry "Irber and Brown,
     unpublished." to  _alg. dict.
   * sandbox/unique-kmers.py: add call to 'info' with 'hll' in the
     algorithms list.

2015-02-24  Luiz Irber  <irberlui@msu.edu>

    * khmer/_khmermodule.cc: expose HLL internals as read-only attributes.
    * lib/hllcounter.{cc,hh}: simplify error checking, add getters for HLL.
    * tests/test_hll.py: add test cases for increasing coverage, also fix
    some of the previous ones using the new HLL read-only attributes.

2015-02-24  Luiz Irber  <irberlui@msu.edu>

   * khmer/_khmermodule.cc: Fix coding style violations.

2015-02-24  Luiz Irber  <irberlui@msu.edu>

   * khmer/_khmermodule.cc: Update extension to use recommended practices,
   PyLong instead of PyInt, Type initialization, PyBytes instead of PyString.
   Replace common initialization with explicit type structs, and all types
   conform to the CPython checklist.

2015-02-24  Tamer A. Mansour  <drtamermansour@gmail.com>

   * scripts/abundance-dist.py: Use CSV format for the histogram. Includes
   column headers.
   * tests/test_scripts.py: add coverage for the new --csv option in
   abundance-dist.py

2015-02-24  Michael R. Crusoe  <mcrusoe@msu.edu>

   * jenkins-build.sh: remove examples/stamps/do.sh testing for now; takes too
   long to run on every build. Related to #836

2015-02-24  Kevin Murray  <spam@kdmurray.id.au>

   * scripts/interleave-reads.py: Make the output file name print nicely.

2015-02-23  Titus Brown  <titus@idyll.org>

   * khmer/utils.py: added 'check_is_left' and 'check_is_right' functions;
   fixed bug in check_is_pair.
   * tests/test_functions.py: added tests for now-fixed bug in check_is_pair,
   as well as 'check_is_left' and 'check_is_right'.
   * scripts/interleave-reads.py: updated to handle Casava 1.8 formatting.
   * scripts/split-paired-reads.py: fixed bug where sequences with bad names
   got dropped; updated to properly handle Casava 1.8 names in FASTQ files.
   * scripts/count-median.py: added '--csv' output format; updated to properly
   handle Casava 1.8 FASTQ format when '--csv' is specified.
   * scripts/normalize-by-median.py: replaced pair checking with
   utils.check_is_pair(), which properly handles Casava 1.8 FASTQ format.
   * tests/test_scripts.py: updated script tests to check Casava 1.8
   formatting; fixed extract-long-sequences.py test.
   * scripts/{extract-long-sequences.py,extract-paired-reads.py,
   fastq-to-fasta.py,readstats.py,sample-reads-randomly.py,trim-low-abund.py},
   khmer/thread_utils.py: updated to handle Casava 1.8 FASTQ format by
   setting parse_description=False in screed.open(...).
   * tests/test-data/{paired-mixed.fq,paired-mixed.fq.pe,random-20-a.fq,
   test-abund-read-2.fq,test-abund-read-2.paired2.fq,test-abund-read-paired.fa,
   test-abund-read-paired.fq}: switched some sequences over to Casava 1.8
   format, to test format handling.
   * tests/test-data/{casava_18-pe.fq,test-reads.fq.gz}: new test file for
   Casava 1.8 format handling.
   * tests/test-data/{overlap.curve,paired-mixed.fq.1,paired-mixed.fq.2,
   simple_1.fa,simple_2.fa,simple_3.fa,test-colors.fa,test-est.fa,
   test-graph3.fa,test-graph4.fa,test-graph6.fa}: removed no-longer used
   test files.

2015-02-23  Titus Brown  <titus@idyll.org>

   * setup.cfg: set !linux flag by default, to avoid running tests that
   request too much memory when 'nosetests' is run.  (This is an OS difference
   where Mac OS X attempts to allocate as much memory as requested, while
   on Linux it just crashes).

2015-02-23  Michael R. Crusoe  <mcrusoe@msu.edu>

   * khmer/{__init__.py,_khmermodule.cc},lib/{hashbits.cc,hashbits.hh,
   hashtable,tests/test_{c_wrapper,read_parsers}.py: remove unused callback
   functionality

2015-02-23  Michael R. Crusoe  <mcrusoe@msu.edu>

   * setup.py: point to the latest screed release candidate to work around
   versioneer bug.

2015-02-23  Tamer A. Mansour  <drtamermansour@gmail.com>

   * examples/stamps/do.sh: the argument --savehash was changed to --savetable
   and change mode to u+x
   * jenkins-build.sh: add a test to check for the do.sh file

2015-02-23  Kevin Murray  <spam@kdmurray.id.au>

   * khmer/load_pe.py: Remove unused/undocumented module. See #784

2015-02-21  Hussien Alameldin  <hussien@msu.edu>

   * sandbox/normalize-by-align.py: "copyright header 2013-2015 was added"
   * sandbob/read_aligner.py: "copyright header 2013-2015 was added"
   * sandbox/slice-reads-by-coverage.py: "copyright header 2014  was added"

2015-02-21  Hussien Alameldin  <hussien@msu.edu>

   * sandbox/calc-best-assembly.py, collect-variants.py, graph-size.py: Set executable bits using "chmod +x"

2015-02-21  Michael R. Crusoe  <mcrusoe@msu.edu>

   * khmer/_khmermodule.cc,lib/read_parsers.cc: Rename the 'accuracy' attribute
   of ReadParser Reads to 'quality'
   * tests/test_read_parsers.py: update test to match

2015-02-21  Rhys Kidd  <rhyskidd@gmail.com>

   * sandbox/{calc-best-assembly,calc-error-profile,normalize-by-align,
   read_aligner,slice-reads-by-coverage}.py: reference /usr/bin/env python2
   in the #! line.

2015-02-21  Rhys Kidd  <rhyskidd@gmail.com>

   * sandbox/sweep-paired-reads.py: remove empty script

2015-02-20  Titus Brown  <titus@idyll.org>

   * doc/dev/scripts-and-sandbox.txt: policies for sandbox/ and scripts/
   content, and a process for adding new command line scripts into scripts/.
   * doc/dev/index.txt: added scripts-and-sandbox to developer doc index.

2015-02-20  Michael R. Crusoe  <mcrusoe@msu.edu>

    * khmer/_khmermodule.cc: convert C++ out of memory exceptions to Python
    out of memory exception.
    * test/test_{counting_hash,counting_single,hashbits_obj,labelhash,
    scripts}.py: partial tests for the above

2015-02-20  Aditi Gupta  <agupta@msu.edu>

   * doc/dev/coding-guidelines-and-review.txt: fixed spelling errors.

2015-02-19  Michael R. Crusoe  <mcrusoe@msu.edu>

   * doc/dev/coding-guidelines-and-review.txt: added checklist for new CPython
   types
   * khmer/_khmermodule.cc: Update ReadAligner to follow the new guidelines

2015-02-19  Daniel Standage  <daniel.standage@gmail.com>

   * Makefile: add a new Makefile target `help` to list and describe all
   common targets.
   * khmer/utils.py, tests/test_functions.py: minor style fixes.

2015-02-16  Titus Brown  <titus@idyll.org>

   * khmer/utils.py: added 'check_is_pair', 'broken_paired_reader', and
   'write_record_pair' functions.
   * khmer/khmer_args.py: added streaming reference for future algorithms
   citation.
   * tests/test_functions.py: added unit tests for 'check_is_pair' and
   'broken_paired_reader'.
   * scripts/trim-low-abund.py: upgraded to track pairs properly; added
   proper get_parser information; moved to scripts/ from sandbox/.
   * tests/test_scripts.py: added paired-read tests for
   trim-low-abund.py.
   * tests/test-data/test-abund-read-2.paired.fq: data for paired-read tests.
   * scripts/extract-paired-reads.py: removed 'is_pair' in favor of
   'check_is_pair'; switched to using 'broken_paired_reader'; fixed use
   of sys.argv.
   * scripts/sample-reads-randomly.py: removed unused 'output_single' function.
   * doc/user/scripts.txt: added trim-low-abund.py.

2015-02-13  Qingpeng Zhang  <qingpeng@msu.edu>

   * scripts/sample-reads-randomly.py: fix a glitch about string formatting.

2015-02-11  Titus Brown  <titus@idyll.org>

   * khmer/_khmermodule.cc: fixed k-mer size checking; updated some error
   messages.
   * tests/test_graph.py: added test for k-mer size checking in find_all_tags.

2015-02-09  Titus Brown  <titus@idyll.org>

   * scripts/split-paired-reads.py: added -1 and -2 options to allow fine-
   grain specification of output locations; switch to using write_record
   instead of script-specific output functionality.
   * tests/test_scripts.py: added accompanying tests.

2015-02-09  Bede Constantinides  <bede.constantinides@manchester.ac.uk>

   * scripts/split-paired-reads.py: added -o option to allow specification
   of an output directory
   * tests/test_scripts.py: added accompanying test for split-paired-reads.py

2015-02-01  Titus Brown  <titus@idyll.org>

   * khmer/_khmermodule.cc: added functions hash_find_all_tags_list and
   hash_get_tags_and_positions to CountingHash objects.
   * tests/test_counting_hash.py: added tests for new functionality.

2015-01-25  Titus Brown  <titus@idyll.org>

   * sandbox/correct-errors.py: fixed sequence output so that quality
   scores length always matches the sequence length; fixed argparse
   setup to make use of default parameter.

2015-01-25  Titus Brown  <titus@idyll.org>

    * sandbox/readstats.py: fixed non-functional string interpolation at end;
    added -o to send output to a file; moved to scripts/.
    * doc/user/scripts.txt: added readstats description.
    * tests/test_scripts.py: added tests for readstats.py

2015-01-23  Jessica Mizzi  <mizzijes@msu.edu>

    * khmer/utils.py: Added single write_record fuction to write FASTA/Q
    * scripts/{abundance-dist,extract-long-sequences,extract-partitions,
    interleave-reads,normalize-by-median,sample-reads-randomly}.py: 
    Replaced FASTA/Q writing method with write_record

2015-01-23  Michael R. Crusoe  <mcrusoe@msu.edu>

    * Makefile: remove the user installs for the `install-dependencies` target

2015-01-23  Michael R. Crusoe  <mcrusoe@msu.edu>

    * README.rst,doc/user/install.txt: clarify that we support Python 2.7.x
    and not Python 3.

2015-01-21  Luiz Irber  <irberlui@msu.edu>

    * lib/hllcounter.{cc,hh}: Implemented a HyperLogLog counter.
    * khmer/{_khmermodule.cc, __init__.py}: added HLLCounter class
    initialization and wrapper.
    * tests/test_hll.py: added test functions for the new
    HyperLogLog counter.
    * sandbox/unique-kmers.py: implemented a CLI script for
    approximate cardinality estimation using a HyperLogLog counter.
    * setup.cfg, Makefile, third-party/smhasher/MurmurHash3.{cc,h},
    lib/kmer_hash.{cc,hh}, setup.py: added MurmurHash3 hash function
    and configuration.
    * setup.py: added a function to check if compiler supports OpenMP.

2015-01-14  Reed Cartwright  <cartwright@asu.edu>

    * doc/dev/getting-started.txt: Added install information for
    Arch Linux

2014-01-14  Michael R. Crusoe  <mcrusoe@msu.edu>

    * doc/user/{blog-posts,guide}.txt,examples/stamps/do.sh,sandbox/{
    collect-reads,error-correct-pass2,filter-median-and-pct,filter-median,
    read_aligner,split-sequences-by-length}.py,scripts/{filter-abund,
    load-into-counting}.py,tests/test_{counting_hash,hashbits,scripts}.py:
    remove references to ".kh" files replaces with ".pt" or ".ct" as
    appropriate
    * tests/test-data/{bad-versionk12,normC20k20}.kh: renamed to "*.ct"

2015-01-13  Daniel Standage  <daniel.standage@gmail.com>

    * tests/khmer_tst_utils.py, tests/test_sandbox_scripts.py: removed
    unused module imports
    * .gitignore: added pylint_report.txt so that it is not accidentally
    committed after running make diff_pylint_report
    * khmer/file.py -> khmer/kfile.py: renamed internal file handling
    class to avoid collisions with builtin Python file module
    * sandbox/collect-reads.py, sanbox/saturate-by-median.py,
    sandbox/sweep-files.py, sandbox/sweep-reads.py,
    scripts/abundance-dist-single.py, scripts/abundance-dist.py,
    scripts/annotate-partitions.py, scripts/count-median.py,
    scripts/count-overlap.py, scripts/do-partition.py,
    scripts/extract-long-sequences.py, scripts/extract-paired-reads.py,
    scripts/extract-partitions.py, scripts/filter-abund-single.py,
    scripts/filter-abund.py, scripts/filter-stoptags.py,
    scripts/find-knots.py, scripts/interleave-reads.py,
    scripts/load-graph.py, scripts/load-into-counting.py,
    scripts/make-initial-stoptags.py, scripts/merge-partitions.py,
    scripts/normalize-by-median.py, scripts/partition-graph.py,
    scripts/sample-reads-randomly.py, scripts/split-paired-reads.py,
    tests/test_script_arguments.py, tests/test_scripts.py: changed all
    occurrences of `file` to `kfile`

2015-01-09  Rhys Kidd  <rhyskidd@gmail.com>

    * lib/khmer.hh: implement generic NONCOPYABLE() macro guard
    * lib/hashtable.hh: apply NONCOPYABLE macro guard in case of future 
    modifications to Hashtable that might exposure potential memory corruption 
    with default copy constructor

2014-12-30  Michael Wright  <wrig517@msu.edu>

    * tests/test_scripts.py: Attained complete testing coverage for 
    scripts/filter_abund.py

2014-12-30  Brian Wyss  <wyssbria@msu.edu>

    * tests/test_scripts.py: added four new tests:
    load_into_counting_multifile(), test_abundance_dist_single_nosquash(),
    test_abundance_dist_single_savehash, test_filter_abund_2_singlefile

2015-12-29  Michael R. Crusoe  <mcrusoe@msu.edu>

    * CITATION,khmer/khmer_args.py,scripts/{abundance-dist-single,
    filter-abund-single,load-graph,load-into-counting}.py: Give credit to the
    SeqAn project for their FASTQ/FASTA reader that we use.

2014-12-26  Titus Brown  <titus@idyll.org>

    * tests/tests_sandbox_scripts.py: added import and execfile test for all
    sandbox/ scripts.
    * sandbox/{abundance-hist-by-position.py,
    sandbox/assembly-diff-2.py, sandbox/assembly-diff.py,
    sandbox/bloom_count.py, sandbox/bloom_count_intersection.py,
    sandbox/build-sparse-graph.py, sandbox/combine-pe.py,
    sandbox/compare-partitions.py, sandbox/count-within-radius.py,
    sandbox/degree-by-position.py, sandbox/ec.py,
    sandbox/error-correct-pass2.py, sandbox/extract-single-partition.py,
    sandbox/fasta-to-abundance-hist.py, sandbox/filter-median-and-pct.py,
    sandbox/filter-median.py, sandbox/find-high-abund-kmers.py,
    sandbox/find-unpart.py, sandbox/graph-size.py,
    sandbox/hi-lo-abundance-by-position.py, sandbox/multi-rename.py,
    sandbox/normalize-by-median-pct.py, sandbox/print-stoptags.py,
    sandbox/print-tagset.py, sandbox/readstats.py,
    sandbox/renumber-partitions.py, sandbox/shuffle-fasta.py,
    sandbox/shuffle-reverse-rotary.py, sandbox/split-fasta.py,
    sandbox/split-sequences-by-length.py, sandbox/stoptag-abundance-hist.py,
    sandbox/stoptags-by-position.py, sandbox/strip-partition.py,
    sandbox/subset-report.py, sandbox/sweep-out-reads-with-contigs.py,
    sandbox/sweep-reads2.py, sandbox/sweep-reads3.py,
    sandbox/uniqify-sequences.py, sandbox/write-interleave.py}: cleaned up
    to make 'import'-able and 'execfile'-able.

2014-12-26  Michael R. Crusoe  <mcrusoe@msu.edu>

    * tests/test_functions.py: Generate a temporary filename instead of
    writing to the current directory
    * Makefile: always run the `test` target if specified

2014-12-20  Titus Brown  <titus@idyll.org>

    * sandbox/slice-reads-by-coverage.py: fixed 'N' behavior to match other
    scripts ('N's are now replaced by 'A', not 'G').
    * sandbox/trim-low-abund.py: corrected reporting bug (bp written);
    simplified second-pass logic a bit; expanded reporting.

2014-12-17  Jessica Mizzi  <mizzijes@msu.edu>

    * khmer/file.py,sandbox/sweep-reads.py,scripts/{abundance-dist-single,
    abundance-dist,annotate-partitions,count-median,count-overlap,do-partition,
    extract-paired-reads,extract-partitions,filter-abund-single,filter-abund,
    filter-stoptags,interleave-reads,load-graph,load-into-counting,
    make-initial-stoptags,merge-partitions,normalize-by-median,partition-graph,
    sample-reads-randomly,split-paired-reads}.py,setup.cfg,
    tests/{test_script_arguments,test_scripts}.py: Added force option to all 
    scripts to script IO sanity checks and updated tests to match. 

2014-12-17  Michael R. Crusoe  <mcrusoe@msu.edu>

    * setup.cfg,tests/test_{counting_hash,counting_single,filter,graph,
    hashbits,hashbits_obj,labelhash,lump,read_parsers,scripts,subset_graph}.py:
    reduce memory usage of tests to about 100 megabytes max.

2014-12-17  Michael R. Crusoe  <mcrusoe@msu.edu>

    * scripts/load-graph.py,khmer/_khmermodule.cc: restore threading to
    load-graph.py

2014-12-16  Titus Brown  <titus@idyll.org>

    * sandbox/{calc-error-profile.py,collect-variants.py,correct-errors.py,
    trim-low-abund.py}: Support for k-mer spectral error analysis, sublinear
    error profile calculations from shotgun data sets, adaptive variant
    collection based on graphalign, streaming error correction, and streaming
    error trimming.
    * tests/test_sandbox_scripts.py: added tests for sandbox/trim-low-abund.py.
    * tests/test_counting_hash.py: added tests for new
    CountingHash::find_spectral_error_positions function.

2014-12-16  Michael R. Crusoe  <mcrusoe@msu.edu>  &  Camille Scott
<camille.scott.w@gmail.com>

    * khmer/_khmermodule.cc: fixed memory leak in the ReadParser paired
    iterator (not used by any scripts).
    * lib/read_parsers.cc,khmer/_khmermodule.cc: Improved exception handling.
    * tests/test_read_parsers.py,
    tests/test-data/100-reads.fq.truncated.{bz2,gz}: Added tests for truncated
    compressed files accessed via ReadParser paired and unpaired iterators.

2014-12-09  Michael R. Crusoe  <mcrusoe@msu.edu>

    New FAST[AQ] parser (from the SeqAn project). Fixes known issue and a
    newly found read dropping issue
    https://github.com/dib-lab/khmer/issues/249
    https://github.com/dib-lab/khmer/pull/641
    Supports reading from non-seekable plain and gziped FAST[AQ] files (a.k.a
    pipe or streaming support)

    * khmer/{__init__.py,_khmermodule.cc}: removed the Config object, the
    threads argument to new_counting_hash, and adapted to other changes in API.
    Dropped the unused _dump_report_fn method. Enhanced error reporting.
    * lib/{bittest,consume_prof,error,khmer_config,scoringmatrix,thread_id_map}
    .{cc,hh},tests/test_khmer_config.py: deleted unused files
    * sandbox/collect-reads.py,scripts/{abundance-dist-single,do-partition,
    filter-abund-single,load-into-counting}.py: adapted to Python API changes:
    no threads argument to ReadParser, no more config
    * tests/test_{counting_hash,counting_single,hashbits,hashbits_obj,
    test_read_parsers}.py: updated tests to new error pattern (upon object
    creation, not first access) and the same API change as above. Thanks to
    Camille for her enhanced multi-thread test.
    * lib/{counting,hashtable,ht-diff}.cc,khmer.hh: renamed MAX_COUNT define to
    MAX_KCOUNT; avoids naming conflict with SeqAn
    * khmer/file.py: check_file_status(): ignored input files named '-'
    * khmer/khmer_tst_utils.py: added method to pipe input files to a target
    script
    * tests/test_scripts.py: enhanced streaming tests now that four of them
    work.
    * Makefile: refreshed cppcheck{,-result.xml} targets, added develop
    setuptools command prior to testing

2014-12-08  Michael R. Crusoe  <mcrusoe@msu.edu>

    * doc/user/known_issues.txt: Document that multithreading leads to dropped
    reads.

2014-12-07  Michael R. Crusoe  <mcrusoe@msu.edu>

    This is khmer v1.2

    * Makefile: add sandbox scripts to the pylint_report.txt target
    * doc/dev/coding-guidelines-and-review.txt: Add question about command
    line API to the checklist
    * doc/dev/release.txt: refresh release procedure
    * doc/release-notes/release-1.2.md

2014-12-05  Michael R. Crusoe  <mcrusoe@msu.edu>

    * CITATIONS,khmer/khmer_args.py: update citations for Qingpeng's paper

2014-12-01  Michael R. Crusoe  <mcrusoe@msu.edu>

    * doc/roadmap.txt: Explain the roadmap to v2 through v4

2014-12-01  Kevin Murray  <spam@kdmurray.id.au>

    * tests/test_scripts.py: Stop a test from making a temporary output file
    in the current dir by explicitly specifying an output file.

2014-12-01  Kevin Murray  <spam@kdmurray.id.au>

    * load-into-counting.py: Add a CLI parameter to output a machine-readable
    summary of the run, including number of k-mers, FPR, input files etc in
    json or TSV format.

2014-12-01  Titus Brown  <t@idyll.org>

    * Update sandbox docs: some scripts now used in recipes

2014-11-23  Phillip Garland  <pgarland@gmail.com>

    * lib/khmer.hh (khmer): define KSIZE_MAX
    * khmer/_khmermodule.cc (forward_hash, forward_hash_no_rc) (reverse_hash):
    Use KSIZE_MAX to check whether the user-supplied k is larger than khmer
    supports.

2014-11-19  Michael R. Crusoe  <mcrusoe@msu.edu>

    * CODE_OF_CONDUT.RST,doc/dev/{index,CODE_OF_CONDUCT}.txt: added a code of
    conduct

2014-11-18  Jonathan Gluck  <jdg@cs.umd.edu>

    * tests/test_counting_hash.py: Fixed copy paste error in comments, True to
    False.

2014-11-15  Jacob Fenton  <bocajnotnef@gmail.com>

    * tests/test_scripts.py: added screed/read_parsers stream testing
    * khmer/file.py: modified file size checker to not break when fed
    a fifo/block device
    * tests/test-data/test-abund-read-2.fa.{bz2, gz}: new test files

2014-11-11  Jacob Fenton  <bocajnotnef@gmail.com>

    * do-partition.py: replaced threading args in scripts with things from 
    khmer_args
    * khmer/theading_args.py: removed as it has been deprecated

2014-11-06  Michael R. Crusoe  <mcrusoe@msu.edu>

    * lib/{counting,hashbits}.{cc,hh},lib/hashtable.hh: Moved the n_kmers()
    function into the parent Hashtable class as n_unique_kmers(), adding it to
    CountingHash along the way. Removed the unused start and stop parameters.
    * khmer/_khmermodule.cc: Added Python wrapping for CountingHash::
    n_unique_kmers(); adapted to the dropped start and stop parameters.
    * scripts/{load-graph,load-into-counting,normalize-by-median}.py: used the
    n_unique_kmers() function instead of the n_occupied() function to get the
    number of unique kmers in a table.
    * tests/test_{hashbits,hashbits_obj,labelhash,scripts}.py: updated the
    tests to reflect the above

2014-10-24  Camille Scott  <camille.scott.w@gmail.com>

    * do-partition.py: Add type=int to n_threads arg and assert to check
    number of active threads

2014-10-10  Brian Wyss  <wyssbria@msu.edu>

    * khmer/scripts/{abundance-dist, abundance-dist-single,
    annotate-partitions, count-median, count-overlap, do-partition,
    extract-paired-reads, extract-partitions, filter-abund, filter-abund-single,
    filter-stoptags, find-knots, load-graph, load-into-counting,
    make-initial-stoptags, merge-partitions, normalize-by-median, 
    partition-graph, sample-reads-randomly}.py:
    changed stdout output in scripts to go to stderr.

2014-10-06  Michael R. Crusoe  <mcrusoe@msu.edu>

    * Doxyfile.in: add links to the stdc++ docs

2014-10-01  Ben Taylor  <taylo886@msu.edu>

    * khmer/_khmermodule.cc, lib/hashtable.cc, lib/hashtable.hh,
    tests/test_counting_hash.py, tests/test_labelhash.py,
    tests/test_hashbits.py, tests/test_hashbits_obj.py:
    Removed Hashtable::consume_high_abund_kmers,
    Hashtable::count_kmers_within_depth, Hashtable::find_radius_for_volume,
    Hashtable::count_kmers_on_radius

2014-09-29  Michael R. Crusoe  <mcrusoe@msu.edu>

    * versioneer.py: upgrade versioneer 0.11->0.12

2014-09-29  Sherine Awad  <sherine.awad@gmail.com>

    * scripts/normalize-by-median.py: catch expections generated by wrong
    indentation for 'total'

2014-09-23  Jacob G. Fenton  <bocajnotnef@gmail.com>

    * scripts/{abundance-dist-single, abundance-dist, count-median,
    count-overlap, extract-paired-reads, filter-abund-single,
    load-graph, load-into-counting, make-initial-stoptags,
    partition-graph, split-paired-reads}.py: 
    added output file listing at end of file
    * scripts/extract-long-sequences.py: refactored to set write_out to
    sys.stdout by default; added output location listing.
    * scripts/{fastq-to-fasta, interleave-reads}.py: 
    added output file listing sensitive to optional -o argument
    * tests/test_scripts.py: added test for scripts/make-initial-stoptags.py

2014-09-19  Ben Taylor  <taylo886@msu.edu>

    * Makefile: added --inline-suppr to cppcheck, cppcheck-result.xml targets
    * khmer/_khmermodule.cc: Added comments to address cppcheck false positives
    * lib/hashtable.cc, lib/hashtable.hh: take args to filter_if_present by
    reference, address scope in destructor
    * lib/read_parsers.cc: Added comments to address cppcheck false positives
    * lib/subset.cc, lib/subset.hh: Adjusted output_partitioned_file,
    find_unpart to take args by reference, fix assign_partition_id to use
    .empty() instead of .size()

2014-09-19  Ben Taylor  <taylo886@msu.edu>
		
    * Makefile: Add astyle, format targets
    * doc/dev/coding-guidelines-and-review.txt: Add reference to `make format`
		target

2014-09-10  Titus Brown  <titus@idyll.org>

    * sandbox/calc-median-distribution.py: catch exceptions generated by reads
	shorter than k in length.
    * sandbox/collect-reads.py: added script to collect reads until specific
	average cutoff.
    * sandbox/slice-reads-by-coverage.py: added script to extract reads with
	a specific coverage slice (based on median k-mer abundance).
	
2014-09-09  Titus Brown  <titus@idyll.org>

    * Added sandbox/README.rst to describe/reference removed files,
	 and document remaining sandbox files.

    * Removed many obsolete sandbox files, including:
      sandbox/abund-ablate-reads.py,
      sandbox/annotate-with-median-count.py,
      sandbox/assemble-individual-partitions.py,
      sandbox/assemstats.py,
      sandbox/assemstats2.py,
      sandbox/bench-graphsize-orig.py,
      sandbox/bench-graphsize-th.py,
      sandbox/bin-reads-by-abundance.py,
      sandbox/bowtie-parser.py,
      sandbox/calc-degree.py,
      sandbox/calc-kmer-partition-counts.py,
      sandbox/calc-kmer-read-abunds.py,
      sandbox/calc-kmer-read-stats.py,
      sandbox/calc-kmer-to-partition-ratio.py,
      sandbox/calc-sequence-entropy.py,
      sandbox/choose-largest-assembly.py,
      sandbox/consume-and-traverse.py,
      sandbox/contig-coverage.py,
      sandbox/count-circum-by-position.py,
      sandbox/count-density-by-position.py,
      sandbox/count-distance-to-volume.py,
      sandbox/count-median-abund-by-partition.py,
      sandbox/count-shared-kmers-btw-assemblies.py,
      sandbox/ctb-iterative-bench-2-old.py,
      sandbox/ctb-iterative-bench.py,
      sandbox/discard-high-abund.py,
      sandbox/discard-pre-high-abund.py,
      sandbox/do-intertable-part.py,
      sandbox/do-partition-2.py,
      sandbox/do-partition-stop.py,
      sandbox/do-partition.py,
      sandbox/do-subset-merge.py,
      sandbox/do-th-subset-calc.py,
      sandbox/do-th-subset-load.py,
      sandbox/do-th-subset-save.py,
      sandbox/extract-surrender.py,
      sandbox/extract-with-median-count.py,
      sandbox/fasta-to-fastq.py,
      sandbox/filter-above-median.py,
      sandbox/filter-abund-output-by-length.py,
      sandbox/filter-area.py,
      sandbox/filter-degree.py,
      sandbox/filter-density-explosion.py,
      sandbox/filter-if-present.py,
      sandbox/filter-max255.py,
      sandbox/filter-min2-multi.py,
      sandbox/filter-sodd.py,
      sandbox/filter-subsets-by-partsize.py,
      sandbox/get-occupancy.py,
      sandbox/get-occupancy2.py,
      sandbox/graph-partition-separate.py,
      sandbox/graph-size-circum-trim.py,
      sandbox/graph-size-degree-trim.py,
      sandbox/graph-size-py.py,
      sandbox/join_pe.py,
      sandbox/keep-stoptags.py,
      sandbox/label-pairs.py,
      sandbox/length-dist.py,
      sandbox/load-ht-and-tags.py,
      sandbox/make-coverage-by-position-for-node.py,
      sandbox/make-coverage-histogram.py,
      sandbox/make-coverage.py,
      sandbox/make-random.py,
      sandbox/make-read-stats.py,
      sandbox/multi-abyss.py,
      sandbox/multi-stats.py,
      sandbox/multi-velvet.py,
      sandbox/normalize-by-min.py,
      sandbox/occupy.py,
      sandbox/parse-bowtie-pe.py,
      sandbox/parse-stats.py,
      sandbox/partition-by-contig.py,
      sandbox/partition-by-contig2.py,
      sandbox/partition-size-dist-running.py,
      sandbox/partition-size-dist.py,
      sandbox/path-compare-to-vectors.py,
      sandbox/print-exact-abund-kmer.py,
      sandbox/print-high-density-kmers.py,
      sandbox/quality-trim-pe.py,
      sandbox/quality-trim.py,
      sandbox/reformat.py,
      sandbox/remove-N.py,
      sandbox/softmask-high-abund.py,
      sandbox/split-N.py,
      sandbox/split-fasta-on-circum.py,
      sandbox/split-fasta-on-circum2.py,
      sandbox/split-fasta-on-circum3.py,
      sandbox/split-fasta-on-circum4.py,
      sandbox/split-fasta-on-degree-th.py,
      sandbox/split-fasta-on-degree.py,
      sandbox/split-fasta-on-density.py,
      sandbox/split-reads-on-median-diff.py,
      sandbox/summarize.py,
      sandbox/sweep_perf.py,
      sandbox/test_scripts.py,
      sandbox/traverse-contigs.py,
      sandbox/traverse-from-reads.py,
      sandbox/validate-partitioning.py -- removed as obsolete.

2014-09-01  Michael R. Crusoe  <mcrusoe@msu.edu>

    * doc/dev/coding-guidelines-and-review.txt: Clarify pull request checklist
    * CONTRIBUTING.md: update URL to new dev docs

2014-08-30  Rhys Kidd  <rhyskidd@gmail.com>

    * khmer/_khmermodule.cc: fix table.get("wrong_length_string") gives core
    dump
    * lib/kmer_hash.cc: improve quality of exception error message
    * tests/{test_counting_hash,test_counting_single,test_hashbits,
        test_hashbits_obj}.py: add regression unit tests

2014-08-28  Titus Brown  <titus@idyll.org>

    * scripts/normalize-by-median.py: added reporting output after main loop
	exits, in case it hadn't been triggered.
    * sandbox/saturate-by-median.py: added flag to change reporting frequency,
	cleaned up leftover code from when it was copied from
	normalize-by-median.

2014-08-24  Rhys Kidd  <rhyskidd@gmail.com>

    * khmer/thread_utils.py, sandbox/filter-below-abund.py,
	scripts/{extract-long-sequences,load-graph,load-into-counting,
	normalize-by-median,split-paired-reads}.py,
	scripts/galaxy/gedlab.py: fix minor PyLint issues 

2014-08-20  Michael R. Crusoe  <mcrusoe@msu.edu>

    * test/test_version.py: add Python2.6 compatibility.

2014-08-20  Rhys Kidd  <rhyskidd@gmail.com>

    * setup.py,README.rst,doc/user/install.txt: Test requirement for a 
    64-bit operating system, documentation changes. Fixes #529

2014-08-19  Michael R. Crusoe  <mcrusoe@msu.edu>

    * {setup,versioneer,khmer/_version}.py: upgrade versioneer from 0.10 to 0.11

2014-08-18  Michael R. Crusoe  <mcrusoe@msu.edu>

    * setup.py: Use the system bz2 and/or zlib libraries if specified in
    setup.cfg or overridden on the commandline

2014-08-06  Michael R. Crusoe  <mcrusoe@msu.edu>

    * CITATION: fixed formatting, added BibTeX
    * Makefile: Python code coverage targets will now compile khmer if needed
    * doc/dev/galaxy.txt: moved to doc/user/; updated & simplified
    * doc/{dev,user}/index.txt: galaxy.txt move
    * scripts/*.xml: moved to scripts/galaxy/; citations added; additional
    scripts wrapped
    * scripts/galaxy/README.txt: documented Galaxy codebase requirements
    * doc/citations.txt: symlink to CITATION
    * scripts/galaxy/test-data: added symlinks to files in tests/test-data or
    added short test files from scratch
    * scripts/galaxy/macros.xml: common configuration moved to central file
    * scripts/galaxy/gedlab.py: custom Galaxy datatypes for the counting
    tables and presence tables: it inherits from the Galaxy Binary type but
    isn't sniffable. Written with GalaxyTeam's Dave_B.
    * scripts/filter-abund.py: fix inaccurate parameter description
    * scripts/galaxy/tool_dependencies.xml: document install process
    * scripts/galaxy/filter-below-abund.py: symlink to
    sandbox/filter-below-abund.py for now.
    * khmer/khmer_args.py: point users to online citation file for details

2014-08-05  Michael R. Crusoe  <mcrusoe@msu.edu>

    * lib/read_parsers.{cc,hh}: close file handles. Fixes CID 1222793

2014-08-05  Justin Lippi  <jlippi@gmail.com>

    * khmer/__init__.py: import get_version_cpp method as __version_cpp__.
    * khmer/_khmermodule.cc: added get_version_cpp implementation
    * tests/test_version.py: check that version from C++ matches version from
    khmer.__version__
    * setup.cfg: don't run tests with 'jenkins' @attr with 'make test'

2014-08-04  Michael R. Crusoe  <mcrusoe@msu.edu>

    * khmer/_khmermodule.cc,lib/{kmer_hash.{cc,hh},read_aligner.cc,
    read_parsers.{cc,hh},trace_logger.cc: Replace remaining uses of assert()
    with khmer_exceptions. Fixes #215.
    * setup.py: simplify argparse conditional dependency

2014-08-03  Titus Brown & Michael R. Crusoe  <t@idyll.org>

    * doc/{artifact-removal,partitioning-workflow{.graffle,.png}},{biblio,
    blog-posts,guide,install,choosing-table-sizes,known-issues,scripts,
    partitioning-big-data.txt: moved to doc/user/
    * doc/{crazy-ideas,details,development,galaxy,release,examples}.txt: moved
    to doc/dev/
    * doc/dev/{a-quick-guide-to-testing,codebase-guide,
    coding-guidelines-and-review,for-khmer-developers,getting-started,
    hackathon,index}.txt,doc/user/index.txt: new content.
    * doc/design.txt: deleted
    The documentation has been split into user focused documentation and
    developer focused documentation. The new developer docs were field tested
    as part of the Mozilla Science Lab global sprint that we participated in;
    we are grateful to all the volunteers.

2014-07-24  Ivan Gonzalez  <iglpdc@gmail.com>

    * lib/khmer.hh, lib/khmer_exception.hh: All exceptions are now derived from
	a new base class exception, khmer::khmer_exception. Issue #508.
    * lib/counting.cc, lib/hashbits.cc, lib/hashtable.{cc,hh},lib/kmer_hash.cc,
	lib/labelhash.cc, lib/perf_metrics.hh, lib/read_parsers.{cc,hh},
	lib/subset.cc, lib/thread_id_map.hh: All exceptions thrown are now
	instances (or derived from) khmer::khmer_exception.

2014-07-24  Jiarong Guo  <guojiaro@gmail.com>

    * khmer/_khmermodule.cc: add python exception when thread = 0 for
    ReadParser.
    * tests/test_read_parsers.py: add test_with_zero_threads() to test Python
    exception when ReadParser has zero threads.

2014-07-23  Qingpeng Zhang  <qingpeng@gmail.com>

    * scripts/load-graph.py: write fp rate into *.info file with option 
    to switch on
    * tests/test_scripts.py: add test_load_graph_write_fp

2014-07-23  Ryan R. Boyce  <boycerya@msu.edu>

    * Makefile: fixed >80 character line wrap-around

2014-07-23  Leonor Garcia-Gutierrez  <l.garcia-gutierrez@warwick.ac.uk>

    * tests/test_hashbits.py, tests/test_graph.py, 
    tests/test_lump.py: reduced memory requirement
    
2014-07-23  Heather L. Wiencko  <wienckhl@tcd.ie>

    * khmer_tst_utils.py: added import traceback
    * test_scripts.py: added test for normalize_by_median.py for fpr rate

2014-07-22  Justin Lippi  <jlippi@gmail.com>
 
    * khmer/_khmermodule.cc: removed unused assignment
    * lib/read_aligner.cc,lib/read_aligner.hh: wrapped function declarations
    in the same compiler options that the only invocations are in to avoid
    unusedPrivateFunction violation.
    * lib/read_parsers.cc: fix redundantassignment error by assigning variable
    to its value directly

2014-07-22  Michael R. Crusoe  <mcrusoe@msu.edu>

    * Makefile: combine pip invocation into single "install-dependencies"
    target.

2014-07-22  Justin Lippi  <jlippi@gmail.com>

    * tests/test_subset_graph.py: decrease the amount of memory that is being
    requested for the hash tables in test.

2014-07-22  Jim Stapleton  <jas@msu.edu>

     * scripts/filter-abund.py: no longer asks for parameters that are unused,
     issue #524

2014-07-22  Justin Lippi  <jlippi@gmail.com> 

    * tests/khmer_tst_utils.py: put runscript here
    * tests/test_sandbox_scripts.py: remove 'runsandbox', renamed to runscript
      and placed in khmer_tst_utils
    * tests/test_scripts.py: removed 'runscript' and placed in khmer_tst_utils

2014-07-22  Jeramia Ory  <jeramia.ory@gmail.com>

    * khmer/_khmermodule.cc: removed unused KhmerError, issue #503

2014-07-22  Rodney Picett  <pickett.rodney@gmail.com>

    * lib/scoringmatrix.{cc,hh}: removed assign function, issue #502
 
2014-07-22  Leonor Garcia-Gutierrez  <l.garcia-gutierrez@warwick.ac.uk>

    * tests/test_counting_single.py: reduced memory requirements
    
2014-07-21  Titus Brown  <t@idyll.org>

    * sandbox/saturate-by-median.py: introduce new sandbox script for
	saturation analysis of low-coverage data sets.

2014-07-10  Joe Stein  <joeaarons@gmail.com>

    * sandbox/readstats.py: fixed divide-by-zero error, issue #458

2014-07-06  Titus Brown  <t@idyll.org>

    * doc/release.txt: fix formatting.

2014-06-25  Michael R. Crusoe <mcrusoe@msu.edu>

    * scripts/load-graph.py: fix #507. Threading doesn't give any advantages
    to this script right now; the threading parameter is ignored for now.

2014-06-20  Chuck Pepe-Ranney  <chuck.peperanney@gmail.com>

    * scripts/extract-partitions.py: added epilog documentation for 
	<base>.dist columns.

2014-06-20  Michael R. Crusoe  <mcrusoe@msu.edu>

    * doc/release.txt: Add Coverity Scan to release checklist

2014-06-19  Michael R. Crusoe  <mcrusoe@msu.edu>

    * lib/read_aligner.{cc,hh},khmer/_khmermodule.cc,setup.py,
    tests/test_read_aligner.py,sandbox/{normalize-by-align,read-aligner}.py:
    Update of @fishjord's graph alignment work
    * lib/{aligner,kmer,node}.{cc,hh},tests/test_align.py: removed as they are
    superceded by the above
    * Makefile: fixed wildcards
    * tests/read_parsers.py: tests that are too complicated to run with
    Valgrind's memcheck are now marked @attr('multithread')

2014-06-16  Titus Brown  <t@idyll.org>

    * doc/release.txt: updated release process.
    * doc/known-issues.txt: updated known-issues for v1.1 release
    * doc/release-notes/: added release notes for 1.0, 1.0.1, and 1.1

2014-06-16  Michael R. Crusoe  <mcrusoe@msu.edu>

    * scripts/{abundance-dist-single,filter-abund-single,load-into-counting,
    normalize-by-median,load-graph}.py: restore Python 2.6 compatibility for
    Debian 6, RedHat 6, SL6, and Ubuntu 10.04 LTS users.

2014-06-15  Titus Brown  <t@idyll.org>

    * doc/scripts.txt: removed sweep-reads.py from script documentation.
    * scripts/sweep-reads.py, scripts/sweep-files.py: moved sweep-reads.py
	and sweep-files.py over to sandbox.
    * tests/test_sandbox_scripts.py: created a test file for scripts in
	sandbox/; skip when not in developer mode (e.g. installed egg).
    * tests/test_script_arguments.py: capture file.py output to stderr
	so that it is not displayed during tests.
    * sandbox/calc-median-distribution.py: updates to print cumulative
	distribution for calc-median-distribution.

2014-06-14  Michael R. Crusoe  <mcrusoe@msu.edu>

    * scripts/{abundance-dist-single,filter-abund-single,load-into-counting,
    normalize-by-median,load-graph}.py,tests/test_scripts.py: added
    '--report-total-kmers' option to all scripts that create k-mer tables.

2014-06-14  Titus Brown  <t@idyll.org>

    * doc/scripts.txt, tests/test_scripts.py, scripts/sweep-reads.py:
	renamed sweep-reads-buffered to sweep-reads; added FASTQ output to
	sweep-reads.
    * doc/scripts.txt: added extract-long-sequences.py doc reference.
    * scripts/extract-long-sequences.py: set default sequence length to
	extract to 200 bp.

2014-06-13  Michael R. Crusoe  <mcrusoe@msu.edu>

    * MANIFEST.in: don't include docs/, data/, or examples/ in our PyPI
    distribution. Saves 15MB.

2014-06-13  Michael R. Crusoe  <mcrusoe@msu.edu>

    * Makefile: split coverity target in two: -build and -upload. Added
    configuration target

2014-06-13  Titus Brown  <t@idyll.org>

    * doc/install.txt: updated virtualenv command to use python2 explicitly,
	for arch support.

2014-06-13  Titus Brown  <t@idyll.org>

    * khmer/__init__.py, khmer/file_args.py: Moved copyright message to a
	comment.
    * khmer/file.py: updated error messages for disk-space checking functions;
	added test hooks.
    * tests/test_script_arguments.py: added tests for several functions in
	khmer/file.py.
    * sandbox/assemstats3.py: handle missing input files.

2014-06-12  Michael Wright <wrigh517@msu.edu>

    * sandbox/load-into-hashbits: Deleted from sandbox. It is superseded
    by load-graph.py --no-tagset.

2014-06-11  Michael Wright <wrigh517@msu.edu>

    * scripts/load-into-counting: Fixed docstring misnomer to 
	load-into-counting.py

2014-06-10  Michael R. Crusoe  <mcrusoe@msu.edu>

    * setup.py,tests/{__init__,khmer_tst_utils,test_scripts,
    khmer_test_counting_single}.py: made tests runnable after installation.
    * lib/{khmer.hh,hashtable.hh,read_parsers.cc,read_parsers.hh}: restructure
    exception hierarchy.
    * khmer/_khmermodule.cc: Nicer error checking for hash_consume_fasta,
    hash_abundance_distribution, hashbits_consume_{fasta,fasta_and_tag
    {,with_stoptags},partitioned_fasta}, hashbits_output_partitions, and
    labelhash_consume_{,partitioned_}fasta_and_tag_with_labels.

2014-06-10  Titus Brown  <t@idyll.org>

    * Makefile: remove SHELL setting so that 'make doc' works in virtualenvs.
    * scripts/sample-reads-randomly.py: extend to take multiple subsamples
	with -S.
    * tests/test_scripts.py: added test for multiple subsamples from
	sample-reads-randomly.py

2014-06-10  Michael Wright <wrigh517@msu.edu>

    * scripts/extract-long-sequences: Moved from sandbox, added argparse and 
    FASTQ support.
    * scripts/fastq-to-fasta: Fixed outdated argparse oversight.
    * tests/test_scripts.py: Added tests for extract-long-sequences.py

2014-06-08  Titus Brown  <t@idyll.org>

    * doc/conf.py: set google_analytics_id and disqus_shortname properly;
	disable "editme" popup.
    * doc/_templates/page.html: take google_analytics_id and disqus_shortname
	from doc/conf.py.

2014-06-04  Michael R. Crusoe <mcrusoe@msu.edu>

    * lib/Makefile: do a distclean as the CFLAGS may have changed. Fixes #442

2014-06-03 Chuck Pepe-Ranney <chuck.peperanney@gmail.com>

    * scripts/abundance-dist.py: removed call to check_space on infiles.  

2014-05-31  Michael R. Crusoe  <mcrusoe@msu.edu>

    * khmer/_khmermodule.cc,lib/counting.{cc,hh},
    sandbox/{stoptag-abundance-ham1-hist.py,off-by-one.py,filter-ham1.py}:
    Remove CountingHash get_kmer_abund_mean, get_kmer_abund_abs_deviation, and
    max_hamming1_count along with Python glue code and sandbox scripts. They
    are no longer useful.

2014-05-30  Titus Brown  <t@idyll.org>

    * khmer/_khmermodule.cc: remove merge2* functions: unused, untested.
    * lib/counting.cc, lib/hashbits.cc, lib/hashtable.cc: made file loading
	exceptions more verbose and informative.
    * tests/test_subset_graph.py: added tests for SubsetPartition::
	load_partitionmap.
    * khmer/_khmermodule.cc, lib/subset.cc, wrapped SubsetPartition::
	load_partitionmap to catch, propagate exceptions
    * tests/test_hashbits.py, tests/test_counting_hash.py: added tests
	for fail-on-load of bad file format versions; print exception messages.
    * .gitignore: added various temporary pip & build files
    * lib/counting.cc: added I/O exception handling to CountingHashFileReader
	and CountingHashGzFileReader.
    * lib/hashbits.cc: added I/O exception handling to Hashbits::load.
    * lib/subset.cc: added I/O exception handling to merge_from_disk.
    * lib/hashtable.cc: added I/O exception handling to load_tagset and
	load_stop_tags
    * khmer/_khmermodule.cc: added I/O exception propagation from C++ to
	Python, for all loading functions.

2014-05-22  Michael Wright  <wrigh517@msu.edu>

    * scripts/fastq-to-fasta: Moved and improved fastq-to-fasta.py into scripts 
    from sandbox
    * tests/test_scripts.py: Added tests for fastq-to-fasta.py
    * tests/test-data: Added test-fastq-n-to-fasta.py file with N's in 
    sequence for testing

2014-05-19  Michael R. Crusoe  <mcrusoe@msu.edu>

    * Makefile: add target for python test coverage plain-text report;
    clarified where the HTML report is

2014-05-16  Michael R. Crusoe  <mcrusoe@msu.edu>

    * docs/scripts.txt: include sweep-reads-buffered.py

2014-05-14  Adam Caldwell  <adam.caldwell@gmail.com>

    * Makefile: change pip to pip2. Fixes assorted make problems on systems
    where pip links to pip3

2014-05-14  Michael R. Crusoe  <mcrusoe@msu.edu>

    * lib/{zlib,bzip2} -> third-party/
    * setup.{cfg,py}: Move third party libraries to their own directory
    * Makefile: add sloccount target for humans and the sloccount.sc target for
   Jenkins

2014-05-13  Michael Wright  <wrigh517@msu.edu>

    * sandbox/fastq-to-fasta.py: now reports number of reads dropped due to
    'N's in sequence. close 395

2014-05-13  Michael R. Crusoe  <mcrusoe@msu.edu>

    * doc/release.txt: additional fixes

2014-05-09  Luiz Irber  <irberlui@msu.edu>

    Version 1.0.1

2014-05-09  Michael R. Crusoe  <mcrusoe@msu.edu>

    * doc/release.txt: update release instructions

2014-05-06  Michael R. Crusoe  <mcrusoe@msu.edu>

    * lib/{subset,counting}.cc: fix cppcheck errors; astyle -A10
    --max-code-length=80

2014-05-06  Titus Brown  <titus@idyll.org>

    * sandbox/calc-best-assembly.py: added script to calculate best
    assembly from a list of contig/scaffold files
	
2014-04-23  Titus Brown  <titus@idyll.org>

    * scripts/abundance-dist-single.py: fixed problem where ReadParser was
    being created anew for each thread; regression introduced in 4b823fc.

2014-04-22  Michael R. Crusoe  <mcrusoe@msu.edu>

    *.py: switch to explicit python2 invocation. Fixes #385.

2014-04-21  Titus Brown  <t@idyll.org>

    * doc/development.txt: added spellcheck to review checklist

2014-04-21  Titus Brown  <titus@idyll.org>

    * scripts/normalize-by-median.py: updated FP rate to match latest info from
      Qingpeng's paper; corrected spelling error.

2014-04-21  Michael R. Crusoe  <mcrusoe@msu.edu>

    * setup.py,doc/installing.txt: Remove argparse from the requirements
    unless it isn't available. Argparse is bundled with Python 2.7+. This
    simplifies the installation instructions.

2014-04-17  Ram RS  <ramrs@nyu.edu>

    * scripts/make-initial-stoptags.py: fixed bug that threw error on
     missing .ht input file while actual expected input file is .pt

2014-04-11  Titus Brown  <t@idyll.org>

    * scripts/*.py: fixed argument to check_space_for_hashtable to rely
    on args.n_tables and not args.ksize.

2014-04-06  Titus Brown  <titus@idyll.org>

    * scripts/normalize-by-median.py: added comment about table compatibility
    with abundance-dist.

2014-04-05  Michael R. Crusoe  <mcrusoe@msu.edu>

    * MANIFEST.in,setup.py: fix to correct zlib packaging for #365
    * ChangeLog: fix date for 1.0 release, email addresses

2014-04-01  Michael R. Crusoe  <mcrusoe@msu.edu>

    Version 1.0
    * Makefile: run 'build' command before install; ignore _version.py for
    coverage purposes.
    * bink.ipynb: deleted
    * doc/choosing-hash-sizes.txt -> choosing-table-sizes.txt
    * setup.py,doc/{conf.py,index.txt}: update lists of authors
    * doc/development.txt: typo
    * doc/{galaxy,guide,index,introduction,scripts}.txt: remove some
    references to implementation details of the k-mer tables
    * doc/{known-issues,release}.txt: updated
    * khmer/*.cc,lib/*.{cc,hh}: astyle -A10 formatted
    * lib/read_parsers.cc: fixed case statement fall through
    * lib/subset.cc: removed unnecessary NULL check (CID 1054804 & 1195088)
    * scripts/*.py: additional documentation updates
    * tests/test-data/test-overlap1.ht,data/MSB2-surrender.fa &
    data/1m-filtered.fa: removed from repository history, .git is now 36M!

2014-04-01  Titus Brown  <t@idyll.org>

    * CITATION,khmer/khmer_args.py: Updated khmer software citation for
    release.

2014-03-31  Titus Brown  <t@idyll.org>

    * scripts/normalize-by-median.py: Fixed unbound variable bug introduced in
    20a433c2.

    * khmer/file.py: Fixed incorrect use of __file__ dirname instead of
    os.getcwd(); also fixed bug where statvfs would choke on an empty
    dirname resulting from input files being in the cwd.

2014-03-31  Michael R. Crusoe  <mcrusoe@msu.edu>

    * versioneer.py,ez_setup.py: updated to version 0.10 and 3.4.1
    respectively.
    * docs/release.txt,khmer/_version.py,MANIFEST.in: update ancillary
    versioneer files

2014-03-31  Titus Brown  <t@idyll.org>

    * scripts/*.py,khmer/khmer_args.py: added 'info' function to khmer_args,
    and added citation information to each script.
    * CITATION: added basic citation information for khmer functionality.

2013-03-31  Michael R. Crusoe  <mcrusoe@msu.edu>

    * docs/scripts.txt,scripts/*.py,khmer/*.py: overhaul the documentation of
    the scripts. Uses sphinxcontrib.autoprogram to leverage the existing
    argparse objects. Moved the documentation into each script + misc cleanups.
    All scripts support the --version option. Migrated the last scripts to use
    khmer_args
    * docs/blog-posts.txt: removed outdated reference to filter-exact.py; its
    replacement filter-abund.py is better documented in the eel-pond protocol
    * figuregen/,novelty/,plots/,templatem/,scripts/do-partition.sh: removed
    outdated code not part of core project

2013-03-30  Michael R. Crusoe  <mcrusoe@msu.edu>

    * setup.py: monkeypatched distutils.Distribution.reinitialize_command() so
    that it matches the behavior of Distribution.get_command_obj(). This fixes
    issues with 'pip install -e' and './setup.py nosetests' not respecting the
    setup.cfg configuration directives for the build_ext command. Also
    enhanced our build_ext command to respect the dry_run mode.

    * .ycm_extra_conf.py: Update our custom YouCompleteMe configuration to
    query the package configuration for the proper compilation flags.

2014-03-28  Michael R. Crusoe  <mcrusoe@msu.edu>

    * Makefile,setup.py: demote nose & sphinx to extra dependencies.
    Auto-install Python developer tools as needed.

2013-03-27  Michael R. Crusoe  <mcrusoe@msu.edu>

    * The system zlib and bzip2 libraries are now used instead of the bundled
    versions if specified in setup.cfg or the command line.

2014-03-25  Michael R. Crusoe  <mcrusoe@msu.edu>

    * Makefile: update cppcheck command to match new version of Jenkins
    plugin. Now ignores the lib/test*.cc files.

2013-03-20  Michael R. Crusoe  <mcrusoe@msu.edu>

    * lib/storage.hh,khmer/_khmermodule.cc,lib/{readtable,read_parsers}.hh:
    remove unused storage.hh

2014-03-19  Qingpeng Zhang  <qingpeng@msu.edu>

    * hashbits.cc: fix a bug of 'Division or modulo by zero' described in #182
    * test_scripts.py: add test code for count-overlap.py
    * count-overlap.py: (fix a bug because of a typo and hashsize was replaced
    by min_hashsize)
    * count-overlap.py: needs hashbits table generated by load-graph.py. 
    This information is added to the "usage:" line.
    * count-overlap.py: fix minor PyLint issues

2014-03-19  Michael R. Crusoe  <mcrusoe@msu.edu>

    * Update bundled zlib version to 1.2.8 from 1.2.3. Changes of note:
    "Wholesale replacement of gz* functions with faster versions"
    "Added LFS (Large File Summit) support for 64-bit file offsets"
    "Fix serious but very rare decompression bug"

2014-03-19  Michael R. Crusoe <mcrusoe@msu.edu>

    * lib/counting.hh: include hashtable.hh
    * lib/{counting,aligner,hashbits,hashtable,labelhash,node,subset}.{cc,hh},
    kmer.cc,khmer/_khmermodule.cc: removed downcast, replaced non-functional
    asserts() with exception throws.
    * khmer/_khmermodule.cc: fixed parsing of PyLists
    * setup.py: force 64bit only builds on OS X.

2014-03-19  Titus Brown  <t@idyll.org>

    * Makefile: update documentation on targets at top; clean autopep8 output.
    * test_counting_single.py: fixed pep8 violations in spacing
    * test_scripts.py: eliminate popenscript in favor of proper SystemExit
	handling in runscript; fix pep8 violations.

2014-03-19  Michael R. Crusoe <mcrusoe@msu.edu> and Luiz Irber
<luiz.irber@gmail.com>

    * lib/ktable.{cc,hh},khmer/{__init__.py},{_khmermodule.cc}, tests/
    test_{counting_{hash,single},ktable}.py: remove the unused KTable object
    * doc/{index,ktable}.txt: remove references to KTable
    * lib/{ktable.{hh,cc} → kmer_hash.{hh,cc}}: rename remaining ktable files
    to kmer_hash
    * lib/{hashtable,kmer}.hh: replace ktable headers with kmer_hash

2014-03-17  Ram RS  <ramrs@nyu.edu>

    * extract-partitions.py: pylint warnings addressed
    * test_scripts.py: tests added to cover extract-partitions completely

2014-03-16  Michael R. Crusoe <mcrusoe@msu.edu>

    * lib/read_parsers.cc: fix for Coverity CID 1054789: Unititialized scalar
    field II: fill_id is never zeroed out.

2014-03-16  Ram RS  <ramrs@nyu.edu>

    * Project email in copyright headers updated

2014-03-14  Michael R. Crusoe <mcrusoe@msu.edu>

    * khmer/_khmermodule.cc, lib/{khmer.hh, hashtable.{cc,hh}},
    tests/test_{hashbits,hashbits_obj,labelhash}.py: don't implicitly downcast
    tagset_size(). Changes fileformat version for saved tagsets.

2014-03-13  Ram RS  <ramrs@nyu.edu>

    * added: khmer/file.py - script to check disk space, check input file
    status and check space before hashtable writing
    * modified: scripts/*.py - all scripts now use khmer.file for above-mentioned
    functionality.
    * modified: scripts/*.py - pylint violations addressed in all scripts
    under scripts/

2014-03-13  Ram RS  <ramrs@nyu.edu>

    * Bug fix: tests.test_normalize_by_median_no_bigcount() now runs within
    temp directory

2014-03-11  Michael R. Crusoe  <mcrusoe@mcrusoe.edu>

    * lib/read_parsers.hh: fix for Coverity CID 1054789: Uninitialized scalar
    field

2014-03-10  Michael R. Crusoe  <mcrusoe@msu.edu>

    * doc/development.txt: document fork/tag policy + formatting fixes

2014-03-03  Michael R. Crusoe  <mcrusoe@msu.edu>

    * lib/trace_logger.{cc,hh}: fix for Coverity CID 1063852: Uninitialized
    scalar field (UNINIT_CTOR) 
    * lib/node.cc: fix for Coverity CID 1173035:  Uninitialized scalar field
    (UNINIT_CTOR)
    * lib/hashbits.hh: fix for Coverity CID 1153101:  Resource leak in object
    (CTOR_DTOR_LEAK)
    * lib/{perf_metrics.{cc,hh},hashtable.{cc,hh}
    ,read_parsers.{cc,hh},trace_logger.{cc,hh}}: ifndef WITH_INTERNAL_METRICS
    then lets not + astyle -A10

2014-02-27  Michael R. Crusoe <mcrusoe@msu.edu>

    * tagged: version 0.8
    * setup.py: Specify a known working version of setuptools so we don't
    force an unneeded and awkward upgrade.
    * setup.py: We aren't zipsafe, mark as such

2014-02-18  Michael R. Crusoe <mcrusoe@msu.edu>

* Normalized C++ namespace usage to fix CID 1054792
* Updated install instructions. We recommend OS X users and those Linux
users without root access to install virtualenv instead of pip.
* New documentation: doc/known-issues.txt
* Added code review checklist & other guidance: doc/development.txt

2014-02-03  Camille Scott <camille.scott.w@gmail.com>

* Standardized command line arguments in khmer_args; added version flag

* Added support for sparse graph labeling

* Added script to reinflate partitions from read files using the 
  labeling system, called sweep-reads-by-partition-buffered.py

* Implemented __new__ methods for Hashbits, enforced inheritance
  hierarchy between it and the new LabelHash class both in C++
  and CPython API

2013-12-20  Titus Brown  <titus@idyll.org>

* Fixed output_partitioned_file, sweep-reads3.py, and extract-partitions.py
  to retain FASTQ format in output.

2013-12-11  Michael R. Crusoe <mcrusoe@msu.edu>

* normalize-by-median.py: new optional argument: --record-filenames to specify
a path where a list of all the output filenames will be written to. Will
be used to better integrate with Galaxy.

* All commands that use the counting args now support the --version switch

* abundance-dist-single.py, abundance-dist.py, do-partition.py,
interleave-reads.py, load-graph.py, load-into-counting.py
normalize-by-median.py now exit with return code 1 instead of 255 as is
standard.

2013-12-19  Michael R. Crusoe  <mcrusoe@msu.edu>

* doc/install.txt Add setup instructions for RHEL6 & fix invocation to get
master branch to work for non-developers

2013-12-18  Titus Brown  <titus@idyll.org>

* Added a test to ensure that normalize-by-median.py has bigcount set to
  False.

2013-11-22  Camille Scott  <camille.scott.w@gmail.com>

* Makefile: Added debug target for profiling.

2013-11-22  Michael R. Crusoe  <mcrusoe@msu.edu>

* Documented release process

2013-10-21  Michael R. Crusoe  <mcrusoe@msu.edu>

* Version 0.7

* New script: sample-reads-randomly.py which does a single pass random
subsample using reservoir sampling.

* the version number is now only stored in one place

* Makefile: new dist, cppcheck, pep8, and autopep8 targets for developers.
VERSION is now set by versioneer and exported to C/C++ code.

* README switched from MarkDown to ReStructuredText format to clean up PyPI
listing. Install count badge added.

* doc/: updates to how the scripts are called. Sphinx now pulls version
number from versioneer. C/Python integration is now partially documented.
Reference to bleeding-edge has been removed. Release instructions have been
clarified and simplified.

* all python code in khmer/, scripts/, and tests/ should be PEP8 compliant now.

* khmer/_khmermodule.cc has gotten a once-over with cpychecker. Type errors
were eliminated and the error checking has improved.

* Several fixes motivated by the results of a Coverity C/C++ scan. 

* Tests that require greater than 0.5 gigabytes of memory are now annotated as
being 'highmem' and be skipped by changing two lines in setup.cfg

* warnings about -Wstrict-prototypes will no longer appear

* contributors to this release are: ctb, mr-c and camillescott. 

2013-10-15  Michael R. Crusoe  <mcrusoe@msu.edu>

* Version 0.6.1

* No code changes, just build fixes

2013-10-10  Michael R. Crusoe  <mcrusoe@msu.edu>

* Version 0.6

* Switch to setuptools to run the entire build

* The various Makefiles have been merged into one inside lib for posterity

* A new top-level Makefile wraps "python setup.py"

* argparse.py has been removed and is installed automatically by setuptools/pip

* setup.py and the python/khmer directory have been moved to the root of the
project to conform to the standard layout

* The project contact address is now khmer-project@idyll.org

* Due to the new build system the project now easily builds under OS X + XCode

* In light of the above the installation instructions have been rewritten

* Sphinx now builds the documentation without warnings or errors

* It is now easy to calculate code coverage.

* setup.py is now PEP8 compliant
2014-04-10  Michael R. Crusoe  <mcrusoe@msu.edu>

    * Makefile: run 'build' command before install; ignore _version.py for
    coverage purposes.
    * bink.ipynb: deleted
    * doc/choosing-hash-sizes.txt -> choosing-table-sizes.txt
    * setup.py,doc/{conf.py,index.txt}: update lists of authors
    * doc/development.txt: typo
    * doc/{galaxy,guide,index,introduction,scripts}.txt: remove some
    references to implementation details of the k-mer tables
    * doc/{known-issues,release}.txt: updated
    * khmer/*.cc,lib/*.{cc,hh}: astyle -A10 formatted
    * lib/read_parsers.cc: fixed case statement fall through
    * lib/subset.cc: removed unnecessary NULL check (CID 1054804 & 1195088)
    * scripts/*.py: additional documentation updates
    * tests/test-data/test-overlap1.ht,data/MSB2-surrender.fa &
    data/1m-filtered.fa: removed from repository history, .git is now 36M!

2014-03-31  Titus Brown  <ctb@msu.edu>

    * scripts/normalize-by-median.py: Fixed unbound variable bug introduced in
    20a433c2.

    * khmer/file.py: Fixed incorrect use of __file__ dirname instead of
    os.getcwd(); also fixed bug where statvfs would choke on an empty
    dirname resulting from input files being in the cwd.

2014-03-31  Michael R. Crusoe  <mcrusoe@msu.edu>

    * versioneer.py,ez_setup.py: updated to version 0.10 and 3.4.1
    respectively.
    * docs/release.txt,khmer/_version.py,MANIFEST.in: update ancillary
    versioneer files

2014-03-31  Titus Brown  <ctb@msu.edu>

    * scripts/*.py,khmer/khmer_args.py: added 'info' function to khmer_args,
    and added citation information to each script.
    * CITATION: added basic citation information for khmer functionality.

2013-03-31  Michael R. Crusoe  <mcrusoe@msu.edu>

    * docs/scripts.txt,scripts/*.py,khmer/*.py: overhaul the documentation of
    the scripts. Uses sphinxcontrib.autoprogram to leverage the existing
    argparse objects. Moved the documentation into each script + misc cleanups.
    All scripts support the --version option. Migrated the last scripts to use
    khmer_args
    * docs/blog-posts.txt: removed outdated reference to filter-exact.py; its
    replacement filter-abund.py is better documented in the eel-pond protocol
    * figuregen/,novelty/,plots/,templatem/,scripts/do-partition.sh: removed
    outdated code not part of core project

2013-03-30  Michael R. Crusoe  <mcrusoe@msu.edu>

    * setup.py: monkeypatched distutils.Distribution.reinitialize_command() so
    that it matches the behavior of Distribution.get_command_obj(). This fixes
    issues with 'pip install -e' and './setup.py nosetests' not respecting the
    setup.cfg configuration directives for the build_ext command. Also
    enhanced our build_ext command to respect the dry_run mode.

    * .ycm_extra_conf.py: Update our custom YouCompleteMe configuration to
    query the package configuration for the proper compilation flags.

2014-03-28  Michael R. Crusoe  <mcrusoe@msu.edu>

    * Makefile,setup.py: demote nose & sphinx to extra dependencies.
    Auto-install Python developer tools as needed.

2013-03-27  Michael R. Crusoe  <mcrusoe@msu.edu>

    * The system zlib and bzip2 libraries are now used instead of the bundled
    versions if specified in setup.cfg or the command line.

2014-03-25  Michael R. Crusoe  <mcrusoe@msu.edu>

    * Makefile: update cppcheck command to match new version of Jenkins
    plugin. Now ignores the lib/test*.cc files.

2013-03-20  Michael R. Crusoe  <mcrusoe@msu.edu>

    * lib/storage.hh,khmer/_khmermodule.cc,lib/{readtable,read_parsers}.hh:
    remove unused storage.hh

2014-03-19  Qingpeng Zhang  <qingpeng@msu.edu>

    * hashbits.cc: fix a bug of 'Division or modulo by zero' described in #182
    * test_scripts.py: add test code for count-overlap.py
    * count-overlap.py: (fix a bug because of a typo and hashsize was replaced
    by min_hashsize)
    * count-overlap.py: needs hashbits table generated by load-graph.py. 
    This information is added to the "usage:" line.
    * count-overlap.py: fix minor PyLint issues

2014-03-19  Michael R. Crusoe  <mcrusoe@msu.edu>

    * Update bundled zlib version to 1.2.8 from 1.2.3. Changes of note:
    "Wholesale replacement of gz* functions with faster versions"
    "Added LFS (Large File Summit) support for 64-bit file offsets"
    "Fix serious but very rare decompression bug"

2014-03-19  Michael R. Crusoe <mcrusoe@msu.edu>

    * lib/counting.hh: include hashtable.hh
    * lib/{counting,aligner,hashbits,hashtable,labelhash,node,subset}.{cc,hh},
    kmer.cc,khmer/_khmermodule.cc: removed downcast, replaced non-functional
    asserts() with exception throws.
    * khmer/_khmermodule.cc: fixed parsing of PyLists
    * setup.py: force 64bit only builds on OS X.

2014-03-19  Titus Brown  <t@idyll.org>

    * Makefile: update documentation on targets at top; clean autopep8 output.
    * test_counting_single.py: fixed pep8 violations in spacing
    * test_scripts.py: eliminate popenscript in favor of proper SystemExit
	handling in runscript; fix pep8 violations.

2014-03-19  Michael R. Crusoe <mcrusoe@msu.edu> and Luiz Irber
<luiz.irber@gmail.com>

    * lib/ktable.{cc,hh},khmer/{__init__.py},{_khmermodule.cc}, tests/
    test_{counting_{hash,single},ktable}.py: remove the unused KTable object
    * doc/{index,ktable}.txt: remove references to KTable
    * lib/{ktable.{hh,cc} → kmer_hash.{hh,cc}}: rename remaining ktable files
    to kmer_hash
    * lib/{hashtable,kmer}.hh: replace ktable headers with kmer_hash

2014-03-17  Ram RS  <ramrs@nyu.edu>

    * extract-partitions.py: pylint warnings addressed
    * test_scripts.py: tests added to cover extract-partitions completely

2014-03-16  Michael R. Crusoe <mcrusoe@msu.edu>

    * lib/read_parsers.cc: fix for Coverity CID 1054789: Unititialized scalar
    field II: fill_id is never zeroed out.

2014-03-16  Ram RS  <ramrs@nyu.edu>

    * Project email in copyright headers updated

2014-03-14  Michael R. Crusoe <mcrusoe@msu.edu>

    * khmer/_khmermodule.cc, lib/{khmer.hh, hashtable.{cc,hh}},
    tests/test_{hashbits,hashbits_obj,labelhash}.py: don't implicitly downcast
    tagset_size(). Changes fileformat version for saved tagsets.

2014-03-13  Ram RS  <ramrs@nyu.edu>

    * added: khmer/file.py - script to check disk space, check input file
    status and check space before hashtable writing
    * modified: scripts/*.py - all scripts now use khmer.file for above-mentioned
    functionality.
    * modified: scripts/*.py - pylint violations addressed in all scripts
    under scripts/

2014-03-13  Ram RS  <ramrs@nyu.edu>

    * Bug fix: tests.test_normalize_by_median_no_bigcount() now runs within
    temp directory

2014-03-11  Michael R. Crusoe  <mcrusoe@mcrusoe.edu>

    * lib/read_parsers.hh: fix for Coverity CID 1054789: Uninitialized scalar
    field

2014-03-10  Michael R. Crusoe  <mcrusoe@msu.edu>

    * doc/development.txt: document fork/tag policy + formatting fixes

2014-03-03  Michael R. Crusoe  <mcrusoe@msu.edu>

    * lib/trace_logger.{cc,hh}: fix for Coverity CID 1063852: Uninitialized
    scalar field (UNINIT_CTOR) 
    * lib/node.cc: fix for Coverity CID 1173035:  Uninitialized scalar field
    (UNINIT_CTOR)
    * lib/hashbits.hh: fix for Coverity CID 1153101:  Resource leak in object
    (CTOR_DTOR_LEAK)
    * lib/{perf_metrics.{cc,hh},hashtable.{cc,hh}
    ,read_parsers.{cc,hh},trace_logger.{cc,hh}}: ifndef WITH_INTERNAL_METRICS
    then lets not + astyle -A10

2014-02-27  Michael R. Crusoe <mcrusoe@msu.edu>

    * tagged: version 0.8
    * setup.py: Specify a known working version of setuptools so we don't
    force an unneeded and awkward upgrade.
    * setup.py: We aren't zipsafe, mark as such

2014-02-18  Michael R. Crusoe <mcrusoe@msu.edu>

* Normalized C++ namespace usage to fix CID 1054792
* Updated install instructions. We recommend OS X users and those Linux
users without root access to install virtualenv instead of pip.
* New documentation: doc/known-issues.txt
* Added code review checklist & other guidance: doc/development.txt

2014-02-03  Camille Scott <camille.scott.w@gmail.com>

* Standardized command line arguments in khmer_args; added version flag

* Added support for sparse graph labeling

* Added script to reinflate partitions from read files using the 
  labeling system, called sweep-reads-by-partition-buffered.py

* Implemented __new__ methods for Hashbits, enforced inheritance
  hierarchy between it and the new LabelHash class both in C++
  and CPython API

2013-12-20  Titus Brown  <titus@idyll.org>

* Fixed output_partitioned_file, sweep-reads3.py, and extract-partitions.py
  to retain FASTQ format in output.

2013-12-11  Michael R. Crusoe <mcrusoe@msu.edu>

* normalize-by-median.py: new optional argument: --record-filenames to specify
a path where a list of all the output filenames will be written to. Will
be used to better integrate with Galaxy.

* All commands that use the counting args now support the --version switch

* abundance-dist-single.py, abundance-dist.py, do-partition.py,
interleave-reads.py, load-graph.py, load-into-counting.py
normalize-by-median.py now exit with return code 1 instead of 255 as is
standard.

2013-12-19  Michael R. Crusoe  <mcrusoe@msu.edu>

* doc/install.txt Add setup instructions for RHEL6 & fix invocation to get
master branch to work for non-developers

2013-12-18  Titus Brown  <titus@idyll.org>

* Added a test to ensure that normalize-by-median.py has bigcount set to
  False.

2013-11-22  Camille Scott  <camille.scott.w@gmail.com>

* Makefile: Added debug target for profiling.

2013-11-22  Michael R. Crusoe  <mcrusoe@msu.edu>

* Documented release process

2013-10-21  Michael R. Crusoe  <mcrusoe@msu.edu>

* Version 0.7

* New script: sample-reads-randomly.py which does a single pass random
subsample using reservoir sampling.

* the version number is now only stored in one place

* Makefile: new dist, cppcheck, pep8, and autopep8 targets for developers.
VERSION is now set by versioneer and exported to C/C++ code.

* README switched from MarkDown to ReStructuredText format to clean up PyPI
listing. Install count badge added.

* doc/: updates to how the scripts are called. Sphinx now pulls version
number from versioneer. C/Python integration is now partially documented.
Reference to bleeding-edge has been removed. Release instructions have been
clarified and simplified.

* all python code in khmer/, scripts/, and tests/ should be PEP8 compliant now.

* khmer/_khmermodule.cc has gotten a once-over with cpychecker. Type errors
were eliminated and the error checking has improved.

* Several fixes motivated by the results of a Coverity C/C++ scan. 

* Tests that require greater than 0.5 gigabytes of memory are now annotated as
being 'highmem' and be skipped by changing two lines in setup.cfg

* warnings about -Wstrict-prototypes will no longer appear

* contributors to this release are: ctb, mr-c and camillescott. 

2013-10-15  Michael R. Crusoe  <mcrusoe@msu.edu>

* Version 0.6.1

* No code changes, just build fixes

2013-10-10  Michael R. Crusoe  <mcrusoe@msu.edu>

* Version 0.6

* Switch to setuptools to run the entire build

* The various Makefiles have been merged into one inside lib for posterity

* A new top-level Makefile wraps "python setup.py"

* argparse.py has been removed and is installed automatically by setuptools/pip

* setup.py and the python/khmer directory have been moved to the root of the
project to conform to the standard layout

* The project contact address is now khmer-project@idyll.org

* Due to the new build system the project now easily builds under OS X + XCode

* In light of the above the installation instructions have been rewritten

* Sphinx now builds the documentation without warnings or errors

* It is now easy to calculate code coverage.

* setup.py is now PEP8 compliant<|MERGE_RESOLUTION|>--- conflicted
+++ resolved
@@ -1,10 +1,9 @@
-<<<<<<< HEAD
 2015-08-13  Jacob Fenton  <bocajnotnef@gmail.com>
 
    * scripts/extract-partitions.py: refactored much of the processing into
    generators
    * tests/test_scripts.py: added test
-=======
+
 2015-08-12  Jacob Fenton  <bocajnotnef@gmail.com>
 
    * doc/dev/{codebase-guide,coding-guidelines-and-review,development,
@@ -19,7 +18,6 @@
    test_streaming_io,test_countgraph}: renamed load-into-counting -> 
    load-into-countgraph, load-graph -> load-into-nodegraph, fixed tests to not
    bork
->>>>>>> 88818c0b
 
 2015-08-12  Luiz Irber  <khmer@luizirber.org>
 
