--- conflicted
+++ resolved
@@ -1,4 +1,3 @@
-<<<<<<< HEAD
 2015-07-29  Jacob Fenton  <bocajnotnef@gmail.com>
 
    * khmer/kfile.py: added infrastructure for doing compressed output
@@ -10,12 +9,11 @@
    * scripts/{load-graph,partition-graph}.py: made load-graph no longer add .pt
    to graph outfiles, changed partition-graph to not expect .pt's
    * doc/whats-new-2.0.rst: doc'd changes to load-graph and partition-graph
-=======
+
 2015-07-29  Luiz Irber  <khmer@luizirber.org>
 
    * Makefile: Adapt Makefile rules for py3 changes.
    * jenkins-build.sh: Read PYTHON_EXECUTABLE and TEST_ATTR from environment.
->>>>>>> 83de5e8e
 
 2015-07-29  Amanda Charbonneau  <charbo24@msu.edu>
 
