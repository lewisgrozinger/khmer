--- conflicted
+++ resolved
@@ -1,4 +1,3 @@
-<<<<<<< HEAD
 2015-07-28  Jacob Fenton  <bocajnotnef@gmail.com>
 
    * khmer/kfile.py: added infastructure for doing compressed output
@@ -9,14 +8,13 @@
    * tests/test_{functions,scripts}.py: added tests
    * scripts/{load-graph,partition-graph}.py: made load-graph no longer add .pt
    to graph outfiles, changed partition-graph to not expect .pt's
-=======
+
 2015-07-28  Kevin Murray <spam@kdmurray.id.au> and Titus Brown
 <titus@idyll.org>
 
    * khmer/utils.py: added fix for SRA-style FASTQ output.
    * tests/test_scripts.py: tested against a broken version of SRA format.
    * tests/test-data/paired-broken4.fq.{1,2}: added test files.
->>>>>>> 31bb4ca0
 
 2015-07-28  Michael R. Crusoe  <crusoe@ucdavis.edu>
             Titus Brown  <titus@idyll.org>
