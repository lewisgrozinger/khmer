<<<<<<< HEAD
2015-05-31  Titus Brown  <titus@idyll.org>

   * khmer/__init__.py: pass IOError through extract_countinghash_info and
   extract_hashbits_info so that file-does-not-exist errors are correctly
   reported; fixed FP rate reporting.
   * khmer/khmer_args.py: removed environment variable override for hash size
   defaults; added -M/--max_memory_usage, and functions create_nodegraph()
   and create_countgraph().
   * khmer/kfile.py: fixed check_space_for_hashtable to depend on args obj.
   * tests/test_script_arguments.py: updated tests.
   * scripts/{abundance-dist-single.py,count-overlap.py,do-partition.py,
   filter-abund-single.py,find-knots.py,load-into-counting.py,
   make-initial-stoptags.py,normalize-by-median.py,trim-low-abund.py,
   sandbox/{collect-reads.py,saturate-by-median.py}: replaced
   counting hash/hashbits creation with new khmer_args create* functions.
   * oxli/build_graph.py,sandbox/{sweep-files.py,sweep-reads.py},
   scripts/{count-overlap.py,do-partition.py,},khmer/khmer_args.py:
   changed hashtype over to 'nodegraph' and 'bitgraph' in call to
   report_on_config.
=======
2015-06-04  Titus Brown  <titus@idyll.org>

   * khmer/_khmermodule.cc,lib/hashbits.{cc,hh}: add Hashbits::update_from()
   and Hashbits.update().
   * tests/test_hashbits.py: associated tests.

2015-06-01  Jacob Fenton  <bocajnotnef@gmail.com>

   * scripts/normalize-by-median.py: major refactoring to use context
   managers and classes; fixed -R
   * tests/test_scripts.py: added test for normalize's -R arg
   
2015-06-01  Tamer Mansour <drtamermansour@gmail.com>

   * scripts/normalize-by-median.py: changed to count kmers from both PE reads 
   when either one of them is below the coverage cutoff
   * tests/test_scripts.py: Added test for new behaviour
>>>>>>> c639143c

2015-05-26  Titus Brown  <titus@idyll.org>

   * khmer/_khmermodule.cc: refactor CPython layer so that KHashtable
   is at base of CountingHash and Hashbits.
   * lib/hashbits.hh: add n_entries() function from Hashtable::n_entries.
   * lib/hashtable.hh: add several virtual functions to Hashtable that exist in
   CountingHash and Hashbits.

2015-05-26  Titus Brown  <titus@idyll.org>

   * khmer/{__init__.py,_khmermodule.cc},lib/labelhash.{cc,hh},
   lib/{hashtable,khmer}.hh: changed LabelHash to be a "friend" of Hashtable,
   rather than a subclass; allowed initialization with either a CountingHash
   or a Hashbits; added 'graph' attribute to the Python object to store a
   reference to host object.
   * lib/labelhash.{cc,hh}: changed TagPtr maps to Tag maps to fix disastrous
   bug.
   * lib/labelhash.{cc,hh}: added save/load_tags_and_labels functions for
   saving and loading labels.
   * tests/test_labelhash.py: removed unnecessary tests; added tests for save
   and load.
   * sandbox/sweep-reads.py: updated with LabelHash changes.

2015-05-26  Kevin Murray  <spam@kdmurray.id.au>

   * lib/Makefile: Remove old libkhmer.so versions during make clean

2015-05-25  Kevin Murray  <spam@kdmurray.id.au>

   * Makefile: Fix issue with 'lib' target not building by using FORCE

2015-05-20  Jacob Fenton  <bocajnotnef@gmail.com>

   * oxli/{__init__,khmer_api,common}.py,scripts/build-graph.py,
   tests/test_scripts.py: added oxli module, oxlified load_graph script, tests
   * scripts/load-graph.py: replaced with oxlified version
   * setup.py: added oxli module and entry point

2015-05-20  Kevin Murray  <spam@kdmurray.id.au>

   * .gitignore: Add htmlcov/ and diff-cover.html to gitignore
   * Makefile: Use rm -f to remove files to quash error messages on
   non-existant files

2015-05-18  Sherine Awad  <sherine.awad@gmail.com>

   * tests/test_scripts.py: Test loading of compressed counting table
   with bigcounts,and test abundance with bigcounts

2015-05-18  Michael R. Crusoe  <mcrusoe@msu.edu>

   * all files: references to github.com/ged-lab changed to
   github.com/dib-lab. All GitHub URLs normalized to use HTTPS
   * README.rst: broken landscape.io badge removed
   * doc/user/known-issues.rst: removed two known issues fixed in v1.4 release

2015-05-18  Titus Brown  <titus@idyll.org>

   * sandbox/{assembly-diff-2.py,sandbox/collect-reads.py},
   scripts/{count-median.py,filter-abund-single.py,filter-abund.py}: changed
   sequence-reading behavior to replace 'N' with 'A', to be consistent with
   rest of code base.
   * scripts/{filter-abund.py,filter-abund-single.py}: changed behavior of
   scripts to keep sequences with 'N's in them, and count them as 'A's.
   * tests/test_scripts.py: added tests for new
   filter-abund/filter-abund-single behavior.
   * tests/test-data/test-filter-abund-Ns.fq: new test file for new tests.

2015-05-13  Scott Sievert  <sieve121@umn.edu>

   * tests/*,scripts/*,lib/*,sandbox/*,khmer/*: changed "doc/LICENSE.txt" to
   "LICENSE" in copyright header.

2015-05-13  Michael R. Crusoe  <mcrusoe@msu.edu>

   * doc/dev/getting-started.rst: added missing dev tools to install list

2015-05-12  Kevin Murray  <spam@kdmurray.id.au>

   * scripts/load-into-counting.py,test/test_scripts.py: Add the number of
   reads processed to the machine readable output files of --summary-info.

2015-05-11  Titus Brown  <titus@idyll.org>

   * scripts/sample-reads-randomly.py: fixed boundary error in
   sample-reads-randomly.py.
   * tests/test_scripts.py: updated tests to correspond with correct
   behavior of sample-reads-randomly.py.

2015-04-23  Lex Nederbragt  <lex.nederbragt@ibv.uio.no>

   * tests/test_scripts.py: added a test for extract-partitions:
   whitespace in fasta header.

2015-04-21  Daniel Standage  <daniel.standage@gmail.com>

   * scripts/sample-reads-randomly.py: use broken paired reader to provide
   paired-end read support.
   * tests/test_scripts.py: change test results to compensate for the change in
   implementation.

2015-04-17  Jessica Mizzi  <mizzijes@msu.edu>

   * tests/test_scripts.py: split test_extract_long_sequences 
   into test_extract_long_sequences_fa and test_extract_long_sequences_fq

2015-04-15  Elmar Bucher <buchere@ohsu.edu>

   * khmer/doc/dev/getting-started.rst: add information for OS X
   mac port and homebrew distro users as well as Linux
   Debian and Ubuntu distro users.
   And add copyright header.

2015-04-15  Susan Steinman  <steinman.tutoring@gmail.com>

   * khmer/tests/khmer_tst_utils.py,doc/dev/a-quick-guide-to-testing.rst
      edited docstring and docs to remind people to make sure tests test
      errors correctly

2015-04-15  Michael R. Crusoe  <mcrusoe@msu.edu>

   * sandbox/make-coverage.py: tweak for importability

2015-04-15  Sherine Awad  <sherine.awad@gmail.com>

   * sandbox/make-coverage.py: restored, was deleted by accident

2015-04-15  Susan Steinman  <steinman.tutoring@gmail.com>

   * khmer/tests/test_scripts.py: changed tests that use `runscript` with
      `fail_okay=True` to use asserts to confirm the correct failure type

2015-04-15  Sarah Guermond  <sarah.guermond@gmail.com>

   * doc/dev/getting-started.rst: clarified dev communication

2015-04-15  Sarah Guermond  <sarah.guermond@gmail.com>

   * scripts/trim-low-abund.py: implemented STDOUT output, redirected
   existing print statements to STDERR, fixed existing & new PEP 8 issues 
   * tests/test_scripts.py: added test for above changes

2014-04-15  Andreas Härpfer  <ahaerpfer@gmail.com>

   * doc/conf.py: disable Sphinx smart rendering

2015-04-15  Michael R. Crusoe  <mcrusoe@msu.edu>

   * lib/hashtable.cc: remove memory leak
   * scripts/readstats.py,tests/test_scripts.py: fix PEP8 violations

2015-04-15  Susan Steinman  <steinman.tutoring@gmail.com>

   * khmer/scripts/normalize-by-median.py: pass individual arg values to 
      functions instead of ArgParse object

2015-04-15  Thomas Fenzl  <thomas.fenzl@gmx.net>

   * scripts/{count-overlap.py,readstats.py},tests/test_scripts.py: 
   added a --csv option to readstats
   updated documentation for count-overlap
   * khmer/_khmermodule.cc: fixed missing error handling 
   for hashbits_count_overlap

2015-04-15  en zyme  <en_zyme@outlook.com>

   * khmer/khmer/kfile.py: check_file_status() -> check_input_files()
   * khmer/sandbox/{collect-reads, khmer/sandbox/sweep-reads}.py 
     khmer/scripts/{abundance-dist-single, abundance-dist, annotate-partitions,
     count-median, count-overlap, do-partition, extract-paired-reads, 
     extract-partitions, filter-abund-single, filter-abund, filter-stoptags,
     find-knots, interleave-reads, load-graph, load-into-counting, 
     make-initial-stoptags, merge-partitions, partition-graph,
     sample-reads-randomly, split-paired-reads}.py:
       check_file_status() -> check_input_files()
   * khmer/tests/test_functions.py: check_file_status() -> check_input_files()

2015-04-15  Andreas Härpfer  <ahaerpfer@gmail.com>

   * khmer/utils.py: fix record checks to account for comments in old style
   FASTQ data.
   * tests/test-data/old-style-format-w-comments.fq: new test data.
   * tests/test_scripts.py: add test against new test data.

2015-04-15  Michael R. Crusoe  <mcrusoe@msu.edu>

   * doc/dev/release.txt: update release instructions to more thoroughly run
   tests.

2015-04-14  Susan Steinman  <steinman.tutoring@gmail.com>

   * khmer/scripts/normalize-by-median.py: allow for paired and unpaired
      files to be normalized together. separate function for error check
   * khmer/tests/test_scripts.py: created test for paired/unpaired data

2015-04-14  Scott Fay  <scott.a.fay@gmail.com>

   * doc/user/getting-help.rst: added to user docs
   * doc/index.rst: changed: added link to getting-help doc
   * README.rst: changed: added link to getting-help doc

2015-04-14  Scott Fay  <scott.a.fay@gmail.com>

   * docs/index.rst: added github repo and release notes page to main docs page

2015-04-14  Susan Steinman  <steinman.tutoring@gmail.com>

   * khmer/{__init__.py},sandbox/{collect-reads,collect-variants,
   saturate-by-median},scripts/{do-partition,filter-abund-single,load-graph,
   load-into-counting,normalize-by-median,trim-low-abund}: pulled out check
   max collisions logic to init.
   * khmer/tests/test_scripts.py: modified tests to account for new error
   message

2015-04-14  Josiah Seaman  <josiah@dnaskittle.com>

   * lib/{hashbits.cc}: changed: adding doxygen comments

2015-04-14  Sarah Guermond  <sarah.guermond@gmail.com>

   * doc/dev/coding-guidelines-and-review.rst: added copyright question
   to commit checklist.

2015-04-14  Andreas Härpfer  <ahaerpfer@gmail.com>

   * */*.py: Make docstrings PEP 257 compliant.

2015-04-14  Michael R. Crusoe  <mcrusoe@msu.edu>

   * khmer/_khmermodule.cc: catch more exceptions
   * tests/test_{sandbox_scripts,subset_graph}.py: make tests more resilient

2015-04-14  Michael R. Crusoe  <mcrusoe@msu.edu>

   * lib/count.cc: Make CountingHash::abundance_distribution threadsafe
   * khmer/_khmermodule.cc: remove newly unnecessary check for exception
   * tests/test_scripts.py: added test to confirm the above

2015-04-14  Michael R. Crusoe  <mcrusoe@msu.edu>

   * khmer/{__init__.py,_khmermodule.cc},lib/{counting,hashbits,hashtable,
   subset}.cc: catch IO errors and report them.
   * tests/test_hashbits.py: remove write to fixed path in /tmp
   * tests/test_scripts.py: added test for empty counting table file

2015-04-13  Thomas Fenzl  <thomas.fenzl@gmx.net>

   * lib/{khmer_exception.hh,{counting,hashbits,hashtable,subset}.cc}: changed 
   khmer_exception to use std::string to fix memory management.

2015-04-13  Elmar Bucher  <buchere@ohsu.edu>

   * scripts/normalize-by-median.py (main): introduced warning for when at
   least two input files are named the same.

2015-04-13  Andreas Härpfer  <ahaerpfer@gmail.com>

   * doc/dev/getting-started.rst: clarify Conda usage

2015-04-13  Daniel Standage  <daniel.standage@gmail.com>

   * scripts/normalize-by-median.py: Added support to the diginorm script for
   sending output to terminal (stdout) when using the conventional - as the
   output filename. Also removed --append option.
   * tests/test_scripts.py: Added functional test for diginorm stdout, removed
   test of --append option.

2015-04-13  Scott Fay  <scott.a.fay@gmail.com>

   * scripts/filter-abund.py: added checking of input_table by
   `check_file_status()`

2015-04-13  David Lin

   * scripts/abundance-dist.py: disambiguate documentation for force and 
   squash options

2015-04-13  Michael R. Crusoe  <mcrusoe@msu.edu>

   * README.rst,doc/index.rst: added link to gitter.im chat room
   * doc/README.rst: removed ancient, outdated, and unused file

2015-04-13  Thomas Fenzl  <thomas.fenzl@gmx.net>

   * khmer/_khmermodule.cc: removed unused find_all_tags_truncate_on_abundance
   from python api

2015-04-10  Will Trimble

   * tests/test_script_arguments.py: added a test to check for the empty file
   warning when checking if a file exists

2015-04-10  Jacob Fenton  <bocajnotnef@gmail.com>

   * scripts/test-{scripts.py}: added test for check_file_writable using 
   load_into_counting

2015-04-10  Phillip Garland  <pgarland@gmail.com>

   * khmer/file.py (check_file_writable): new function to check writability
   * scripts/load-into-counting.py (main): early check to see if output is
   writable

2015-04-07  Michael R. Crusoe  <mcrusoe@msu.edu>

    * README.rst: add a ReadTheDocs badge

2015-04-06  Michael R. Crusoe  <mcrusoe@msu.edu>

   * jenkins-build.sh: updated OS X warning flag to quiet the build a bit

2015-04-06  Michael R. Crusoe  <mcrusoe@msu.edu>

   * Makefile: added 'convert-release-notes' target for MD->RST conversion
   * doc/{,release-notes}/index.rst: include release notes in documentation
   * doc/release-notes/*.rst: added pandoc converted versions of release notes
   * jenkins-build.sh: use the Sphinx method to install doc dependencies

2015-04-05  Michael R. Crusoe  <mcrusoe@msu.edu>

   * setup.py: use the release version of screed 0.8

2015-04-05  Michael R. Crusoe  <mcrusoe@msu.edu>

   * doc/*/*.txt: all documentation sources have been renamed to use the rst
   extension to indicate that they are reStructuredText files. This enables
   use of rich text editors on GitHub and elsewhere.
   * doc/conf.py: update Sphinx configuration to reflect this change
   * doc/requirements.txt: added hint to install version 3.4.1 of Setuptools;
   this file is used by ReadTheDocs only.

2015-04-05  Michael R. Crusoe  <mcrusoe@msu.edu>

   * ChangeLog, lib/read_aligner.cc, sandbox/sweep-reads.py: fixed spelling
   errors.

2015-04-05  Kevin Murray  <spam@kdmurray.id.au>

   * lib/read_parsers.{cc,hh}: Work around an issue (#884) in SeqAn 1.4.x
   handling of truncated sequence files. Also revamp exceptions
   * khmer/_khmermodule.cc: Use new/updated exceptions handling malformed
   FASTA/Q files.
   * tests/test_read_parsers.py: add a test of parsing of truncated fastq
   files

2015-04-03  Luiz Irber  <irberlui@msu.edu>

   * lib/hllcounter.cc: Use for loop instead of transform on merge method,
   now works on C++11.

2015-04-01  Luiz Irber  <irberlui@msu.edu>

   * third-party/smhasher/MurmurHash3.{cc,h}: remove unused code, fix warnings.

2015-04-01  Michael R. Crusoe  <mcrusoe@msu.edu>

   * Doxyfile.in: make documentation generation reproducible, removed timestamp

2015-04-01  Alex Hyer  <theonehyer@gmail.com>

   * scripts/find-knots.py: added force argument to check_file_status()
   call in main().

2015-03-31  Kevin Murray  <spam@kdmurray.id.au>

   * lib/read_parsers.{cc,hh}: add read counting to IParser and subclasses
   * khmer/_khmermodule.cc,tests/test_read_parsers.py: add 'num_reads'
   attribute to khmer.ReadParser objects in python land, and test it.

2015-03-28  Kevin Murray  <spam@kdmurray.id.au>

   * lib/hashbits.hh: Add Hashbits::n_tables() accessor

2015-03-27  Michael R. Crusoe  <mcrusoe@msu.edu>

   * lib/read_parsers.{cc,hh}: Obfuscate SeqAn SequenceStream objects with a
   wrapper struct, to avoid #include-ing the SeqAn headers.
   * lib/Makefile: Don't install the SeqAn headers.

2015-03-27  Kevin Murray  <spam@kdmurray.id.au>

   * lib/Makefile: Add libkhmer targets, clean up
   * lib/get_version.py: Rewrite to use versioneer.py
   * lib/.gitignore,third-party/.gitignore: Add more compiled outputs
   * lib/.check_openmp.cc: add source that checks compiler for openmp support.
   * lib/khmer.pc.in: add pkg-config file for khmer

2015-03-23  Kevin Murray  <spam@kdmurray.id.au>

   * lib/counting.hh: Add CountingHash::n_tables() accessor

2015-03-16  Jessica Mizzi  <mizzijes@msu.edu>

    * khmer/kfile.py: Added file not existing error for system exit
    * tests/{test_scripts,test_functions}.py: Added tests for
    check_file_status for file existence and force option

2015-03-15  Kevin Murray  <spam@kdmurray.id.au>  &  Titus Brown  <titus@idyll.org>

   * tests/test_counting_hash.py: Skip get_raw_tables test if python doesn't
   have the memoryview type/function.

2015-03-11  Erich Schwarz  <ems394@cornell.edu>

   * Added URLs and brief descriptions for khmer-relevant documentation in
   doc/introduction.txt, pointing to http://khmer-protocols.readthedocs.org and
   khmer-recipes.readthedocs.org, with brief descriptions of their content.

2015-03-10  Camille Scott  <camille.scott.w@gmail.com>

   * lib/counting.hh, khmer/_khmermodule.cc: Expose the raw tables of
   count-min sketches to the world of python using a buffer interface.
   * tests/test_counting_hash.py: Tests of the above functionality.

2015-03-08  Michael R. Crusoe  <mcrusoe@msu.edu>

   * Makefile: make 'pep8' target be more verbose
   * jenkins-build.sh: specify setuptools version
   * scripts/{abundance-dist,annotate-partitions,count-median,do-partition,
   extract-paired-reads,extract-partitions,filter-stoptags,find-knots,
   interleave-reads,merge-partitions,partition-graph,sample-reads-randomly,
   split-paired-reads}.py,setup.py: fix new PEP8 errors
   * setup.py: specify that this is a Python 2 only project (for now)
   * tests/test_{counting_single,subset_graph}.py: make explicit the use of
   floor division behavior.

2015-03-06  Titus Brown  <titus@idyll.org>

   * sandbox/{collect-reads.py,saturate-by-median.py}: update for 'force'
   argument in khmer.kfile functions, so that khmer-recipes compile.

2015-03-02  Titus Brown  <titus@idyll.org>

   * sandbox/{combine-pe.py,compare-partitions.py,count-within-radius.py,
   degree-by-position.py,dn-identify-errors.py,ec.py,error-correct-pass2.py,
   find-unpart.py,normalize-by-align.py,read-aligner.py,shuffle-fasta.py,
   to-casava-1.8-fastq.py,uniqify-sequences.py}: removed from sandbox/ as
   obsolete/unmaintained.
   * sandbox/README.rst: updated to reflect readstats.py and trim-low-abund.py
   promotion to sandbox/.
   * doc/dev/scripts-and-sandbox.txt: updated to reflect sandbox/ script name
   preferences, and note to remove from README.rst when moved over to scripts/.

2015-02-27  Kevin Murray  <spam@kdmurray.id.au>

   * scripts/load-into-counting.py: Be verbose in the help text, to clarify
   what the -b flag does.

2015-02-25  Hussien Alameldin  <hussien@msu.edu>

   * sandbox/bloom_count.py: renamed to bloom-count.py
   * sandbox/bloom_count_intersection.py: renamed to
     bloom-count-intersection.py
   * sandbox/read_aligner.py: renamed to read-aligner.py

2015-02-26  Tamer A. Mansour  <drtamermansour@gmail.com>

   * scripts/abundance-dist-single.py: Use CSV format for the histogram.
   * scripts/count-overlap.py: Use CSV format for the curve file output.
   Includes column headers.
   * scripts/abundance-dist-single.py: Use CSV format for the histogram. 
   Includes column headers.
   * tests/test_scripts.py: add test functions for the --csv option in
   abundance-dist-single.py and count-overlap.py

2015-02-26  Jacob Fenton  <bocajnotnef@gmail.com>

   * doc/introduction.txt, doc/user/choosing-table-sizes.txt: Updated docs to
   ref correct links and names

2015-02-25  Aditi Gupta  <agupta@msu.edu>

   * sandbox/{collect-reads.py, correct-errors.py, 
   normalize-by-median-pct.py, slice-reads-by-coverage.py, 
   sweep-files.py, sweep-reads3.py, to-casava-1.8-fastq.py}: 
   Replaced 'accuracy' with 'quality'. Fixes #787.

2015-02-25  Tamer A. Mansour  <drtamermansour@gmail.com>

   * scripts/normalize-by-median.py: change to the default behavior to
   overwrite the sequences output file. Also add a new argument --append to
   append new reads to the output file.
   * tests/test_scripts.py: add a test for the --append option in
   normalize-by-median.py

2015-02-25  Hussien Alameldin  <hussien@msu.edu>

   * khmer/khmer_args.py: add 'hll' citation entry "Irber and Brown,
     unpublished." to  _alg. dict.
   * sandbox/unique-kmers.py: add call to 'info' with 'hll' in the
     algorithms list.

2015-02-24  Luiz Irber  <irberlui@msu.edu>

    * khmer/_khmermodule.cc: expose HLL internals as read-only attributes.
    * lib/hllcounter.{cc,hh}: simplify error checking, add getters for HLL.
    * tests/test_hll.py: add test cases for increasing coverage, also fix
    some of the previous ones using the new HLL read-only attributes.

2015-02-24  Luiz Irber  <irberlui@msu.edu>

   * khmer/_khmermodule.cc: Fix coding style violations.

2015-02-24  Luiz Irber  <irberlui@msu.edu>

   * khmer/_khmermodule.cc: Update extension to use recommended practices,
   PyLong instead of PyInt, Type initialization, PyBytes instead of PyString.
   Replace common initialization with explicit type structs, and all types
   conform to the CPython checklist.

2015-02-24  Tamer A. Mansour  <drtamermansour@gmail.com>

   * scripts/abundance-dist.py: Use CSV format for the histogram. Includes
   column headers.
   * tests/test_scripts.py: add coverage for the new --csv option in
   abundance-dist.py

2015-02-24  Michael R. Crusoe  <mcrusoe@msu.edu>

   * jenkins-build.sh: remove examples/stamps/do.sh testing for now; takes too
   long to run on every build. Related to #836

2015-02-24  Kevin Murray  <spam@kdmurray.id.au>

   * scripts/interleave-reads.py: Make the output file name print nicely.

2015-02-23  Titus Brown  <titus@idyll.org>

   * khmer/utils.py: added 'check_is_left' and 'check_is_right' functions;
   fixed bug in check_is_pair.
   * tests/test_functions.py: added tests for now-fixed bug in check_is_pair,
   as well as 'check_is_left' and 'check_is_right'.
   * scripts/interleave-reads.py: updated to handle Casava 1.8 formatting.
   * scripts/split-paired-reads.py: fixed bug where sequences with bad names
   got dropped; updated to properly handle Casava 1.8 names in FASTQ files.
   * scripts/count-median.py: added '--csv' output format; updated to properly
   handle Casava 1.8 FASTQ format when '--csv' is specified.
   * scripts/normalize-by-median.py: replaced pair checking with
   utils.check_is_pair(), which properly handles Casava 1.8 FASTQ format.
   * tests/test_scripts.py: updated script tests to check Casava 1.8
   formatting; fixed extract-long-sequences.py test.
   * scripts/{extract-long-sequences.py,extract-paired-reads.py,
   fastq-to-fasta.py,readstats.py,sample-reads-randomly.py,trim-low-abund.py},
   khmer/thread_utils.py: updated to handle Casava 1.8 FASTQ format by
   setting parse_description=False in screed.open(...).
   * tests/test-data/{paired-mixed.fq,paired-mixed.fq.pe,random-20-a.fq,
   test-abund-read-2.fq,test-abund-read-2.paired2.fq,test-abund-read-paired.fa,
   test-abund-read-paired.fq}: switched some sequences over to Casava 1.8
   format, to test format handling.
   * tests/test-data/{casava_18-pe.fq,test-reads.fq.gz}: new test file for
   Casava 1.8 format handling.
   * tests/test-data/{overlap.curve,paired-mixed.fq.1,paired-mixed.fq.2,
   simple_1.fa,simple_2.fa,simple_3.fa,test-colors.fa,test-est.fa,
   test-graph3.fa,test-graph4.fa,test-graph6.fa}: removed no-longer used
   test files.

2015-02-23  Titus Brown  <titus@idyll.org>

   * setup.cfg: set !linux flag by default, to avoid running tests that
   request too much memory when 'nosetests' is run.  (This is an OS difference
   where Mac OS X attempts to allocate as much memory as requested, while
   on Linux it just crashes).

2015-02-23  Michael R. Crusoe  <mcrusoe@msu.edu>

   * khmer/{__init__.py,_khmermodule.cc},lib/{hashbits.cc,hashbits.hh,
   hashtable,tests/test_{c_wrapper,read_parsers}.py: remove unused callback
   functionality

2015-02-23  Michael R. Crusoe  <mcrusoe@msu.edu>

   * setup.py: point to the latest screed release candidate to work around
   versioneer bug.

2015-02-23  Tamer A. Mansour  <drtamermansour@gmail.com>

   * examples/stamps/do.sh: the argument --savehash was changed to --savetable
   and change mode to u+x
   * jenkins-build.sh: add a test to check for the do.sh file

2015-02-23  Kevin Murray  <spam@kdmurray.id.au>

   * khmer/load_pe.py: Remove unused/undocumented module. See #784

2015-02-21  Hussien Alameldin  <hussien@msu.edu>

   * sandbox/normalize-by-align.py: "copyright header 2013-2015 was added"
   * sandbob/read_aligner.py: "copyright header 2013-2015 was added"
   * sandbox/slice-reads-by-coverage.py: "copyright header 2014  was added"

2015-02-21  Hussien Alameldin  <hussien@msu.edu>

   * sandbox/calc-best-assembly.py, collect-variants.py, graph-size.py: Set executable bits using "chmod +x"

2015-02-21  Michael R. Crusoe  <mcrusoe@msu.edu>

   * khmer/_khmermodule.cc,lib/read_parsers.cc: Rename the 'accuracy' attribute
   of ReadParser Reads to 'quality'
   * tests/test_read_parsers.py: update test to match

2015-02-21  Rhys Kidd  <rhyskidd@gmail.com>

   * sandbox/{calc-best-assembly,calc-error-profile,normalize-by-align,
   read_aligner,slice-reads-by-coverage}.py: reference /usr/bin/env python2
   in the #! line.

2015-02-21  Rhys Kidd  <rhyskidd@gmail.com>

   * sandbox/sweep-paired-reads.py: remove empty script

2015-02-20  Titus Brown  <titus@idyll.org>

   * doc/dev/scripts-and-sandbox.txt: policies for sandbox/ and scripts/
   content, and a process for adding new command line scripts into scripts/.
   * doc/dev/index.txt: added scripts-and-sandbox to developer doc index.

2015-02-20  Michael R. Crusoe  <mcrusoe@msu.edu>

    * khmer/_khmermodule.cc: convert C++ out of memory exceptions to Python
    out of memory exception.
    * test/test_{counting_hash,counting_single,hashbits_obj,labelhash,
    scripts}.py: partial tests for the above

2015-02-20  Aditi Gupta  <agupta@msu.edu>

   * doc/dev/coding-guidelines-and-review.txt: fixed spelling errors.

2015-02-19  Michael R. Crusoe  <mcrusoe@msu.edu>

   * doc/dev/coding-guidelines-and-review.txt: added checklist for new CPython
   types
   * khmer/_khmermodule.cc: Update ReadAligner to follow the new guidelines

2015-02-19  Daniel Standage  <daniel.standage@gmail.com>

   * Makefile: add a new Makefile target `help` to list and describe all
   common targets.
   * khmer/utils.py, tests/test_functions.py: minor style fixes.

2015-02-16  Titus Brown  <titus@idyll.org>

   * khmer/utils.py: added 'check_is_pair', 'broken_paired_reader', and
   'write_record_pair' functions.
   * khmer/khmer_args.py: added streaming reference for future algorithms
   citation.
   * tests/test_functions.py: added unit tests for 'check_is_pair' and
   'broken_paired_reader'.
   * scripts/trim-low-abund.py: upgraded to track pairs properly; added
   proper get_parser information; moved to scripts/ from sandbox/.
   * tests/test_scripts.py: added paired-read tests for
   trim-low-abund.py.
   * tests/test-data/test-abund-read-2.paired.fq: data for paired-read tests.
   * scripts/extract-paired-reads.py: removed 'is_pair' in favor of
   'check_is_pair'; switched to using 'broken_paired_reader'; fixed use
   of sys.argv.
   * scripts/sample-reads-randomly.py: removed unused 'output_single' function.
   * doc/user/scripts.txt: added trim-low-abund.py.

2015-02-13  Qingpeng Zhang  <qingpeng@msu.edu>

   * scripts/sample-reads-randomly.py: fix a glitch about string formatting.

2015-02-11  Titus Brown  <titus@idyll.org>

   * khmer/_khmermodule.cc: fixed k-mer size checking; updated some error
   messages.
   * tests/test_graph.py: added test for k-mer size checking in find_all_tags.

2015-02-09  Titus Brown  <titus@idyll.org>

   * scripts/split-paired-reads.py: added -1 and -2 options to allow fine-
   grain specification of output locations; switch to using write_record
   instead of script-specific output functionality.
   * tests/test_scripts.py: added accompanying tests.

2015-02-09  Bede Constantinides  <bede.constantinides@manchester.ac.uk>

   * scripts/split-paired-reads.py: added -o option to allow specification
   of an output directory
   * tests/test_scripts.py: added accompanying test for split-paired-reads.py

2015-02-01  Titus Brown  <titus@idyll.org>

   * khmer/_khmermodule.cc: added functions hash_find_all_tags_list and
   hash_get_tags_and_positions to CountingHash objects.
   * tests/test_counting_hash.py: added tests for new functionality.

2015-01-25  Titus Brown  <titus@idyll.org>

   * sandbox/correct-errors.py: fixed sequence output so that quality
   scores length always matches the sequence length; fixed argparse
   setup to make use of default parameter.

2015-01-25  Titus Brown  <titus@idyll.org>

    * sandbox/readstats.py: fixed non-functional string interpolation at end;
    added -o to send output to a file; moved to scripts/.
    * doc/user/scripts.txt: added readstats description.
    * tests/test_scripts.py: added tests for readstats.py

2015-01-23  Jessica Mizzi  <mizzijes@msu.edu>

    * khmer/utils.py: Added single write_record fuction to write FASTA/Q
    * scripts/{abundance-dist,extract-long-sequences,extract-partitions,
    interleave-reads,normalize-by-median,sample-reads-randomly}.py: 
    Replaced FASTA/Q writing method with write_record

2015-01-23  Michael R. Crusoe  <mcrusoe@msu.edu>

    * Makefile: remove the user installs for the `install-dependencies` target

2015-01-23  Michael R. Crusoe  <mcrusoe@msu.edu>

    * README.rst,doc/user/install.txt: clarify that we support Python 2.7.x
    and not Python 3.

2015-01-21  Luiz Irber  <irberlui@msu.edu>

    * lib/hllcounter.{cc,hh}: Implemented a HyperLogLog counter.
    * khmer/{_khmermodule.cc, __init__.py}: added HLLCounter class
    initialization and wrapper.
    * tests/test_hll.py: added test functions for the new
    HyperLogLog counter.
    * sandbox/unique-kmers.py: implemented a CLI script for
    approximate cardinality estimation using a HyperLogLog counter.
    * setup.cfg, Makefile, third-party/smhasher/MurmurHash3.{cc,h},
    lib/kmer_hash.{cc,hh}, setup.py: added MurmurHash3 hash function
    and configuration.
    * setup.py: added a function to check if compiler supports OpenMP.

2015-01-14  Reed Cartwright  <cartwright@asu.edu>

    * doc/dev/getting-started.txt: Added install information for
    Arch Linux

2014-01-14  Michael R. Crusoe  <mcrusoe@msu.edu>

    * doc/user/{blog-posts,guide}.txt,examples/stamps/do.sh,sandbox/{
    collect-reads,error-correct-pass2,filter-median-and-pct,filter-median,
    read_aligner,split-sequences-by-length}.py,scripts/{filter-abund,
    load-into-counting}.py,tests/test_{counting_hash,hashbits,scripts}.py:
    remove references to ".kh" files replaces with ".pt" or ".ct" as
    appropriate
    * tests/test-data/{bad-versionk12,normC20k20}.kh: renamed to "*.ct"

2015-01-13  Daniel Standage  <daniel.standage@gmail.com>

    * tests/khmer_tst_utils.py, tests/test_sandbox_scripts.py: removed
    unused module imports
    * .gitignore: added pylint_report.txt so that it is not accidentally
    committed after running make diff_pylint_report
    * khmer/file.py -> khmer/kfile.py: renamed internal file handling
    class to avoid collisions with builtin Python file module
    * sandbox/collect-reads.py, sanbox/saturate-by-median.py,
    sandbox/sweep-files.py, sandbox/sweep-reads.py,
    scripts/abundance-dist-single.py, scripts/abundance-dist.py,
    scripts/annotate-partitions.py, scripts/count-median.py,
    scripts/count-overlap.py, scripts/do-partition.py,
    scripts/extract-long-sequences.py, scripts/extract-paired-reads.py,
    scripts/extract-partitions.py, scripts/filter-abund-single.py,
    scripts/filter-abund.py, scripts/filter-stoptags.py,
    scripts/find-knots.py, scripts/interleave-reads.py,
    scripts/load-graph.py, scripts/load-into-counting.py,
    scripts/make-initial-stoptags.py, scripts/merge-partitions.py,
    scripts/normalize-by-median.py, scripts/partition-graph.py,
    scripts/sample-reads-randomly.py, scripts/split-paired-reads.py,
    tests/test_script_arguments.py, tests/test_scripts.py: changed all
    occurrences of `file` to `kfile`

2015-01-09  Rhys Kidd  <rhyskidd@gmail.com>

    * lib/khmer.hh: implement generic NONCOPYABLE() macro guard
    * lib/hashtable.hh: apply NONCOPYABLE macro guard in case of future 
    modifications to Hashtable that might exposure potential memory corruption 
    with default copy constructor

2014-12-30  Michael Wright  <wrig517@msu.edu>

    * tests/test_scripts.py: Attained complete testing coverage for 
    scripts/filter_abund.py

2014-12-30  Brian Wyss  <wyssbria@msu.edu>

    * tests/test_scripts.py: added four new tests:
    load_into_counting_multifile(), test_abundance_dist_single_nosquash(),
    test_abundance_dist_single_savehash, test_filter_abund_2_singlefile

2015-12-29  Michael R. Crusoe  <mcrusoe@msu.edu>

    * CITATION,khmer/khmer_args.py,scripts/{abundance-dist-single,
    filter-abund-single,load-graph,load-into-counting}.py: Give credit to the
    SeqAn project for their FASTQ/FASTA reader that we use.

2014-12-26  Titus Brown  <titus@idyll.org>

    * tests/tests_sandbox_scripts.py: added import and execfile test for all
    sandbox/ scripts.
    * sandbox/{abundance-hist-by-position.py,
    sandbox/assembly-diff-2.py, sandbox/assembly-diff.py,
    sandbox/bloom_count.py, sandbox/bloom_count_intersection.py,
    sandbox/build-sparse-graph.py, sandbox/combine-pe.py,
    sandbox/compare-partitions.py, sandbox/count-within-radius.py,
    sandbox/degree-by-position.py, sandbox/ec.py,
    sandbox/error-correct-pass2.py, sandbox/extract-single-partition.py,
    sandbox/fasta-to-abundance-hist.py, sandbox/filter-median-and-pct.py,
    sandbox/filter-median.py, sandbox/find-high-abund-kmers.py,
    sandbox/find-unpart.py, sandbox/graph-size.py,
    sandbox/hi-lo-abundance-by-position.py, sandbox/multi-rename.py,
    sandbox/normalize-by-median-pct.py, sandbox/print-stoptags.py,
    sandbox/print-tagset.py, sandbox/readstats.py,
    sandbox/renumber-partitions.py, sandbox/shuffle-fasta.py,
    sandbox/shuffle-reverse-rotary.py, sandbox/split-fasta.py,
    sandbox/split-sequences-by-length.py, sandbox/stoptag-abundance-hist.py,
    sandbox/stoptags-by-position.py, sandbox/strip-partition.py,
    sandbox/subset-report.py, sandbox/sweep-out-reads-with-contigs.py,
    sandbox/sweep-reads2.py, sandbox/sweep-reads3.py,
    sandbox/uniqify-sequences.py, sandbox/write-interleave.py}: cleaned up
    to make 'import'-able and 'execfile'-able.

2014-12-26  Michael R. Crusoe  <mcrusoe@msu.edu>

    * tests/test_functions.py: Generate a temporary filename instead of
    writing to the current directory
    * Makefile: always run the `test` target if specified

2014-12-20  Titus Brown  <titus@idyll.org>

    * sandbox/slice-reads-by-coverage.py: fixed 'N' behavior to match other
    scripts ('N's are now replaced by 'A', not 'G').
    * sandbox/trim-low-abund.py: corrected reporting bug (bp written);
    simplified second-pass logic a bit; expanded reporting.

2014-12-17  Jessica Mizzi  <mizzijes@msu.edu>

    * khmer/file.py,sandbox/sweep-reads.py,scripts/{abundance-dist-single,
    abundance-dist,annotate-partitions,count-median,count-overlap,do-partition,
    extract-paired-reads,extract-partitions,filter-abund-single,filter-abund,
    filter-stoptags,interleave-reads,load-graph,load-into-counting,
    make-initial-stoptags,merge-partitions,normalize-by-median,partition-graph,
    sample-reads-randomly,split-paired-reads}.py,setup.cfg,
    tests/{test_script_arguments,test_scripts}.py: Added force option to all 
    scripts to script IO sanity checks and updated tests to match. 

2014-12-17  Michael R. Crusoe  <mcrusoe@msu.edu>

    * setup.cfg,tests/test_{counting_hash,counting_single,filter,graph,
    hashbits,hashbits_obj,labelhash,lump,read_parsers,scripts,subset_graph}.py:
    reduce memory usage of tests to about 100 megabytes max.

2014-12-17  Michael R. Crusoe  <mcrusoe@msu.edu>

    * scripts/load-graph.py,khmer/_khmermodule.cc: restore threading to
    load-graph.py

2014-12-16  Titus Brown  <titus@idyll.org>

    * sandbox/{calc-error-profile.py,collect-variants.py,correct-errors.py,
    trim-low-abund.py}: Support for k-mer spectral error analysis, sublinear
    error profile calculations from shotgun data sets, adaptive variant
    collection based on graphalign, streaming error correction, and streaming
    error trimming.
    * tests/test_sandbox_scripts.py: added tests for sandbox/trim-low-abund.py.
    * tests/test_counting_hash.py: added tests for new
    CountingHash::find_spectral_error_positions function.

2014-12-16  Michael R. Crusoe  <mcrusoe@msu.edu>  &  Camille Scott
<camille.scott.w@gmail.com>

    * khmer/_khmermodule.cc: fixed memory leak in the ReadParser paired
    iterator (not used by any scripts).
    * lib/read_parsers.cc,khmer/_khmermodule.cc: Improved exception handling.
    * tests/test_read_parsers.py,
    tests/test-data/100-reads.fq.truncated.{bz2,gz}: Added tests for truncated
    compressed files accessed via ReadParser paired and unpaired iterators.

2014-12-09  Michael R. Crusoe  <mcrusoe@msu.edu>

    New FAST[AQ] parser (from the SeqAn project). Fixes known issue and a
    newly found read dropping issue
    https://github.com/dib-lab/khmer/issues/249
    https://github.com/dib-lab/khmer/pull/641
    Supports reading from non-seekable plain and gziped FAST[AQ] files (a.k.a
    pipe or streaming support)

    * khmer/{__init__.py,_khmermodule.cc}: removed the Config object, the
    threads argument to new_counting_hash, and adapted to other changes in API.
    Dropped the unused _dump_report_fn method. Enhanced error reporting.
    * lib/{bittest,consume_prof,error,khmer_config,scoringmatrix,thread_id_map}
    .{cc,hh},tests/test_khmer_config.py: deleted unused files
    * sandbox/collect-reads.py,scripts/{abundance-dist-single,do-partition,
    filter-abund-single,load-into-counting}.py: adapted to Python API changes:
    no threads argument to ReadParser, no more config
    * tests/test_{counting_hash,counting_single,hashbits,hashbits_obj,
    test_read_parsers}.py: updated tests to new error pattern (upon object
    creation, not first access) and the same API change as above. Thanks to
    Camille for her enhanced multi-thread test.
    * lib/{counting,hashtable,ht-diff}.cc,khmer.hh: renamed MAX_COUNT define to
    MAX_KCOUNT; avoids naming conflict with SeqAn
    * khmer/file.py: check_file_status(): ignored input files named '-'
    * khmer/khmer_tst_utils.py: added method to pipe input files to a target
    script
    * tests/test_scripts.py: enhanced streaming tests now that four of them
    work.
    * Makefile: refreshed cppcheck{,-result.xml} targets, added develop
    setuptools command prior to testing

2014-12-08  Michael R. Crusoe  <mcrusoe@msu.edu>

    * doc/user/known_issues.txt: Document that multithreading leads to dropped
    reads.

2014-12-07  Michael R. Crusoe  <mcrusoe@msu.edu>

    This is khmer v1.2

    * Makefile: add sandbox scripts to the pylint_report.txt target
    * doc/dev/coding-guidelines-and-review.txt: Add question about command
    line API to the checklist
    * doc/dev/release.txt: refresh release procedure
    * doc/release-notes/release-1.2.md

2014-12-05  Michael R. Crusoe  <mcrusoe@msu.edu>

    * CITATIONS,khmer/khmer_args.py: update citations for Qingpeng's paper

2014-12-01  Michael R. Crusoe  <mcrusoe@msu.edu>

    * doc/roadmap.txt: Explain the roadmap to v2 through v4

2014-12-01  Kevin Murray  <spam@kdmurray.id.au>

    * tests/test_scripts.py: Stop a test from making a temporary output file
    in the current dir by explicitly specifying an output file.

2014-12-01  Kevin Murray  <spam@kdmurray.id.au>

    * load-into-counting.py: Add a CLI parameter to output a machine-readable
    summary of the run, including number of k-mers, FPR, input files etc in
    json or TSV format.

2014-12-01  Titus Brown  <t@idyll.org>

    * Update sandbox docs: some scripts now used in recipes

2014-11-23  Phillip Garland  <pgarland@gmail.com>

    * lib/khmer.hh (khmer): define KSIZE_MAX
    * khmer/_khmermodule.cc (forward_hash, forward_hash_no_rc) (reverse_hash):
    Use KSIZE_MAX to check whether the user-supplied k is larger than khmer
    supports.

2014-11-19  Michael R. Crusoe  <mcrusoe@msu.edu>

    * CODE_OF_CONDUT.RST,doc/dev/{index,CODE_OF_CONDUCT}.txt: added a code of
    conduct

2014-11-18  Jonathan Gluck  <jdg@cs.umd.edu>

    * tests/test_counting_hash.py: Fixed copy paste error in comments, True to
    False.

2014-11-15  Jacob Fenton  <bocajnotnef@gmail.com>

    * tests/test_scripts.py: added screed/read_parsers stream testing
    * khmer/file.py: modified file size checker to not break when fed
    a fifo/block device
    * tests/test-data/test-abund-read-2.fa.{bz2, gz}: new test files

2014-11-11  Jacob Fenton  <bocajnotnef@gmail.com>

    * do-partition.py: replaced threading args in scripts with things from 
    khmer_args
    * khmer/theading_args.py: removed as it has been deprecated

2014-11-06  Michael R. Crusoe  <mcrusoe@msu.edu>

    * lib/{counting,hashbits}.{cc,hh},lib/hashtable.hh: Moved the n_kmers()
    function into the parent Hashtable class as n_unique_kmers(), adding it to
    CountingHash along the way. Removed the unused start and stop parameters.
    * khmer/_khmermodule.cc: Added Python wrapping for CountingHash::
    n_unique_kmers(); adapted to the dropped start and stop parameters.
    * scripts/{load-graph,load-into-counting,normalize-by-median}.py: used the
    n_unique_kmers() function instead of the n_occupied() function to get the
    number of unique kmers in a table.
    * tests/test_{hashbits,hashbits_obj,labelhash,scripts}.py: updated the
    tests to reflect the above

2014-10-24  Camille Scott  <camille.scott.w@gmail.com>

    * do-partition.py: Add type=int to n_threads arg and assert to check
    number of active threads

2014-10-10  Brian Wyss  <wyssbria@msu.edu>

    * khmer/scripts/{abundance-dist, abundance-dist-single,
    annotate-partitions, count-median, count-overlap, do-partition,
    extract-paired-reads, extract-partitions, filter-abund, filter-abund-single,
    filter-stoptags, find-knots, load-graph, load-into-counting,
    make-initial-stoptags, merge-partitions, normalize-by-median, 
    partition-graph, sample-reads-randomly}.py:
    changed stdout output in scripts to go to stderr.

2014-10-06  Michael R. Crusoe  <mcrusoe@msu.edu>

    * Doxyfile.in: add links to the stdc++ docs

2014-10-01  Ben Taylor  <taylo886@msu.edu>

    * khmer/_khmermodule.cc, lib/hashtable.cc, lib/hashtable.hh,
    tests/test_counting_hash.py, tests/test_labelhash.py,
    tests/test_hashbits.py, tests/test_hashbits_obj.py:
    Removed Hashtable::consume_high_abund_kmers,
    Hashtable::count_kmers_within_depth, Hashtable::find_radius_for_volume,
    Hashtable::count_kmers_on_radius

2014-09-29  Michael R. Crusoe  <mcrusoe@msu.edu>

    * versioneer.py: upgrade versioneer 0.11->0.12

2014-09-29  Sherine Awad  <sherine.awad@gmail.com>

    * scripts/normalize-by-median.py: catch expections generated by wrong
    indentation for 'total'

2014-09-23  Jacob G. Fenton  <bocajnotnef@gmail.com>

    * scripts/{abundance-dist-single, abundance-dist, count-median,
    count-overlap, extract-paired-reads, filter-abund-single,
    load-graph, load-into-counting, make-initial-stoptags,
    partition-graph, split-paired-reads}.py: 
    added output file listing at end of file
    * scripts/extract-long-sequences.py: refactored to set write_out to
    sys.stdout by default; added output location listing.
    * scripts/{fastq-to-fasta, interleave-reads}.py: 
    added output file listing sensitive to optional -o argument
    * tests/test_scripts.py: added test for scripts/make-initial-stoptags.py

2014-09-19  Ben Taylor  <taylo886@msu.edu>

    * Makefile: added --inline-suppr to cppcheck, cppcheck-result.xml targets
    * khmer/_khmermodule.cc: Added comments to address cppcheck false positives
    * lib/hashtable.cc, lib/hashtable.hh: take args to filter_if_present by
    reference, address scope in destructor
    * lib/read_parsers.cc: Added comments to address cppcheck false positives
    * lib/subset.cc, lib/subset.hh: Adjusted output_partitioned_file,
    find_unpart to take args by reference, fix assign_partition_id to use
    .empty() instead of .size()

2014-09-19  Ben Taylor  <taylo886@msu.edu>
		
    * Makefile: Add astyle, format targets
    * doc/dev/coding-guidelines-and-review.txt: Add reference to `make format`
		target

2014-09-10  Titus Brown  <titus@idyll.org>

    * sandbox/calc-median-distribution.py: catch exceptions generated by reads
	shorter than k in length.
    * sandbox/collect-reads.py: added script to collect reads until specific
	average cutoff.
    * sandbox/slice-reads-by-coverage.py: added script to extract reads with
	a specific coverage slice (based on median k-mer abundance).
	
2014-09-09  Titus Brown  <titus@idyll.org>

    * Added sandbox/README.rst to describe/reference removed files,
	 and document remaining sandbox files.

    * Removed many obsolete sandbox files, including:
      sandbox/abund-ablate-reads.py,
      sandbox/annotate-with-median-count.py,
      sandbox/assemble-individual-partitions.py,
      sandbox/assemstats.py,
      sandbox/assemstats2.py,
      sandbox/bench-graphsize-orig.py,
      sandbox/bench-graphsize-th.py,
      sandbox/bin-reads-by-abundance.py,
      sandbox/bowtie-parser.py,
      sandbox/calc-degree.py,
      sandbox/calc-kmer-partition-counts.py,
      sandbox/calc-kmer-read-abunds.py,
      sandbox/calc-kmer-read-stats.py,
      sandbox/calc-kmer-to-partition-ratio.py,
      sandbox/calc-sequence-entropy.py,
      sandbox/choose-largest-assembly.py,
      sandbox/consume-and-traverse.py,
      sandbox/contig-coverage.py,
      sandbox/count-circum-by-position.py,
      sandbox/count-density-by-position.py,
      sandbox/count-distance-to-volume.py,
      sandbox/count-median-abund-by-partition.py,
      sandbox/count-shared-kmers-btw-assemblies.py,
      sandbox/ctb-iterative-bench-2-old.py,
      sandbox/ctb-iterative-bench.py,
      sandbox/discard-high-abund.py,
      sandbox/discard-pre-high-abund.py,
      sandbox/do-intertable-part.py,
      sandbox/do-partition-2.py,
      sandbox/do-partition-stop.py,
      sandbox/do-partition.py,
      sandbox/do-subset-merge.py,
      sandbox/do-th-subset-calc.py,
      sandbox/do-th-subset-load.py,
      sandbox/do-th-subset-save.py,
      sandbox/extract-surrender.py,
      sandbox/extract-with-median-count.py,
      sandbox/fasta-to-fastq.py,
      sandbox/filter-above-median.py,
      sandbox/filter-abund-output-by-length.py,
      sandbox/filter-area.py,
      sandbox/filter-degree.py,
      sandbox/filter-density-explosion.py,
      sandbox/filter-if-present.py,
      sandbox/filter-max255.py,
      sandbox/filter-min2-multi.py,
      sandbox/filter-sodd.py,
      sandbox/filter-subsets-by-partsize.py,
      sandbox/get-occupancy.py,
      sandbox/get-occupancy2.py,
      sandbox/graph-partition-separate.py,
      sandbox/graph-size-circum-trim.py,
      sandbox/graph-size-degree-trim.py,
      sandbox/graph-size-py.py,
      sandbox/join_pe.py,
      sandbox/keep-stoptags.py,
      sandbox/label-pairs.py,
      sandbox/length-dist.py,
      sandbox/load-ht-and-tags.py,
      sandbox/make-coverage-by-position-for-node.py,
      sandbox/make-coverage-histogram.py,
      sandbox/make-coverage.py,
      sandbox/make-random.py,
      sandbox/make-read-stats.py,
      sandbox/multi-abyss.py,
      sandbox/multi-stats.py,
      sandbox/multi-velvet.py,
      sandbox/normalize-by-min.py,
      sandbox/occupy.py,
      sandbox/parse-bowtie-pe.py,
      sandbox/parse-stats.py,
      sandbox/partition-by-contig.py,
      sandbox/partition-by-contig2.py,
      sandbox/partition-size-dist-running.py,
      sandbox/partition-size-dist.py,
      sandbox/path-compare-to-vectors.py,
      sandbox/print-exact-abund-kmer.py,
      sandbox/print-high-density-kmers.py,
      sandbox/quality-trim-pe.py,
      sandbox/quality-trim.py,
      sandbox/reformat.py,
      sandbox/remove-N.py,
      sandbox/softmask-high-abund.py,
      sandbox/split-N.py,
      sandbox/split-fasta-on-circum.py,
      sandbox/split-fasta-on-circum2.py,
      sandbox/split-fasta-on-circum3.py,
      sandbox/split-fasta-on-circum4.py,
      sandbox/split-fasta-on-degree-th.py,
      sandbox/split-fasta-on-degree.py,
      sandbox/split-fasta-on-density.py,
      sandbox/split-reads-on-median-diff.py,
      sandbox/summarize.py,
      sandbox/sweep_perf.py,
      sandbox/test_scripts.py,
      sandbox/traverse-contigs.py,
      sandbox/traverse-from-reads.py,
      sandbox/validate-partitioning.py -- removed as obsolete.

2014-09-01  Michael R. Crusoe  <mcrusoe@msu.edu>

    * doc/dev/coding-guidelines-and-review.txt: Clarify pull request checklist
    * CONTRIBUTING.md: update URL to new dev docs

2014-08-30  Rhys Kidd  <rhyskidd@gmail.com>

    * khmer/_khmermodule.cc: fix table.get("wrong_length_string") gives core
    dump
    * lib/kmer_hash.cc: improve quality of exception error message
    * tests/{test_counting_hash,test_counting_single,test_hashbits,
        test_hashbits_obj}.py: add regression unit tests

2014-08-28  Titus Brown  <titus@idyll.org>

    * scripts/normalize-by-median.py: added reporting output after main loop
	exits, in case it hadn't been triggered.
    * sandbox/saturate-by-median.py: added flag to change reporting frequency,
	cleaned up leftover code from when it was copied from
	normalize-by-median.

2014-08-24  Rhys Kidd  <rhyskidd@gmail.com>

    * khmer/thread_utils.py, sandbox/filter-below-abund.py,
	scripts/{extract-long-sequences,load-graph,load-into-counting,
	normalize-by-median,split-paired-reads}.py,
	scripts/galaxy/gedlab.py: fix minor PyLint issues 

2014-08-20  Michael R. Crusoe  <mcrusoe@msu.edu>

    * test/test_version.py: add Python2.6 compatibility.

2014-08-20  Rhys Kidd  <rhyskidd@gmail.com>

    * setup.py,README.rst,doc/user/install.txt: Test requirement for a 
    64-bit operating system, documentation changes. Fixes #529

2014-08-19  Michael R. Crusoe  <mcrusoe@msu.edu>

    * {setup,versioneer,khmer/_version}.py: upgrade versioneer from 0.10 to 0.11

2014-08-18  Michael R. Crusoe  <mcrusoe@msu.edu>

    * setup.py: Use the system bz2 and/or zlib libraries if specified in
    setup.cfg or overridden on the commandline

2014-08-06  Michael R. Crusoe  <mcrusoe@msu.edu>

    * CITATION: fixed formatting, added BibTeX
    * Makefile: Python code coverage targets will now compile khmer if needed
    * doc/dev/galaxy.txt: moved to doc/user/; updated & simplified
    * doc/{dev,user}/index.txt: galaxy.txt move
    * scripts/*.xml: moved to scripts/galaxy/; citations added; additional
    scripts wrapped
    * scripts/galaxy/README.txt: documented Galaxy codebase requirements
    * doc/citations.txt: symlink to CITATION
    * scripts/galaxy/test-data: added symlinks to files in tests/test-data or
    added short test files from scratch
    * scripts/galaxy/macros.xml: common configuration moved to central file
    * scripts/galaxy/gedlab.py: custom Galaxy datatypes for the counting
    tables and presence tables: it inherits from the Galaxy Binary type but
    isn't sniffable. Written with GalaxyTeam's Dave_B.
    * scripts/filter-abund.py: fix inaccurate parameter description
    * scripts/galaxy/tool_dependencies.xml: document install process
    * scripts/galaxy/filter-below-abund.py: symlink to
    sandbox/filter-below-abund.py for now.
    * khmer/khmer_args.py: point users to online citation file for details

2014-08-05  Michael R. Crusoe  <mcrusoe@msu.edu>

    * lib/read_parsers.{cc,hh}: close file handles. Fixes CID 1222793

2014-08-05  Justin Lippi  <jlippi@gmail.com>

    * khmer/__init__.py: import get_version_cpp method as __version_cpp__.
    * khmer/_khmermodule.cc: added get_version_cpp implementation
    * tests/test_version.py: check that version from C++ matches version from
    khmer.__version__
    * setup.cfg: don't run tests with 'jenkins' @attr with 'make test'

2014-08-04  Michael R. Crusoe  <mcrusoe@msu.edu>

    * khmer/_khmermodule.cc,lib/{kmer_hash.{cc,hh},read_aligner.cc,
    read_parsers.{cc,hh},trace_logger.cc: Replace remaining uses of assert()
    with khmer_exceptions. Fixes #215.
    * setup.py: simplify argparse conditional dependency

2014-08-03  Titus Brown & Michael R. Crusoe  <t@idyll.org>

    * doc/{artifact-removal,partitioning-workflow{.graffle,.png}},{biblio,
    blog-posts,guide,install,choosing-table-sizes,known-issues,scripts,
    partitioning-big-data.txt: moved to doc/user/
    * doc/{crazy-ideas,details,development,galaxy,release,examples}.txt: moved
    to doc/dev/
    * doc/dev/{a-quick-guide-to-testing,codebase-guide,
    coding-guidelines-and-review,for-khmer-developers,getting-started,
    hackathon,index}.txt,doc/user/index.txt: new content.
    * doc/design.txt: deleted
    The documentation has been split into user focused documentation and
    developer focused documentation. The new developer docs were field tested
    as part of the Mozilla Science Lab global sprint that we participated in;
    we are grateful to all the volunteers.

2014-07-24  Ivan Gonzalez  <iglpdc@gmail.com>

    * lib/khmer.hh, lib/khmer_exception.hh: All exceptions are now derived from
	a new base class exception, khmer::khmer_exception. Issue #508.
    * lib/counting.cc, lib/hashbits.cc, lib/hashtable.{cc,hh},lib/kmer_hash.cc,
	lib/labelhash.cc, lib/perf_metrics.hh, lib/read_parsers.{cc,hh},
	lib/subset.cc, lib/thread_id_map.hh: All exceptions thrown are now
	instances (or derived from) khmer::khmer_exception.

2014-07-24  Jiarong Guo  <guojiaro@gmail.com>

    * khmer/_khmermodule.cc: add python exception when thread = 0 for
    ReadParser.
    * tests/test_read_parsers.py: add test_with_zero_threads() to test Python
    exception when ReadParser has zero threads.

2014-07-23  Qingpeng Zhang  <qingpeng@gmail.com>

    * scripts/load-graph.py: write fp rate into *.info file with option 
    to switch on
    * tests/test_scripts.py: add test_load_graph_write_fp

2014-07-23  Ryan R. Boyce  <boycerya@msu.edu>

    * Makefile: fixed >80 character line wrap-around

2014-07-23  Leonor Garcia-Gutierrez  <l.garcia-gutierrez@warwick.ac.uk>

    * tests/test_hashbits.py, tests/test_graph.py, 
    tests/test_lump.py: reduced memory requirement
    
2014-07-23  Heather L. Wiencko  <wienckhl@tcd.ie>

    * khmer_tst_utils.py: added import traceback
    * test_scripts.py: added test for normalize_by_median.py for fpr rate

2014-07-22  Justin Lippi  <jlippi@gmail.com>
 
    * khmer/_khmermodule.cc: removed unused assignment
    * lib/read_aligner.cc,lib/read_aligner.hh: wrapped function declarations
    in the same compiler options that the only invocations are in to avoid
    unusedPrivateFunction violation.
    * lib/read_parsers.cc: fix redundantassignment error by assigning variable
    to its value directly

2014-07-22  Michael R. Crusoe  <mcrusoe@msu.edu>

    * Makefile: combine pip invocation into single "install-dependencies"
    target.

2014-07-22  Justin Lippi  <jlippi@gmail.com>

    * tests/test_subset_graph.py: decrease the amount of memory that is being
    requested for the hash tables in test.

2014-07-22  Jim Stapleton  <jas@msu.edu>

     * scripts/filter-abund.py: no longer asks for parameters that are unused,
     issue #524

2014-07-22  Justin Lippi  <jlippi@gmail.com> 

    * tests/khmer_tst_utils.py: put runscript here
    * tests/test_sandbox_scripts.py: remove 'runsandbox', renamed to runscript
      and placed in khmer_tst_utils
    * tests/test_scripts.py: removed 'runscript' and placed in khmer_tst_utils

2014-07-22  Jeramia Ory  <jeramia.ory@gmail.com>

    * khmer/_khmermodule.cc: removed unused KhmerError, issue #503

2014-07-22  Rodney Picett  <pickett.rodney@gmail.com>

    * lib/scoringmatrix.{cc,hh}: removed assign function, issue #502
 
2014-07-22  Leonor Garcia-Gutierrez  <l.garcia-gutierrez@warwick.ac.uk>

    * tests/test_counting_single.py: reduced memory requirements
    
2014-07-21  Titus Brown  <t@idyll.org>

    * sandbox/saturate-by-median.py: introduce new sandbox script for
	saturation analysis of low-coverage data sets.

2014-07-10  Joe Stein  <joeaarons@gmail.com>

    * sandbox/readstats.py: fixed divide-by-zero error, issue #458

2014-07-06  Titus Brown  <t@idyll.org>

    * doc/release.txt: fix formatting.

2014-06-25  Michael R. Crusoe <mcrusoe@msu.edu>

    * scripts/load-graph.py: fix #507. Threading doesn't give any advantages
    to this script right now; the threading parameter is ignored for now.

2014-06-20  Chuck Pepe-Ranney  <chuck.peperanney@gmail.com>

    * scripts/extract-partitions.py: added epilog documentation for 
	<base>.dist columns.

2014-06-20  Michael R. Crusoe  <mcrusoe@msu.edu>

    * doc/release.txt: Add Coverity Scan to release checklist

2014-06-19  Michael R. Crusoe  <mcrusoe@msu.edu>

    * lib/read_aligner.{cc,hh},khmer/_khmermodule.cc,setup.py,
    tests/test_read_aligner.py,sandbox/{normalize-by-align,read-aligner}.py:
    Update of @fishjord's graph alignment work
    * lib/{aligner,kmer,node}.{cc,hh},tests/test_align.py: removed as they are
    superceded by the above
    * Makefile: fixed wildcards
    * tests/read_parsers.py: tests that are too complicated to run with
    Valgrind's memcheck are now marked @attr('multithread')

2014-06-16  Titus Brown  <t@idyll.org>

    * doc/release.txt: updated release process.
    * doc/known-issues.txt: updated known-issues for v1.1 release
    * doc/release-notes/: added release notes for 1.0, 1.0.1, and 1.1

2014-06-16  Michael R. Crusoe  <mcrusoe@msu.edu>

    * scripts/{abundance-dist-single,filter-abund-single,load-into-counting,
    normalize-by-median,load-graph}.py: restore Python 2.6 compatibility for
    Debian 6, RedHat 6, SL6, and Ubuntu 10.04 LTS users.

2014-06-15  Titus Brown  <t@idyll.org>

    * doc/scripts.txt: removed sweep-reads.py from script documentation.
    * scripts/sweep-reads.py, scripts/sweep-files.py: moved sweep-reads.py
	and sweep-files.py over to sandbox.
    * tests/test_sandbox_scripts.py: created a test file for scripts in
	sandbox/; skip when not in developer mode (e.g. installed egg).
    * tests/test_script_arguments.py: capture file.py output to stderr
	so that it is not displayed during tests.
    * sandbox/calc-median-distribution.py: updates to print cumulative
	distribution for calc-median-distribution.

2014-06-14  Michael R. Crusoe  <mcrusoe@msu.edu>

    * scripts/{abundance-dist-single,filter-abund-single,load-into-counting,
    normalize-by-median,load-graph}.py,tests/test_scripts.py: added
    '--report-total-kmers' option to all scripts that create k-mer tables.

2014-06-14  Titus Brown  <t@idyll.org>

    * doc/scripts.txt, tests/test_scripts.py, scripts/sweep-reads.py:
	renamed sweep-reads-buffered to sweep-reads; added FASTQ output to
	sweep-reads.
    * doc/scripts.txt: added extract-long-sequences.py doc reference.
    * scripts/extract-long-sequences.py: set default sequence length to
	extract to 200 bp.

2014-06-13  Michael R. Crusoe  <mcrusoe@msu.edu>

    * MANIFEST.in: don't include docs/, data/, or examples/ in our PyPI
    distribution. Saves 15MB.

2014-06-13  Michael R. Crusoe  <mcrusoe@msu.edu>

    * Makefile: split coverity target in two: -build and -upload. Added
    configuration target

2014-06-13  Titus Brown  <t@idyll.org>

    * doc/install.txt: updated virtualenv command to use python2 explicitly,
	for arch support.

2014-06-13  Titus Brown  <t@idyll.org>

    * khmer/__init__.py, khmer/file_args.py: Moved copyright message to a
	comment.
    * khmer/file.py: updated error messages for disk-space checking functions;
	added test hooks.
    * tests/test_script_arguments.py: added tests for several functions in
	khmer/file.py.
    * sandbox/assemstats3.py: handle missing input files.

2014-06-12  Michael Wright <wrigh517@msu.edu>

    * sandbox/load-into-hashbits: Deleted from sandbox. It is superseded
    by load-graph.py --no-tagset.

2014-06-11  Michael Wright <wrigh517@msu.edu>

    * scripts/load-into-counting: Fixed docstring misnomer to 
	load-into-counting.py

2014-06-10  Michael R. Crusoe  <mcrusoe@msu.edu>

    * setup.py,tests/{__init__,khmer_tst_utils,test_scripts,
    khmer_test_counting_single}.py: made tests runnable after installation.
    * lib/{khmer.hh,hashtable.hh,read_parsers.cc,read_parsers.hh}: restructure
    exception hierarchy.
    * khmer/_khmermodule.cc: Nicer error checking for hash_consume_fasta,
    hash_abundance_distribution, hashbits_consume_{fasta,fasta_and_tag
    {,with_stoptags},partitioned_fasta}, hashbits_output_partitions, and
    labelhash_consume_{,partitioned_}fasta_and_tag_with_labels.

2014-06-10  Titus Brown  <t@idyll.org>

    * Makefile: remove SHELL setting so that 'make doc' works in virtualenvs.
    * scripts/sample-reads-randomly.py: extend to take multiple subsamples
	with -S.
    * tests/test_scripts.py: added test for multiple subsamples from
	sample-reads-randomly.py

2014-06-10  Michael Wright <wrigh517@msu.edu>

    * scripts/extract-long-sequences: Moved from sandbox, added argparse and 
    FASTQ support.
    * scripts/fastq-to-fasta: Fixed outdated argparse oversight.
    * tests/test_scripts.py: Added tests for extract-long-sequences.py

2014-06-08  Titus Brown  <t@idyll.org>

    * doc/conf.py: set google_analytics_id and disqus_shortname properly;
	disable "editme" popup.
    * doc/_templates/page.html: take google_analytics_id and disqus_shortname
	from doc/conf.py.

2014-06-04  Michael R. Crusoe <mcrusoe@msu.edu>

    * lib/Makefile: do a distclean as the CFLAGS may have changed. Fixes #442

2014-06-03 Chuck Pepe-Ranney <chuck.peperanney@gmail.com>

    * scripts/abundance-dist.py: removed call to check_space on infiles.  

2014-05-31  Michael R. Crusoe  <mcrusoe@msu.edu>

    * khmer/_khmermodule.cc,lib/counting.{cc,hh},
    sandbox/{stoptag-abundance-ham1-hist.py,off-by-one.py,filter-ham1.py}:
    Remove CountingHash get_kmer_abund_mean, get_kmer_abund_abs_deviation, and
    max_hamming1_count along with Python glue code and sandbox scripts. They
    are no longer useful.

2014-05-30  Titus Brown  <t@idyll.org>

    * khmer/_khmermodule.cc: remove merge2* functions: unused, untested.
    * lib/counting.cc, lib/hashbits.cc, lib/hashtable.cc: made file loading
	exceptions more verbose and informative.
    * tests/test_subset_graph.py: added tests for SubsetPartition::
	load_partitionmap.
    * khmer/_khmermodule.cc, lib/subset.cc, wrapped SubsetPartition::
	load_partitionmap to catch, propagate exceptions
    * tests/test_hashbits.py, tests/test_counting_hash.py: added tests
	for fail-on-load of bad file format versions; print exception messages.
    * .gitignore: added various temporary pip & build files
    * lib/counting.cc: added I/O exception handling to CountingHashFileReader
	and CountingHashGzFileReader.
    * lib/hashbits.cc: added I/O exception handling to Hashbits::load.
    * lib/subset.cc: added I/O exception handling to merge_from_disk.
    * lib/hashtable.cc: added I/O exception handling to load_tagset and
	load_stop_tags
    * khmer/_khmermodule.cc: added I/O exception propagation from C++ to
	Python, for all loading functions.

2014-05-22  Michael Wright  <wrigh517@msu.edu>

    * scripts/fastq-to-fasta: Moved and improved fastq-to-fasta.py into scripts 
    from sandbox
    * tests/test_scripts.py: Added tests for fastq-to-fasta.py
    * tests/test-data: Added test-fastq-n-to-fasta.py file with N's in 
    sequence for testing

2014-05-19  Michael R. Crusoe  <mcrusoe@msu.edu>

    * Makefile: add target for python test coverage plain-text report;
    clarified where the HTML report is

2014-05-16  Michael R. Crusoe  <mcrusoe@msu.edu>

    * docs/scripts.txt: include sweep-reads-buffered.py

2014-05-14  Adam Caldwell  <adam.caldwell@gmail.com>

    * Makefile: change pip to pip2. Fixes assorted make problems on systems
    where pip links to pip3

2014-05-14  Michael R. Crusoe  <mcrusoe@msu.edu>

    * lib/{zlib,bzip2} -> third-party/
    * setup.{cfg,py}: Move third party libraries to their own directory
    * Makefile: add sloccount target for humans and the sloccount.sc target for
   Jenkins

2014-05-13  Michael Wright  <wrigh517@msu.edu>

    * sandbox/fastq-to-fasta.py: now reports number of reads dropped due to
    'N's in sequence. close 395

2014-05-13  Michael R. Crusoe  <mcrusoe@msu.edu>

    * doc/release.txt: additional fixes

2014-05-09  Luiz Irber  <irberlui@msu.edu>

    Version 1.0.1

2014-05-09  Michael R. Crusoe  <mcrusoe@msu.edu>

    * doc/release.txt: update release instructions

2014-05-06  Michael R. Crusoe  <mcrusoe@msu.edu>

    * lib/{subset,counting}.cc: fix cppcheck errors; astyle -A10
    --max-code-length=80

2014-05-06  Titus Brown  <titus@idyll.org>

    * sandbox/calc-best-assembly.py: added script to calculate best
    assembly from a list of contig/scaffold files
	
2014-04-23  Titus Brown  <titus@idyll.org>

    * scripts/abundance-dist-single.py: fixed problem where ReadParser was
    being created anew for each thread; regression introduced in 4b823fc.

2014-04-22  Michael R. Crusoe  <mcrusoe@msu.edu>

    *.py: switch to explicit python2 invocation. Fixes #385.

2014-04-21  Titus Brown  <t@idyll.org>

    * doc/development.txt: added spellcheck to review checklist

2014-04-21  Titus Brown  <titus@idyll.org>

    * scripts/normalize-by-median.py: updated FP rate to match latest info from
      Qingpeng's paper; corrected spelling error.

2014-04-21  Michael R. Crusoe  <mcrusoe@msu.edu>

    * setup.py,doc/installing.txt: Remove argparse from the requirements
    unless it isn't available. Argparse is bundled with Python 2.7+. This
    simplifies the installation instructions.

2014-04-17  Ram RS  <ramrs@nyu.edu>

    * scripts/make-initial-stoptags.py: fixed bug that threw error on
     missing .ht input file while actual expected input file is .pt

2014-04-11  Titus Brown  <t@idyll.org>

    * scripts/*.py: fixed argument to check_space_for_hashtable to rely
    on args.n_tables and not args.ksize.

2014-04-06  Titus Brown  <titus@idyll.org>

    * scripts/normalize-by-median.py: added comment about table compatibility
    with abundance-dist.

2014-04-05  Michael R. Crusoe  <mcrusoe@msu.edu>

    * MANIFEST.in,setup.py: fix to correct zlib packaging for #365
    * ChangeLog: fix date for 1.0 release, email addresses

2014-04-01  Michael R. Crusoe  <mcrusoe@msu.edu>

    Version 1.0
    * Makefile: run 'build' command before install; ignore _version.py for
    coverage purposes.
    * bink.ipynb: deleted
    * doc/choosing-hash-sizes.txt -> choosing-table-sizes.txt
    * setup.py,doc/{conf.py,index.txt}: update lists of authors
    * doc/development.txt: typo
    * doc/{galaxy,guide,index,introduction,scripts}.txt: remove some
    references to implementation details of the k-mer tables
    * doc/{known-issues,release}.txt: updated
    * khmer/*.cc,lib/*.{cc,hh}: astyle -A10 formatted
    * lib/read_parsers.cc: fixed case statement fall through
    * lib/subset.cc: removed unnecessary NULL check (CID 1054804 & 1195088)
    * scripts/*.py: additional documentation updates
    * tests/test-data/test-overlap1.ht,data/MSB2-surrender.fa &
    data/1m-filtered.fa: removed from repository history, .git is now 36M!

2014-04-01  Titus Brown  <t@idyll.org>

    * CITATION,khmer/khmer_args.py: Updated khmer software citation for
    release.

2014-03-31  Titus Brown  <t@idyll.org>

    * scripts/normalize-by-median.py: Fixed unbound variable bug introduced in
    20a433c2.

    * khmer/file.py: Fixed incorrect use of __file__ dirname instead of
    os.getcwd(); also fixed bug where statvfs would choke on an empty
    dirname resulting from input files being in the cwd.

2014-03-31  Michael R. Crusoe  <mcrusoe@msu.edu>

    * versioneer.py,ez_setup.py: updated to version 0.10 and 3.4.1
    respectively.
    * docs/release.txt,khmer/_version.py,MANIFEST.in: update ancillary
    versioneer files

2014-03-31  Titus Brown  <t@idyll.org>

    * scripts/*.py,khmer/khmer_args.py: added 'info' function to khmer_args,
    and added citation information to each script.
    * CITATION: added basic citation information for khmer functionality.

2013-03-31  Michael R. Crusoe  <mcrusoe@msu.edu>

    * docs/scripts.txt,scripts/*.py,khmer/*.py: overhaul the documentation of
    the scripts. Uses sphinxcontrib.autoprogram to leverage the existing
    argparse objects. Moved the documentation into each script + misc cleanups.
    All scripts support the --version option. Migrated the last scripts to use
    khmer_args
    * docs/blog-posts.txt: removed outdated reference to filter-exact.py; its
    replacement filter-abund.py is better documented in the eel-pond protocol
    * figuregen/,novelty/,plots/,templatem/,scripts/do-partition.sh: removed
    outdated code not part of core project

2013-03-30  Michael R. Crusoe  <mcrusoe@msu.edu>

    * setup.py: monkeypatched distutils.Distribution.reinitialize_command() so
    that it matches the behavior of Distribution.get_command_obj(). This fixes
    issues with 'pip install -e' and './setup.py nosetests' not respecting the
    setup.cfg configuration directives for the build_ext command. Also
    enhanced our build_ext command to respect the dry_run mode.

    * .ycm_extra_conf.py: Update our custom YouCompleteMe configuration to
    query the package configuration for the proper compilation flags.

2014-03-28  Michael R. Crusoe  <mcrusoe@msu.edu>

    * Makefile,setup.py: demote nose & sphinx to extra dependencies.
    Auto-install Python developer tools as needed.

2013-03-27  Michael R. Crusoe  <mcrusoe@msu.edu>

    * The system zlib and bzip2 libraries are now used instead of the bundled
    versions if specified in setup.cfg or the command line.

2014-03-25  Michael R. Crusoe  <mcrusoe@msu.edu>

    * Makefile: update cppcheck command to match new version of Jenkins
    plugin. Now ignores the lib/test*.cc files.

2013-03-20  Michael R. Crusoe  <mcrusoe@msu.edu>

    * lib/storage.hh,khmer/_khmermodule.cc,lib/{readtable,read_parsers}.hh:
    remove unused storage.hh

2014-03-19  Qingpeng Zhang  <qingpeng@msu.edu>

    * hashbits.cc: fix a bug of 'Division or modulo by zero' described in #182
    * test_scripts.py: add test code for count-overlap.py
    * count-overlap.py: (fix a bug because of a typo and hashsize was replaced
    by min_hashsize)
    * count-overlap.py: needs hashbits table generated by load-graph.py. 
    This information is added to the "usage:" line.
    * count-overlap.py: fix minor PyLint issues

2014-03-19  Michael R. Crusoe  <mcrusoe@msu.edu>

    * Update bundled zlib version to 1.2.8 from 1.2.3. Changes of note:
    "Wholesale replacement of gz* functions with faster versions"
    "Added LFS (Large File Summit) support for 64-bit file offsets"
    "Fix serious but very rare decompression bug"

2014-03-19  Michael R. Crusoe <mcrusoe@msu.edu>

    * lib/counting.hh: include hashtable.hh
    * lib/{counting,aligner,hashbits,hashtable,labelhash,node,subset}.{cc,hh},
    kmer.cc,khmer/_khmermodule.cc: removed downcast, replaced non-functional
    asserts() with exception throws.
    * khmer/_khmermodule.cc: fixed parsing of PyLists
    * setup.py: force 64bit only builds on OS X.

2014-03-19  Titus Brown  <t@idyll.org>

    * Makefile: update documentation on targets at top; clean autopep8 output.
    * test_counting_single.py: fixed pep8 violations in spacing
    * test_scripts.py: eliminate popenscript in favor of proper SystemExit
	handling in runscript; fix pep8 violations.

2014-03-19  Michael R. Crusoe <mcrusoe@msu.edu> and Luiz Irber
<luiz.irber@gmail.com>

    * lib/ktable.{cc,hh},khmer/{__init__.py},{_khmermodule.cc}, tests/
    test_{counting_{hash,single},ktable}.py: remove the unused KTable object
    * doc/{index,ktable}.txt: remove references to KTable
    * lib/{ktable.{hh,cc} → kmer_hash.{hh,cc}}: rename remaining ktable files
    to kmer_hash
    * lib/{hashtable,kmer}.hh: replace ktable headers with kmer_hash

2014-03-17  Ram RS  <ramrs@nyu.edu>

    * extract-partitions.py: pylint warnings addressed
    * test_scripts.py: tests added to cover extract-partitions completely

2014-03-16  Michael R. Crusoe <mcrusoe@msu.edu>

    * lib/read_parsers.cc: fix for Coverity CID 1054789: Unititialized scalar
    field II: fill_id is never zeroed out.

2014-03-16  Ram RS  <ramrs@nyu.edu>

    * Project email in copyright headers updated

2014-03-14  Michael R. Crusoe <mcrusoe@msu.edu>

    * khmer/_khmermodule.cc, lib/{khmer.hh, hashtable.{cc,hh}},
    tests/test_{hashbits,hashbits_obj,labelhash}.py: don't implicitly downcast
    tagset_size(). Changes fileformat version for saved tagsets.

2014-03-13  Ram RS  <ramrs@nyu.edu>

    * added: khmer/file.py - script to check disk space, check input file
    status and check space before hashtable writing
    * modified: scripts/*.py - all scripts now use khmer.file for above-mentioned
    functionality.
    * modified: scripts/*.py - pylint violations addressed in all scripts
    under scripts/

2014-03-13  Ram RS  <ramrs@nyu.edu>

    * Bug fix: tests.test_normalize_by_median_no_bigcount() now runs within
    temp directory

2014-03-11  Michael R. Crusoe  <mcrusoe@mcrusoe.edu>

    * lib/read_parsers.hh: fix for Coverity CID 1054789: Uninitialized scalar
    field

2014-03-10  Michael R. Crusoe  <mcrusoe@msu.edu>

    * doc/development.txt: document fork/tag policy + formatting fixes

2014-03-03  Michael R. Crusoe  <mcrusoe@msu.edu>

    * lib/trace_logger.{cc,hh}: fix for Coverity CID 1063852: Uninitialized
    scalar field (UNINIT_CTOR) 
    * lib/node.cc: fix for Coverity CID 1173035:  Uninitialized scalar field
    (UNINIT_CTOR)
    * lib/hashbits.hh: fix for Coverity CID 1153101:  Resource leak in object
    (CTOR_DTOR_LEAK)
    * lib/{perf_metrics.{cc,hh},hashtable.{cc,hh}
    ,read_parsers.{cc,hh},trace_logger.{cc,hh}}: ifndef WITH_INTERNAL_METRICS
    then lets not + astyle -A10

2014-02-27  Michael R. Crusoe <mcrusoe@msu.edu>

    * tagged: version 0.8
    * setup.py: Specify a known working version of setuptools so we don't
    force an unneeded and awkward upgrade.
    * setup.py: We aren't zipsafe, mark as such

2014-02-18  Michael R. Crusoe <mcrusoe@msu.edu>

* Normalized C++ namespace usage to fix CID 1054792
* Updated install instructions. We recommend OS X users and those Linux
users without root access to install virtualenv instead of pip.
* New documentation: doc/known-issues.txt
* Added code review checklist & other guidance: doc/development.txt

2014-02-03  Camille Scott <camille.scott.w@gmail.com>

* Standardized command line arguments in khmer_args; added version flag

* Added support for sparse graph labeling

* Added script to reinflate partitions from read files using the 
  labeling system, called sweep-reads-by-partition-buffered.py

* Implemented __new__ methods for Hashbits, enforced inheritance
  hierarchy between it and the new LabelHash class both in C++
  and CPython API

2013-12-20  Titus Brown  <titus@idyll.org>

* Fixed output_partitioned_file, sweep-reads3.py, and extract-partitions.py
  to retain FASTQ format in output.

2013-12-11  Michael R. Crusoe <mcrusoe@msu.edu>

* normalize-by-median.py: new optional argument: --record-filenames to specify
a path where a list of all the output filenames will be written to. Will
be used to better integrate with Galaxy.

* All commands that use the counting args now support the --version switch

* abundance-dist-single.py, abundance-dist.py, do-partition.py,
interleave-reads.py, load-graph.py, load-into-counting.py
normalize-by-median.py now exit with return code 1 instead of 255 as is
standard.

2013-12-19  Michael R. Crusoe  <mcrusoe@msu.edu>

* doc/install.txt Add setup instructions for RHEL6 & fix invocation to get
master branch to work for non-developers

2013-12-18  Titus Brown  <titus@idyll.org>

* Added a test to ensure that normalize-by-median.py has bigcount set to
  False.

2013-11-22  Camille Scott  <camille.scott.w@gmail.com>

* Makefile: Added debug target for profiling.

2013-11-22  Michael R. Crusoe  <mcrusoe@msu.edu>

* Documented release process

2013-10-21  Michael R. Crusoe  <mcrusoe@msu.edu>

* Version 0.7

* New script: sample-reads-randomly.py which does a single pass random
subsample using reservoir sampling.

* the version number is now only stored in one place

* Makefile: new dist, cppcheck, pep8, and autopep8 targets for developers.
VERSION is now set by versioneer and exported to C/C++ code.

* README switched from MarkDown to ReStructuredText format to clean up PyPI
listing. Install count badge added.

* doc/: updates to how the scripts are called. Sphinx now pulls version
number from versioneer. C/Python integration is now partially documented.
Reference to bleeding-edge has been removed. Release instructions have been
clarified and simplified.

* all python code in khmer/, scripts/, and tests/ should be PEP8 compliant now.

* khmer/_khmermodule.cc has gotten a once-over with cpychecker. Type errors
were eliminated and the error checking has improved.

* Several fixes motivated by the results of a Coverity C/C++ scan. 

* Tests that require greater than 0.5 gigabytes of memory are now annotated as
being 'highmem' and be skipped by changing two lines in setup.cfg

* warnings about -Wstrict-prototypes will no longer appear

* contributors to this release are: ctb, mr-c and camillescott. 

2013-10-15  Michael R. Crusoe  <mcrusoe@msu.edu>

* Version 0.6.1

* No code changes, just build fixes

2013-10-10  Michael R. Crusoe  <mcrusoe@msu.edu>

* Version 0.6

* Switch to setuptools to run the entire build

* The various Makefiles have been merged into one inside lib for posterity

* A new top-level Makefile wraps "python setup.py"

* argparse.py has been removed and is installed automatically by setuptools/pip

* setup.py and the python/khmer directory have been moved to the root of the
project to conform to the standard layout

* The project contact address is now khmer-project@idyll.org

* Due to the new build system the project now easily builds under OS X + XCode

* In light of the above the installation instructions have been rewritten

* Sphinx now builds the documentation without warnings or errors

* It is now easy to calculate code coverage.

* setup.py is now PEP8 compliant
2014-04-10  Michael R. Crusoe  <mcrusoe@msu.edu>

    * Makefile: run 'build' command before install; ignore _version.py for
    coverage purposes.
    * bink.ipynb: deleted
    * doc/choosing-hash-sizes.txt -> choosing-table-sizes.txt
    * setup.py,doc/{conf.py,index.txt}: update lists of authors
    * doc/development.txt: typo
    * doc/{galaxy,guide,index,introduction,scripts}.txt: remove some
    references to implementation details of the k-mer tables
    * doc/{known-issues,release}.txt: updated
    * khmer/*.cc,lib/*.{cc,hh}: astyle -A10 formatted
    * lib/read_parsers.cc: fixed case statement fall through
    * lib/subset.cc: removed unnecessary NULL check (CID 1054804 & 1195088)
    * scripts/*.py: additional documentation updates
    * tests/test-data/test-overlap1.ht,data/MSB2-surrender.fa &
    data/1m-filtered.fa: removed from repository history, .git is now 36M!

2014-03-31  Titus Brown  <ctb@msu.edu>

    * scripts/normalize-by-median.py: Fixed unbound variable bug introduced in
    20a433c2.

    * khmer/file.py: Fixed incorrect use of __file__ dirname instead of
    os.getcwd(); also fixed bug where statvfs would choke on an empty
    dirname resulting from input files being in the cwd.

2014-03-31  Michael R. Crusoe  <mcrusoe@msu.edu>

    * versioneer.py,ez_setup.py: updated to version 0.10 and 3.4.1
    respectively.
    * docs/release.txt,khmer/_version.py,MANIFEST.in: update ancillary
    versioneer files

2014-03-31  Titus Brown  <ctb@msu.edu>

    * scripts/*.py,khmer/khmer_args.py: added 'info' function to khmer_args,
    and added citation information to each script.
    * CITATION: added basic citation information for khmer functionality.

2013-03-31  Michael R. Crusoe  <mcrusoe@msu.edu>

    * docs/scripts.txt,scripts/*.py,khmer/*.py: overhaul the documentation of
    the scripts. Uses sphinxcontrib.autoprogram to leverage the existing
    argparse objects. Moved the documentation into each script + misc cleanups.
    All scripts support the --version option. Migrated the last scripts to use
    khmer_args
    * docs/blog-posts.txt: removed outdated reference to filter-exact.py; its
    replacement filter-abund.py is better documented in the eel-pond protocol
    * figuregen/,novelty/,plots/,templatem/,scripts/do-partition.sh: removed
    outdated code not part of core project

2013-03-30  Michael R. Crusoe  <mcrusoe@msu.edu>

    * setup.py: monkeypatched distutils.Distribution.reinitialize_command() so
    that it matches the behavior of Distribution.get_command_obj(). This fixes
    issues with 'pip install -e' and './setup.py nosetests' not respecting the
    setup.cfg configuration directives for the build_ext command. Also
    enhanced our build_ext command to respect the dry_run mode.

    * .ycm_extra_conf.py: Update our custom YouCompleteMe configuration to
    query the package configuration for the proper compilation flags.

2014-03-28  Michael R. Crusoe  <mcrusoe@msu.edu>

    * Makefile,setup.py: demote nose & sphinx to extra dependencies.
    Auto-install Python developer tools as needed.

2013-03-27  Michael R. Crusoe  <mcrusoe@msu.edu>

    * The system zlib and bzip2 libraries are now used instead of the bundled
    versions if specified in setup.cfg or the command line.

2014-03-25  Michael R. Crusoe  <mcrusoe@msu.edu>

    * Makefile: update cppcheck command to match new version of Jenkins
    plugin. Now ignores the lib/test*.cc files.

2013-03-20  Michael R. Crusoe  <mcrusoe@msu.edu>

    * lib/storage.hh,khmer/_khmermodule.cc,lib/{readtable,read_parsers}.hh:
    remove unused storage.hh

2014-03-19  Qingpeng Zhang  <qingpeng@msu.edu>

    * hashbits.cc: fix a bug of 'Division or modulo by zero' described in #182
    * test_scripts.py: add test code for count-overlap.py
    * count-overlap.py: (fix a bug because of a typo and hashsize was replaced
    by min_hashsize)
    * count-overlap.py: needs hashbits table generated by load-graph.py. 
    This information is added to the "usage:" line.
    * count-overlap.py: fix minor PyLint issues

2014-03-19  Michael R. Crusoe  <mcrusoe@msu.edu>

    * Update bundled zlib version to 1.2.8 from 1.2.3. Changes of note:
    "Wholesale replacement of gz* functions with faster versions"
    "Added LFS (Large File Summit) support for 64-bit file offsets"
    "Fix serious but very rare decompression bug"

2014-03-19  Michael R. Crusoe <mcrusoe@msu.edu>

    * lib/counting.hh: include hashtable.hh
    * lib/{counting,aligner,hashbits,hashtable,labelhash,node,subset}.{cc,hh},
    kmer.cc,khmer/_khmermodule.cc: removed downcast, replaced non-functional
    asserts() with exception throws.
    * khmer/_khmermodule.cc: fixed parsing of PyLists
    * setup.py: force 64bit only builds on OS X.

2014-03-19  Titus Brown  <t@idyll.org>

    * Makefile: update documentation on targets at top; clean autopep8 output.
    * test_counting_single.py: fixed pep8 violations in spacing
    * test_scripts.py: eliminate popenscript in favor of proper SystemExit
	handling in runscript; fix pep8 violations.

2014-03-19  Michael R. Crusoe <mcrusoe@msu.edu> and Luiz Irber
<luiz.irber@gmail.com>

    * lib/ktable.{cc,hh},khmer/{__init__.py},{_khmermodule.cc}, tests/
    test_{counting_{hash,single},ktable}.py: remove the unused KTable object
    * doc/{index,ktable}.txt: remove references to KTable
    * lib/{ktable.{hh,cc} → kmer_hash.{hh,cc}}: rename remaining ktable files
    to kmer_hash
    * lib/{hashtable,kmer}.hh: replace ktable headers with kmer_hash

2014-03-17  Ram RS  <ramrs@nyu.edu>

    * extract-partitions.py: pylint warnings addressed
    * test_scripts.py: tests added to cover extract-partitions completely

2014-03-16  Michael R. Crusoe <mcrusoe@msu.edu>

    * lib/read_parsers.cc: fix for Coverity CID 1054789: Unititialized scalar
    field II: fill_id is never zeroed out.

2014-03-16  Ram RS  <ramrs@nyu.edu>

    * Project email in copyright headers updated

2014-03-14  Michael R. Crusoe <mcrusoe@msu.edu>

    * khmer/_khmermodule.cc, lib/{khmer.hh, hashtable.{cc,hh}},
    tests/test_{hashbits,hashbits_obj,labelhash}.py: don't implicitly downcast
    tagset_size(). Changes fileformat version for saved tagsets.

2014-03-13  Ram RS  <ramrs@nyu.edu>

    * added: khmer/file.py - script to check disk space, check input file
    status and check space before hashtable writing
    * modified: scripts/*.py - all scripts now use khmer.file for above-mentioned
    functionality.
    * modified: scripts/*.py - pylint violations addressed in all scripts
    under scripts/

2014-03-13  Ram RS  <ramrs@nyu.edu>

    * Bug fix: tests.test_normalize_by_median_no_bigcount() now runs within
    temp directory

2014-03-11  Michael R. Crusoe  <mcrusoe@mcrusoe.edu>

    * lib/read_parsers.hh: fix for Coverity CID 1054789: Uninitialized scalar
    field

2014-03-10  Michael R. Crusoe  <mcrusoe@msu.edu>

    * doc/development.txt: document fork/tag policy + formatting fixes

2014-03-03  Michael R. Crusoe  <mcrusoe@msu.edu>

    * lib/trace_logger.{cc,hh}: fix for Coverity CID 1063852: Uninitialized
    scalar field (UNINIT_CTOR) 
    * lib/node.cc: fix for Coverity CID 1173035:  Uninitialized scalar field
    (UNINIT_CTOR)
    * lib/hashbits.hh: fix for Coverity CID 1153101:  Resource leak in object
    (CTOR_DTOR_LEAK)
    * lib/{perf_metrics.{cc,hh},hashtable.{cc,hh}
    ,read_parsers.{cc,hh},trace_logger.{cc,hh}}: ifndef WITH_INTERNAL_METRICS
    then lets not + astyle -A10

2014-02-27  Michael R. Crusoe <mcrusoe@msu.edu>

    * tagged: version 0.8
    * setup.py: Specify a known working version of setuptools so we don't
    force an unneeded and awkward upgrade.
    * setup.py: We aren't zipsafe, mark as such

2014-02-18  Michael R. Crusoe <mcrusoe@msu.edu>

* Normalized C++ namespace usage to fix CID 1054792
* Updated install instructions. We recommend OS X users and those Linux
users without root access to install virtualenv instead of pip.
* New documentation: doc/known-issues.txt
* Added code review checklist & other guidance: doc/development.txt

2014-02-03  Camille Scott <camille.scott.w@gmail.com>

* Standardized command line arguments in khmer_args; added version flag

* Added support for sparse graph labeling

* Added script to reinflate partitions from read files using the 
  labeling system, called sweep-reads-by-partition-buffered.py

* Implemented __new__ methods for Hashbits, enforced inheritance
  hierarchy between it and the new LabelHash class both in C++
  and CPython API

2013-12-20  Titus Brown  <titus@idyll.org>

* Fixed output_partitioned_file, sweep-reads3.py, and extract-partitions.py
  to retain FASTQ format in output.

2013-12-11  Michael R. Crusoe <mcrusoe@msu.edu>

* normalize-by-median.py: new optional argument: --record-filenames to specify
a path where a list of all the output filenames will be written to. Will
be used to better integrate with Galaxy.

* All commands that use the counting args now support the --version switch

* abundance-dist-single.py, abundance-dist.py, do-partition.py,
interleave-reads.py, load-graph.py, load-into-counting.py
normalize-by-median.py now exit with return code 1 instead of 255 as is
standard.

2013-12-19  Michael R. Crusoe  <mcrusoe@msu.edu>

* doc/install.txt Add setup instructions for RHEL6 & fix invocation to get
master branch to work for non-developers

2013-12-18  Titus Brown  <titus@idyll.org>

* Added a test to ensure that normalize-by-median.py has bigcount set to
  False.

2013-11-22  Camille Scott  <camille.scott.w@gmail.com>

* Makefile: Added debug target for profiling.

2013-11-22  Michael R. Crusoe  <mcrusoe@msu.edu>

* Documented release process

2013-10-21  Michael R. Crusoe  <mcrusoe@msu.edu>

* Version 0.7

* New script: sample-reads-randomly.py which does a single pass random
subsample using reservoir sampling.

* the version number is now only stored in one place

* Makefile: new dist, cppcheck, pep8, and autopep8 targets for developers.
VERSION is now set by versioneer and exported to C/C++ code.

* README switched from MarkDown to ReStructuredText format to clean up PyPI
listing. Install count badge added.

* doc/: updates to how the scripts are called. Sphinx now pulls version
number from versioneer. C/Python integration is now partially documented.
Reference to bleeding-edge has been removed. Release instructions have been
clarified and simplified.

* all python code in khmer/, scripts/, and tests/ should be PEP8 compliant now.

* khmer/_khmermodule.cc has gotten a once-over with cpychecker. Type errors
were eliminated and the error checking has improved.

* Several fixes motivated by the results of a Coverity C/C++ scan. 

* Tests that require greater than 0.5 gigabytes of memory are now annotated as
being 'highmem' and be skipped by changing two lines in setup.cfg

* warnings about -Wstrict-prototypes will no longer appear

* contributors to this release are: ctb, mr-c and camillescott. 

2013-10-15  Michael R. Crusoe  <mcrusoe@msu.edu>

* Version 0.6.1

* No code changes, just build fixes

2013-10-10  Michael R. Crusoe  <mcrusoe@msu.edu>

* Version 0.6

* Switch to setuptools to run the entire build

* The various Makefiles have been merged into one inside lib for posterity

* A new top-level Makefile wraps "python setup.py"

* argparse.py has been removed and is installed automatically by setuptools/pip

* setup.py and the python/khmer directory have been moved to the root of the
project to conform to the standard layout

* The project contact address is now khmer-project@idyll.org

* Due to the new build system the project now easily builds under OS X + XCode

* In light of the above the installation instructions have been rewritten

* Sphinx now builds the documentation without warnings or errors

* It is now easy to calculate code coverage.

* setup.py is now PEP8 compliant<|MERGE_RESOLUTION|>--- conflicted
+++ resolved
@@ -1,5 +1,4 @@
-<<<<<<< HEAD
-2015-05-31  Titus Brown  <titus@idyll.org>
+2015-06-05  Titus Brown  <titus@idyll.org>
 
    * khmer/__init__.py: pass IOError through extract_countinghash_info and
    extract_hashbits_info so that file-does-not-exist errors are correctly
@@ -18,7 +17,7 @@
    scripts/{count-overlap.py,do-partition.py,},khmer/khmer_args.py:
    changed hashtype over to 'nodegraph' and 'bitgraph' in call to
    report_on_config.
-=======
+
 2015-06-04  Titus Brown  <titus@idyll.org>
 
    * khmer/_khmermodule.cc,lib/hashbits.{cc,hh}: add Hashbits::update_from()
@@ -36,7 +35,6 @@
    * scripts/normalize-by-median.py: changed to count kmers from both PE reads 
    when either one of them is below the coverage cutoff
    * tests/test_scripts.py: Added test for new behaviour
->>>>>>> c639143c
 
 2015-05-26  Titus Brown  <titus@idyll.org>
 
