--- conflicted
+++ resolved
@@ -1,11 +1,10 @@
-<<<<<<< HEAD
-2016-10-30  Titus Brown  <titus@idyll.org>
+2016-10-31  Titus Brown  <titus@idyll.org>
 
    * lib/{counting.hh,hashbits.hh,hashtable.hh}: factor out global functions
    _hash and _revhash into Hashtable methods hash_dna and unhash_dna.
    * khmer/_khmer.cc, lib/{hashtable.cc,read_aligner.cc,subset.cc}: update
    Hashtable code to use new hash_dna and unhash_dna methods.
-=======
+
 2016-10-31  Camille Scott  <camille.scott.w@gmail.com>
 
    * khmer/__init__.py, khmer/_khmer.cc, tests/test_functions.py: Expose
@@ -24,7 +23,6 @@
    * lib/kmer_hash.hh: Helper functions for the Kmer class.
    * lib/{alphabets.hh, alphabets.cc}: Global DNA alphabets.
    * tests/test_assembly.py: Tests for the assembler API.
->>>>>>> ab262a64
 
 2016-10-28  Daniel Standage  <daniel.standage@gmail.com>
 
