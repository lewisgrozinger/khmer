--- conflicted
+++ resolved
@@ -1,10 +1,9 @@
-<<<<<<< HEAD
-2015-02-20  Michael R. Crusoe  <mcrusoe@msu.edu>
+2015-02-21  Michael R. Crusoe  <mcrusoe@msu.edu>
 
    * khmer/_khmermodule.cc,lib/read_parsers.cc: Rename the 'accuracy' attribute
    of ReadParser Reads to 'quality'
    * tests/test_read_parsers.py: update test to match
-=======
+
 2015-02-21  Rhys Kidd  <rhyskidd@gmail.com>
 
    * sandbox/{calc-best-assembly,calc-error-profile,normalize-by-align,
@@ -14,7 +13,6 @@
 2015-02-21  Rhys Kidd  <rhyskidd@gmail.com>
 
    * sandbox/sweep-paired-reads.py: remove empty script
->>>>>>> 3150625a
 
 2015-02-20  Titus Brown  <titus@idyll.org>
 
