<<<<<<< HEAD
2015-07-28  Jacob Fenton  <bocajnotnef@gmail.com>

   * khmer/kfile.py: added infrastructure for doing compressed output
   * scripts/{count-median,extract-long-sequences,extract-paired-reads,
   extract-partitions,fastq-to-fasta,filter-abund-single,filter-abund,
   interleave-reads,normalize-by-median,sample-reads-randomly,
   split-paired-reads,trim-low-abund}.py: added compression
   * tests/test_{functions,scripts}.py: added tests
   * scripts/{load-graph,partition-graph}.py: made load-graph no longer add .pt
   to graph outfiles, changed partition-graph to not expect .pt's
   * doc/whats-new-2.0.rst: doc'd changes to load-graph and partition-graph

2015-07-28  Kevin Murray <spam@kdmurray.id.au> and Titus Brown
<titus@idyll.org>
=======
2015-07-29  Amanda Charbonneau  <charbo24@msu.edu>

   * scripts/fastq-to-fasta.py: Changed '-n' default description to match
   behaviour

2015-07-29  Luiz Irber  <khmer@luizirber.org>

   * tests/test_{scripts,streaming_io}.py: Fix the build + add a test

2015-07-28  Titus Brown  <titus@idyll.org>

   * tests/test_streaming_io.py: new shell cmd tests for streaming/piping.
   * tests/khmer_tst_utils.py: refactor/replace runtestredirect(...) with
   scriptpath(...) and run_shell_cmd(...).
   * scripts/test_scripts.py: remove test_interleave_reads_broken_fq_4 for
   only one input file for interleave-reads.py; replace runscriptredirect call
   with run_shell_cmd.
   * scripts/interleave-reads.py: force exactly two input files.
   * scripts/split-paired-reads.py: fix print statement; clarify output.
   * scripts/{normalize-by-median.py,sample-reads-randomly.py,
   trim-low-abund.py}: if stdin is supplied for input, check that -o
   specifies output file.
   * scripts/filter-abund.py: if stdin is supplied for input, check that -o
   specifies output file; switched -o to use argparse.FileType.
   * scripts/extract-long-sequences.py: switched -o to use argparse.FileType.
   * scripts/{abundance-dist,count-median}.py: added '-' handling for output.
   * khmer/kfile.py: change 'check_input_files' to no longer warn that
   '-' doesn't exist'.
   * tests/test-data/paired.fq.2: removed extraneous newline from end.
   * tests/{test_normalize_by_median,test_script_arguments,test_scripts}.py:
   added tests for new code.
   * scripts/oxli: added script for running tests in development directory.
   * khmer/{__init__,khmer_args}.py,tests/{test_normalize_by_median,
   test_script_arguments}.py: refactored out use of AssertionError by not
   throwing plain Exceptions when a ValueError or RuntimeError would do.
   * oxli/__init__.py: give default help instead of an error when `oxli` is
   called with no arguments.
   * tests/test_{normalize_by_median,sandbox_scripts,scripts,streaming_io}.py:
   always check status code if calling `runscripts` with `fail_ok=True`.

2015-07-28  Luiz Irber  <khmer@luizirber.org>

   * sandbox/unique-kmers.py: moved to scripts.
   * scripts/unique-kmers.py: fix import bug and initialize to_print earlier.
   * tests/test_scripts.py: add tests for unique-kmers.py.
   * doc/user/scripts.rst: added unique-kmers.py to script page

2015-07-28  Jacob Fenton  <bocajnotnef@gmail.com>

   * scripts/abundance-dist.py: disallowed forcing on the input file check for
   the counting table file

2015-07-28  Michael R. Crusoe  <crusoe@ucdavis.edu>

   * .mailmap, Makefile: generate a list of authors

2015-07-28  Kevin Murray  <spam@kdmurray.id.au>
            Titus Brown  <titus@idyll.org>
>>>>>>> 16ab6f28

   * khmer/utils.py: added fix for SRA-style FASTQ output.
   * tests/test_scripts.py: tested against a broken version of SRA format.
   * tests/test-data/paired-broken4.fq.{1,2}: added test files.

2015-07-28  Michael R. Crusoe  <crusoe@ucdavis.edu>
            Titus Brown  <titus@idyll.org>

   * lib/read_aligner.{cc,hh},tests/{test_read_aligner.py,
   test-data/readaligner-{default,k12}.json},khmer/__init__.py: refactor,
   read aligner parameters are now configurable & save/load-able. Can do
   whole-genome variant finding.
   * khmer/_khmer.cc,tests/test_read_aligner.py: ReadAligner.align_forward
   method added
   * sandbox/correct-errors.py -> sandbox/correct-reads.py: total rewrite
   * sandbox/error-correct-pass2.py: new script
   * sandbox/readaligner_pairhmm_train.py: new script
   * tests/test_sandbox_scripts.py, doc/release-notes/release-1.4.rst:
   spelling fixes, import re-arrangement
   * sandbox/{Makefile.read_aligner_training,readaligner_pairhmm_train.py}:
   Added script to train the aligner

2015-07-27  Titus Brown  <titus@idyll.org>

   * khmer/khmer_args.py,CITATION: added entry for PeerJ paper on
   semi-streaming to citations.
   * scripts/{abundance-dist-single.py,abundance-dist.py,count-median.py,
   count-overlap.py,filter-abund-single.py,load-into-counting.py}: changed
   default behavior to output data in CSV format and report total k-mers.
   * tests/test_scripts.py: updated/removed tests for CSV.
   * doc/whats-new-2.0.rst: added information about change in columnar output,
   along with other minor corrections.
   * scripts/normalize-by-median.py: corrected epilog.
   * khmer/thread_utils.py,
   sandbox/{calc-best-assembly.py,extract-single-partition.py},
   scripts/{count-median.py,extract-long-sequences.py,extract-paired-reads.py,
   extract-partitions.py,fastq-to-fasta.py,
   interleave-reads.py,normalize-by-median.py,readstats.py,
   sample-reads-randomly.py,split-paired-reads.py,trim-low-abund.py},
   tests/{test_normalize_by_median.py,test_scripts.py}: remove explicit
   'parse_description' from screed open calls.
   * khmer/_khmer.cc,lib/Makefile,lib/hashtable.{cc,hh},setup.py: removed
   WITH_INTERNAL_METRICS and trace_logger/perf_metrics references.
   * lib/perf_metrics.{cc,hh},lib/trace_logger.{cc,hh}: removed unused files.

2015-07-24  Jacob Fenton  <bocajnotnef@gmail.com>

   * doc/dev/getting-started.rst: added instructions for second contribution

2015-07-22  Jacob Fenton  <bocajnotnef@gmail.com>

   * tests/test_read_parsers.py: added workaround for bug in OSX Python
   * Makefile: respect that workaround when running the tests

2015-07-21  Jacob Fenton  <bocajnotnef@gmail.com>

   * khmer/{kfile,khmer_args}.py: refactored information passing, made it so
   space checks happen in the right directory.
   * oxli/build_graph.py,sandbox/collect-reads.py,scripts/{
   abundance-dist-single,filter-abund-single,load-into-counting,
   normalize-by-median,trim-low-abund}.py,tests/test_script_arguments.py:
   changed to use new arg structure for checking hashtable save space.
   * oxli/functions.py,scripts/saturate-by-median.py: updated error message
   to mention --force option.
   * scripts/{count-overlap,load-into-counting,make-initial-stoptags,
   partition-graph,sample-reads-randomly}.py: removed unnecessary call to
   check_space.

2015-07-20  Titus Brown  <titus@idyll.org>

   * khmer/__init__.py: cleaned up FP rate reporting.
   * scripts/normalize-by-median.py: corrected epilog; refactored reporting
   to be a bit cleaner; use CSV for reporting file;
   added --report-frequency arg.
   * tests/test_normalize_by_median.py: updated/added tests for reporting.

2015-07-17  Jacob Fenton  <bocajnotnef@gmail.com>

   * oxli/{functions,build_graph}.py,scripts/{load-graph,normalize-by-median,
   abundance-dist}.py,tests/test_{normalize_by_median,subset_graph,hashbits,
   oxli_function}.py: pylint cleanup.

2015-07-17  Michael R. Crusoe  <crusoe@ucdavis.edu>  

   * Makefile, tests/test_read_aligner.py: import khmer when pylinting.

2015-07-17  Michael R. Crusoe  <crusoe@ucdavis.edu>

   * lib/read_parser.{cc,hh}: use std::string everywhere to match existing
   exceptions.

2015-07-10  Jacob Fenton  <bocajnotnef@gmail.com>

   * khmer/kfile.py: changed check_valid_file_exists to recognize fifos as
   non-empty.
   * tests/test_normalize_by_median.py: added test.

2015-07-10  Jacob Fenton  <bocajnotnef@gmail.com>

   * oxli/functions.py: changed estimate functions to use correct letter
   abbreviations.
   * sandbox/estimate_optimal_hash.py: changed to use renamed estimate
   functions.
   * sandbox/unique-kmers.py: changed to not output recommended HT args by
   default.
   * tests/test_oxli_functions.py: changed to use renamed estimate functions.

2015-07-10  Jacob Fenton  <bocajnotnef@gmail.com>

   * oxli/functions.py: added '--force' check to sanity check.

2015-07-10  Jacob Fenton  <bocajnotnef@gmail.com>

   * oxli/functions.py: moved optimization/sanity check func to oxli.
   * scripts/normalize-by-median.py,oxli/build_graph.py: added
   optimization/sanity checking via oxli estimation funcs.
   * tests/test_normalize_by_median.py: updated tests to cover estimation
   functions.

2015-07-08  Luiz Irber  <khmer@luizirber.org>

   * lib/{counting,hashbits,hashtable,labelhash,subset}.cc: print hexadecimal
   representation of the signature read from the file.

2015-07-06  Luiz Irber  <khmer@luizirber.org>

   * sandbox/collect-reads.py: Set a default value for coverage based
   on the docstring.
   * sandbox/count-kmers-single.py, tests/test_{functions,script_arguments}.py:
   Replace xrange and cStringIO (not Python 3 compatible).
   * lib/*.{hh,cc}, oxli/functions.py, tests/*.py: make format.

2015-07-05  Jacob Fenton  <bocajnotnef@gmail.com>

   * doc/whats-new-2.0.rst: added in normalize-by-median.py broken paired 
   updates.

2015-07-05  Michael R. Crusoe  <crusoe@ucdavis.edu>

   * Makefile: fix cppcheck invocation.
   * khmer/_khmer.cc: switch to prefix increment for non-primitive objects,
   use a C++ cast, adjust scope.
   * lib/hashtable.{hh,cc}: make copy constructor no-op explicit. adjust scope
   * lib/{ht-diff,test-HashTables,test-Parser}.cc: remove unused test code.
   * lib/labelhash.cc,hllcounter.cc: astyle reformatting.
   * lib/read_parsers.hh: more explicit constructors.

2015-07-05  Michael R. Crusoe  <crusoe@ucdavis.edu>

   * sandbox/{collect-variants,optimal_args_hashbits,sweep-files}.py:
   update API usage.

2015-07-05  Titus Brown  <titus@idyll.org>

   * sandbox/{count-kmers.py,count-kmers-single.py}: added scripts to output
   k-mer counts.
   * tests/test_sandbox_scripts.py: added tests for count-kmers.py and
   count-kmers-single.py.
   * sandbox/README.rst: added count-kmers.py and count-kmers-single.py to
   sandbox/README.

2015-07-05  Kevin Murray  <spam@kdmurray.id.au>

   * lib/*.{cc,hh},sandbox/*.py,khmer/_khmer.cc,tests/test_*.py: Simplify
   exception hierarchy, and ensure all C++ exceptions are converted to python
   errors.
   * scripts/normalize-by-median.py: Clarify error message.
   * tests/khmer_tst_utils.py: Add longify function, converts int => long on
   py2, and passes thru list unmodified on py3.

2015-06-30  Jacob Fenton  <bocajnotnef@gmail.com>

   * tests/{test_script_arguments,test_functions}.py: changed tests to use
   stderr redirection to prevent leaks
   * tests/test_normalize_by_median.py: changed to not duplicate a test
   * tests/test_script_arguments.py: changed tests to use stderr redirection

2015-06-30  Titus Brown  <titus@idyll.org>

   * tests/test_normalize_by_median.py: disabled running
   test_normalize_by_median_report_fp during normal test running.

2015-06-30  Titus Brown  <titus@idyll.org>

   * khmer/khmer_args.py: removed incorrect warning for default max_tablesize
   when -M is used.
   * tests/test_scripts.py: added test for correct max_tablesize behavior.

2015-06-30  Titus Brown  <titus@idyll.org>

   * setup.cfg: changed 'stop=TRUE' to 'stop=FALSE', so that tests do not
   stop running at first failure.

2015-06-30  Kevin Murray  <spam@kdmurray.id.au>

   * scripts/{extract-paired-reads,split-paired-reads}.py: Fix creation of
   default output files even when output files were provided on CLI.

2015-06-29  Sherine Awad  <drmahmoud@ucdavis.edu>

   * khmer/utils.py: Fix bug in naming in interleave-reads.py
   * tests/test_scripts.py: Add a test function for the new behavior
   * tests/test-data/*.fq: Add 3 test files needed for the testing

2015-06-28  Jacob Fenton  <bocajnotnef@gmail.com>

   * tests/test_sandbox_scripts.py: made error more informative and not crashy
   * sandbox/{estimate_optimal_hash,optimal_args_hashbits}.py: minor cleanups

2015-06-28  Qingpeng Zhang  <qingpeng@msu.edu>

   * sandbox/{estimate_optimal_hash,optimal_args_hashbits}.py: added sandbox 
   methods for estimating memory usage based on desired fp rate, etc.

2015-06-27  Kevin Murray  <spam@kdmurray.id.au>

   * doc/dev/binary-file-formats.rst: Fix issue in ksize documentation for
   Countgraph

2015-06-27  Kevin Murray  <spam@kdmurray.id.au>

   * README.rst: Fix link to virtualenv installation instructions.

2015-06-19  Titus Brown  <titus@idyll.org>

   * khmer/__init__.py: split CountingHash into _CountingHash (CPython) and
   CountingHash to mimic Hashbits behavior; pass IOError through
   extract_countinghash_info and extract_hashbits_info so that
   file-does-not-exist errors are correctly reported; fixed FP rate reporting;
   changed to using get_n_primes_near_x to build hashtable sizes; removed
   get_n_primes_above_x, new_hashbits, and new_counting_hash functions.
   * khmer/_khmer.cc: changed tp_flags for KCountingHash so that it could
   be a base class.
   * khmer/khmer_args.py: removed environment variable override for hash size
   defaults; added -M/--max_memory_usage, and functions create_nodegraph()
   and create_countgraph().  Also renamed --min-tablesize to --max-tablesize.
   * khmer/kfile.py: fixed check_space_for_hashtable to depend on args obj.
   * oxli/build_graph.py, scripts/{annotate-partitions.py,count-overlap.py,
   do-partition.py,filter-stoptags.py,
   merge-partitions.py}, sandbox/{assembly-diff.py,assembly-diff-2.py,
   bloom-count-intersection.py,bloom-count.py,build-sparse-graph.py,
   collect-reads.py,saturate-by-median.py, graph-size.py,print-stoptags.py,
   print-tagset.py,stoptags-by-position.py, subset-report.py,
   sweep-out-reads-with-contigs.py,sweep-reads2.py,sweep-reads3.py}: changed
   hashtype over to 'nodegraph' and 'countgraph' in call to report_on_config;
   replaced counting hash/hashbits creation with new khmer_args create*
   functions, and/or new_counting_hash/new_hashbits with CountingHash/Hashbits.
   * doc/scripts.rst: updated hashtable size help text.
   * doc/whats-new-2.0.rst: updated with description of -M/--max-memory-usage.
   * tests/test*.py: switched from new_counting_hash to CountingHash, and
   new_hashbits to Hashbits; adjusts tests for new behavior of hashtable
   size calculation.
   * tests/test_hashbits_obj.py: merged into test_hashbits.py and removed file.
   * tests/test_script_arguments.py: updated for new check_space_for_hashtable
   behavior; added tests for create_countgraph and create_nodegraph.
   * tests/test_counting_single.py: fixed countgraph size & palindrome testing
   beahavior in test_complete_no_collision.

2015-06-19  Titus Brown  <titus@idyll.org>

   * Makefile: temporarily disable 'huge' tests on Linux.

2015-06-17  Titus Brown  <titus@idyll.org>

   * scripts/normalize-by-median.py: changed DEFAULT_DESIRED_COVERAGE to 20,
   and corrected options help.
   * tests/{test_scripts.py,test_normalize_by_median.py}: moved
   normalize-by-median.py tests into a their own file.
   * tests/test-data/{dn-test-all-paired-all-keep.fa,dn-test-none-paired.fa,
   dn-test-some-paired-all-keep.fa}: added test data files for specific
   pairing/saturation behavior.

2015-06-16  Kevin Murray  <spam@kdmurray.id.au>

   * doc/dev/binary-file-formats.rst: Add documentation of khmer's binary file
   formats.
   * doc/dev/index.rst: Add above docs to developer documentation index.

2015-06-14  Michael R. Crusoe  <crusoe@ucdavis.edu>

   * khmer/__init__.py,lib/{counting,hashbits,hashtable,subset,labelhash}.cc,
   lib/khmer.hh: add signature to beginning of all binary file types
   * tests/test-data/{normC20k20.ct,badversion-k32.tagset,
   goodversion-k32.tagset}: update to new format by prepending "OXLI" to the
   data stream
   * tests/test_{counting_hash,functions,scripts,hashbits,hashbits_obj,
   labelhash}.py: tests should fail, not error (add try, except + assert
   blocks). Adapted other tests to cope with the new file formats
   * lib/magic: new, teaches the unix `file` command about khmer file types
   * doc/index.rst,doc/whats-new-2.0.rst: document these changes

2015-06-14  Titus Brown  <titus@idyll.org>

   * scripts/extract-paired-reads.py: added --output_dir, --paired-output,
   and --single-output arguments to change output file details; script
   now accepts stdin, and will output to stdout upon request.
   * scripts/split-paired-reads.py: changed script to output to stdout upon
   request; added '-' as stdin input.
   * tests/test_scripts.py: added tests for new extract-paired-reads.py
   behavior.

2015-06-14  Titus Brown  <titus@idyll.org>

   * tests/test_counting_hash.py: fixed duplicated test
   'get_kmer_counts_too_short' by changing to 'get_kmer_hashes_too_short'.

2015-06-14  Jacob Fenton  <bocajnotnef@gmail.com>

   * scripts/abundance-dist.py: added weird bigcount circumstance detection
   * tests/test_scripts.py: added test for the above

2015-06-14  Kevin Murray  <spam@kdmurray.id.au>

   * lib/counting.cc: Fix infinite loop in gzipped CountingHash I/O
   * tests/test_counting_hash.py: Add test of large CountingHash I/O
   * setup.cfg: Skip tests with the 'huge' label by default

2015-06-13  Michael R. Crusoe  <crusoe@ucdavis.edu>

   * Makefile, build-jenkins.sh: unify sphinx dependencies
   * scripts/readstats.py: fix typo

2015-06-13  Titus Brown  <titus@idyll.org>

   * doc/dev/getting-started.rst: update instructions for creating a new
   branch name to preferred practice (fix/brief_issue_description, instead
   of fix/issuenum).

2015-06-13  Michael R. Crusoe  <crusoe@ucdavis.edu>

   * doc/dev/release.rst: remove false positive from version check
   * tests/test_{counting_hash,scripts}.py: remove scriptpath no-op method

2015-06-12  Luiz Irber  <khmer@luizirber.org>

   * setup.py: revert changes to zlib compilation.
   * setup.cfg: nose should stop on first error by default.
   * Makefile, tests/test_threaded_sequence_processor.py,
   scripts/{do-partition,partition-graph}.py, khmer/thread_utils.py: Remove
   dependency on future package.

2015-06-12  Michael R. Crusoe  <crusoe@ucdavis.edu>

   * setup.py: update screed version to 0.9

2015-06-12  Luiz Irber  <khmer@luizirber.org>

   * *.py: refactor for Python 3 compatibility. Clear separation of Unicode
   and Byte strings, use __future__ imports for compatibility (print function,
   absolute imports, unicode_literals), fix tests to consider changes to random
   number generator between Python versions.
   * khmer/_khmer.cc: rename file, methods return Unicode strings instead of
   Bytestrings.

2015-06-12  Luiz Irber  <khmer@luizirber.org>

   * khmer/{khmermodule.cc},tests/test_hashbits.py: Add Unicode support to
   hashbits.get method.
   * tests/test_hll.py: Avoid using translate for revcomp calculation.

2015-06-12  Sarah Guermond  <sarah.guermond@gmail.com>

   * scripts/trim-low-abund.py: changed _screed_record_dict to Record

2015-06-11  Sherine Awad  <drmahmoud@ucdavis.edu>

   * Change split-paired-reads.py to accept input from stdin.
   * Add test function to test new behavior of split-paired.

2015-06-10  Camille Scott  <camille.scott.w@gmail.com>

   * lib/hashtable.cc: Tweaked median_at_least to reduce number of
   conditional checks.

2015-06-10  Titus Brown  <titus@idyll.org>

   * scripts/find-knots.py: fixed invocation of check_space to take correct
   arguments.
   * tests/test_scripts.py: added simple test of find-knots.py execution.

2015-06-09  Jacob Fenton  <bocajnotnef@gmail.com>

   * scripts/normalize-by-median.py: implemented broken_paired_reader
   * tests/test_scripts.py: modified tests to properly use new args
   * khmer/utils.py: added force-paired option to broken_paired_reader (@ctb)

2015-06-09   Luiz Irber  <khmer@luizirber.org>

   * khmer/_khmermodule.cc, lib/hashtable.{cc,hh}: astyle fixes.

2015-06-09  Titus Brown  <titus@idyll.org>

   * khmer/_khmermodule.cc: fixed nasty Hashtable.get() bug.
   * lib/hashtable.{cc,hh}: add Hashtable::get_kmers(), get_kmer_hashes(),
   and get_kmer_counts().
   * khmer/_khmermodule.cc: add CPython functions for get_kmers(),
   get_kmer_hashes(), and get_kmer_counts(); reorganize hashtable_methods.
   * tests/test_counting_hash.py: add tests for get_kmers(), get_kmer_hashes(),
   and get_kmer_counts(), as well as for nasty Hashtable.get() bug.

2015-06-08  Camille Scott  <camille.scott.w@gmail.com>

   * lib/hashtable.{cc,hh}: Add filter_on_median method to check
   if median k-mer count is above a cutoff
   * khmer/_khmermodule.cc: Expose filter_on_median to python-land
   * scripts/normalize-by-median.py: Switch to new filter_on_median
   * tests/test_counting_hash.py: Tests for new method

2015-06-08  Luiz Irber  <khmer@luizirber.org>

   * tests/test_hll.py: test return values from consume_{string,fasta}.

2015-06-06  Titus Brown  <titus@idyll.org>

   * khmer/_khmermodule.cc: added hllcounter_merge.
   * tests/test_hll.py: added merge tests.
   * lib/hllcounter.cc: changed HLLCounter::consume_string to uppercase input.
   * sandbox/unique-kmers.py: added --stream-out option; updated to print out
   k-mers per file as well as k-mer size used.

2015-06-04  Titus Brown  <titus@idyll.org>

   * khmer/_khmermodule.cc: added error handling to load_partitionmap.
   * lib/subset.cc: modified partitionmap format to detect truncated files;
   changed untestable sanity checks to assertions.
   * tests/{test_counting_hash,test_hashbits,test_subset_graph}.py: added
   tests to try loading all possible truncations of binary save files.

2015-06-04  Titus Brown  <titus@idyll.org>

   * khmer/_khmermodule.cc,lib/hashbits.{cc,hh}: add Hashbits::update_from()
   and Hashbits.update().
   * tests/test_hashbits.py: associated tests.

2015-06-01  Jacob Fenton  <bocajnotnef@gmail.com>

   * scripts/normalize-by-median.py: major refactoring to use context
   managers and classes; fixed -R
   * tests/test_scripts.py: added test for normalize's -R arg

2015-06-01  Tamer Mansour <drtamermansour@gmail.com>

   * scripts/normalize-by-median.py: changed to count kmers from both PE reads
   when either one of them is below the coverage cutoff
   * tests/test_scripts.py: Added test for new behaviour

2015-05-26  Titus Brown  <titus@idyll.org>

   * khmer/_khmermodule.cc: refactor CPython layer so that KHashtable
   is at base of CountingHash and Hashbits.
   * lib/hashbits.hh: add n_entries() function from Hashtable::n_entries.
   * lib/hashtable.hh: add several virtual functions to Hashtable that exist in
   CountingHash and Hashbits.

2015-05-26  Titus Brown  <titus@idyll.org>

   * khmer/{__init__.py,_khmermodule.cc},lib/labelhash.{cc,hh},
   lib/{hashtable,khmer}.hh: changed LabelHash to be a "friend" of Hashtable,
   rather than a subclass; allowed initialization with either a CountingHash
   or a Hashbits; added 'graph' attribute to the Python object to store a
   reference to host object.
   * lib/labelhash.{cc,hh}: changed TagPtr maps to Tag maps to fix disastrous
   bug.
   * lib/labelhash.{cc,hh}: added save/load_tags_and_labels functions for
   saving and loading labels.
   * tests/test_labelhash.py: removed unnecessary tests; added tests for save
   and load.
   * sandbox/sweep-reads.py: updated with LabelHash changes.

2015-05-26  Kevin Murray  <spam@kdmurray.id.au>

   * lib/Makefile: Remove old libkhmer.so versions during make clean

2015-05-25  Kevin Murray  <spam@kdmurray.id.au>

   * Makefile: Fix issue with 'lib' target not building by using FORCE

2015-05-20  Jacob Fenton  <bocajnotnef@gmail.com>

   * oxli/{__init__,khmer_api,common}.py,scripts/build-graph.py,
   tests/test_scripts.py: added oxli module, oxlified load_graph script, tests
   * scripts/load-graph.py: replaced with oxlified version
   * setup.py: added oxli module and entry point

2015-05-20  Kevin Murray  <spam@kdmurray.id.au>

   * .gitignore: Add htmlcov/ and diff-cover.html to gitignore
   * Makefile: Use rm -f to remove files to quash error messages on
   non-existant files

2015-05-18  Sherine Awad  <sherine.awad@gmail.com>

   * tests/test_scripts.py: Test loading of compressed counting table
   with bigcounts,and test abundance with bigcounts

2015-05-18  Michael R. Crusoe  <mcrusoe@msu.edu>

   * all files: references to github.com/ged-lab changed to
   github.com/dib-lab. All GitHub URLs normalized to use HTTPS
   * README.rst: broken landscape.io badge removed
   * doc/user/known-issues.rst: removed two known issues fixed in v1.4 release

2015-05-18  Titus Brown  <titus@idyll.org>

   * sandbox/{assembly-diff-2.py,sandbox/collect-reads.py},
   scripts/{count-median.py,filter-abund-single.py,filter-abund.py}: changed
   sequence-reading behavior to replace 'N' with 'A', to be consistent with
   rest of code base.
   * scripts/{filter-abund.py,filter-abund-single.py}: changed behavior of
   scripts to keep sequences with 'N's in them, and count them as 'A's.
   * tests/test_scripts.py: added tests for new
   filter-abund/filter-abund-single behavior.
   * tests/test-data/test-filter-abund-Ns.fq: new test file for new tests.

2015-05-13  Scott Sievert  <sieve121@umn.edu>

   * tests/*,scripts/*,lib/*,sandbox/*,khmer/*: changed "doc/LICENSE.txt" to
   "LICENSE" in copyright header.

2015-05-13  Michael R. Crusoe  <mcrusoe@msu.edu>

   * doc/dev/getting-started.rst: added missing dev tools to install list

2015-05-12  Kevin Murray  <spam@kdmurray.id.au>

   * scripts/load-into-counting.py,test/test_scripts.py: Add the number of
   reads processed to the machine readable output files of --summary-info.

2015-05-11  Titus Brown  <titus@idyll.org>

   * scripts/sample-reads-randomly.py: fixed boundary error in
   sample-reads-randomly.py.
   * tests/test_scripts.py: updated tests to correspond with correct
   behavior of sample-reads-randomly.py.

2015-04-23  Lex Nederbragt  <lex.nederbragt@ibv.uio.no>

   * tests/test_scripts.py: added a test for extract-partitions:
   whitespace in fasta header.

2015-04-21  Daniel Standage  <daniel.standage@gmail.com>

   * scripts/sample-reads-randomly.py: use broken paired reader to provide
   paired-end read support.
   * tests/test_scripts.py: change test results to compensate for the change in
   implementation.

2015-04-17  Jessica Mizzi  <mizzijes@msu.edu>

   * tests/test_scripts.py: split test_extract_long_sequences 
   into test_extract_long_sequences_fa and test_extract_long_sequences_fq

2015-04-15  Elmar Bucher <buchere@ohsu.edu>

   * khmer/doc/dev/getting-started.rst: add information for OS X
   mac port and homebrew distro users as well as Linux
   Debian and Ubuntu distro users.
   And add copyright header.

2015-04-15  Susan Steinman  <steinman.tutoring@gmail.com>

   * khmer/tests/khmer_tst_utils.py,doc/dev/a-quick-guide-to-testing.rst
      edited docstring and docs to remind people to make sure tests test
      errors correctly

2015-04-15  Michael R. Crusoe  <mcrusoe@msu.edu>

   * sandbox/make-coverage.py: tweak for importability

2015-04-15  Sherine Awad  <sherine.awad@gmail.com>

   * sandbox/make-coverage.py: restored, was deleted by accident

2015-04-15  Susan Steinman  <steinman.tutoring@gmail.com>

   * khmer/tests/test_scripts.py: changed tests that use `runscript` with
      `fail_okay=True` to use asserts to confirm the correct failure type

2015-04-15  Sarah Guermond  <sarah.guermond@gmail.com>

   * doc/dev/getting-started.rst: clarified dev communication

2015-04-15  Sarah Guermond  <sarah.guermond@gmail.com>

   * scripts/trim-low-abund.py: implemented STDOUT output, redirected
   existing print statements to STDERR, fixed existing & new PEP 8 issues 
   * tests/test_scripts.py: added test for above changes

2014-04-15  Andreas Härpfer  <ahaerpfer@gmail.com>

   * doc/conf.py: disable Sphinx smart rendering

2015-04-15  Michael R. Crusoe  <mcrusoe@msu.edu>

   * lib/hashtable.cc: remove memory leak
   * scripts/readstats.py,tests/test_scripts.py: fix PEP8 violations

2015-04-15  Susan Steinman  <steinman.tutoring@gmail.com>

   * khmer/scripts/normalize-by-median.py: pass individual arg values to 
      functions instead of ArgParse object

2015-04-15  Thomas Fenzl  <thomas.fenzl@gmx.net>

   * scripts/{count-overlap.py,readstats.py},tests/test_scripts.py: 
   added a --csv option to readstats
   updated documentation for count-overlap
   * khmer/_khmermodule.cc: fixed missing error handling 
   for hashbits_count_overlap

2015-04-15  en zyme  <en_zyme@outlook.com>

   * khmer/khmer/kfile.py: check_file_status() -> check_input_files()
   * khmer/sandbox/{collect-reads, khmer/sandbox/sweep-reads}.py 
     khmer/scripts/{abundance-dist-single, abundance-dist, annotate-partitions,
     count-median, count-overlap, do-partition, extract-paired-reads, 
     extract-partitions, filter-abund-single, filter-abund, filter-stoptags,
     find-knots, interleave-reads, load-graph, load-into-counting, 
     make-initial-stoptags, merge-partitions, partition-graph,
     sample-reads-randomly, split-paired-reads}.py:
       check_file_status() -> check_input_files()
   * khmer/tests/test_functions.py: check_file_status() -> check_input_files()

2015-04-15  Andreas Härpfer  <ahaerpfer@gmail.com>

   * khmer/utils.py: fix record checks to account for comments in old style
   FASTQ data.
   * tests/test-data/old-style-format-w-comments.fq: new test data.
   * tests/test_scripts.py: add test against new test data.

2015-04-15  Michael R. Crusoe  <mcrusoe@msu.edu>

   * doc/dev/release.txt: update release instructions to more thoroughly run
   tests.

2015-04-14  Susan Steinman  <steinman.tutoring@gmail.com>

   * khmer/scripts/normalize-by-median.py: allow for paired and unpaired
      files to be normalized together. separate function for error check
   * khmer/tests/test_scripts.py: created test for paired/unpaired data

2015-04-14  Scott Fay  <scott.a.fay@gmail.com>

   * doc/user/getting-help.rst: added to user docs
   * doc/index.rst: changed: added link to getting-help doc
   * README.rst: changed: added link to getting-help doc

2015-04-14  Scott Fay  <scott.a.fay@gmail.com>

   * docs/index.rst: added github repo and release notes page to main docs page

2015-04-14  Susan Steinman  <steinman.tutoring@gmail.com>

   * khmer/{__init__.py},sandbox/{collect-reads,collect-variants,
   saturate-by-median},scripts/{do-partition,filter-abund-single,load-graph,
   load-into-counting,normalize-by-median,trim-low-abund}: pulled out check
   max collisions logic to init.
   * khmer/tests/test_scripts.py: modified tests to account for new error
   message

2015-04-14  Josiah Seaman  <josiah@dnaskittle.com>

   * lib/{hashbits.cc}: changed: adding doxygen comments

2015-04-14  Sarah Guermond  <sarah.guermond@gmail.com>

   * doc/dev/coding-guidelines-and-review.rst: added copyright question
   to commit checklist.

2015-04-14  Andreas Härpfer  <ahaerpfer@gmail.com>

   * */*.py: Make docstrings PEP 257 compliant.

2015-04-14  Michael R. Crusoe  <mcrusoe@msu.edu>

   * khmer/_khmermodule.cc: catch more exceptions
   * tests/test_{sandbox_scripts,subset_graph}.py: make tests more resilient

2015-04-14  Michael R. Crusoe  <mcrusoe@msu.edu>

   * lib/count.cc: Make CountingHash::abundance_distribution threadsafe
   * khmer/_khmermodule.cc: remove newly unnecessary check for exception
   * tests/test_scripts.py: added test to confirm the above

2015-04-14  Michael R. Crusoe  <mcrusoe@msu.edu>

   * khmer/{__init__.py,_khmermodule.cc},lib/{counting,hashbits,hashtable,
   subset}.cc: catch IO errors and report them.
   * tests/test_hashbits.py: remove write to fixed path in /tmp
   * tests/test_scripts.py: added test for empty counting table file

2015-04-13  Thomas Fenzl  <thomas.fenzl@gmx.net>

   * lib/{khmer_exception.hh,{counting,hashbits,hashtable,subset}.cc}: changed 
   khmer_exception to use std::string to fix memory management.

2015-04-13  Elmar Bucher  <buchere@ohsu.edu>

   * scripts/normalize-by-median.py (main): introduced warning for when at
   least two input files are named the same.

2015-04-13  Andreas Härpfer  <ahaerpfer@gmail.com>

   * doc/dev/getting-started.rst: clarify Conda usage

2015-04-13  Daniel Standage  <daniel.standage@gmail.com>

   * scripts/normalize-by-median.py: Added support to the diginorm script for
   sending output to terminal (stdout) when using the conventional - as the
   output filename. Also removed --append option.
   * tests/test_scripts.py: Added functional test for diginorm stdout, removed
   test of --append option.

2015-04-13  Scott Fay  <scott.a.fay@gmail.com>

   * scripts/filter-abund.py: added checking of input_table by
   `check_file_status()`

2015-04-13  David Lin

   * scripts/abundance-dist.py: disambiguate documentation for force and 
   squash options

2015-04-13  Michael R. Crusoe  <mcrusoe@msu.edu>

   * README.rst,doc/index.rst: added link to gitter.im chat room
   * doc/README.rst: removed ancient, outdated, and unused file

2015-04-13  Thomas Fenzl  <thomas.fenzl@gmx.net>

   * khmer/_khmermodule.cc: removed unused find_all_tags_truncate_on_abundance
   from python api

2015-04-10  Will Trimble

   * tests/test_script_arguments.py: added a test to check for the empty file
   warning when checking if a file exists

2015-04-10  Jacob Fenton  <bocajnotnef@gmail.com>

   * scripts/test-{scripts.py}: added test for check_file_writable using 
   load_into_counting

2015-04-10  Phillip Garland  <pgarland@gmail.com>

   * khmer/file.py (check_file_writable): new function to check writability
   * scripts/load-into-counting.py (main): early check to see if output is
   writable

2015-04-07  Michael R. Crusoe  <mcrusoe@msu.edu>

    * README.rst: add a ReadTheDocs badge

2015-04-06  Michael R. Crusoe  <mcrusoe@msu.edu>

   * jenkins-build.sh: updated OS X warning flag to quiet the build a bit

2015-04-06  Michael R. Crusoe  <mcrusoe@msu.edu>

   * Makefile: added 'convert-release-notes' target for MD->RST conversion
   * doc/{,release-notes}/index.rst: include release notes in documentation
   * doc/release-notes/*.rst: added pandoc converted versions of release notes
   * jenkins-build.sh: use the Sphinx method to install doc dependencies

2015-04-05  Michael R. Crusoe  <mcrusoe@msu.edu>

   * setup.py: use the release version of screed 0.8

2015-04-05  Michael R. Crusoe  <mcrusoe@msu.edu>

   * doc/*/*.txt: all documentation sources have been renamed to use the rst
   extension to indicate that they are reStructuredText files. This enables
   use of rich text editors on GitHub and elsewhere.
   * doc/conf.py: update Sphinx configuration to reflect this change
   * doc/requirements.txt: added hint to install version 3.4.1 of Setuptools;
   this file is used by ReadTheDocs only.

2015-04-05  Michael R. Crusoe  <mcrusoe@msu.edu>

   * ChangeLog, lib/read_aligner.cc, sandbox/sweep-reads.py: fixed spelling
   errors.

2015-04-05  Kevin Murray  <spam@kdmurray.id.au>

   * lib/read_parsers.{cc,hh}: Work around an issue (#884) in SeqAn 1.4.x
   handling of truncated sequence files. Also revamp exceptions
   * khmer/_khmermodule.cc: Use new/updated exceptions handling malformed
   FASTA/Q files.
   * tests/test_read_parsers.py: add a test of parsing of truncated fastq
   files

2015-04-03  Luiz Irber  <irberlui@msu.edu>

   * lib/hllcounter.cc: Use for loop instead of transform on merge method,
   now works on C++11.

2015-04-01  Luiz Irber  <irberlui@msu.edu>

   * third-party/smhasher/MurmurHash3.{cc,h}: remove unused code, fix warnings.

2015-04-01  Michael R. Crusoe  <mcrusoe@msu.edu>

   * Doxyfile.in: make documentation generation reproducible, removed timestamp

2015-04-01  Alex Hyer  <theonehyer@gmail.com>

   * scripts/find-knots.py: added force argument to check_file_status()
   call in main().

2015-03-31  Kevin Murray  <spam@kdmurray.id.au>

   * lib/read_parsers.{cc,hh}: add read counting to IParser and subclasses
   * khmer/_khmermodule.cc,tests/test_read_parsers.py: add 'num_reads'
   attribute to khmer.ReadParser objects in python land, and test it.

2015-03-28  Kevin Murray  <spam@kdmurray.id.au>

   * lib/hashbits.hh: Add Hashbits::n_tables() accessor

2015-03-27  Michael R. Crusoe  <mcrusoe@msu.edu>

   * lib/read_parsers.{cc,hh}: Obfuscate SeqAn SequenceStream objects with a
   wrapper struct, to avoid #include-ing the SeqAn headers.
   * lib/Makefile: Don't install the SeqAn headers.

2015-03-27  Kevin Murray  <spam@kdmurray.id.au>

   * lib/Makefile: Add libkhmer targets, clean up
   * lib/get_version.py: Rewrite to use versioneer.py
   * lib/.gitignore,third-party/.gitignore: Add more compiled outputs
   * lib/.check_openmp.cc: add source that checks compiler for openmp support.
   * lib/khmer.pc.in: add pkg-config file for khmer

2015-03-23  Kevin Murray  <spam@kdmurray.id.au>

   * lib/counting.hh: Add CountingHash::n_tables() accessor

2015-03-16  Jessica Mizzi  <mizzijes@msu.edu>

    * khmer/kfile.py: Added file not existing error for system exit
    * tests/{test_scripts,test_functions}.py: Added tests for
    check_file_status for file existence and force option

2015-03-15  Kevin Murray  <spam@kdmurray.id.au>  &  Titus Brown  <titus@idyll.org>

   * tests/test_counting_hash.py: Skip get_raw_tables test if python doesn't
   have the memoryview type/function.

2015-03-11  Erich Schwarz  <ems394@cornell.edu>

   * Added URLs and brief descriptions for khmer-relevant documentation in
   doc/introduction.txt, pointing to http://khmer-protocols.readthedocs.org and
   khmer-recipes.readthedocs.org, with brief descriptions of their content.

2015-03-10  Camille Scott  <camille.scott.w@gmail.com>

   * lib/counting.hh, khmer/_khmermodule.cc: Expose the raw tables of
   count-min sketches to the world of python using a buffer interface.
   * tests/test_counting_hash.py: Tests of the above functionality.

2015-03-08  Michael R. Crusoe  <mcrusoe@msu.edu>

   * Makefile: make 'pep8' target be more verbose
   * jenkins-build.sh: specify setuptools version
   * scripts/{abundance-dist,annotate-partitions,count-median,do-partition,
   extract-paired-reads,extract-partitions,filter-stoptags,find-knots,
   interleave-reads,merge-partitions,partition-graph,sample-reads-randomly,
   split-paired-reads}.py,setup.py: fix new PEP8 errors
   * setup.py: specify that this is a Python 2 only project (for now)
   * tests/test_{counting_single,subset_graph}.py: make explicit the use of
   floor division behavior.

2015-03-06  Titus Brown  <titus@idyll.org>

   * sandbox/{collect-reads.py,saturate-by-median.py}: update for 'force'
   argument in khmer.kfile functions, so that khmer-recipes compile.

2015-03-02  Titus Brown  <titus@idyll.org>

   * sandbox/{combine-pe.py,compare-partitions.py,count-within-radius.py,
   degree-by-position.py,dn-identify-errors.py,ec.py,error-correct-pass2.py,
   find-unpart.py,normalize-by-align.py,read-aligner.py,shuffle-fasta.py,
   to-casava-1.8-fastq.py,uniqify-sequences.py}: removed from sandbox/ as
   obsolete/unmaintained.
   * sandbox/README.rst: updated to reflect readstats.py and trim-low-abund.py
   promotion to sandbox/.
   * doc/dev/scripts-and-sandbox.txt: updated to reflect sandbox/ script name
   preferences, and note to remove from README.rst when moved over to scripts/.

2015-02-27  Kevin Murray  <spam@kdmurray.id.au>

   * scripts/load-into-counting.py: Be verbose in the help text, to clarify
   what the -b flag does.

2015-02-25  Hussien Alameldin  <hussien@msu.edu>

   * sandbox/bloom_count.py: renamed to bloom-count.py
   * sandbox/bloom_count_intersection.py: renamed to
     bloom-count-intersection.py
   * sandbox/read_aligner.py: renamed to read-aligner.py

2015-02-26  Tamer A. Mansour  <drtamermansour@gmail.com>

   * scripts/abundance-dist-single.py: Use CSV format for the histogram.
   * scripts/count-overlap.py: Use CSV format for the curve file output.
   Includes column headers.
   * scripts/abundance-dist-single.py: Use CSV format for the histogram. 
   Includes column headers.
   * tests/test_scripts.py: add test functions for the --csv option in
   abundance-dist-single.py and count-overlap.py

2015-02-26  Jacob Fenton  <bocajnotnef@gmail.com>

   * doc/introduction.txt, doc/user/choosing-table-sizes.txt: Updated docs to
   ref correct links and names

2015-02-25  Aditi Gupta  <agupta@msu.edu>

   * sandbox/{collect-reads.py, correct-errors.py, 
   normalize-by-median-pct.py, slice-reads-by-coverage.py, 
   sweep-files.py, sweep-reads3.py, to-casava-1.8-fastq.py}: 
   Replaced 'accuracy' with 'quality'. Fixes #787.

2015-02-25  Tamer A. Mansour  <drtamermansour@gmail.com>

   * scripts/normalize-by-median.py: change to the default behavior to
   overwrite the sequences output file. Also add a new argument --append to
   append new reads to the output file.
   * tests/test_scripts.py: add a test for the --append option in
   normalize-by-median.py

2015-02-25  Hussien Alameldin  <hussien@msu.edu>

   * khmer/khmer_args.py: add 'hll' citation entry "Irber and Brown,
     unpublished." to  _alg. dict.
   * sandbox/unique-kmers.py: add call to 'info' with 'hll' in the
     algorithms list.

2015-02-24  Luiz Irber  <irberlui@msu.edu>

    * khmer/_khmermodule.cc: expose HLL internals as read-only attributes.
    * lib/hllcounter.{cc,hh}: simplify error checking, add getters for HLL.
    * tests/test_hll.py: add test cases for increasing coverage, also fix
    some of the previous ones using the new HLL read-only attributes.

2015-02-24  Luiz Irber  <irberlui@msu.edu>

   * khmer/_khmermodule.cc: Fix coding style violations.

2015-02-24  Luiz Irber  <irberlui@msu.edu>

   * khmer/_khmermodule.cc: Update extension to use recommended practices,
   PyLong instead of PyInt, Type initialization, PyBytes instead of PyString.
   Replace common initialization with explicit type structs, and all types
   conform to the CPython checklist.

2015-02-24  Tamer A. Mansour  <drtamermansour@gmail.com>

   * scripts/abundance-dist.py: Use CSV format for the histogram. Includes
   column headers.
   * tests/test_scripts.py: add coverage for the new --csv option in
   abundance-dist.py

2015-02-24  Michael R. Crusoe  <mcrusoe@msu.edu>

   * jenkins-build.sh: remove examples/stamps/do.sh testing for now; takes too
   long to run on every build. Related to #836

2015-02-24  Kevin Murray  <spam@kdmurray.id.au>

   * scripts/interleave-reads.py: Make the output file name print nicely.

2015-02-23  Titus Brown  <titus@idyll.org>

   * khmer/utils.py: added 'check_is_left' and 'check_is_right' functions;
   fixed bug in check_is_pair.
   * tests/test_functions.py: added tests for now-fixed bug in check_is_pair,
   as well as 'check_is_left' and 'check_is_right'.
   * scripts/interleave-reads.py: updated to handle Casava 1.8 formatting.
   * scripts/split-paired-reads.py: fixed bug where sequences with bad names
   got dropped; updated to properly handle Casava 1.8 names in FASTQ files.
   * scripts/count-median.py: added '--csv' output format; updated to properly
   handle Casava 1.8 FASTQ format when '--csv' is specified.
   * scripts/normalize-by-median.py: replaced pair checking with
   utils.check_is_pair(), which properly handles Casava 1.8 FASTQ format.
   * tests/test_scripts.py: updated script tests to check Casava 1.8
   formatting; fixed extract-long-sequences.py test.
   * scripts/{extract-long-sequences.py,extract-paired-reads.py,
   fastq-to-fasta.py,readstats.py,sample-reads-randomly.py,trim-low-abund.py},
   khmer/thread_utils.py: updated to handle Casava 1.8 FASTQ format by
   setting parse_description=False in screed.open(...).
   * tests/test-data/{paired-mixed.fq,paired-mixed.fq.pe,random-20-a.fq,
   test-abund-read-2.fq,test-abund-read-2.paired2.fq,test-abund-read-paired.fa,
   test-abund-read-paired.fq}: switched some sequences over to Casava 1.8
   format, to test format handling.
   * tests/test-data/{casava_18-pe.fq,test-reads.fq.gz}: new test file for
   Casava 1.8 format handling.
   * tests/test-data/{overlap.curve,paired-mixed.fq.1,paired-mixed.fq.2,
   simple_1.fa,simple_2.fa,simple_3.fa,test-colors.fa,test-est.fa,
   test-graph3.fa,test-graph4.fa,test-graph6.fa}: removed no-longer used
   test files.

2015-02-23  Titus Brown  <titus@idyll.org>

   * setup.cfg: set !linux flag by default, to avoid running tests that
   request too much memory when 'nosetests' is run.  (This is an OS difference
   where Mac OS X attempts to allocate as much memory as requested, while
   on Linux it just crashes).

2015-02-23  Michael R. Crusoe  <mcrusoe@msu.edu>

   * khmer/{__init__.py,_khmermodule.cc},lib/{hashbits.cc,hashbits.hh,
   hashtable,tests/test_{c_wrapper,read_parsers}.py: remove unused callback
   functionality

2015-02-23  Michael R. Crusoe  <mcrusoe@msu.edu>

   * setup.py: point to the latest screed release candidate to work around
   versioneer bug.

2015-02-23  Tamer A. Mansour  <drtamermansour@gmail.com>

   * examples/stamps/do.sh: the argument --savehash was changed to --savetable
   and change mode to u+x
   * jenkins-build.sh: add a test to check for the do.sh file

2015-02-23  Kevin Murray  <spam@kdmurray.id.au>

   * khmer/load_pe.py: Remove unused/undocumented module. See #784

2015-02-21  Hussien Alameldin  <hussien@msu.edu>

   * sandbox/normalize-by-align.py: "copyright header 2013-2015 was added"
   * sandbob/read_aligner.py: "copyright header 2013-2015 was added"
   * sandbox/slice-reads-by-coverage.py: "copyright header 2014  was added"

2015-02-21  Hussien Alameldin  <hussien@msu.edu>

   * sandbox/calc-best-assembly.py, collect-variants.py, graph-size.py: Set executable bits using "chmod +x"

2015-02-21  Michael R. Crusoe  <mcrusoe@msu.edu>

   * khmer/_khmermodule.cc,lib/read_parsers.cc: Rename the 'accuracy' attribute
   of ReadParser Reads to 'quality'
   * tests/test_read_parsers.py: update test to match

2015-02-21  Rhys Kidd  <rhyskidd@gmail.com>

   * sandbox/{calc-best-assembly,calc-error-profile,normalize-by-align,
   read_aligner,slice-reads-by-coverage}.py: reference /usr/bin/env python2
   in the #! line.

2015-02-21  Rhys Kidd  <rhyskidd@gmail.com>

   * sandbox/sweep-paired-reads.py: remove empty script

2015-02-20  Titus Brown  <titus@idyll.org>

   * doc/dev/scripts-and-sandbox.txt: policies for sandbox/ and scripts/
   content, and a process for adding new command line scripts into scripts/.
   * doc/dev/index.txt: added scripts-and-sandbox to developer doc index.

2015-02-20  Michael R. Crusoe  <mcrusoe@msu.edu>

    * khmer/_khmermodule.cc: convert C++ out of memory exceptions to Python
    out of memory exception.
    * test/test_{counting_hash,counting_single,hashbits_obj,labelhash,
    scripts}.py: partial tests for the above

2015-02-20  Aditi Gupta  <agupta@msu.edu>

   * doc/dev/coding-guidelines-and-review.txt: fixed spelling errors.

2015-02-19  Michael R. Crusoe  <mcrusoe@msu.edu>

   * doc/dev/coding-guidelines-and-review.txt: added checklist for new CPython
   types
   * khmer/_khmermodule.cc: Update ReadAligner to follow the new guidelines

2015-02-19  Daniel Standage  <daniel.standage@gmail.com>

   * Makefile: add a new Makefile target `help` to list and describe all
   common targets.
   * khmer/utils.py, tests/test_functions.py: minor style fixes.

2015-02-16  Titus Brown  <titus@idyll.org>

   * khmer/utils.py: added 'check_is_pair', 'broken_paired_reader', and
   'write_record_pair' functions.
   * khmer/khmer_args.py: added streaming reference for future algorithms
   citation.
   * tests/test_functions.py: added unit tests for 'check_is_pair' and
   'broken_paired_reader'.
   * scripts/trim-low-abund.py: upgraded to track pairs properly; added
   proper get_parser information; moved to scripts/ from sandbox/.
   * tests/test_scripts.py: added paired-read tests for
   trim-low-abund.py.
   * tests/test-data/test-abund-read-2.paired.fq: data for paired-read tests.
   * scripts/extract-paired-reads.py: removed 'is_pair' in favor of
   'check_is_pair'; switched to using 'broken_paired_reader'; fixed use
   of sys.argv.
   * scripts/sample-reads-randomly.py: removed unused 'output_single' function.
   * doc/user/scripts.txt: added trim-low-abund.py.

2015-02-13  Qingpeng Zhang  <qingpeng@msu.edu>

   * scripts/sample-reads-randomly.py: fix a glitch about string formatting.

2015-02-11  Titus Brown  <titus@idyll.org>

   * khmer/_khmermodule.cc: fixed k-mer size checking; updated some error
   messages.
   * tests/test_graph.py: added test for k-mer size checking in find_all_tags.

2015-02-09  Titus Brown  <titus@idyll.org>

   * scripts/split-paired-reads.py: added -1 and -2 options to allow fine-
   grain specification of output locations; switch to using write_record
   instead of script-specific output functionality.
   * tests/test_scripts.py: added accompanying tests.

2015-02-09  Bede Constantinides  <bede.constantinides@manchester.ac.uk>

   * scripts/split-paired-reads.py: added -o option to allow specification
   of an output directory
   * tests/test_scripts.py: added accompanying test for split-paired-reads.py

2015-02-01  Titus Brown  <titus@idyll.org>

   * khmer/_khmermodule.cc: added functions hash_find_all_tags_list and
   hash_get_tags_and_positions to CountingHash objects.
   * tests/test_counting_hash.py: added tests for new functionality.

2015-01-25  Titus Brown  <titus@idyll.org>

   * sandbox/correct-errors.py: fixed sequence output so that quality
   scores length always matches the sequence length; fixed argparse
   setup to make use of default parameter.

2015-01-25  Titus Brown  <titus@idyll.org>

    * sandbox/readstats.py: fixed non-functional string interpolation at end;
    added -o to send output to a file; moved to scripts/.
    * doc/user/scripts.txt: added readstats description.
    * tests/test_scripts.py: added tests for readstats.py

2015-01-23  Jessica Mizzi  <mizzijes@msu.edu>

    * khmer/utils.py: Added single write_record fuction to write FASTA/Q
    * scripts/{abundance-dist,extract-long-sequences,extract-partitions,
    interleave-reads,normalize-by-median,sample-reads-randomly}.py: 
    Replaced FASTA/Q writing method with write_record

2015-01-23  Michael R. Crusoe  <mcrusoe@msu.edu>

    * Makefile: remove the user installs for the `install-dependencies` target

2015-01-23  Michael R. Crusoe  <mcrusoe@msu.edu>

    * README.rst,doc/user/install.txt: clarify that we support Python 2.7.x
    and not Python 3.

2015-01-21  Luiz Irber  <irberlui@msu.edu>

    * lib/hllcounter.{cc,hh}: Implemented a HyperLogLog counter.
    * khmer/{_khmermodule.cc, __init__.py}: added HLLCounter class
    initialization and wrapper.
    * tests/test_hll.py: added test functions for the new
    HyperLogLog counter.
    * sandbox/unique-kmers.py: implemented a CLI script for
    approximate cardinality estimation using a HyperLogLog counter.
    * setup.cfg, Makefile, third-party/smhasher/MurmurHash3.{cc,h},
    lib/kmer_hash.{cc,hh}, setup.py: added MurmurHash3 hash function
    and configuration.
    * setup.py: added a function to check if compiler supports OpenMP.

2015-01-14  Reed Cartwright  <cartwright@asu.edu>

    * doc/dev/getting-started.txt: Added install information for
    Arch Linux

2014-01-14  Michael R. Crusoe  <mcrusoe@msu.edu>

    * doc/user/{blog-posts,guide}.txt,examples/stamps/do.sh,sandbox/{
    collect-reads,error-correct-pass2,filter-median-and-pct,filter-median,
    read_aligner,split-sequences-by-length}.py,scripts/{filter-abund,
    load-into-counting}.py,tests/test_{counting_hash,hashbits,scripts}.py:
    remove references to ".kh" files replaces with ".pt" or ".ct" as
    appropriate
    * tests/test-data/{bad-versionk12,normC20k20}.kh: renamed to "*.ct"

2015-01-13  Daniel Standage  <daniel.standage@gmail.com>

    * tests/khmer_tst_utils.py, tests/test_sandbox_scripts.py: removed
    unused module imports
    * .gitignore: added pylint_report.txt so that it is not accidentally
    committed after running make diff_pylint_report
    * khmer/file.py -> khmer/kfile.py: renamed internal file handling
    class to avoid collisions with builtin Python file module
    * sandbox/collect-reads.py, sanbox/saturate-by-median.py,
    sandbox/sweep-files.py, sandbox/sweep-reads.py,
    scripts/abundance-dist-single.py, scripts/abundance-dist.py,
    scripts/annotate-partitions.py, scripts/count-median.py,
    scripts/count-overlap.py, scripts/do-partition.py,
    scripts/extract-long-sequences.py, scripts/extract-paired-reads.py,
    scripts/extract-partitions.py, scripts/filter-abund-single.py,
    scripts/filter-abund.py, scripts/filter-stoptags.py,
    scripts/find-knots.py, scripts/interleave-reads.py,
    scripts/load-graph.py, scripts/load-into-counting.py,
    scripts/make-initial-stoptags.py, scripts/merge-partitions.py,
    scripts/normalize-by-median.py, scripts/partition-graph.py,
    scripts/sample-reads-randomly.py, scripts/split-paired-reads.py,
    tests/test_script_arguments.py, tests/test_scripts.py: changed all
    occurrences of `file` to `kfile`

2015-01-09  Rhys Kidd  <rhyskidd@gmail.com>

    * lib/khmer.hh: implement generic NONCOPYABLE() macro guard
    * lib/hashtable.hh: apply NONCOPYABLE macro guard in case of future 
    modifications to Hashtable that might exposure potential memory corruption 
    with default copy constructor

2014-12-30  Michael Wright  <wrig517@msu.edu>

    * tests/test_scripts.py: Attained complete testing coverage for 
    scripts/filter_abund.py

2014-12-30  Brian Wyss  <wyssbria@msu.edu>

    * tests/test_scripts.py: added four new tests:
    load_into_counting_multifile(), test_abundance_dist_single_nosquash(),
    test_abundance_dist_single_savehash, test_filter_abund_2_singlefile

2015-12-29  Michael R. Crusoe  <mcrusoe@msu.edu>

    * CITATION,khmer/khmer_args.py,scripts/{abundance-dist-single,
    filter-abund-single,load-graph,load-into-counting}.py: Give credit to the
    SeqAn project for their FASTQ/FASTA reader that we use.

2014-12-26  Titus Brown  <titus@idyll.org>

    * tests/tests_sandbox_scripts.py: added import and execfile test for all
    sandbox/ scripts.
    * sandbox/{abundance-hist-by-position.py,
    sandbox/assembly-diff-2.py, sandbox/assembly-diff.py,
    sandbox/bloom_count.py, sandbox/bloom_count_intersection.py,
    sandbox/build-sparse-graph.py, sandbox/combine-pe.py,
    sandbox/compare-partitions.py, sandbox/count-within-radius.py,
    sandbox/degree-by-position.py, sandbox/ec.py,
    sandbox/error-correct-pass2.py, sandbox/extract-single-partition.py,
    sandbox/fasta-to-abundance-hist.py, sandbox/filter-median-and-pct.py,
    sandbox/filter-median.py, sandbox/find-high-abund-kmers.py,
    sandbox/find-unpart.py, sandbox/graph-size.py,
    sandbox/hi-lo-abundance-by-position.py, sandbox/multi-rename.py,
    sandbox/normalize-by-median-pct.py, sandbox/print-stoptags.py,
    sandbox/print-tagset.py, sandbox/readstats.py,
    sandbox/renumber-partitions.py, sandbox/shuffle-fasta.py,
    sandbox/shuffle-reverse-rotary.py, sandbox/split-fasta.py,
    sandbox/split-sequences-by-length.py, sandbox/stoptag-abundance-hist.py,
    sandbox/stoptags-by-position.py, sandbox/strip-partition.py,
    sandbox/subset-report.py, sandbox/sweep-out-reads-with-contigs.py,
    sandbox/sweep-reads2.py, sandbox/sweep-reads3.py,
    sandbox/uniqify-sequences.py, sandbox/write-interleave.py}: cleaned up
    to make 'import'-able and 'execfile'-able.

2014-12-26  Michael R. Crusoe  <mcrusoe@msu.edu>

    * tests/test_functions.py: Generate a temporary filename instead of
    writing to the current directory
    * Makefile: always run the `test` target if specified

2014-12-20  Titus Brown  <titus@idyll.org>

    * sandbox/slice-reads-by-coverage.py: fixed 'N' behavior to match other
    scripts ('N's are now replaced by 'A', not 'G').
    * sandbox/trim-low-abund.py: corrected reporting bug (bp written);
    simplified second-pass logic a bit; expanded reporting.

2014-12-17  Jessica Mizzi  <mizzijes@msu.edu>

    * khmer/file.py,sandbox/sweep-reads.py,scripts/{abundance-dist-single,
    abundance-dist,annotate-partitions,count-median,count-overlap,do-partition,
    extract-paired-reads,extract-partitions,filter-abund-single,filter-abund,
    filter-stoptags,interleave-reads,load-graph,load-into-counting,
    make-initial-stoptags,merge-partitions,normalize-by-median,partition-graph,
    sample-reads-randomly,split-paired-reads}.py,setup.cfg,
    tests/{test_script_arguments,test_scripts}.py: Added force option to all 
    scripts to script IO sanity checks and updated tests to match. 

2014-12-17  Michael R. Crusoe  <mcrusoe@msu.edu>

    * setup.cfg,tests/test_{counting_hash,counting_single,filter,graph,
    hashbits,hashbits_obj,labelhash,lump,read_parsers,scripts,subset_graph}.py:
    reduce memory usage of tests to about 100 megabytes max.

2014-12-17  Michael R. Crusoe  <mcrusoe@msu.edu>

    * scripts/load-graph.py,khmer/_khmermodule.cc: restore threading to
    load-graph.py

2014-12-16  Titus Brown  <titus@idyll.org>

    * sandbox/{calc-error-profile.py,collect-variants.py,correct-errors.py,
    trim-low-abund.py}: Support for k-mer spectral error analysis, sublinear
    error profile calculations from shotgun data sets, adaptive variant
    collection based on graphalign, streaming error correction, and streaming
    error trimming.
    * tests/test_sandbox_scripts.py: added tests for sandbox/trim-low-abund.py.
    * tests/test_counting_hash.py: added tests for new
    CountingHash::find_spectral_error_positions function.

2014-12-16  Michael R. Crusoe  <mcrusoe@msu.edu>  &  Camille Scott
<camille.scott.w@gmail.com>

    * khmer/_khmermodule.cc: fixed memory leak in the ReadParser paired
    iterator (not used by any scripts).
    * lib/read_parsers.cc,khmer/_khmermodule.cc: Improved exception handling.
    * tests/test_read_parsers.py,
    tests/test-data/100-reads.fq.truncated.{bz2,gz}: Added tests for truncated
    compressed files accessed via ReadParser paired and unpaired iterators.

2014-12-09  Michael R. Crusoe  <mcrusoe@msu.edu>

    New FAST[AQ] parser (from the SeqAn project). Fixes known issue and a
    newly found read dropping issue
    https://github.com/dib-lab/khmer/issues/249
    https://github.com/dib-lab/khmer/pull/641
    Supports reading from non-seekable plain and gziped FAST[AQ] files (a.k.a
    pipe or streaming support)

    * khmer/{__init__.py,_khmermodule.cc}: removed the Config object, the
    threads argument to new_counting_hash, and adapted to other changes in API.
    Dropped the unused _dump_report_fn method. Enhanced error reporting.
    * lib/{bittest,consume_prof,error,khmer_config,scoringmatrix,thread_id_map}
    .{cc,hh},tests/test_khmer_config.py: deleted unused files
    * sandbox/collect-reads.py,scripts/{abundance-dist-single,do-partition,
    filter-abund-single,load-into-counting}.py: adapted to Python API changes:
    no threads argument to ReadParser, no more config
    * tests/test_{counting_hash,counting_single,hashbits,hashbits_obj,
    test_read_parsers}.py: updated tests to new error pattern (upon object
    creation, not first access) and the same API change as above. Thanks to
    Camille for her enhanced multi-thread test.
    * lib/{counting,hashtable,ht-diff}.cc,khmer.hh: renamed MAX_COUNT define to
    MAX_KCOUNT; avoids naming conflict with SeqAn
    * khmer/file.py: check_file_status(): ignored input files named '-'
    * khmer/khmer_tst_utils.py: added method to pipe input files to a target
    script
    * tests/test_scripts.py: enhanced streaming tests now that four of them
    work.
    * Makefile: refreshed cppcheck{,-result.xml} targets, added develop
    setuptools command prior to testing

2014-12-08  Michael R. Crusoe  <mcrusoe@msu.edu>

    * doc/user/known_issues.txt: Document that multithreading leads to dropped
    reads.

2014-12-07  Michael R. Crusoe  <mcrusoe@msu.edu>

    This is khmer v1.2

    * Makefile: add sandbox scripts to the pylint_report.txt target
    * doc/dev/coding-guidelines-and-review.txt: Add question about command
    line API to the checklist
    * doc/dev/release.txt: refresh release procedure
    * doc/release-notes/release-1.2.md

2014-12-05  Michael R. Crusoe  <mcrusoe@msu.edu>

    * CITATIONS,khmer/khmer_args.py: update citations for Qingpeng's paper

2014-12-01  Michael R. Crusoe  <mcrusoe@msu.edu>

    * doc/roadmap.txt: Explain the roadmap to v2 through v4

2014-12-01  Kevin Murray  <spam@kdmurray.id.au>

    * tests/test_scripts.py: Stop a test from making a temporary output file
    in the current dir by explicitly specifying an output file.

2014-12-01  Kevin Murray  <spam@kdmurray.id.au>

    * load-into-counting.py: Add a CLI parameter to output a machine-readable
    summary of the run, including number of k-mers, FPR, input files etc in
    json or TSV format.

2014-12-01  Titus Brown  <t@idyll.org>

    * Update sandbox docs: some scripts now used in recipes

2014-11-23  Phillip Garland  <pgarland@gmail.com>

    * lib/khmer.hh (khmer): define KSIZE_MAX
    * khmer/_khmermodule.cc (forward_hash, forward_hash_no_rc) (reverse_hash):
    Use KSIZE_MAX to check whether the user-supplied k is larger than khmer
    supports.

2014-11-19  Michael R. Crusoe  <mcrusoe@msu.edu>

    * CODE_OF_CONDUT.RST,doc/dev/{index,CODE_OF_CONDUCT}.txt: added a code of
    conduct

2014-11-18  Jonathan Gluck  <jdg@cs.umd.edu>

    * tests/test_counting_hash.py: Fixed copy paste error in comments, True to
    False.

2014-11-15  Jacob Fenton  <bocajnotnef@gmail.com>

    * tests/test_scripts.py: added screed/read_parsers stream testing
    * khmer/file.py: modified file size checker to not break when fed
    a fifo/block device
    * tests/test-data/test-abund-read-2.fa.{bz2, gz}: new test files

2014-11-11  Jacob Fenton  <bocajnotnef@gmail.com>

    * do-partition.py: replaced threading args in scripts with things from 
    khmer_args
    * khmer/theading_args.py: removed as it has been deprecated

2014-11-06  Michael R. Crusoe  <mcrusoe@msu.edu>

    * lib/{counting,hashbits}.{cc,hh},lib/hashtable.hh: Moved the n_kmers()
    function into the parent Hashtable class as n_unique_kmers(), adding it to
    CountingHash along the way. Removed the unused start and stop parameters.
    * khmer/_khmermodule.cc: Added Python wrapping for CountingHash::
    n_unique_kmers(); adapted to the dropped start and stop parameters.
    * scripts/{load-graph,load-into-counting,normalize-by-median}.py: used the
    n_unique_kmers() function instead of the n_occupied() function to get the
    number of unique kmers in a table.
    * tests/test_{hashbits,hashbits_obj,labelhash,scripts}.py: updated the
    tests to reflect the above

2014-10-24  Camille Scott  <camille.scott.w@gmail.com>

    * do-partition.py: Add type=int to n_threads arg and assert to check
    number of active threads

2014-10-10  Brian Wyss  <wyssbria@msu.edu>

    * khmer/scripts/{abundance-dist, abundance-dist-single,
    annotate-partitions, count-median, count-overlap, do-partition,
    extract-paired-reads, extract-partitions, filter-abund, filter-abund-single,
    filter-stoptags, find-knots, load-graph, load-into-counting,
    make-initial-stoptags, merge-partitions, normalize-by-median, 
    partition-graph, sample-reads-randomly}.py:
    changed stdout output in scripts to go to stderr.

2014-10-06  Michael R. Crusoe  <mcrusoe@msu.edu>

    * Doxyfile.in: add links to the stdc++ docs

2014-10-01  Ben Taylor  <taylo886@msu.edu>

    * khmer/_khmermodule.cc, lib/hashtable.cc, lib/hashtable.hh,
    tests/test_counting_hash.py, tests/test_labelhash.py,
    tests/test_hashbits.py, tests/test_hashbits_obj.py:
    Removed Hashtable::consume_high_abund_kmers,
    Hashtable::count_kmers_within_depth, Hashtable::find_radius_for_volume,
    Hashtable::count_kmers_on_radius

2014-09-29  Michael R. Crusoe  <mcrusoe@msu.edu>

    * versioneer.py: upgrade versioneer 0.11->0.12

2014-09-29  Sherine Awad  <sherine.awad@gmail.com>

    * scripts/normalize-by-median.py: catch expections generated by wrong
    indentation for 'total'

2014-09-23  Jacob G. Fenton  <bocajnotnef@gmail.com>

    * scripts/{abundance-dist-single, abundance-dist, count-median,
    count-overlap, extract-paired-reads, filter-abund-single,
    load-graph, load-into-counting, make-initial-stoptags,
    partition-graph, split-paired-reads}.py: 
    added output file listing at end of file
    * scripts/extract-long-sequences.py: refactored to set write_out to
    sys.stdout by default; added output location listing.
    * scripts/{fastq-to-fasta, interleave-reads}.py: 
    added output file listing sensitive to optional -o argument
    * tests/test_scripts.py: added test for scripts/make-initial-stoptags.py

2014-09-19  Ben Taylor  <taylo886@msu.edu>

    * Makefile: added --inline-suppr to cppcheck, cppcheck-result.xml targets
    * khmer/_khmermodule.cc: Added comments to address cppcheck false positives
    * lib/hashtable.cc, lib/hashtable.hh: take args to filter_if_present by
    reference, address scope in destructor
    * lib/read_parsers.cc: Added comments to address cppcheck false positives
    * lib/subset.cc, lib/subset.hh: Adjusted output_partitioned_file,
    find_unpart to take args by reference, fix assign_partition_id to use
    .empty() instead of .size()

2014-09-19  Ben Taylor  <taylo886@msu.edu>
		
    * Makefile: Add astyle, format targets
    * doc/dev/coding-guidelines-and-review.txt: Add reference to `make format`
		target

2014-09-10  Titus Brown  <titus@idyll.org>

    * sandbox/calc-median-distribution.py: catch exceptions generated by reads
	shorter than k in length.
    * sandbox/collect-reads.py: added script to collect reads until specific
	average cutoff.
    * sandbox/slice-reads-by-coverage.py: added script to extract reads with
	a specific coverage slice (based on median k-mer abundance).
	
2014-09-09  Titus Brown  <titus@idyll.org>

    * Added sandbox/README.rst to describe/reference removed files,
	 and document remaining sandbox files.

    * Removed many obsolete sandbox files, including:
      sandbox/abund-ablate-reads.py,
      sandbox/annotate-with-median-count.py,
      sandbox/assemble-individual-partitions.py,
      sandbox/assemstats.py,
      sandbox/assemstats2.py,
      sandbox/bench-graphsize-orig.py,
      sandbox/bench-graphsize-th.py,
      sandbox/bin-reads-by-abundance.py,
      sandbox/bowtie-parser.py,
      sandbox/calc-degree.py,
      sandbox/calc-kmer-partition-counts.py,
      sandbox/calc-kmer-read-abunds.py,
      sandbox/calc-kmer-read-stats.py,
      sandbox/calc-kmer-to-partition-ratio.py,
      sandbox/calc-sequence-entropy.py,
      sandbox/choose-largest-assembly.py,
      sandbox/consume-and-traverse.py,
      sandbox/contig-coverage.py,
      sandbox/count-circum-by-position.py,
      sandbox/count-density-by-position.py,
      sandbox/count-distance-to-volume.py,
      sandbox/count-median-abund-by-partition.py,
      sandbox/count-shared-kmers-btw-assemblies.py,
      sandbox/ctb-iterative-bench-2-old.py,
      sandbox/ctb-iterative-bench.py,
      sandbox/discard-high-abund.py,
      sandbox/discard-pre-high-abund.py,
      sandbox/do-intertable-part.py,
      sandbox/do-partition-2.py,
      sandbox/do-partition-stop.py,
      sandbox/do-partition.py,
      sandbox/do-subset-merge.py,
      sandbox/do-th-subset-calc.py,
      sandbox/do-th-subset-load.py,
      sandbox/do-th-subset-save.py,
      sandbox/extract-surrender.py,
      sandbox/extract-with-median-count.py,
      sandbox/fasta-to-fastq.py,
      sandbox/filter-above-median.py,
      sandbox/filter-abund-output-by-length.py,
      sandbox/filter-area.py,
      sandbox/filter-degree.py,
      sandbox/filter-density-explosion.py,
      sandbox/filter-if-present.py,
      sandbox/filter-max255.py,
      sandbox/filter-min2-multi.py,
      sandbox/filter-sodd.py,
      sandbox/filter-subsets-by-partsize.py,
      sandbox/get-occupancy.py,
      sandbox/get-occupancy2.py,
      sandbox/graph-partition-separate.py,
      sandbox/graph-size-circum-trim.py,
      sandbox/graph-size-degree-trim.py,
      sandbox/graph-size-py.py,
      sandbox/join_pe.py,
      sandbox/keep-stoptags.py,
      sandbox/label-pairs.py,
      sandbox/length-dist.py,
      sandbox/load-ht-and-tags.py,
      sandbox/make-coverage-by-position-for-node.py,
      sandbox/make-coverage-histogram.py,
      sandbox/make-coverage.py,
      sandbox/make-random.py,
      sandbox/make-read-stats.py,
      sandbox/multi-abyss.py,
      sandbox/multi-stats.py,
      sandbox/multi-velvet.py,
      sandbox/normalize-by-min.py,
      sandbox/occupy.py,
      sandbox/parse-bowtie-pe.py,
      sandbox/parse-stats.py,
      sandbox/partition-by-contig.py,
      sandbox/partition-by-contig2.py,
      sandbox/partition-size-dist-running.py,
      sandbox/partition-size-dist.py,
      sandbox/path-compare-to-vectors.py,
      sandbox/print-exact-abund-kmer.py,
      sandbox/print-high-density-kmers.py,
      sandbox/quality-trim-pe.py,
      sandbox/quality-trim.py,
      sandbox/reformat.py,
      sandbox/remove-N.py,
      sandbox/softmask-high-abund.py,
      sandbox/split-N.py,
      sandbox/split-fasta-on-circum.py,
      sandbox/split-fasta-on-circum2.py,
      sandbox/split-fasta-on-circum3.py,
      sandbox/split-fasta-on-circum4.py,
      sandbox/split-fasta-on-degree-th.py,
      sandbox/split-fasta-on-degree.py,
      sandbox/split-fasta-on-density.py,
      sandbox/split-reads-on-median-diff.py,
      sandbox/summarize.py,
      sandbox/sweep_perf.py,
      sandbox/test_scripts.py,
      sandbox/traverse-contigs.py,
      sandbox/traverse-from-reads.py,
      sandbox/validate-partitioning.py -- removed as obsolete.

2014-09-01  Michael R. Crusoe  <mcrusoe@msu.edu>

    * doc/dev/coding-guidelines-and-review.txt: Clarify pull request checklist
    * CONTRIBUTING.md: update URL to new dev docs

2014-08-30  Rhys Kidd  <rhyskidd@gmail.com>

    * khmer/_khmermodule.cc: fix table.get("wrong_length_string") gives core
    dump
    * lib/kmer_hash.cc: improve quality of exception error message
    * tests/{test_counting_hash,test_counting_single,test_hashbits,
        test_hashbits_obj}.py: add regression unit tests

2014-08-28  Titus Brown  <titus@idyll.org>

    * scripts/normalize-by-median.py: added reporting output after main loop
	exits, in case it hadn't been triggered.
    * sandbox/saturate-by-median.py: added flag to change reporting frequency,
	cleaned up leftover code from when it was copied from
	normalize-by-median.

2014-08-24  Rhys Kidd  <rhyskidd@gmail.com>

    * khmer/thread_utils.py, sandbox/filter-below-abund.py,
	scripts/{extract-long-sequences,load-graph,load-into-counting,
	normalize-by-median,split-paired-reads}.py,
	scripts/galaxy/gedlab.py: fix minor PyLint issues 

2014-08-20  Michael R. Crusoe  <mcrusoe@msu.edu>

    * test/test_version.py: add Python2.6 compatibility.

2014-08-20  Rhys Kidd  <rhyskidd@gmail.com>

    * setup.py,README.rst,doc/user/install.txt: Test requirement for a 
    64-bit operating system, documentation changes. Fixes #529

2014-08-19  Michael R. Crusoe  <mcrusoe@msu.edu>

    * {setup,versioneer,khmer/_version}.py: upgrade versioneer from 0.10 to 0.11

2014-08-18  Michael R. Crusoe  <mcrusoe@msu.edu>

    * setup.py: Use the system bz2 and/or zlib libraries if specified in
    setup.cfg or overridden on the commandline

2014-08-06  Michael R. Crusoe  <mcrusoe@msu.edu>

    * CITATION: fixed formatting, added BibTeX
    * Makefile: Python code coverage targets will now compile khmer if needed
    * doc/dev/galaxy.txt: moved to doc/user/; updated & simplified
    * doc/{dev,user}/index.txt: galaxy.txt move
    * scripts/*.xml: moved to scripts/galaxy/; citations added; additional
    scripts wrapped
    * scripts/galaxy/README.txt: documented Galaxy codebase requirements
    * doc/citations.txt: symlink to CITATION
    * scripts/galaxy/test-data: added symlinks to files in tests/test-data or
    added short test files from scratch
    * scripts/galaxy/macros.xml: common configuration moved to central file
    * scripts/galaxy/gedlab.py: custom Galaxy datatypes for the counting
    tables and presence tables: it inherits from the Galaxy Binary type but
    isn't sniffable. Written with GalaxyTeam's Dave_B.
    * scripts/filter-abund.py: fix inaccurate parameter description
    * scripts/galaxy/tool_dependencies.xml: document install process
    * scripts/galaxy/filter-below-abund.py: symlink to
    sandbox/filter-below-abund.py for now.
    * khmer/khmer_args.py: point users to online citation file for details

2014-08-05  Michael R. Crusoe  <mcrusoe@msu.edu>

    * lib/read_parsers.{cc,hh}: close file handles. Fixes CID 1222793

2014-08-05  Justin Lippi  <jlippi@gmail.com>

    * khmer/__init__.py: import get_version_cpp method as __version_cpp__.
    * khmer/_khmermodule.cc: added get_version_cpp implementation
    * tests/test_version.py: check that version from C++ matches version from
    khmer.__version__
    * setup.cfg: don't run tests with 'jenkins' @attr with 'make test'

2014-08-04  Michael R. Crusoe  <mcrusoe@msu.edu>

    * khmer/_khmermodule.cc,lib/{kmer_hash.{cc,hh},read_aligner.cc,
    read_parsers.{cc,hh},trace_logger.cc: Replace remaining uses of assert()
    with khmer_exceptions. Fixes #215.
    * setup.py: simplify argparse conditional dependency

2014-08-03  Titus Brown & Michael R. Crusoe  <t@idyll.org>

    * doc/{artifact-removal,partitioning-workflow{.graffle,.png}},{biblio,
    blog-posts,guide,install,choosing-table-sizes,known-issues,scripts,
    partitioning-big-data.txt: moved to doc/user/
    * doc/{crazy-ideas,details,development,galaxy,release,examples}.txt: moved
    to doc/dev/
    * doc/dev/{a-quick-guide-to-testing,codebase-guide,
    coding-guidelines-and-review,for-khmer-developers,getting-started,
    hackathon,index}.txt,doc/user/index.txt: new content.
    * doc/design.txt: deleted
    The documentation has been split into user focused documentation and
    developer focused documentation. The new developer docs were field tested
    as part of the Mozilla Science Lab global sprint that we participated in;
    we are grateful to all the volunteers.

2014-07-24  Ivan Gonzalez  <iglpdc@gmail.com>

    * lib/khmer.hh, lib/khmer_exception.hh: All exceptions are now derived from
	a new base class exception, khmer::khmer_exception. Issue #508.
    * lib/counting.cc, lib/hashbits.cc, lib/hashtable.{cc,hh},lib/kmer_hash.cc,
	lib/labelhash.cc, lib/perf_metrics.hh, lib/read_parsers.{cc,hh},
	lib/subset.cc, lib/thread_id_map.hh: All exceptions thrown are now
	instances (or derived from) khmer::khmer_exception.

2014-07-24  Jiarong Guo  <guojiaro@gmail.com>

    * khmer/_khmermodule.cc: add python exception when thread = 0 for
    ReadParser.
    * tests/test_read_parsers.py: add test_with_zero_threads() to test Python
    exception when ReadParser has zero threads.

2014-07-23  Qingpeng Zhang  <qingpeng@gmail.com>

    * scripts/load-graph.py: write fp rate into *.info file with option 
    to switch on
    * tests/test_scripts.py: add test_load_graph_write_fp

2014-07-23  Ryan R. Boyce  <boycerya@msu.edu>

    * Makefile: fixed >80 character line wrap-around

2014-07-23  Leonor Garcia-Gutierrez  <l.garcia-gutierrez@warwick.ac.uk>

    * tests/test_hashbits.py, tests/test_graph.py, 
    tests/test_lump.py: reduced memory requirement
    
2014-07-23  Heather L. Wiencko  <wienckhl@tcd.ie>

    * khmer_tst_utils.py: added import traceback
    * test_scripts.py: added test for normalize_by_median.py for fpr rate

2014-07-22  Justin Lippi  <jlippi@gmail.com>
 
    * khmer/_khmermodule.cc: removed unused assignment
    * lib/read_aligner.cc,lib/read_aligner.hh: wrapped function declarations
    in the same compiler options that the only invocations are in to avoid
    unusedPrivateFunction violation.
    * lib/read_parsers.cc: fix redundantassignment error by assigning variable
    to its value directly

2014-07-22  Michael R. Crusoe  <mcrusoe@msu.edu>

    * Makefile: combine pip invocation into single "install-dependencies"
    target.

2014-07-22  Justin Lippi  <jlippi@gmail.com>

    * tests/test_subset_graph.py: decrease the amount of memory that is being
    requested for the hash tables in test.

2014-07-22  Jim Stapleton  <jas@msu.edu>

     * scripts/filter-abund.py: no longer asks for parameters that are unused,
     issue #524

2014-07-22  Justin Lippi  <jlippi@gmail.com> 

    * tests/khmer_tst_utils.py: put runscript here
    * tests/test_sandbox_scripts.py: remove 'runsandbox', renamed to runscript
      and placed in khmer_tst_utils
    * tests/test_scripts.py: removed 'runscript' and placed in khmer_tst_utils

2014-07-22  Jeramia Ory  <jeramia.ory@gmail.com>

    * khmer/_khmermodule.cc: removed unused KhmerError, issue #503

2014-07-22  Rodney Picett  <pickett.rodney@gmail.com>

    * lib/scoringmatrix.{cc,hh}: removed assign function, issue #502
 
2014-07-22  Leonor Garcia-Gutierrez  <l.garcia-gutierrez@warwick.ac.uk>

    * tests/test_counting_single.py: reduced memory requirements
    
2014-07-21  Titus Brown  <t@idyll.org>

    * sandbox/saturate-by-median.py: introduce new sandbox script for
	saturation analysis of low-coverage data sets.

2014-07-10  Joe Stein  <joeaarons@gmail.com>

    * sandbox/readstats.py: fixed divide-by-zero error, issue #458

2014-07-06  Titus Brown  <t@idyll.org>

    * doc/release.txt: fix formatting.

2014-06-25  Michael R. Crusoe <mcrusoe@msu.edu>

    * scripts/load-graph.py: fix #507. Threading doesn't give any advantages
    to this script right now; the threading parameter is ignored for now.

2014-06-20  Chuck Pepe-Ranney  <chuck.peperanney@gmail.com>

    * scripts/extract-partitions.py: added epilog documentation for 
	<base>.dist columns.

2014-06-20  Michael R. Crusoe  <mcrusoe@msu.edu>

    * doc/release.txt: Add Coverity Scan to release checklist

2014-06-19  Michael R. Crusoe  <mcrusoe@msu.edu>

    * lib/read_aligner.{cc,hh},khmer/_khmermodule.cc,setup.py,
    tests/test_read_aligner.py,sandbox/{normalize-by-align,read-aligner}.py:
    Update of @fishjord's graph alignment work
    * lib/{aligner,kmer,node}.{cc,hh},tests/test_align.py: removed as they are
    superceded by the above
    * Makefile: fixed wildcards
    * tests/read_parsers.py: tests that are too complicated to run with
    Valgrind's memcheck are now marked @attr('multithread')

2014-06-16  Titus Brown  <t@idyll.org>

    * doc/release.txt: updated release process.
    * doc/known-issues.txt: updated known-issues for v1.1 release
    * doc/release-notes/: added release notes for 1.0, 1.0.1, and 1.1

2014-06-16  Michael R. Crusoe  <mcrusoe@msu.edu>

    * scripts/{abundance-dist-single,filter-abund-single,load-into-counting,
    normalize-by-median,load-graph}.py: restore Python 2.6 compatibility for
    Debian 6, RedHat 6, SL6, and Ubuntu 10.04 LTS users.

2014-06-15  Titus Brown  <t@idyll.org>

    * doc/scripts.txt: removed sweep-reads.py from script documentation.
    * scripts/sweep-reads.py, scripts/sweep-files.py: moved sweep-reads.py
	and sweep-files.py over to sandbox.
    * tests/test_sandbox_scripts.py: created a test file for scripts in
	sandbox/; skip when not in developer mode (e.g. installed egg).
    * tests/test_script_arguments.py: capture file.py output to stderr
	so that it is not displayed during tests.
    * sandbox/calc-median-distribution.py: updates to print cumulative
	distribution for calc-median-distribution.

2014-06-14  Michael R. Crusoe  <mcrusoe@msu.edu>

    * scripts/{abundance-dist-single,filter-abund-single,load-into-counting,
    normalize-by-median,load-graph}.py,tests/test_scripts.py: added
    '--report-total-kmers' option to all scripts that create k-mer tables.

2014-06-14  Titus Brown  <t@idyll.org>

    * doc/scripts.txt, tests/test_scripts.py, scripts/sweep-reads.py:
	renamed sweep-reads-buffered to sweep-reads; added FASTQ output to
	sweep-reads.
    * doc/scripts.txt: added extract-long-sequences.py doc reference.
    * scripts/extract-long-sequences.py: set default sequence length to
	extract to 200 bp.

2014-06-13  Michael R. Crusoe  <mcrusoe@msu.edu>

    * MANIFEST.in: don't include docs/, data/, or examples/ in our PyPI
    distribution. Saves 15MB.

2014-06-13  Michael R. Crusoe  <mcrusoe@msu.edu>

    * Makefile: split coverity target in two: -build and -upload. Added
    configuration target

2014-06-13  Titus Brown  <t@idyll.org>

    * doc/install.txt: updated virtualenv command to use python2 explicitly,
	for arch support.

2014-06-13  Titus Brown  <t@idyll.org>

    * khmer/__init__.py, khmer/file_args.py: Moved copyright message to a
	comment.
    * khmer/file.py: updated error messages for disk-space checking functions;
	added test hooks.
    * tests/test_script_arguments.py: added tests for several functions in
	khmer/file.py.
    * sandbox/assemstats3.py: handle missing input files.

2014-06-12  Michael Wright <wrigh517@msu.edu>

    * sandbox/load-into-hashbits: Deleted from sandbox. It is superseded
    by load-graph.py --no-tagset.

2014-06-11  Michael Wright <wrigh517@msu.edu>

    * scripts/load-into-counting: Fixed docstring misnomer to 
	load-into-counting.py

2014-06-10  Michael R. Crusoe  <mcrusoe@msu.edu>

    * setup.py,tests/{__init__,khmer_tst_utils,test_scripts,
    khmer_test_counting_single}.py: made tests runnable after installation.
    * lib/{khmer.hh,hashtable.hh,read_parsers.cc,read_parsers.hh}: restructure
    exception hierarchy.
    * khmer/_khmermodule.cc: Nicer error checking for hash_consume_fasta,
    hash_abundance_distribution, hashbits_consume_{fasta,fasta_and_tag
    {,with_stoptags},partitioned_fasta}, hashbits_output_partitions, and
    labelhash_consume_{,partitioned_}fasta_and_tag_with_labels.

2014-06-10  Titus Brown  <t@idyll.org>

    * Makefile: remove SHELL setting so that 'make doc' works in virtualenvs.
    * scripts/sample-reads-randomly.py: extend to take multiple subsamples
	with -S.
    * tests/test_scripts.py: added test for multiple subsamples from
	sample-reads-randomly.py

2014-06-10  Michael Wright <wrigh517@msu.edu>

    * scripts/extract-long-sequences: Moved from sandbox, added argparse and 
    FASTQ support.
    * scripts/fastq-to-fasta: Fixed outdated argparse oversight.
    * tests/test_scripts.py: Added tests for extract-long-sequences.py

2014-06-08  Titus Brown  <t@idyll.org>

    * doc/conf.py: set google_analytics_id and disqus_shortname properly;
	disable "editme" popup.
    * doc/_templates/page.html: take google_analytics_id and disqus_shortname
	from doc/conf.py.

2014-06-04  Michael R. Crusoe <mcrusoe@msu.edu>

    * lib/Makefile: do a distclean as the CFLAGS may have changed. Fixes #442

2014-06-03 Chuck Pepe-Ranney <chuck.peperanney@gmail.com>

    * scripts/abundance-dist.py: removed call to check_space on infiles.  

2014-05-31  Michael R. Crusoe  <mcrusoe@msu.edu>

    * khmer/_khmermodule.cc,lib/counting.{cc,hh},
    sandbox/{stoptag-abundance-ham1-hist.py,off-by-one.py,filter-ham1.py}:
    Remove CountingHash get_kmer_abund_mean, get_kmer_abund_abs_deviation, and
    max_hamming1_count along with Python glue code and sandbox scripts. They
    are no longer useful.

2014-05-30  Titus Brown  <t@idyll.org>

    * khmer/_khmermodule.cc: remove merge2* functions: unused, untested.
    * lib/counting.cc, lib/hashbits.cc, lib/hashtable.cc: made file loading
	exceptions more verbose and informative.
    * tests/test_subset_graph.py: added tests for SubsetPartition::
	load_partitionmap.
    * khmer/_khmermodule.cc, lib/subset.cc, wrapped SubsetPartition::
	load_partitionmap to catch, propagate exceptions
    * tests/test_hashbits.py, tests/test_counting_hash.py: added tests
	for fail-on-load of bad file format versions; print exception messages.
    * .gitignore: added various temporary pip & build files
    * lib/counting.cc: added I/O exception handling to CountingHashFileReader
	and CountingHashGzFileReader.
    * lib/hashbits.cc: added I/O exception handling to Hashbits::load.
    * lib/subset.cc: added I/O exception handling to merge_from_disk.
    * lib/hashtable.cc: added I/O exception handling to load_tagset and
	load_stop_tags
    * khmer/_khmermodule.cc: added I/O exception propagation from C++ to
	Python, for all loading functions.

2014-05-22  Michael Wright  <wrigh517@msu.edu>

    * scripts/fastq-to-fasta: Moved and improved fastq-to-fasta.py into scripts 
    from sandbox
    * tests/test_scripts.py: Added tests for fastq-to-fasta.py
    * tests/test-data: Added test-fastq-n-to-fasta.py file with N's in 
    sequence for testing

2014-05-19  Michael R. Crusoe  <mcrusoe@msu.edu>

    * Makefile: add target for python test coverage plain-text report;
    clarified where the HTML report is

2014-05-16  Michael R. Crusoe  <mcrusoe@msu.edu>

    * docs/scripts.txt: include sweep-reads-buffered.py

2014-05-14  Adam Caldwell  <adam.caldwell@gmail.com>

    * Makefile: change pip to pip2. Fixes assorted make problems on systems
    where pip links to pip3

2014-05-14  Michael R. Crusoe  <mcrusoe@msu.edu>

    * lib/{zlib,bzip2} -> third-party/
    * setup.{cfg,py}: Move third party libraries to their own directory
    * Makefile: add sloccount target for humans and the sloccount.sc target for
   Jenkins

2014-05-13  Michael Wright  <wrigh517@msu.edu>

    * sandbox/fastq-to-fasta.py: now reports number of reads dropped due to
    'N's in sequence. close 395

2014-05-13  Michael R. Crusoe  <mcrusoe@msu.edu>

    * doc/release.txt: additional fixes

2014-05-09  Luiz Irber  <irberlui@msu.edu>

    Version 1.0.1

2014-05-09  Michael R. Crusoe  <mcrusoe@msu.edu>

    * doc/release.txt: update release instructions

2014-05-06  Michael R. Crusoe  <mcrusoe@msu.edu>

    * lib/{subset,counting}.cc: fix cppcheck errors; astyle -A10
    --max-code-length=80

2014-05-06  Titus Brown  <titus@idyll.org>

    * sandbox/calc-best-assembly.py: added script to calculate best
    assembly from a list of contig/scaffold files
	
2014-04-23  Titus Brown  <titus@idyll.org>

    * scripts/abundance-dist-single.py: fixed problem where ReadParser was
    being created anew for each thread; regression introduced in 4b823fc.

2014-04-22  Michael R. Crusoe  <mcrusoe@msu.edu>

    *.py: switch to explicit python2 invocation. Fixes #385.

2014-04-21  Titus Brown  <t@idyll.org>

    * doc/development.txt: added spellcheck to review checklist

2014-04-21  Titus Brown  <titus@idyll.org>

    * scripts/normalize-by-median.py: updated FP rate to match latest info from
      Qingpeng's paper; corrected spelling error.

2014-04-21  Michael R. Crusoe  <mcrusoe@msu.edu>

    * setup.py,doc/installing.txt: Remove argparse from the requirements
    unless it isn't available. Argparse is bundled with Python 2.7+. This
    simplifies the installation instructions.

2014-04-17  Ram RS  <ramrs@nyu.edu>

    * scripts/make-initial-stoptags.py: fixed bug that threw error on
     missing .ht input file while actual expected input file is .pt

2014-04-11  Titus Brown  <t@idyll.org>

    * scripts/*.py: fixed argument to check_space_for_hashtable to rely
    on args.n_tables and not args.ksize.

2014-04-06  Titus Brown  <titus@idyll.org>

    * scripts/normalize-by-median.py: added comment about table compatibility
    with abundance-dist.

2014-04-05  Michael R. Crusoe  <mcrusoe@msu.edu>

    * MANIFEST.in,setup.py: fix to correct zlib packaging for #365
    * ChangeLog: fix date for 1.0 release, email addresses

2014-04-01  Michael R. Crusoe  <mcrusoe@msu.edu>

    Version 1.0
    * Makefile: run 'build' command before install; ignore _version.py for
    coverage purposes.
    * bink.ipynb: deleted
    * doc/choosing-hash-sizes.txt -> choosing-table-sizes.txt
    * setup.py,doc/{conf.py,index.txt}: update lists of authors
    * doc/development.txt: typo
    * doc/{galaxy,guide,index,introduction,scripts}.txt: remove some
    references to implementation details of the k-mer tables
    * doc/{known-issues,release}.txt: updated
    * khmer/*.cc,lib/*.{cc,hh}: astyle -A10 formatted
    * lib/read_parsers.cc: fixed case statement fall through
    * lib/subset.cc: removed unnecessary NULL check (CID 1054804 & 1195088)
    * scripts/*.py: additional documentation updates
    * tests/test-data/test-overlap1.ht,data/MSB2-surrender.fa &
    data/1m-filtered.fa: removed from repository history, .git is now 36M!

2014-04-01  Titus Brown  <t@idyll.org>

    * CITATION,khmer/khmer_args.py: Updated khmer software citation for
    release.

2014-03-31  Titus Brown  <t@idyll.org>

    * scripts/normalize-by-median.py: Fixed unbound variable bug introduced in
    20a433c2.

    * khmer/file.py: Fixed incorrect use of __file__ dirname instead of
    os.getcwd(); also fixed bug where statvfs would choke on an empty
    dirname resulting from input files being in the cwd.

2014-03-31  Michael R. Crusoe  <mcrusoe@msu.edu>

    * versioneer.py,ez_setup.py: updated to version 0.10 and 3.4.1
    respectively.
    * docs/release.txt,khmer/_version.py,MANIFEST.in: update ancillary
    versioneer files

2014-03-31  Titus Brown  <t@idyll.org>

    * scripts/*.py,khmer/khmer_args.py: added 'info' function to khmer_args,
    and added citation information to each script.
    * CITATION: added basic citation information for khmer functionality.

2013-03-31  Michael R. Crusoe  <mcrusoe@msu.edu>

    * docs/scripts.txt,scripts/*.py,khmer/*.py: overhaul the documentation of
    the scripts. Uses sphinxcontrib.autoprogram to leverage the existing
    argparse objects. Moved the documentation into each script + misc cleanups.
    All scripts support the --version option. Migrated the last scripts to use
    khmer_args
    * docs/blog-posts.txt: removed outdated reference to filter-exact.py; its
    replacement filter-abund.py is better documented in the eel-pond protocol
    * figuregen/,novelty/,plots/,templatem/,scripts/do-partition.sh: removed
    outdated code not part of core project

2013-03-30  Michael R. Crusoe  <mcrusoe@msu.edu>

    * setup.py: monkeypatched distutils.Distribution.reinitialize_command() so
    that it matches the behavior of Distribution.get_command_obj(). This fixes
    issues with 'pip install -e' and './setup.py nosetests' not respecting the
    setup.cfg configuration directives for the build_ext command. Also
    enhanced our build_ext command to respect the dry_run mode.

    * .ycm_extra_conf.py: Update our custom YouCompleteMe configuration to
    query the package configuration for the proper compilation flags.

2014-03-28  Michael R. Crusoe  <mcrusoe@msu.edu>

    * Makefile,setup.py: demote nose & sphinx to extra dependencies.
    Auto-install Python developer tools as needed.

2013-03-27  Michael R. Crusoe  <mcrusoe@msu.edu>

    * The system zlib and bzip2 libraries are now used instead of the bundled
    versions if specified in setup.cfg or the command line.

2014-03-25  Michael R. Crusoe  <mcrusoe@msu.edu>

    * Makefile: update cppcheck command to match new version of Jenkins
    plugin. Now ignores the lib/test*.cc files.

2013-03-20  Michael R. Crusoe  <mcrusoe@msu.edu>

    * lib/storage.hh,khmer/_khmermodule.cc,lib/{readtable,read_parsers}.hh:
    remove unused storage.hh

2014-03-19  Qingpeng Zhang  <qingpeng@msu.edu>

    * hashbits.cc: fix a bug of 'Division or modulo by zero' described in #182
    * test_scripts.py: add test code for count-overlap.py
    * count-overlap.py: (fix a bug because of a typo and hashsize was replaced
    by min_hashsize)
    * count-overlap.py: needs hashbits table generated by load-graph.py. 
    This information is added to the "usage:" line.
    * count-overlap.py: fix minor PyLint issues

2014-03-19  Michael R. Crusoe  <mcrusoe@msu.edu>

    * Update bundled zlib version to 1.2.8 from 1.2.3. Changes of note:
    "Wholesale replacement of gz* functions with faster versions"
    "Added LFS (Large File Summit) support for 64-bit file offsets"
    "Fix serious but very rare decompression bug"

2014-03-19  Michael R. Crusoe <mcrusoe@msu.edu>

    * lib/counting.hh: include hashtable.hh
    * lib/{counting,aligner,hashbits,hashtable,labelhash,node,subset}.{cc,hh},
    kmer.cc,khmer/_khmermodule.cc: removed downcast, replaced non-functional
    asserts() with exception throws.
    * khmer/_khmermodule.cc: fixed parsing of PyLists
    * setup.py: force 64bit only builds on OS X.

2014-03-19  Titus Brown  <t@idyll.org>

    * Makefile: update documentation on targets at top; clean autopep8 output.
    * test_counting_single.py: fixed pep8 violations in spacing
    * test_scripts.py: eliminate popenscript in favor of proper SystemExit
	handling in runscript; fix pep8 violations.

2014-03-19  Michael R. Crusoe <mcrusoe@msu.edu> and Luiz Irber
<luiz.irber@gmail.com>

    * lib/ktable.{cc,hh},khmer/{__init__.py},{_khmermodule.cc}, tests/
    test_{counting_{hash,single},ktable}.py: remove the unused KTable object
    * doc/{index,ktable}.txt: remove references to KTable
    * lib/{ktable.{hh,cc} → kmer_hash.{hh,cc}}: rename remaining ktable files
    to kmer_hash
    * lib/{hashtable,kmer}.hh: replace ktable headers with kmer_hash

2014-03-17  Ram RS  <ramrs@nyu.edu>

    * extract-partitions.py: pylint warnings addressed
    * test_scripts.py: tests added to cover extract-partitions completely

2014-03-16  Michael R. Crusoe <mcrusoe@msu.edu>

    * lib/read_parsers.cc: fix for Coverity CID 1054789: Unititialized scalar
    field II: fill_id is never zeroed out.

2014-03-16  Ram RS  <ramrs@nyu.edu>

    * Project email in copyright headers updated

2014-03-14  Michael R. Crusoe <mcrusoe@msu.edu>

    * khmer/_khmermodule.cc, lib/{khmer.hh, hashtable.{cc,hh}},
    tests/test_{hashbits,hashbits_obj,labelhash}.py: don't implicitly downcast
    tagset_size(). Changes fileformat version for saved tagsets.

2014-03-13  Ram RS  <ramrs@nyu.edu>

    * added: khmer/file.py - script to check disk space, check input file
    status and check space before hashtable writing
    * modified: scripts/*.py - all scripts now use khmer.file for above-mentioned
    functionality.
    * modified: scripts/*.py - pylint violations addressed in all scripts
    under scripts/

2014-03-13  Ram RS  <ramrs@nyu.edu>

    * Bug fix: tests.test_normalize_by_median_no_bigcount() now runs within
    temp directory

2014-03-11  Michael R. Crusoe  <mcrusoe@mcrusoe.edu>

    * lib/read_parsers.hh: fix for Coverity CID 1054789: Uninitialized scalar
    field

2014-03-10  Michael R. Crusoe  <mcrusoe@msu.edu>

    * doc/development.txt: document fork/tag policy + formatting fixes

2014-03-03  Michael R. Crusoe  <mcrusoe@msu.edu>

    * lib/trace_logger.{cc,hh}: fix for Coverity CID 1063852: Uninitialized
    scalar field (UNINIT_CTOR) 
    * lib/node.cc: fix for Coverity CID 1173035:  Uninitialized scalar field
    (UNINIT_CTOR)
    * lib/hashbits.hh: fix for Coverity CID 1153101:  Resource leak in object
    (CTOR_DTOR_LEAK)
    * lib/{perf_metrics.{cc,hh},hashtable.{cc,hh}
    ,read_parsers.{cc,hh},trace_logger.{cc,hh}}: ifndef WITH_INTERNAL_METRICS
    then lets not + astyle -A10

2014-02-27  Michael R. Crusoe <mcrusoe@msu.edu>

    * tagged: version 0.8
    * setup.py: Specify a known working version of setuptools so we don't
    force an unneeded and awkward upgrade.
    * setup.py: We aren't zipsafe, mark as such

2014-02-18  Michael R. Crusoe <mcrusoe@msu.edu>

* Normalized C++ namespace usage to fix CID 1054792
* Updated install instructions. We recommend OS X users and those Linux
users without root access to install virtualenv instead of pip.
* New documentation: doc/known-issues.txt
* Added code review checklist & other guidance: doc/development.txt

2014-02-03  Camille Scott <camille.scott.w@gmail.com>

* Standardized command line arguments in khmer_args; added version flag

* Added support for sparse graph labeling

* Added script to reinflate partitions from read files using the 
  labeling system, called sweep-reads-by-partition-buffered.py

* Implemented __new__ methods for Hashbits, enforced inheritance
  hierarchy between it and the new LabelHash class both in C++
  and CPython API

2013-12-20  Titus Brown  <titus@idyll.org>

* Fixed output_partitioned_file, sweep-reads3.py, and extract-partitions.py
  to retain FASTQ format in output.

2013-12-11  Michael R. Crusoe <mcrusoe@msu.edu>

* normalize-by-median.py: new optional argument: --record-filenames to specify
a path where a list of all the output filenames will be written to. Will
be used to better integrate with Galaxy.

* All commands that use the counting args now support the --version switch

* abundance-dist-single.py, abundance-dist.py, do-partition.py,
interleave-reads.py, load-graph.py, load-into-counting.py
normalize-by-median.py now exit with return code 1 instead of 255 as is
standard.

2013-12-19  Michael R. Crusoe  <mcrusoe@msu.edu>

* doc/install.txt Add setup instructions for RHEL6 & fix invocation to get
master branch to work for non-developers

2013-12-18  Titus Brown  <titus@idyll.org>

* Added a test to ensure that normalize-by-median.py has bigcount set to
  False.

2013-11-22  Camille Scott  <camille.scott.w@gmail.com>

* Makefile: Added debug target for profiling.

2013-11-22  Michael R. Crusoe  <mcrusoe@msu.edu>

* Documented release process

2013-10-21  Michael R. Crusoe  <mcrusoe@msu.edu>

* Version 0.7

* New script: sample-reads-randomly.py which does a single pass random
subsample using reservoir sampling.

* the version number is now only stored in one place

* Makefile: new dist, cppcheck, pep8, and autopep8 targets for developers.
VERSION is now set by versioneer and exported to C/C++ code.

* README switched from MarkDown to ReStructuredText format to clean up PyPI
listing. Install count badge added.

* doc/: updates to how the scripts are called. Sphinx now pulls version
number from versioneer. C/Python integration is now partially documented.
Reference to bleeding-edge has been removed. Release instructions have been
clarified and simplified.

* all python code in khmer/, scripts/, and tests/ should be PEP8 compliant now.

* khmer/_khmermodule.cc has gotten a once-over with cpychecker. Type errors
were eliminated and the error checking has improved.

* Several fixes motivated by the results of a Coverity C/C++ scan. 

* Tests that require greater than 0.5 gigabytes of memory are now annotated as
being 'highmem' and be skipped by changing two lines in setup.cfg

* warnings about -Wstrict-prototypes will no longer appear

* contributors to this release are: ctb, mr-c and camillescott. 

2013-10-15  Michael R. Crusoe  <mcrusoe@msu.edu>

* Version 0.6.1

* No code changes, just build fixes

2013-10-10  Michael R. Crusoe  <mcrusoe@msu.edu>

* Version 0.6

* Switch to setuptools to run the entire build

* The various Makefiles have been merged into one inside lib for posterity

* A new top-level Makefile wraps "python setup.py"

* argparse.py has been removed and is installed automatically by setuptools/pip

* setup.py and the python/khmer directory have been moved to the root of the
project to conform to the standard layout

* The project contact address is now khmer-project@idyll.org

* Due to the new build system the project now easily builds under OS X + XCode

* In light of the above the installation instructions have been rewritten

* Sphinx now builds the documentation without warnings or errors

* It is now easy to calculate code coverage.

* setup.py is now PEP8 compliant
2014-04-10  Michael R. Crusoe  <mcrusoe@msu.edu>

    * Makefile: run 'build' command before install; ignore _version.py for
    coverage purposes.
    * bink.ipynb: deleted
    * doc/choosing-hash-sizes.txt -> choosing-table-sizes.txt
    * setup.py,doc/{conf.py,index.txt}: update lists of authors
    * doc/development.txt: typo
    * doc/{galaxy,guide,index,introduction,scripts}.txt: remove some
    references to implementation details of the k-mer tables
    * doc/{known-issues,release}.txt: updated
    * khmer/*.cc,lib/*.{cc,hh}: astyle -A10 formatted
    * lib/read_parsers.cc: fixed case statement fall through
    * lib/subset.cc: removed unnecessary NULL check (CID 1054804 & 1195088)
    * scripts/*.py: additional documentation updates
    * tests/test-data/test-overlap1.ht,data/MSB2-surrender.fa &
    data/1m-filtered.fa: removed from repository history, .git is now 36M!

2014-03-31  Titus Brown  <ctb@msu.edu>

    * scripts/normalize-by-median.py: Fixed unbound variable bug introduced in
    20a433c2.

    * khmer/file.py: Fixed incorrect use of __file__ dirname instead of
    os.getcwd(); also fixed bug where statvfs would choke on an empty
    dirname resulting from input files being in the cwd.

2014-03-31  Michael R. Crusoe  <mcrusoe@msu.edu>

    * versioneer.py,ez_setup.py: updated to version 0.10 and 3.4.1
    respectively.
    * docs/release.txt,khmer/_version.py,MANIFEST.in: update ancillary
    versioneer files

2014-03-31  Titus Brown  <ctb@msu.edu>

    * scripts/*.py,khmer/khmer_args.py: added 'info' function to khmer_args,
    and added citation information to each script.
    * CITATION: added basic citation information for khmer functionality.

2013-03-31  Michael R. Crusoe  <mcrusoe@msu.edu>

    * docs/scripts.txt,scripts/*.py,khmer/*.py: overhaul the documentation of
    the scripts. Uses sphinxcontrib.autoprogram to leverage the existing
    argparse objects. Moved the documentation into each script + misc cleanups.
    All scripts support the --version option. Migrated the last scripts to use
    khmer_args
    * docs/blog-posts.txt: removed outdated reference to filter-exact.py; its
    replacement filter-abund.py is better documented in the eel-pond protocol
    * figuregen/,novelty/,plots/,templatem/,scripts/do-partition.sh: removed
    outdated code not part of core project

2013-03-30  Michael R. Crusoe  <mcrusoe@msu.edu>

    * setup.py: monkeypatched distutils.Distribution.reinitialize_command() so
    that it matches the behavior of Distribution.get_command_obj(). This fixes
    issues with 'pip install -e' and './setup.py nosetests' not respecting the
    setup.cfg configuration directives for the build_ext command. Also
    enhanced our build_ext command to respect the dry_run mode.

    * .ycm_extra_conf.py: Update our custom YouCompleteMe configuration to
    query the package configuration for the proper compilation flags.

2014-03-28  Michael R. Crusoe  <mcrusoe@msu.edu>

    * Makefile,setup.py: demote nose & sphinx to extra dependencies.
    Auto-install Python developer tools as needed.

2013-03-27  Michael R. Crusoe  <mcrusoe@msu.edu>

    * The system zlib and bzip2 libraries are now used instead of the bundled
    versions if specified in setup.cfg or the command line.

2014-03-25  Michael R. Crusoe  <mcrusoe@msu.edu>

    * Makefile: update cppcheck command to match new version of Jenkins
    plugin. Now ignores the lib/test*.cc files.

2013-03-20  Michael R. Crusoe  <mcrusoe@msu.edu>

    * lib/storage.hh,khmer/_khmermodule.cc,lib/{readtable,read_parsers}.hh:
    remove unused storage.hh

2014-03-19  Qingpeng Zhang  <qingpeng@msu.edu>

    * hashbits.cc: fix a bug of 'Division or modulo by zero' described in #182
    * test_scripts.py: add test code for count-overlap.py
    * count-overlap.py: (fix a bug because of a typo and hashsize was replaced
    by min_hashsize)
    * count-overlap.py: needs hashbits table generated by load-graph.py. 
    This information is added to the "usage:" line.
    * count-overlap.py: fix minor PyLint issues

2014-03-19  Michael R. Crusoe  <mcrusoe@msu.edu>

    * Update bundled zlib version to 1.2.8 from 1.2.3. Changes of note:
    "Wholesale replacement of gz* functions with faster versions"
    "Added LFS (Large File Summit) support for 64-bit file offsets"
    "Fix serious but very rare decompression bug"

2014-03-19  Michael R. Crusoe <mcrusoe@msu.edu>

    * lib/counting.hh: include hashtable.hh
    * lib/{counting,aligner,hashbits,hashtable,labelhash,node,subset}.{cc,hh},
    kmer.cc,khmer/_khmermodule.cc: removed downcast, replaced non-functional
    asserts() with exception throws.
    * khmer/_khmermodule.cc: fixed parsing of PyLists
    * setup.py: force 64bit only builds on OS X.

2014-03-19  Titus Brown  <t@idyll.org>

    * Makefile: update documentation on targets at top; clean autopep8 output.
    * test_counting_single.py: fixed pep8 violations in spacing
    * test_scripts.py: eliminate popenscript in favor of proper SystemExit
	handling in runscript; fix pep8 violations.

2014-03-19  Michael R. Crusoe <mcrusoe@msu.edu> and Luiz Irber
<luiz.irber@gmail.com>

    * lib/ktable.{cc,hh},khmer/{__init__.py},{_khmermodule.cc}, tests/
    test_{counting_{hash,single},ktable}.py: remove the unused KTable object
    * doc/{index,ktable}.txt: remove references to KTable
    * lib/{ktable.{hh,cc} → kmer_hash.{hh,cc}}: rename remaining ktable files
    to kmer_hash
    * lib/{hashtable,kmer}.hh: replace ktable headers with kmer_hash

2014-03-17  Ram RS  <ramrs@nyu.edu>

    * extract-partitions.py: pylint warnings addressed
    * test_scripts.py: tests added to cover extract-partitions completely

2014-03-16  Michael R. Crusoe <mcrusoe@msu.edu>

    * lib/read_parsers.cc: fix for Coverity CID 1054789: Unititialized scalar
    field II: fill_id is never zeroed out.

2014-03-16  Ram RS  <ramrs@nyu.edu>

    * Project email in copyright headers updated

2014-03-14  Michael R. Crusoe <mcrusoe@msu.edu>

    * khmer/_khmermodule.cc, lib/{khmer.hh, hashtable.{cc,hh}},
    tests/test_{hashbits,hashbits_obj,labelhash}.py: don't implicitly downcast
    tagset_size(). Changes fileformat version for saved tagsets.

2014-03-13  Ram RS  <ramrs@nyu.edu>

    * added: khmer/file.py - script to check disk space, check input file
    status and check space before hashtable writing
    * modified: scripts/*.py - all scripts now use khmer.file for above-mentioned
    functionality.
    * modified: scripts/*.py - pylint violations addressed in all scripts
    under scripts/

2014-03-13  Ram RS  <ramrs@nyu.edu>

    * Bug fix: tests.test_normalize_by_median_no_bigcount() now runs within
    temp directory

2014-03-11  Michael R. Crusoe  <mcrusoe@mcrusoe.edu>

    * lib/read_parsers.hh: fix for Coverity CID 1054789: Uninitialized scalar
    field

2014-03-10  Michael R. Crusoe  <mcrusoe@msu.edu>

    * doc/development.txt: document fork/tag policy + formatting fixes

2014-03-03  Michael R. Crusoe  <mcrusoe@msu.edu>

    * lib/trace_logger.{cc,hh}: fix for Coverity CID 1063852: Uninitialized
    scalar field (UNINIT_CTOR) 
    * lib/node.cc: fix for Coverity CID 1173035:  Uninitialized scalar field
    (UNINIT_CTOR)
    * lib/hashbits.hh: fix for Coverity CID 1153101:  Resource leak in object
    (CTOR_DTOR_LEAK)
    * lib/{perf_metrics.{cc,hh},hashtable.{cc,hh}
    ,read_parsers.{cc,hh},trace_logger.{cc,hh}}: ifndef WITH_INTERNAL_METRICS
    then lets not + astyle -A10

2014-02-27  Michael R. Crusoe <mcrusoe@msu.edu>

    * tagged: version 0.8
    * setup.py: Specify a known working version of setuptools so we don't
    force an unneeded and awkward upgrade.
    * setup.py: We aren't zipsafe, mark as such

2014-02-18  Michael R. Crusoe <mcrusoe@msu.edu>

* Normalized C++ namespace usage to fix CID 1054792
* Updated install instructions. We recommend OS X users and those Linux
users without root access to install virtualenv instead of pip.
* New documentation: doc/known-issues.txt
* Added code review checklist & other guidance: doc/development.txt

2014-02-03  Camille Scott <camille.scott.w@gmail.com>

* Standardized command line arguments in khmer_args; added version flag

* Added support for sparse graph labeling

* Added script to reinflate partitions from read files using the 
  labeling system, called sweep-reads-by-partition-buffered.py

* Implemented __new__ methods for Hashbits, enforced inheritance
  hierarchy between it and the new LabelHash class both in C++
  and CPython API

2013-12-20  Titus Brown  <titus@idyll.org>

* Fixed output_partitioned_file, sweep-reads3.py, and extract-partitions.py
  to retain FASTQ format in output.

2013-12-11  Michael R. Crusoe <mcrusoe@msu.edu>

* normalize-by-median.py: new optional argument: --record-filenames to specify
a path where a list of all the output filenames will be written to. Will
be used to better integrate with Galaxy.

* All commands that use the counting args now support the --version switch

* abundance-dist-single.py, abundance-dist.py, do-partition.py,
interleave-reads.py, load-graph.py, load-into-counting.py
normalize-by-median.py now exit with return code 1 instead of 255 as is
standard.

2013-12-19  Michael R. Crusoe  <mcrusoe@msu.edu>

* doc/install.txt Add setup instructions for RHEL6 & fix invocation to get
master branch to work for non-developers

2013-12-18  Titus Brown  <titus@idyll.org>

* Added a test to ensure that normalize-by-median.py has bigcount set to
  False.

2013-11-22  Camille Scott  <camille.scott.w@gmail.com>

* Makefile: Added debug target for profiling.

2013-11-22  Michael R. Crusoe  <mcrusoe@msu.edu>

* Documented release process

2013-10-21  Michael R. Crusoe  <mcrusoe@msu.edu>

* Version 0.7

* New script: sample-reads-randomly.py which does a single pass random
subsample using reservoir sampling.

* the version number is now only stored in one place

* Makefile: new dist, cppcheck, pep8, and autopep8 targets for developers.
VERSION is now set by versioneer and exported to C/C++ code.

* README switched from MarkDown to ReStructuredText format to clean up PyPI
listing. Install count badge added.

* doc/: updates to how the scripts are called. Sphinx now pulls version
number from versioneer. C/Python integration is now partially documented.
Reference to bleeding-edge has been removed. Release instructions have been
clarified and simplified.

* all python code in khmer/, scripts/, and tests/ should be PEP8 compliant now.

* khmer/_khmermodule.cc has gotten a once-over with cpychecker. Type errors
were eliminated and the error checking has improved.

* Several fixes motivated by the results of a Coverity C/C++ scan. 

* Tests that require greater than 0.5 gigabytes of memory are now annotated as
being 'highmem' and be skipped by changing two lines in setup.cfg

* warnings about -Wstrict-prototypes will no longer appear

* contributors to this release are: ctb, mr-c and camillescott. 

2013-10-15  Michael R. Crusoe  <mcrusoe@msu.edu>

* Version 0.6.1

* No code changes, just build fixes

2013-10-10  Michael R. Crusoe  <mcrusoe@msu.edu>

* Version 0.6

* Switch to setuptools to run the entire build

* The various Makefiles have been merged into one inside lib for posterity

* A new top-level Makefile wraps "python setup.py"

* argparse.py has been removed and is installed automatically by setuptools/pip

* setup.py and the python/khmer directory have been moved to the root of the
project to conform to the standard layout

* The project contact address is now khmer-project@idyll.org

* Due to the new build system the project now easily builds under OS X + XCode

* In light of the above the installation instructions have been rewritten

* Sphinx now builds the documentation without warnings or errors

* It is now easy to calculate code coverage.

* setup.py is now PEP8 compliant<|MERGE_RESOLUTION|>--- conflicted
+++ resolved
@@ -1,5 +1,4 @@
-<<<<<<< HEAD
-2015-07-28  Jacob Fenton  <bocajnotnef@gmail.com>
+2015-07-29  Jacob Fenton  <bocajnotnef@gmail.com>
 
    * khmer/kfile.py: added infrastructure for doing compressed output
    * scripts/{count-median,extract-long-sequences,extract-paired-reads,
@@ -11,9 +10,6 @@
    to graph outfiles, changed partition-graph to not expect .pt's
    * doc/whats-new-2.0.rst: doc'd changes to load-graph and partition-graph
 
-2015-07-28  Kevin Murray <spam@kdmurray.id.au> and Titus Brown
-<titus@idyll.org>
-=======
 2015-07-29  Amanda Charbonneau  <charbo24@msu.edu>
 
    * scripts/fastq-to-fasta.py: Changed '-n' default description to match
@@ -72,7 +68,6 @@
 
 2015-07-28  Kevin Murray  <spam@kdmurray.id.au>
             Titus Brown  <titus@idyll.org>
->>>>>>> 16ab6f28
 
    * khmer/utils.py: added fix for SRA-style FASTQ output.
    * tests/test_scripts.py: tested against a broken version of SRA format.
