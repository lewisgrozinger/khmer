<<<<<<< HEAD
2016-10-30  Titus Brown  <titus@idyll.org>

   * lib/{counting.hh,hashbits.hh,hashtable.hh}: factor out global functions
   _hash and _revhash into Hashtable methods hash_dna and unhash_dna.
   * khmer/_khmer.cc, lib/{hashtable.cc,read_aligner.cc,subset.cc}: update
   Hashtable code to use new hash_dna and unhash_dna methods.
=======
2016-10-28  Daniel Standage  <daniel.standage@gmail.com>

   * lib/hashtable.cc,tests/test_nodegraph.py: fix bug in assemble_linear_path
     that returns seed k-mer even if it is not present in the DBG.
>>>>>>> 17348dbd

2016-10-13  Camille Scott  <camille.scott.w@gmail.com>

   * Wrap IO functions in with an extra catch to handle the gcc
     basic_ios_failure bug.

2016-10-03  Tim Head  <betatim@gmail.com>

   * .travis.yml: adjust setup for exclusive use of travis (jenkins is retiring)

2016-10-02  Titus Brown  <titus@idyll.org>

   * khmer/{utils.py,thread_utils.py,trimming.py}: introduce new function,
   clean_input_reads, that does consistent read cleaning; update ReadBundle
   and trimming to make use of new cleaned_seq attribute.
   * scripts/{normalize-by-median.py,trim-low-abund.py}: refactor to use
   cleaned_seq attribute properly; this fixed a bug in normalize-by-median.py
   that led to ignoring lowercase 'actgn'.
   * doc/dev/development.rst: update developer documentation for new
   cleaned_seq attribute and ReadBundle behavior.
   * tests/test_script_output.py: update md5 signatures for output to reflect
   corrected behavior.
   * tests/test_functions.py: add test for broken_paired_iter uppercase
   behavior.
   * tests/test_read_handling.py: update tests for ReadBundle.

2016-10-01  Titus Brown  <titus@idyll.org>

   * khmer/trimming.py,scripts/{filter-abund-single.py,filter-abund.py,
   trim-low-abund.py}: extracted similar trimming code and refactored.
   * khmer/utils.py,tests/test_read_handling.py: change ReadBundle.trimmed_reads
   to trimmed_seqs; fix associated tests.
   * tests/test_functions.py: updated tests to use screed.Record instead of
   namedtuple classes.

2016-10-01  Titus Brown  <titus@idyll.org>

   * lib/hashtable.{cc,hh}: added assemble_linear_path function & helpers.
   * khmer/_khmer.cc: CPython API for assemble_linear_path.
   * tests/test_nodegraph.py: tests for new assemble_linear_path behavior.
   * khmer/khmer_args.py, tests/test_script_arguments.py: fix some lingering
   PEP 8 errors.
   * lib/kmer_hash.hh: added string -> string _revcomp function.

2016-09-30  Daniel Standage  <daniel.standage@gmail.com>

   * scripts/trim-low-abund.py, khmer/utils.py, doc/dev/development.rst: moved
   ReadBundle class to utils
   * tests/test_read_handling.py, tests/test-data/unclean-reads.fastq: tests
   related to ReadBundle

2016-09-29  Tim Head  <betatim@gmail.com>

   * khmer/khmer_args.py, tests/test_functions.py,
   tests/test_script_arguments.py: fix up formatting

2016-09-26 Ali Aliyari <aaliyari@ucdavis.edu>

   * khmer/khmer_args.py: prevent -N from being set to more than 20 (override by -f)
   * tests/test_script_arguments.py added test functions for the above change

2016-09-26  Luiz Irber  <khmer@luizirber.org>

   * khmer/khmer_args.py: Update HLL citation to point to preprint.

2016-09-23  Tim Head  <betatim@gmail.com>

   * khmer/_khmer.cc, lib/counting.{cc,hh}, lib/hashbits.{cc,hh},
     lib/hashtable.hh, lib/hllcounter.{cc,hh}, lib/kmer_hash.cc,
     tests/khmer_tst_utils.py, tests/test_functions.py: move away from using
     HashIntoType as synonym to uint64.

2016-09-21  Tim Head  <betatim@gmail.com>

   * .travis.yml: add python 3.5 to the build matrix and allow fast finishing

2016-09-20  Titus Brown  <titus@idyll.org>

   * khmer/utils.py: fixed bug in broken_paired_reader when short reads
   are discarded and require_paired is set; improved read pair error reporting.
   * tests/test_functions.py: added tests for broken_paired_reader fix.
   * tests/khmer_tst_utils.py: de-nested exceptions for better error reporting
   from tests.

2016-09-09  Daniel Standage  <daniel.standage@gmail.com>

   * lib/read_parsers.{cc,hh}: rename SeqAnParser to FastxParser.

2016-09-09  Tim Head  <betatim@gmail.com>

   * tests/test_filter_abund.py: remove for loops introduce to the test suite.

2016-09-01  Tim Head  <betatim@gmail.com>

   * khmer/khmer_args.py: added check_argument_range to check an integer
   command-line argument is within a given range.
   * scripts/{normalize-by-median.py, filter-abund.py, filter-abund-single.py}
   now use check_argument_range for the cutoff parameter.
   * tests/test_normalize_by_median.py: modified
   test_normalize_by_median_no_bigcount.

2016-09-01  Tim Head  <betatim@gmail.com>

   * scripts/filter-abund-single.py: Add support for variable coverage trimming

2016-08-31  Tim Head  <betatim@gmail.com>

   * Fixed several source code style issues in python and cpp.
   * Makefile: removed setup.py from the list of files passed to astyle

2016-08-30  Tim Head  <betatim@gmail.com>

   * Fix coverage reporting on OSX and rename nosetests.xml to pytests.xml

2016-08-29  Daniel Standage  <daniel.standage@gmail.com>

   * doc/dev/getting-started.rst: updated dev environment setup instructions to
   include installation of 'enchant' library, and dropped Arch linux install
   instructions.

2016-08-26  Daniel Standage  <daniel.standage@gmail.com>

   * tests/test_scripts.py: fix PEP8 errors missed with previous PR (due to CI
   issues)
   * Makefile: make the pep8 target less verbose by removing the --show-pep8
   option

2016-08-26  Ryan Shean  <rcs333@uw.edu>

   * tests/{test_countergraph.py, test_filter_abund.py,
   test_normalize_by_median.py, test_read_handling.py,
   test_sandbox_scripts.py, test_scripts.py}: updated to use
   copy_test_data function

2016-07-18  Titus Brown  <titus@idyll.org>

   * khmer/_khmer.cc: fixed ReadPairIterator exception return error messages.

2016-07-03  Titus Brown  <titus@idyll.org>

   * lib/{hashtable.cc, hashtable.hh}: added get_kmer_hashes_as_hashset to
   graphs.
   * khmer/_khmer.cc: updated CPython API to add get_kmer_hashes_as_hashset.
   * tests/test_countgraph.py: added test for get_kmer_hashes_as_hashset.

2016-06-27  Titus Brown  <titus@idyll.org>

   * doc/requirements.txt: updated sphinx-autoprogram requirement for building
   documentation, to point at released version.

2016-06-26  Titus Brown  <titus@idyll.org>

   * khmer/_khmer.cc, tests/test_nodegraph.py: 'add' is now a synonym for
   graph.count(kmer).
   * khmer/thread_utils.py: update verbose_loader function to take 'verbose'
   argument.
   * scripts/{abundance-dist-single.py, abundance-dist.py,
   filter-abund-single.py, filter-abund.py, load-into-counting.py,
   normalize-by-median.py,trim-low-abund.py}: updated to
   respect -q/--quiet.
   * tests/test_filter_abund.py: tests for '-q'.
   * scripts/partition-graph.py: fix typo in args help message.

2016-06-26  Titus Brown  <titus@idyll.org>

   * khmer/_khmer.cc, lib/{hashtable.cc, hashtable.hh},
   tests/test-data/simple-genome.fa, tests/test_nodegraph.py: added functions
   'find_high_degree_nodes' and 'traverse_linear_path' to hashtables/graphs.
   * lib/kmer_hash.cc: minor change to use object member _seq instead of
   constructor argument seq in KmerIterator.
   * lib/kmer_hash.hh: added const to Kmer::get_string_rep(...) signature.
   * sandbox/extract-compact-dbg.py: new sandbox script to
   extract compact De Bruijn graphs (with linear paths contracted).
   * tests/test_sandbox_scripts.py: added tests for the extract-compact-dbg.py
   script.

2016-06-26  Titus Brown  <titus@idyll.org>

   * lib/khmer.hh,lib/{labelhash.cc,labelhash.hh}: removed label pointer-based
   indirection from labelhash code.
   * khmer/_khmer.cc: updated CPython API to match new behavior.
   * tests/test_labelhash.py: renamed to match new API; no changes in test
   logic.

2016-06-17  Daniel Standage <daniel.standage@gmail.com>

   * scripts/filter-abund-single.py: add -o/--outfile option.
   * tests/test_script_output.py: move `_calc_md5` function for calculating
   file MD5 hashes to test utils module (tests/khmer_tst_utils.py).
   * tests/{test_filter_abund.py,test_scripts.py): move filter_abund tests to
   dedicated test script, add minimal test for new -o option.
   * tests/test-data/paired-mixed-witherror.fa.pe: add data file in support of
   new test.
   * .gitignore: add .cache/ directory, which appears to be an artifact of the
   py.test framework.

2016-06-17  Daniel Standage <daniel.standage@gmail.com>

  * scripts/filter-abund-single.py: add -o/--outfile option.
  * tests/test_script_output.py: move `_calc_md5` function for calculating file
  MD5 hashes to test utils module (tests/khmer_tst_utils.py).
  * tests/{test_filter_abund.py,test_scripts.py): move filter_abund tests to
  dedicated test script, add minimal test for new -o option.
  * tests/test-data/paired-mixed-witherror.fa.pe: add data file in support of
  new test.
  * .gitignore: add .cache/ directory, which appears to be an artifact of the
  py.test framework.

2016-05-25  Titus Brown  <titus@idyll.org>

   * scripts/trim-low-abund.py: switched to watermark-based reporting to
   isolate a hard-to-trigger undefined variable error in reporting.
   * tests/test_scripts.py: added a test for basic reporting functionality.

2016-05-16  Titus Brown  <titus@idyll.org>

   * khmer/_khmer.cc: define new khmer_HashSet_Type and khmer_HashSet_Object;
   lots of associated cleanup of k-mer <-> C++ interface; added
   Hashtable::neighbors; added Hashtable::hash and Hashtable::reverse_hash;
   CPython 'hashtable.count(...)' function now takes either hash or string.
   * lib/{kmer_hash.cc, kmer_hash.hh}: added some function overloads so that
   _hash(...) could take strings as arguments without conversion; added
   Kmer::set_from_unique_hash convenience function.
   * lib/{hashtable.cc, hashtable.hh}: minor cleanup;
   * lib/{read_aligner.cc, subset.cc}: minor refactoring.
   * lib/{traversal.cc, traversal.hh}: made 'filter' argument to traverse*
   functions optional; added 'traverse' function for combine traversal.
   * tests/test_hashset.py: tests for new HashSet class.
   * tests/test_countgraph.py: tests for new hash/reverse_hash functions,
   and 'count' behavior.
   * tests/test_nodegraph.py: tests for new neighbors function.
   * khmer/__init__.py: import new HashSet type from _khmer.
   * scripts/{do-partition.py, make-initial-stoptags.py,
   partition-graph.py},tests/{test_labelhash.py, test_subset_graph.py}:
   refactor existing code to use HashSet object.
   * tests/test_counting_single.py: add printout to assert.

2016-05-16  Luiz Irber  <khmer@luizirber.org>

   * Makefile,jenkins-build.sh,setup.cfg,tests/khmer_tst_utils.py,
   tests/test_{countgraph,counting_single,hll,labelhash,nodegraph,
   normalize_by_median,read_aligner,read_handling,read_parsers,sandbox_scripts,
   scripts,version}.py: replace nose with pytest, update configuration.

2016-05-16  Luiz Irber  <khmer@luizirber.org>

   * lib/hashtable.cc: fix bug with substr
   * tests/test_countgraph.py: add test to trigger the substr bug.

2016-05-11  Titus Brown  <titus@idyll.org>

   * scripts/trim-low-abund.py: refactor to use generators; add --diginorm
   option to include digital normalization in trim-low-abund functionality.
   * tests/test_script_output.py: added md5sum hashing tests to pin down
   functionality in trim-low-abund.py and normalize-by-median.py; verified
   that refactoring does not alter existing functionality.
   * tests/test-data/simple-genome-reads.fa: supporting file for md5sum
   tests.
   * tests/test-data/README.rst: a new README for describing test files,
   how to generate them, and their uses.
   * tests/test_scripts.py: added additional tests for trim-low-abund.py
   functionality and error cases.

2016-05-11  Titus Brown  <titus@idyll.org>

   * tests/test_read_parsers.py: fixed syntax error introduced by previous
   merge.

2016-05-08  Michael R. Crusoe  <crusoe@ucdavis.edu>

   * scripts/{do-partition,partition-graph}.py,oxli/partition.py: pulled up
   duplicate `worker` partition function into a reusable place.

2016-05-08  Michael R. Crusoe  <michael.crusoe@gmail.com>

   * .dictionary, pylintrc:  added `pylint` configuration that checks spelling
   in Python files. Added dictionary of project specific words.
   * khmer/__init__.py, scripts/readstats.py, setup.py: Fixed typos.
   * Makefile: line-wrapped; bumped up `pep8` version; beefed up `cppcheck`
   target to correctly list the defines and includes for the current platform
   which eliminates false positives; `*.pyc` files are now cleaned from the
   `sandbox` as well as the `dist` directory. Added `cppcheck-long` target to
   also examine the seqan headers. Fed the dynamically constucted list of
   includes to Doxygen. Added simultaneous OS X, Debian, and Ubuntu
   compatibility to many targets. Added helper target to print the value of
   any variable via `make print-VARNAME`. Fixed the `make coverage-report`
   target. pep257 is now called pydocstyle
   * third-party/seqan/core/include/seqan/basic/debug_test_system.h,
   third-party/seqan/ChangeLog: silenced bogus import
   * doc/dev/coding-guidelines-and-review.rst,.github/PULL_REQUEST_TEMPLATE.md:
   reformulated checklist to list action followed by a motivating question.
   * doc/dev/release.rst: added author management to release checklist
   * lib/counting.{cc,hh},sandbox/find-high-abund-kmers.py,
   sandbox/README.rsr: removed the unused function
   CountingHash::collect_high_abundance_kmers and the nonfunctional sandbox
   script that called it.
   * lib/kmer_hash.hh: make KmerFactory's default contrustor explicit to avoid
   auto-casting optimizations.
   * */*.py: a multitude of pylint inspired cleanups and bug fixes. Some
   checks silenced in place.

2016-05-08  Michael R. Crusoe  <michael.crusoe@gmail.com>

   * README.rst: add depsy badge

2016-05-08 Michael R. Crusoe  <michael.crusoe@gmail.com>

   * setup.py,sandbox/{readaligner_pairhmm_train.py,
   Makefile.read_aligner_training}: switch to BAM parsing using simplesam

2016-05-06  Titus Brown  <titus@idyll.org>

   * khmer/_khmer.cc, lib/{counting.cc,counting.hh,hashbits.cc,hashbits.hh,
     hashtable.cc,hashtable.hh,subset.cc,subset.hh},
   sandbox/{fasta-to-abundance-hist.py,find-high-abund-kmers.py
     hi-lo-abundance-by-position.py,stoptag-abundance-hist.py,
     abundance-hist-by-position.py},
   tests/{test_countgraph.py,test_counting_single.py,test_filter.py,
     test_nodegraph.py,test_subset_graph.py}: removed unused functions,
   sandbox scripts, and tests for many functions. Specifically,
   consume_fasta_and_tag_with_stoptags, identify_stop_tags_by_position and
   identify_stoptags_by_position,
   count_and_transfer_to_stoptags, traverse_from_tags,
   filter_if_present, consume_fasta_and_traverse,
   collect_high_abundance_kmers, fasta_dump_kmers_by_abundance,
   fasta_count_kmers_by_position, output_fasta_kmer_pos_freq,
   compare_partitions/compare_to_partition, join_partitions_by_path,
   is_single_partition, and find_unpart function.

   * sandbox/README.rst: updated for removed sandbox scripts.

2016-04-29  Luiz Irber  <khmer@luizirber.org>

   * jenkins-build.sh: add codecov coverage upload tool.

2016-02-17  Daniel Standage <daniel.standage@gmail.com>

   * ./github/CONTRIBUTING.md,.github/PULL_REQUEST_TEMPLATE.md: auto-populate
   pull requests with checklist using GitHub's new template feature
   * doc/dev/coding-guidelines-and-review.rst: update developer docs with
   compensatory changes

2016-02-15  Kevin Murray <spam@kdmurray.id.au>

   * scripts/load-into-counting.py: Insert khmer's version into .info files

2015-08-14  Luiz Irber  <khmer@luizirber.org>

   * lib/subset.cc: check iterator before decrementing in
   repartition_largest_partition

2015-10-25  Titus Brown  <titus@idyll.org>

   * scripts/normalize-by-median.py,tests/test_normalize_by_median.py: test
   and fix for close of --output file after first input file.

2015-10-19  Michael R. Crusoe  <crusoe@ucdavis.edu>

   * versioneer.py,khmer/_version.py,setup.py,setup.cfg: upgrade Versioneer to
   version 0.15+dev, Mon Jun 29 2015 99d5d9341830945f7080537ddd3bbd79c4aa1732
   * doc/conf.py, lib/Makefile: update method of retrieving current version
   * lib/get_version.py: no longer needed, removed

2015-10-05  Michael R. Crusoe  <crusoe@ucdavis.edu>

   * lib/magic: add file extensions, one media type, and a better comment
   * khmer/__init__.py: Replace an errant 'Presence table' with 'node graph'

2015-09-28  Lisa Cohen  <ljcohen@ucdavis.edu>

   * tests/test_read_handling.py: created new file with interleave-reads,
   split-paired-reads, and extract-paired-reads functions
   * tests/test_scripts.py: removed functions mentioned above

2015-09-19  Titus Brown  <titus@idyll.org>

   * scripts/filter-abund.py: fixed bug with -o and --gzip used together.
   * tests/test_scripts.py: added test for fixed bug.
   * sandbox/count-kmers.py: added executable bit.

2015-09-17  Camille Scott  <camille.scott.w@gmail.com>

   * scripts/interleave-reads.py: Added --no-reformat flag
   to disable format checking and renaming of headers
   * tests/{test_scripts.py, test-data/paired.malformat*}: Tests
   and test data for --no-reformat flag.

2015-09-11  Russell Y. Neches  <ryneches@ucdavis.edu>

   * lib/hashbits.hh: added get_raw_tables to Hashbits
   * khmer/_khmer.cc: added get_raw_tables to Hashbits
   * tests/test_nodegraph.py: added test for Nodegraph.get_raw_tables

2015-09-11  Camille Scott  <camille.scott.w@gmail.com>

   * lib/hashbits.cc: Make hasbits::update_from() correctly update
   _occupied_bins.
   * lib/test_nodegraph.py: Test Nodegraph.n_occupied() after update.

2015-09-07  Michael R. Crusoe  <crusoe@ucdavis.edu>

   * doc/roadmap.rst: Updated for 2.0 release.
   * README.rst: drop unstable badges; fix links
   * doc/index.rst: point at getting help guide

2015-09-05  Michael R. Crusoe  <crusoe@ucdavis.edu>

   * tests/test_scripts.py: make the script version test more specific; double
   check that script in question is from the 'khmer' project based upon the
   second line of the file.

2015-09-04  Michael R. Crusoe  <crusoe@ucdavis.edu>

   * tests/khmer_tst_utils.py: look in "EGG-INFO" for scripts before checking
   the PATH

2015-09-04  Michael R. Crusoe  <crusoe@ucdavis.edu>

   * doc/release-notes/release-2.0.md: release notes for 2.0
   * doc/user/install.txt: correct second invocation of nosetests to match the
   first.
   * setup.py: update the authors list for PyPI.
   * doc/user/known-issues.rst: remove three fixed issues; add a new one
   * doc/whats-new-2.0.rst: update to match the release notes
   * doc/release-notes/*.rst: refresh using `make convert-release-notes'

2015-09-02  Michael R. Crusoe  <crusoe@ucdavis.edu>

   * *: complete audit of license headers
   * LICENSE: listings of some of the third-party licenses
   * bink.ipynb,lib/graphtest.cc,lib/primes.hh: deleted unused files
   * sandbox/assemstats.py: updated screed install instructions

2015-09-02  Michael R. Crusoe  <crusoe@ucdavis.edu>

   * *: finish undoing the `load-graph.py` rename

2015-09-02  Micheal R. Crusoe  <crusoe@ucdavis.edu>

   * doc/requirements.txt: Update URL to sphinxcontrib-autoprogram tarball

2015-08-31  Michael R. Crusoe  <crusoe@ucdavis.edu>

   * khmer/thread_utils.py: Use the robust test for paired reads from
   khmer.utils; drop `is_pair()`
   * tests/test_threaded_sequence_processor.py: Update to use Screed Record
   objects.

2015-08-28  Michael R. Crusoe  <crusoe@ucdavis.edu>

   * doc/whats-new-2.0.rst: Many updates from `diff`ing the `--help` output of
   version 1.4.1 vs now.
   * Makefile: build the project if needed when making a PDF
   * doc/index.rst: fixed inter-doc links to be relative
   * doc/user/blog-posts.rst: replaced link to 88m-reads.fa.gz with a working
   URL
   * doc/user/{choosing-table-sizes,guide}.rst: disambiguated :option:
   references so that they link properly.
   * scripts/README.txt: removed unhelpful file
   * scripts/normalize-by-median.py: replace `--force-single` with
   `--force_single`. Added help text for `--cutoff`.

2015-08-27  Titus Brown  <titus@idyll.org>

  * doc/dev/getting-started.rst: fixed a few misspellings.

2015-08-26  Michael R. Crusoe  <crusoe@ucdavis.edu>

   * tests/test_scripts.py: removed the unused `_DEBUG_make_graph` function in
   favor of other debugging methods like `ipdb`. Added
   test_do_partition_no_big_traverse and test_extract_paired_reads_unpaired.

2015-08-24  Michael R. Crusoe  <crusoe@ucdavis.edu>

   * khmer/khmer_args.py: Replaced sanitize_epilog() with santize_help() that
   reflows the text of ArgParse descriptions and epilog while preserving the
   formatting. Enhanced removal of Sphinx directives by replacing double
   backticks with the double quote character.
   * scripts/*.py: Renamed sanitize_epilog to sanitize_help; leading newlines
   from triple-quoted epilogs removed; formatting made consistent;
   sanitize_help and ComboFormatter added where it was missing; a couple
   script specific epilog reformatting (for use of `:doc:` and a
   hyperlink).
   * scripts/{count-median,filter-abund-single}.py: Fixed printing of output
   file name to do so instead of printing information about the file handle.
   * scripts/count-median.py: Added missing command so that example given
   actually works.
   * scripts/filter-abund-single.py: Removed redundant printing of output file
   names.
   * scripts/normalize-by-median.py: Removed unused option "-d" from an example
   command (left over from the "--dump-frequency" era).
   * scripts/{partition-graph.py,do-partition.py}: Fixed erasure of the queue
   module name in the worker functions, which is necessary for basic
   functionality.
   * scripts/{do-partition,abundance-dist,abundance-dist-single,
   extract-long-sequences}.py: Added an example command to the epilog.
   * tests/khmer_tst_utils.py: Added 'name' attribute to make the fake
   sys.stdout more like a read stdout object.
   * oxli/__init__.py: removed redundant and unused help text
   * scripts/{abundance-dist,annotate-partitions,count-median,
   extract-long-sequences,extract-paired-reads,extract-partitions,
   fastq-to-fasta,filter-abund,filter-stopgaps,interleave-reads,
   load-into-graph,merge-partitions,normalize-by-median,partition-graph,
   readstats,sample-reads-randomly,split-paired-reads}.py: made "--version"
   and the citation header consistent across the scripts.
   * tests/test_scripts.py: added tests for the "--version" and citation
   header behavior.
   * tests/test_normalize_by_median.py: updated test for 'quiet' mode as
   citation header still prints to STDERR.
   * setup.py,tests/test_scripts.py: turned off the "oxli" script for v2.0.

2015-08-17  Michael R. Crusoe  <crusoe@ucdavis.edu>

   * Makefile: remove BASH shell designation that appears to be incompatible
   with OS X Mavericks & virtualenv; refactored out BASH-isms for those whose
   default shell isn't BASH (Debian, and others).
   * lib/test-read-aligner.cc,read_aligner_test.sh: removed unused test files
   found during search for other shell scripts with BASHisms.

2015-08-18  Michael R. Crusoe  <crusoe@ucdavis.edu>

   * *: reverted load-into-counting.py -> load-into-countgraph.py and
   load-graph.py -> load-into nodegraph.py rename.
   * CITATION: unescaped URL
   * doc/user/guide.rst: added `:program:` and `:option:` directives as
   needed; replaced references to `strip-and-split-for-assembly` with
   `extract-paired-reads`. Updated instructions to use `--unpaired-reads` with
   `normalize-by-median.py` instead of second round of diginorm.

2015-08-18  Titus Brown  <titus@idyll.org>

   * doc/index.rst: update introductory text.
   * doc/user/biblio.rst: update bibliography link descriptions and text.
   * doc/_static/labibi.css: reference new location of base CSS

2015-08-14  Luiz Irber  <khmer@luizirber.org>

   * scripts/unique-kmers.py: Rename option --stream-out to --stream-records.
   * tests/test_streaming_io.py: Fix unique-kmers tests, use new option.
   * khmer/_khmer.cc, lib/hllcounter.cc: Rename some variables for consistency.

2015-08-13  Jacob Fenton  <bocajnotnef@gmail.com>

      * scripts/extract-partitions.py: refactored much of the processing into
      generators
      * tests/test_scripts.py: added test

2015-08-12  Jacob Fenton  <bocajnotnef@gmail.com>

   * doc/dev/{codebase-guide,coding-guidelines-and-review,development,
   for-khmer-developers,getting-started,release,scripts-and-sandbox,
   binary-file-formats}.rst,doc/{index,introduction,whats-new-2.0,
   contributors}.rst,doc/user/{blog-posts,choosing-table-sizes,galaxy,
   getting-help,guide,install,known-issues,partitioning-big-data,
   scripts}.rst,CITATION: Cleaned up documentation
   * scripts/*.py, khmer/khmer_args.py: added epilog sanitation
   * scripts/{load-into-counting,load-graph,load-into-countgraph,
   load-into-nodegraph}.py, tests/{test_scripts,test_normalize_by_median,
   test_streaming_io,test_countgraph}: renamed load-into-counting ->
   load-into-countgraph, load-graph -> load-into-nodegraph, fixed tests to not
   bork

2015-08-12  Luiz Irber  <khmer@luizirber.org>

   * khmer/_khmer.cc: Fix a GCC string initialization warning.

2015-08-12  Michael R. Crusoe  <crusoe@ucdavis.edu>

   * CITATION, doc/{index,introduction,user/scripts}.rst, khmer/khmer_args.py:
   formatting fixes and new citation for the software as a whole
   * Makefile: PDF building hints, tweaked dependencies, update coverity URL,
   new target to generate author list for the paper citation
   * sort-authors-list.py: helper script for the above
   * doc/conf.py: don't generate a module index
   * doc/contributors.rst: formatting, remove references to old lab
   * doc/dev/coding-guidelines-and-review.rst: add C++ version standard
   * doc/dev/getting-started.rst: ccache, git-merge-changelog, and advanced
   commit squashing
   * doc/user/biblio.rst: added links to khmer citation collections
   * doc/user/examples.rst: linked to online version of example scripts
   * doc/user/guide.rst: commented out empty section, added BSD note
   * lib/counting.{cc},lib/*.hh: c++11 fixes: remove unneeded trailing
   semicolons
   * scripts/*.py: line-wrap & scrub output
   * setup.py: turn optimizations back on and -pedantic
   * .mailmap: additional tweaks to author list


2015-08-11  Kevin Murray  <spam@kdmurray.id.au>

   * lib/Makefile: Fix SONAME and ABI versioning to sync with Debian standard
   practice.

2015-08-10  Camille Scott  <camille.scott.w@gmail.com>

   * lib/traversal.{cc,hh}: Add new files with unified traversal machinery.
   Introduce Traverser class to handle finding neighbors and appropriate
   bitmasking.
   * khmer/_khmer.cc,lib/{counting,hashbits,hashtable,labelhash,subset}.{cc,hh}:
   Updated relevant instances of HashIntoType and KMerIterator to use new Kmer
   and KmerIterator, respectively.
   * lib/Makefile: Add -std=c++11 flag.
   * Makefile: Update -std=c++11 flag in libtest target.
   * lib/hashtable.{cc,hh}: Update calc_connected_graph_size to use Traverser.
   Change kmer_degree to use functions from traversal.cc. Remove redundant
   count_kmers_with_radius in favor of calc_connected_graph_size. Update
   traverse_from_kmer to use Traverser. Hashtable subclasses KmerFactory.
   * lib/{hashtable.hh,kmer_hash.{cc,hh}}: Move KmerIterator from hashtable.hh
   to kmer_hash.{cc,hh}. Add Kmer class to store forward, reverse, and
   uniqified integer representations of k-mers, and to handle string
   conversion. Update KmerIterator to emit objects of type Kmer and to subclass
   KmerFactory; add doxygen markup.
   * lib/khmer.hh: Forward declare Kmer and typedef new Kmer data structures.
   * lib/subset.{cc,hh}: Move constructor definition to .cc file. Remove
   queue_neighbors in favor of new traversal machinery. Update find_all_tags,
   sweep_for_tags, and find_all_tags_truncate_on_abundance to use Traverser.
   * setup.py: Add traversal.{cc,hh} to deps.

2015-08-10  Luiz Irber  <khmer@luizirber.org>

   * scripts/unique-kmers.py: use consume_fasta again.
   * khmer/_khmer.cc: expose output_records option on HLLCounter consume_fasta.
   * lib/hllcounter.{cc,hh}: implement output_records option in consume_fasta.
   * lib/read_parsers.{cc,hh}: add Read method write_to, useful for outputting
   the read to an output stream.
   * doc/whats-new-2.0.rst: Add unique-kmers description.

2015-08-09  Jacob Fenton  <bocajnotnef@gmail.com>

   * khmer/khmer_args.py: pep8
   * scripts/{interleave-reads,load-graph}.py: Removed unreachable code
   * tests/test-data/{paired-broken.fq.badleft,paired-broken.fq.badright,
   paired-broken.fq.paired.bad}: added test data files
   * tests/{test_normalize_by_median,test_scripts}.py: added tests

2015-08-07  Titus Brown  <titus@idyll.org>

  * khmer/_khmer.cc,lib/hashbits.{cc,hh}: removed overlap functionality;
  eliminated n_entries() as redundant with hashsizes(); removed arguments to
  n_occupied(); removed get_kadian_count.
  * lib/{hashbits.cc,counting.cc,khmer.hh},tests/test_hashbits.py: updated
  save/load of countgraph/nodegraph structures to save _n_occupied.
  * lib/{hashtable.hh,counting.hh,hashbits.hh}: promoted n_occupied() to
  Hashtable class; fixed CountingHash unique_kmers calculation.
  * lib/counting.{cc,hh}: removed get_kadian_count() and moved
  n_unique_kmers(); updated countgraph writing to save n_occupied.
  * khmer/__init__.py: modified extract_nodegraph_info and
  extract_countgraph_info to read in & return n_occupied;
  * sandbox/bloom-count-intersection.py,scripts/count-overlap.py,
  tests/test-data/overlap.out: removed overlap scripts and test files.
  * doc/user/scripts.rst: removed count-overlap.py documentation.
  * tests/test_scripts.py: removed count-overlap.py tests.
  * sandbox/README.rst: updated with removal of bloom-count-intersection.py.
  * tests/test-data/normC20k20.ct: updated file contents to reflect new
  format containing _n_occupied.
  * tests/test_countgraph.py: removed get_kadian_count tests; added save/load
  tests.
  * tests/test_counting_single.py: remove n_entries() tests; replace
  n_entries() calls with hashsizes() call.
  * tests/test_functions.py: updated tests for new extract_*_info functions.
  * tests/test_nodegraph.py: update htable etc. to nodegraph; added a
  save/load test for n_occupied() on nodegraph.
  * tests/{test_normalize_by_median,test_scripts}.py: fixed unique kmers
  tests.

2015-08-07  Michael R. Crusoe  <crusoe@ucdavis.edu>

   * scripts/*.py,tests/*.py,sandbox/*.py,khmer/*.py,oxli/*.py:
   many function and variable renames:
   counting_hash, countinghash, hashtable->countgraph;
   CountingHash->Countgraph
   hashbits->nodegraph; Hashbits->Nodegraph;
   check_space_for_hashtable->check_space_for_graph;
   hash_args->graph_args
   * khmer/_khmer.cc: remove unused 'new_hashtable' method; match renames
   * TODO: removed several items
   * doc/dev/scripts-and-sandbox.rst: fixed hashbang

2015-08-04  Jacob Fenton  <bocajnotnef@gmail.com>

   * khmer/khmer_args.py, oxli/functions.py: migrated estimation functions out
   oxli and into khmer_args
   * oxli/build_graph.py, tests/test_oxli_functions.py,
   sandbox/{estimate_optimal_hash,optimal_args_hashbits}.py,
   scripts/{normalize-by-median,unique-kmers}.py: changed to not break on
   location change
   * tests/{test_normalize_by_median,test_scripts}.py: added tests for
   automatic arg setting
   * tests/test_script_arguments: changed to play nice with unique_kmers as an
   argument

2015-08-04  Titus Brown  <titus@idyll.org> and Camille Scott
<camille.scott.w@gmail.com>

   * khmer/utils.py: added UnpairedReadsError exception.
   * scripts/{extract-paired-reads,split-paired-reads}.py: changed --output-dir
   argument short form to use '-d'.
   * scripts/{split-paired-reads.py} added -0 <filename> to allow orphans; made
   '-p'/'--force-paired' default & removed from script.
   * scripts/{normalize-by-median,filter-abund,trim-low-abund}.py: changed
   long form of '-o' to be '--output'.
   * tests/{test_scripts,test_streaming_io}.py: updated and added tests for
   new behavior.

2015-08-03  Jacob Fenton  <bocajnotnef@gmail.com>

   * doc/dev/coding-guidelines-and-review.rst: added codespell as a possible
   spelling tool

2015-08-03  Jacob Fenton  <bocajnotnef@gmail.com>

   * Makefile: added oxli to pep257 make target, made clean target wipe out all
   .pyc files in scripts/* and tests/* and oxli/*

2015-08-03  Jacob Fenton  <bocajnotnef@gmail.com>

   * tests/test_counting_single.py: removed redundant test

2015-08-01  Jacob Fenton  <bocajnotnef@gmail.com> and Titus Brown
<titus@idyll.org>

   * scripts/normalize-by-median.py,khmer/khmer_logger.py: added logging
   framework, prototyped in normalize-by-median; added -q/--quiet to
   * tests/test_normalize_by_median.py: associated tests.
   * khmer/khmer_args.py: Made info function use logging functions.
   * tests/khmer_tst_utils.py: removed info reporting in runscript from 'out'
   returned.

2015-08-01  Jacob Fenton  <bocajnotnef@gmail.com>

   * khmer/kfile.py: added infrastructure for doing compressed output
   * khmer/thread_utils.py: switched threaded_sequence_processor to make use of
   write_record
   * scripts/{extract-long-sequences,extract-paired-reads,
   extract-partitions,fastq-to-fasta,filter-abund-single,filter-abund,
   interleave-reads,normalize-by-median,sample-reads-randomly,
   split-paired-reads,trim-low-abund}.py: added output compression
   * tests/{test_functions,test_scripts,test_normalize_by_median}.py: added
   tests
   * scripts/{load-graph,partition-graph,find-knots.py,
   make-initial-stoptags}.py,oxli/build_graph.py: made load-graph no longer
   add .pt to graph outfiles, changed partition-graph to not expect .pt's
   * doc/whats-new-2.0.rst: doc'd changes to load-graph and partition-graph
   * doc/dev/scripts-and-sandbox.rst: updated scripts/ requirements.

2015-08-01  Sherine Awad  <drmahmoud@ucdavis.edu>

   * sandbox/multi-rename.py: updated output of long FASTA sequences to
   wrap text at 80 characters.
   * tests/test_sandbox_scripts.py: Added a test for multi-rename.py.

2015-07-31  Kevin Murray  <spam@kdmurray.id.au>

   * lib/Makefile,Makefile,lib/*.pc.in,lib/test-compile.cc: Misc debian-based
   compatibility changes
   * lib/get_version.py: Add crunchbang, chmod +x

2015-07-29  Michael R. Crusoe  <crusoe@ucdavis.edu>

   * khmer/_khmer.cc: add more CPyChecker inspired fixes
   * lib/*.{cc,hh}: clean up includes and forward declarations

2015-07-29  Luiz Irber  <khmer@luizirber.org>

   * Makefile: Adapt Makefile rules for py3 changes.
   * jenkins-build.sh: Read PYTHON_EXECUTABLE and TEST_ATTR from environment.

2015-07-29  Amanda Charbonneau  <charbo24@msu.edu>

   * scripts/fastq-to-fasta.py: Changed '-n' default description to match
   behaviour

2015-07-29  Luiz Irber  <khmer@luizirber.org>

   * tests/test_{scripts,streaming_io}.py: Fix the build + add a test

2015-07-28  Titus Brown  <titus@idyll.org>

   * tests/test_streaming_io.py: new shell cmd tests for streaming/piping.
   * tests/khmer_tst_utils.py: refactor/replace runtestredirect(...) with
   scriptpath(...) and run_shell_cmd(...).
   * scripts/test_scripts.py: remove test_interleave_reads_broken_fq_4 for
   only one input file for interleave-reads.py; replace runscriptredirect call
   with run_shell_cmd.
   * scripts/interleave-reads.py: force exactly two input files.
   * scripts/split-paired-reads.py: fix print statement; clarify output.
   * scripts/{normalize-by-median.py,sample-reads-randomly.py,
   trim-low-abund.py}: if stdin is supplied for input, check that -o
   specifies output file.
   * scripts/filter-abund.py: if stdin is supplied for input, check that -o
   specifies output file; switched -o to use argparse.FileType.
   * scripts/extract-long-sequences.py: switched -o to use argparse.FileType.
   * scripts/{abundance-dist,count-median}.py: added '-' handling for output.
   * khmer/kfile.py: change 'check_input_files' to no longer warn that
   '-' doesn't exist'.
   * tests/test-data/paired.fq.2: removed extraneous newline from end.
   * tests/{test_normalize_by_median,test_script_arguments,test_scripts}.py:
   added tests for new code.
   * scripts/oxli: added script for running tests in development directory.
   * khmer/{__init__,khmer_args}.py,tests/{test_normalize_by_median,
   test_script_arguments}.py: refactored out use of AssertionError by not
   throwing plain Exceptions when a ValueError or RuntimeError would do.
   * oxli/__init__.py: give default help instead of an error when `oxli` is
   called with no arguments.
   * tests/test_{normalize_by_median,sandbox_scripts,scripts,streaming_io}.py:
   always check status code if calling `runscripts` with `fail_ok=True`.

2015-07-28  Luiz Irber  <khmer@luizirber.org>

   * sandbox/unique-kmers.py: moved to scripts.
   * scripts/unique-kmers.py: fix import bug and initialize to_print earlier.
   * tests/test_scripts.py: add tests for unique-kmers.py.
   * doc/user/scripts.rst: added unique-kmers.py to script page

2015-07-28  Jacob Fenton  <bocajnotnef@gmail.com>

   * scripts/abundance-dist.py: disallowed forcing on the input file check for
   the counting table file

2015-07-28  Michael R. Crusoe  <crusoe@ucdavis.edu>

   * .mailmap, Makefile: generate a list of authors

2015-07-28  Kevin Murray  <spam@kdmurray.id.au>
            Titus Brown  <titus@idyll.org>

   * khmer/utils.py: added fix for SRA-style FASTQ output.
   * tests/test_scripts.py: tested against a broken version of SRA format.
   * tests/test-data/paired-broken4.fq.{1,2}: added test files.

2015-07-28  Michael R. Crusoe  <crusoe@ucdavis.edu>
            Titus Brown  <titus@idyll.org>

   * lib/read_aligner.{cc,hh},tests/{test_read_aligner.py,
   test-data/readaligner-{default,k12}.json},khmer/__init__.py: refactor,
   read aligner parameters are now configurable & save/load-able. Can do
   whole-genome variant finding.
   * khmer/_khmer.cc,tests/test_read_aligner.py: ReadAligner.align_forward
   method added
   * sandbox/correct-errors.py -> sandbox/correct-reads.py: total rewrite
   * sandbox/error-correct-pass2.py: new script
   * sandbox/readaligner_pairhmm_train.py: new script
   * tests/test_sandbox_scripts.py, doc/release-notes/release-1.4.rst:
   spelling fixes, import re-arrangement
   * sandbox/{Makefile.read_aligner_training,readaligner_pairhmm_train.py}:
   Added script to train the aligner

2015-07-27  Titus Brown  <titus@idyll.org>

   * khmer/khmer_args.py,CITATION: added entry for PeerJ paper on
   semi-streaming to citations.
   * scripts/{abundance-dist-single.py,abundance-dist.py,count-median.py,
   count-overlap.py,filter-abund-single.py,load-into-counting.py}: changed
   default behavior to output data in CSV format and report total k-mers.
   * tests/test_scripts.py: updated/removed tests for CSV.
   * doc/whats-new-2.0.rst: added information about change in columnar output,
   along with other minor corrections.
   * scripts/normalize-by-median.py: corrected epilog.
   * khmer/thread_utils.py,
   sandbox/{calc-best-assembly.py,extract-single-partition.py},
   scripts/{count-median.py,extract-long-sequences.py,extract-paired-reads.py,
   extract-partitions.py,fastq-to-fasta.py,
   interleave-reads.py,normalize-by-median.py,readstats.py,
   sample-reads-randomly.py,split-paired-reads.py,trim-low-abund.py},
   tests/{test_normalize_by_median.py,test_scripts.py}: remove explicit
   'parse_description' from screed open calls.
   * khmer/_khmer.cc,lib/Makefile,lib/hashtable.{cc,hh},setup.py: removed
   WITH_INTERNAL_METRICS and trace_logger/perf_metrics references.
   * lib/perf_metrics.{cc,hh},lib/trace_logger.{cc,hh}: removed unused files.

2015-07-24  Jacob Fenton  <bocajnotnef@gmail.com>

   * doc/dev/getting-started.rst: added instructions for second contribution

2015-07-22  Jacob Fenton  <bocajnotnef@gmail.com>

   * tests/test_read_parsers.py: added workaround for bug in OSX Python
   * Makefile: respect that workaround when running the tests

2015-07-21  Jacob Fenton  <bocajnotnef@gmail.com>

   * khmer/{kfile,khmer_args}.py: refactored information passing, made it so
   space checks happen in the right directory.
   * oxli/build_graph.py,sandbox/collect-reads.py,scripts/{
   abundance-dist-single,filter-abund-single,load-into-counting,
   normalize-by-median,trim-low-abund}.py,tests/test_script_arguments.py:
   changed to use new arg structure for checking hashtable save space.
   * oxli/functions.py,scripts/saturate-by-median.py: updated error message
   to mention --force option.
   * scripts/{count-overlap,load-into-counting,make-initial-stoptags,
   partition-graph,sample-reads-randomly}.py: removed unnecessary call to
   check_space.

2015-07-20  Titus Brown  <titus@idyll.org>

   * khmer/__init__.py: cleaned up FP rate reporting.
   * scripts/normalize-by-median.py: corrected epilog; refactored reporting
   to be a bit cleaner; use CSV for reporting file;
   added --report-frequency arg.
   * tests/test_normalize_by_median.py: updated/added tests for reporting.

2015-07-17  Jacob Fenton  <bocajnotnef@gmail.com>

   * oxli/{functions,build_graph}.py,scripts/{load-graph,normalize-by-median,
   abundance-dist}.py,tests/test_{normalize_by_median,subset_graph,hashbits,
   oxli_function}.py: pylint cleanup.

2015-07-17  Michael R. Crusoe  <crusoe@ucdavis.edu>

   * Makefile, tests/test_read_aligner.py: import khmer when pylinting.

2015-07-17  Michael R. Crusoe  <crusoe@ucdavis.edu>

   * lib/read_parser.{cc,hh}: use std::string everywhere to match existing
   exceptions.

2015-07-10  Jacob Fenton  <bocajnotnef@gmail.com>

   * khmer/kfile.py: changed check_valid_file_exists to recognize fifos as
   non-empty.
   * tests/test_normalize_by_median.py: added test.

2015-07-10  Jacob Fenton  <bocajnotnef@gmail.com>

   * oxli/functions.py: changed estimate functions to use correct letter
   abbreviations.
   * sandbox/estimate_optimal_hash.py: changed to use renamed estimate
   functions.
   * sandbox/unique-kmers.py: changed to not output recommended HT args by
   default.
   * tests/test_oxli_functions.py: changed to use renamed estimate functions.

2015-07-10  Jacob Fenton  <bocajnotnef@gmail.com>

   * oxli/functions.py: added '--force' check to sanity check.

2015-07-10  Jacob Fenton  <bocajnotnef@gmail.com>

   * oxli/functions.py: moved optimization/sanity check func to oxli.
   * scripts/normalize-by-median.py,oxli/build_graph.py: added
   optimization/sanity checking via oxli estimation funcs.
   * tests/test_normalize_by_median.py: updated tests to cover estimation
   functions.

2015-07-08  Luiz Irber  <khmer@luizirber.org>

   * lib/{counting,hashbits,hashtable,labelhash,subset}.cc: print hexadecimal
   representation of the signature read from the file.

2015-07-06  Luiz Irber  <khmer@luizirber.org>

   * sandbox/collect-reads.py: Set a default value for coverage based
   on the docstring.
   * sandbox/count-kmers-single.py, tests/test_{functions,script_arguments}.py:
   Replace xrange and cStringIO (not Python 3 compatible).
   * lib/*.{hh,cc}, oxli/functions.py, tests/*.py: make format.

2015-07-05  Jacob Fenton  <bocajnotnef@gmail.com>

   * doc/whats-new-2.0.rst: added in normalize-by-median.py broken paired
   updates.

2015-07-05  Michael R. Crusoe  <crusoe@ucdavis.edu>

   * Makefile: fix cppcheck invocation.
   * khmer/_khmer.cc: switch to prefix increment for non-primitive objects,
   use a C++ cast, adjust scope.
   * lib/hashtable.{hh,cc}: make copy constructor no-op explicit. adjust scope
   * lib/{ht-diff,test-HashTables,test-Parser}.cc: remove unused test code.
   * lib/labelhash.cc,hllcounter.cc: astyle reformatting.
   * lib/read_parsers.hh: more explicit constructors.

2015-07-05  Michael R. Crusoe  <crusoe@ucdavis.edu>

   * sandbox/{collect-variants,optimal_args_hashbits,sweep-files}.py:
   update API usage.

2015-07-05  Titus Brown  <titus@idyll.org>

   * sandbox/{count-kmers.py,count-kmers-single.py}: added scripts to output
   k-mer counts.
   * tests/test_sandbox_scripts.py: added tests for count-kmers.py and
   count-kmers-single.py.
   * sandbox/README.rst: added count-kmers.py and count-kmers-single.py to
   sandbox/README.

2015-07-05  Kevin Murray  <spam@kdmurray.id.au>

   * lib/*.{cc,hh},sandbox/*.py,khmer/_khmer.cc,tests/test_*.py: Simplify
   exception hierarchy, and ensure all C++ exceptions are converted to python
   errors.
   * scripts/normalize-by-median.py: Clarify error message.
   * tests/khmer_tst_utils.py: Add longify function, converts int => long on
   py2, and passes thru list unmodified on py3.

2015-06-30  Jacob Fenton  <bocajnotnef@gmail.com>

   * tests/{test_script_arguments,test_functions}.py: changed tests to use
   stderr redirection to prevent leaks
   * tests/test_normalize_by_median.py: changed to not duplicate a test
   * tests/test_script_arguments.py: changed tests to use stderr redirection

2015-06-30  Titus Brown  <titus@idyll.org>

   * tests/test_normalize_by_median.py: disabled running
   test_normalize_by_median_report_fp during normal test running.

2015-06-30  Titus Brown  <titus@idyll.org>

   * khmer/khmer_args.py: removed incorrect warning for default max_tablesize
   when -M is used.
   * tests/test_scripts.py: added test for correct max_tablesize behavior.

2015-06-30  Titus Brown  <titus@idyll.org>

   * setup.cfg: changed 'stop=TRUE' to 'stop=FALSE', so that tests do not
   stop running at first failure.

2015-06-30  Kevin Murray  <spam@kdmurray.id.au>

   * scripts/{extract-paired-reads,split-paired-reads}.py: Fix creation of
   default output files even when output files were provided on CLI.

2015-06-29  Sherine Awad  <drmahmoud@ucdavis.edu>

   * khmer/utils.py: Fix bug in naming in interleave-reads.py
   * tests/test_scripts.py: Add a test function for the new behavior
   * tests/test-data/*.fq: Add 3 test files needed for the testing

2015-06-28  Jacob Fenton  <bocajnotnef@gmail.com>

   * tests/test_sandbox_scripts.py: made error more informative and not crashy
   * sandbox/{estimate_optimal_hash,optimal_args_hashbits}.py: minor cleanups

2015-06-28  Qingpeng Zhang  <qingpeng@msu.edu>

   * sandbox/{estimate_optimal_hash,optimal_args_hashbits}.py: added sandbox
   methods for estimating memory usage based on desired fp rate, etc.

2015-06-27  Kevin Murray  <spam@kdmurray.id.au>

   * doc/dev/binary-file-formats.rst: Fix issue in ksize documentation for
   Countgraph

2015-06-27  Kevin Murray  <spam@kdmurray.id.au>

   * README.rst: Fix link to virtualenv installation instructions.

2015-06-19  Titus Brown  <titus@idyll.org>

   * khmer/__init__.py: split CountingHash into _CountingHash (CPython) and
   CountingHash to mimic Hashbits behavior; pass IOError through
   extract_countinghash_info and extract_hashbits_info so that
   file-does-not-exist errors are correctly reported; fixed FP rate reporting;
   changed to using get_n_primes_near_x to build hashtable sizes; removed
   get_n_primes_above_x, new_hashbits, and new_counting_hash functions.
   * khmer/_khmer.cc: changed tp_flags for KCountingHash so that it could
   be a base class.
   * khmer/khmer_args.py: removed environment variable override for hash size
   defaults; added -M/--max_memory_usage, and functions create_nodegraph()
   and create_countgraph().  Also renamed --min-tablesize to --max-tablesize.
   * khmer/kfile.py: fixed check_space_for_hashtable to depend on args obj.
   * oxli/build_graph.py, scripts/{annotate-partitions.py,count-overlap.py,
   do-partition.py,filter-stoptags.py,
   merge-partitions.py}, sandbox/{assembly-diff.py,assembly-diff-2.py,
   bloom-count-intersection.py,bloom-count.py,build-sparse-graph.py,
   collect-reads.py,saturate-by-median.py, graph-size.py,print-stoptags.py,
   print-tagset.py,stoptags-by-position.py, subset-report.py,
   sweep-out-reads-with-contigs.py,sweep-reads2.py,sweep-reads3.py}: changed
   hashtype over to 'nodegraph' and 'countgraph' in call to report_on_config;
   replaced counting hash/hashbits creation with new khmer_args create*
   functions, and/or new_counting_hash/new_hashbits with CountingHash/Hashbits.
   * doc/scripts.rst: updated hashtable size help text.
   * doc/whats-new-2.0.rst: updated with description of -M/--max-memory-usage.
   * tests/test*.py: switched from new_counting_hash to CountingHash, and
   new_hashbits to Hashbits; adjusts tests for new behavior of hashtable
   size calculation.
   * tests/test_hashbits_obj.py: merged into test_hashbits.py and removed file.
   * tests/test_script_arguments.py: updated for new check_space_for_hashtable
   behavior; added tests for create_countgraph and create_nodegraph.
   * tests/test_counting_single.py: fixed countgraph size & palindrome testing
   beahavior in test_complete_no_collision.

2015-06-19  Titus Brown  <titus@idyll.org>

   * Makefile: temporarily disable 'huge' tests on Linux.

2015-06-17  Titus Brown  <titus@idyll.org>

   * scripts/normalize-by-median.py: changed DEFAULT_DESIRED_COVERAGE to 20,
   and corrected options help.
   * tests/{test_scripts.py,test_normalize_by_median.py}: moved
   normalize-by-median.py tests into a their own file.
   * tests/test-data/{dn-test-all-paired-all-keep.fa,dn-test-none-paired.fa,
   dn-test-some-paired-all-keep.fa}: added test data files for specific
   pairing/saturation behavior.

2015-06-16  Kevin Murray  <spam@kdmurray.id.au>

   * doc/dev/binary-file-formats.rst: Add documentation of khmer's binary file
   formats.
   * doc/dev/index.rst: Add above docs to developer documentation index.

2015-06-14  Michael R. Crusoe  <crusoe@ucdavis.edu>

   * khmer/__init__.py,lib/{counting,hashbits,hashtable,subset,labelhash}.cc,
   lib/khmer.hh: add signature to beginning of all binary file types
   * tests/test-data/{normC20k20.ct,badversion-k32.tagset,
   goodversion-k32.tagset}: update to new format by prepending "OXLI" to the
   data stream
   * tests/test_{counting_hash,functions,scripts,hashbits,hashbits_obj,
   labelhash}.py: tests should fail, not error (add try, except + assert
   blocks). Adapted other tests to cope with the new file formats
   * lib/magic: new, teaches the unix `file` command about khmer file types
   * doc/index.rst,doc/whats-new-2.0.rst: document these changes

2015-06-14  Titus Brown  <titus@idyll.org>

   * scripts/extract-paired-reads.py: added --output_dir, --paired-output,
   and --single-output arguments to change output file details; script
   now accepts stdin, and will output to stdout upon request.
   * scripts/split-paired-reads.py: changed script to output to stdout upon
   request; added '-' as stdin input.
   * tests/test_scripts.py: added tests for new extract-paired-reads.py
   behavior.

2015-06-14  Titus Brown  <titus@idyll.org>

   * tests/test_counting_hash.py: fixed duplicated test
   'get_kmer_counts_too_short' by changing to 'get_kmer_hashes_too_short'.

2015-06-14  Jacob Fenton  <bocajnotnef@gmail.com>

   * scripts/abundance-dist.py: added weird bigcount circumstance detection
   * tests/test_scripts.py: added test for the above

2015-06-14  Kevin Murray  <spam@kdmurray.id.au>

   * lib/counting.cc: Fix infinite loop in gzipped CountingHash I/O
   * tests/test_counting_hash.py: Add test of large CountingHash I/O
   * setup.cfg: Skip tests with the 'huge' label by default

2015-06-13  Michael R. Crusoe  <crusoe@ucdavis.edu>

   * Makefile, build-jenkins.sh: unify sphinx dependencies
   * scripts/readstats.py: fix typo

2015-06-13  Titus Brown  <titus@idyll.org>

   * doc/dev/getting-started.rst: update instructions for creating a new
   branch name to preferred practice (fix/brief_issue_description, instead
   of fix/issuenum).

2015-06-13  Michael R. Crusoe  <crusoe@ucdavis.edu>

   * doc/dev/release.rst: remove false positive from version check
   * tests/test_{counting_hash,scripts}.py: remove scriptpath no-op method

2015-06-12  Luiz Irber  <khmer@luizirber.org>

   * setup.py: revert changes to zlib compilation.
   * setup.cfg: nose should stop on first error by default.
   * Makefile, tests/test_threaded_sequence_processor.py,
   scripts/{do-partition,partition-graph}.py, khmer/thread_utils.py: Remove
   dependency on future package.

2015-06-12  Michael R. Crusoe  <crusoe@ucdavis.edu>

   * setup.py: update screed version to 0.9

2015-06-12  Luiz Irber  <khmer@luizirber.org>

   * *.py: refactor for Python 3 compatibility. Clear separation of Unicode
   and Byte strings, use __future__ imports for compatibility (print function,
   absolute imports, unicode_literals), fix tests to consider changes to random
   number generator between Python versions.
   * khmer/_khmer.cc: rename file, methods return Unicode strings instead of
   Bytestrings.

2015-06-12  Luiz Irber  <khmer@luizirber.org>

   * khmer/{khmermodule.cc},tests/test_hashbits.py: Add Unicode support to
   hashbits.get method.
   * tests/test_hll.py: Avoid using translate for revcomp calculation.

2015-06-12  Sarah Guermond  <sarah.guermond@gmail.com>

   * scripts/trim-low-abund.py: changed _screed_record_dict to Record

2015-06-11  Sherine Awad  <drmahmoud@ucdavis.edu>

   * Change split-paired-reads.py to accept input from stdin.
   * Add test function to test new behavior of split-paired.

2015-06-10  Camille Scott  <camille.scott.w@gmail.com>

   * lib/hashtable.cc: Tweaked median_at_least to reduce number of
   conditional checks.

2015-06-10  Titus Brown  <titus@idyll.org>

   * scripts/find-knots.py: fixed invocation of check_space to take correct
   arguments.
   * tests/test_scripts.py: added simple test of find-knots.py execution.

2015-06-09  Jacob Fenton  <bocajnotnef@gmail.com>

   * scripts/normalize-by-median.py: implemented broken_paired_reader
   * tests/test_scripts.py: modified tests to properly use new args
   * khmer/utils.py: added force-paired option to broken_paired_reader (@ctb)

2015-06-09   Luiz Irber  <khmer@luizirber.org>

   * khmer/_khmermodule.cc, lib/hashtable.{cc,hh}: astyle fixes.

2015-06-09  Titus Brown  <titus@idyll.org>

   * khmer/_khmermodule.cc: fixed nasty Hashtable.get() bug.
   * lib/hashtable.{cc,hh}: add Hashtable::get_kmers(), get_kmer_hashes(),
   and get_kmer_counts().
   * khmer/_khmermodule.cc: add CPython functions for get_kmers(),
   get_kmer_hashes(), and get_kmer_counts(); reorganize hashtable_methods.
   * tests/test_counting_hash.py: add tests for get_kmers(), get_kmer_hashes(),
   and get_kmer_counts(), as well as for nasty Hashtable.get() bug.

2015-06-08  Camille Scott  <camille.scott.w@gmail.com>

   * lib/hashtable.{cc,hh}: Add filter_on_median method to check
   if median k-mer count is above a cutoff
   * khmer/_khmermodule.cc: Expose filter_on_median to python-land
   * scripts/normalize-by-median.py: Switch to new filter_on_median
   * tests/test_counting_hash.py: Tests for new method

2015-06-08  Luiz Irber  <khmer@luizirber.org>

   * tests/test_hll.py: test return values from consume_{string,fasta}.

2015-06-06  Titus Brown  <titus@idyll.org>

   * khmer/_khmermodule.cc: added hllcounter_merge.
   * tests/test_hll.py: added merge tests.
   * lib/hllcounter.cc: changed HLLCounter::consume_string to uppercase input.
   * sandbox/unique-kmers.py: added --stream-out option; updated to print out
   k-mers per file as well as k-mer size used.

2015-06-04  Titus Brown  <titus@idyll.org>

   * khmer/_khmermodule.cc: added error handling to load_partitionmap.
   * lib/subset.cc: modified partitionmap format to detect truncated files;
   changed untestable sanity checks to assertions.
   * tests/{test_counting_hash,test_hashbits,test_subset_graph}.py: added
   tests to try loading all possible truncations of binary save files.

2015-06-04  Titus Brown  <titus@idyll.org>

   * khmer/_khmermodule.cc,lib/hashbits.{cc,hh}: add Hashbits::update_from()
   and Hashbits.update().
   * tests/test_hashbits.py: associated tests.

2015-06-01  Jacob Fenton  <bocajnotnef@gmail.com>

   * scripts/normalize-by-median.py: major refactoring to use context
   managers and classes; fixed -R
   * tests/test_scripts.py: added test for normalize's -R arg

2015-06-01  Tamer Mansour <drtamermansour@gmail.com>

   * scripts/normalize-by-median.py: changed to count kmers from both PE reads
   when either one of them is below the coverage cutoff
   * tests/test_scripts.py: Added test for new behaviour

2015-05-26  Titus Brown  <titus@idyll.org>

   * khmer/_khmermodule.cc: refactor CPython layer so that KHashtable
   is at base of CountingHash and Hashbits.
   * lib/hashbits.hh: add n_entries() function from Hashtable::n_entries.
   * lib/hashtable.hh: add several virtual functions to Hashtable that exist in
   CountingHash and Hashbits.

2015-05-26  Titus Brown  <titus@idyll.org>

   * khmer/{__init__.py,_khmermodule.cc},lib/labelhash.{cc,hh},
   lib/{hashtable,khmer}.hh: changed LabelHash to be a "friend" of Hashtable,
   rather than a subclass; allowed initialization with either a CountingHash
   or a Hashbits; added 'graph' attribute to the Python object to store a
   reference to host object.
   * lib/labelhash.{cc,hh}: changed TagPtr maps to Tag maps to fix disastrous
   bug.
   * lib/labelhash.{cc,hh}: added save/load_tags_and_labels functions for
   saving and loading labels.
   * tests/test_labelhash.py: removed unnecessary tests; added tests for save
   and load.
   * sandbox/sweep-reads.py: updated with LabelHash changes.

2015-05-26  Kevin Murray  <spam@kdmurray.id.au>

   * lib/Makefile: Remove old libkhmer.so versions during make clean

2015-05-25  Kevin Murray  <spam@kdmurray.id.au>

   * Makefile: Fix issue with 'lib' target not building by using FORCE

2015-05-20  Jacob Fenton  <bocajnotnef@gmail.com>

   * oxli/{__init__,khmer_api,common}.py,scripts/build-graph.py,
   tests/test_scripts.py: added oxli module, oxlified load_graph script, tests
   * scripts/load-graph.py: replaced with oxlified version
   * setup.py: added oxli module and entry point

2015-05-20  Kevin Murray  <spam@kdmurray.id.au>

   * .gitignore: Add htmlcov/ and diff-cover.html to gitignore
   * Makefile: Use rm -f to remove files to quash error messages on
   non-existant files

2015-05-18  Sherine Awad  <sherine.awad@gmail.com>

   * tests/test_scripts.py: Test loading of compressed counting table
   with bigcounts,and test abundance with bigcounts

2015-05-18  Michael R. Crusoe  <mcrusoe@msu.edu>

   * all files: references to github.com/ged-lab changed to
   github.com/dib-lab. All GitHub URLs normalized to use HTTPS
   * README.rst: broken landscape.io badge removed
   * doc/user/known-issues.rst: removed two known issues fixed in v1.4 release

2015-05-18  Titus Brown  <titus@idyll.org>

   * sandbox/{assembly-diff-2.py,sandbox/collect-reads.py},
   scripts/{count-median.py,filter-abund-single.py,filter-abund.py}: changed
   sequence-reading behavior to replace 'N' with 'A', to be consistent with
   rest of code base.
   * scripts/{filter-abund.py,filter-abund-single.py}: changed behavior of
   scripts to keep sequences with 'N's in them, and count them as 'A's.
   * tests/test_scripts.py: added tests for new
   filter-abund/filter-abund-single behavior.
   * tests/test-data/test-filter-abund-Ns.fq: new test file for new tests.

2015-05-13  Scott Sievert  <sieve121@umn.edu>

   * tests/*,scripts/*,lib/*,sandbox/*,khmer/*: changed "doc/LICENSE.txt" to
   "LICENSE" in copyright header.

2015-05-13  Michael R. Crusoe  <mcrusoe@msu.edu>

   * doc/dev/getting-started.rst: added missing dev tools to install list

2015-05-12  Kevin Murray  <spam@kdmurray.id.au>

   * scripts/load-into-counting.py,test/test_scripts.py: Add the number of
   reads processed to the machine readable output files of --summary-info.

2015-05-11  Titus Brown  <titus@idyll.org>

   * scripts/sample-reads-randomly.py: fixed boundary error in
   sample-reads-randomly.py.
   * tests/test_scripts.py: updated tests to correspond with correct
   behavior of sample-reads-randomly.py.

2015-04-23  Lex Nederbragt  <lex.nederbragt@ibv.uio.no>

   * tests/test_scripts.py: added a test for extract-partitions:
   whitespace in fasta header.

2015-04-21  Daniel Standage  <daniel.standage@gmail.com>

   * scripts/sample-reads-randomly.py: use broken paired reader to provide
   paired-end read support.
   * tests/test_scripts.py: change test results to compensate for the change in
   implementation.

2015-04-17  Jessica Mizzi  <mizzijes@msu.edu>

   * tests/test_scripts.py: split test_extract_long_sequences
   into test_extract_long_sequences_fa and test_extract_long_sequences_fq

2015-04-15  Elmar Bucher <buchere@ohsu.edu>

   * khmer/doc/dev/getting-started.rst: add information for OS X
   mac port and homebrew distro users as well as Linux
   Debian and Ubuntu distro users.
   And add copyright header.

2015-04-15  Susan Steinman  <steinman.tutoring@gmail.com>

   * khmer/tests/khmer_tst_utils.py,doc/dev/a-quick-guide-to-testing.rst
      edited docstring and docs to remind people to make sure tests test
      errors correctly

2015-04-15  Michael R. Crusoe  <mcrusoe@msu.edu>

   * sandbox/make-coverage.py: tweak for importability

2015-04-15  Sherine Awad  <sherine.awad@gmail.com>

   * sandbox/make-coverage.py: restored, was deleted by accident

2015-04-15  Susan Steinman  <steinman.tutoring@gmail.com>

   * khmer/tests/test_scripts.py: changed tests that use `runscript` with
      `fail_okay=True` to use asserts to confirm the correct failure type

2015-04-15  Sarah Guermond  <sarah.guermond@gmail.com>

   * doc/dev/getting-started.rst: clarified dev communication

2015-04-15  Sarah Guermond  <sarah.guermond@gmail.com>

   * scripts/trim-low-abund.py: implemented STDOUT output, redirected
   existing print statements to STDERR, fixed existing & new PEP 8 issues
   * tests/test_scripts.py: added test for above changes

2014-04-15  Andreas Härpfer  <ahaerpfer@gmail.com>

   * doc/conf.py: disable Sphinx smart rendering

2015-04-15  Michael R. Crusoe  <mcrusoe@msu.edu>

   * lib/hashtable.cc: remove memory leak
   * scripts/readstats.py,tests/test_scripts.py: fix PEP8 violations

2015-04-15  Susan Steinman  <steinman.tutoring@gmail.com>

   * khmer/scripts/normalize-by-median.py: pass individual arg values to
      functions instead of ArgParse object

2015-04-15  Thomas Fenzl  <thomas.fenzl@gmx.net>

   * scripts/{count-overlap.py,readstats.py},tests/test_scripts.py:
   added a --csv option to readstats
   updated documentation for count-overlap
   * khmer/_khmermodule.cc: fixed missing error handling
   for hashbits_count_overlap

2015-04-15  en zyme  <en_zyme@outlook.com>

   * khmer/khmer/kfile.py: check_file_status() -> check_input_files()
   * khmer/sandbox/{collect-reads, khmer/sandbox/sweep-reads}.py
     khmer/scripts/{abundance-dist-single, abundance-dist, annotate-partitions,
     count-median, count-overlap, do-partition, extract-paired-reads,
     extract-partitions, filter-abund-single, filter-abund, filter-stoptags,
     find-knots, interleave-reads, load-graph, load-into-counting,
     make-initial-stoptags, merge-partitions, partition-graph,
     sample-reads-randomly, split-paired-reads}.py:
       check_file_status() -> check_input_files()
   * khmer/tests/test_functions.py: check_file_status() -> check_input_files()

2015-04-15  Andreas Härpfer  <ahaerpfer@gmail.com>

   * khmer/utils.py: fix record checks to account for comments in old style
   FASTQ data.
   * tests/test-data/old-style-format-w-comments.fq: new test data.
   * tests/test_scripts.py: add test against new test data.

2015-04-15  Michael R. Crusoe  <mcrusoe@msu.edu>

   * doc/dev/release.txt: update release instructions to more thoroughly run
   tests.

2015-04-14  Susan Steinman  <steinman.tutoring@gmail.com>

   * khmer/scripts/normalize-by-median.py: allow for paired and unpaired
      files to be normalized together. separate function for error check
   * khmer/tests/test_scripts.py: created test for paired/unpaired data

2015-04-14  Scott Fay  <scott.a.fay@gmail.com>

   * doc/user/getting-help.rst: added to user docs
   * doc/index.rst: changed: added link to getting-help doc
   * README.rst: changed: added link to getting-help doc

2015-04-14  Scott Fay  <scott.a.fay@gmail.com>

   * docs/index.rst: added github repo and release notes page to main docs page

2015-04-14  Susan Steinman  <steinman.tutoring@gmail.com>

   * khmer/{__init__.py},sandbox/{collect-reads,collect-variants,
   saturate-by-median},scripts/{do-partition,filter-abund-single,load-graph,
   load-into-counting,normalize-by-median,trim-low-abund}: pulled out check
   max collisions logic to init.
   * khmer/tests/test_scripts.py: modified tests to account for new error
   message

2015-04-14  Josiah Seaman  <josiah@dnaskittle.com>

   * lib/{hashbits.cc}: changed: adding doxygen comments

2015-04-14  Sarah Guermond  <sarah.guermond@gmail.com>

   * doc/dev/coding-guidelines-and-review.rst: added copyright question
   to commit checklist.

2015-04-14  Andreas Härpfer  <ahaerpfer@gmail.com>

   * */*.py: Make docstrings PEP 257 compliant.

2015-04-14  Michael R. Crusoe  <mcrusoe@msu.edu>

   * khmer/_khmermodule.cc: catch more exceptions
   * tests/test_{sandbox_scripts,subset_graph}.py: make tests more resilient

2015-04-14  Michael R. Crusoe  <mcrusoe@msu.edu>

   * lib/count.cc: Make CountingHash::abundance_distribution threadsafe
   * khmer/_khmermodule.cc: remove newly unnecessary check for exception
   * tests/test_scripts.py: added test to confirm the above

2015-04-14  Michael R. Crusoe  <mcrusoe@msu.edu>

   * khmer/{__init__.py,_khmermodule.cc},lib/{counting,hashbits,hashtable,
   subset}.cc: catch IO errors and report them.
   * tests/test_hashbits.py: remove write to fixed path in /tmp
   * tests/test_scripts.py: added test for empty counting table file

2015-04-13  Thomas Fenzl  <thomas.fenzl@gmx.net>

   * lib/{khmer_exception.hh,{counting,hashbits,hashtable,subset}.cc}: changed
   khmer_exception to use std::string to fix memory management.

2015-04-13  Elmar Bucher  <buchere@ohsu.edu>

   * scripts/normalize-by-median.py (main): introduced warning for when at
   least two input files are named the same.

2015-04-13  Andreas Härpfer  <ahaerpfer@gmail.com>

   * doc/dev/getting-started.rst: clarify Conda usage

2015-04-13  Daniel Standage  <daniel.standage@gmail.com>

   * scripts/normalize-by-median.py: Added support to the diginorm script for
   sending output to terminal (stdout) when using the conventional - as the
   output filename. Also removed --append option.
   * tests/test_scripts.py: Added functional test for diginorm stdout, removed
   test of --append option.

2015-04-13  Scott Fay  <scott.a.fay@gmail.com>

   * scripts/filter-abund.py: added checking of input_table by
   `check_file_status()`

2015-04-13  David Lin

   * scripts/abundance-dist.py: disambiguate documentation for force and
   squash options

2015-04-13  Michael R. Crusoe  <mcrusoe@msu.edu>

   * README.rst,doc/index.rst: added link to gitter.im chat room
   * doc/README.rst: removed ancient, outdated, and unused file

2015-04-13  Thomas Fenzl  <thomas.fenzl@gmx.net>

   * khmer/_khmermodule.cc: removed unused find_all_tags_truncate_on_abundance
   from python api

2015-04-10  Will Trimble

   * tests/test_script_arguments.py: added a test to check for the empty file
   warning when checking if a file exists

2015-04-10  Jacob Fenton  <bocajnotnef@gmail.com>

   * scripts/test-{scripts.py}: added test for check_file_writable using
   load_into_counting

2015-04-10  Phillip Garland  <pgarland@gmail.com>

   * khmer/file.py (check_file_writable): new function to check writability
   * scripts/load-into-counting.py (main): early check to see if output is
   writable

2015-04-07  Michael R. Crusoe  <mcrusoe@msu.edu>

    * README.rst: add a ReadTheDocs badge

2015-04-06  Michael R. Crusoe  <mcrusoe@msu.edu>

   * jenkins-build.sh: updated OS X warning flag to quiet the build a bit

2015-04-06  Michael R. Crusoe  <mcrusoe@msu.edu>

   * Makefile: added 'convert-release-notes' target for MD->RST conversion
   * doc/{,release-notes}/index.rst: include release notes in documentation
   * doc/release-notes/*.rst: added pandoc converted versions of release notes
   * jenkins-build.sh: use the Sphinx method to install doc dependencies

2015-04-05  Michael R. Crusoe  <mcrusoe@msu.edu>

   * setup.py: use the release version of screed 0.8

2015-04-05  Michael R. Crusoe  <mcrusoe@msu.edu>

   * doc/*/*.txt: all documentation sources have been renamed to use the rst
   extension to indicate that they are reStructuredText files. This enables
   use of rich text editors on GitHub and elsewhere.
   * doc/conf.py: update Sphinx configuration to reflect this change
   * doc/requirements.txt: added hint to install version 3.4.1 of Setuptools;
   this file is used by ReadTheDocs only.

2015-04-05  Michael R. Crusoe  <mcrusoe@msu.edu>

   * ChangeLog, lib/read_aligner.cc, sandbox/sweep-reads.py: fixed spelling
   errors.

2015-04-05  Kevin Murray  <spam@kdmurray.id.au>

   * lib/read_parsers.{cc,hh}: Work around an issue (#884) in SeqAn 1.4.x
   handling of truncated sequence files. Also revamp exceptions
   * khmer/_khmermodule.cc: Use new/updated exceptions handling malformed
   FASTA/Q files.
   * tests/test_read_parsers.py: add a test of parsing of truncated fastq
   files

2015-04-03  Luiz Irber  <irberlui@msu.edu>

   * lib/hllcounter.cc: Use for loop instead of transform on merge method,
   now works on C++11.

2015-04-01  Luiz Irber  <irberlui@msu.edu>

   * third-party/smhasher/MurmurHash3.{cc,h}: remove unused code, fix warnings.

2015-04-01  Michael R. Crusoe  <mcrusoe@msu.edu>

   * Doxyfile.in: make documentation generation reproducible, removed timestamp

2015-04-01  Alex Hyer  <theonehyer@gmail.com>

   * scripts/find-knots.py: added force argument to check_file_status()
   call in main().

2015-03-31  Kevin Murray  <spam@kdmurray.id.au>

   * lib/read_parsers.{cc,hh}: add read counting to IParser and subclasses
   * khmer/_khmermodule.cc,tests/test_read_parsers.py: add 'num_reads'
   attribute to khmer.ReadParser objects in python land, and test it.

2015-03-28  Kevin Murray  <spam@kdmurray.id.au>

   * lib/hashbits.hh: Add Hashbits::n_tables() accessor

2015-03-27  Michael R. Crusoe  <mcrusoe@msu.edu>

   * lib/read_parsers.{cc,hh}: Obfuscate SeqAn SequenceStream objects with a
   wrapper struct, to avoid #include-ing the SeqAn headers.
   * lib/Makefile: Don't install the SeqAn headers.

2015-03-27  Kevin Murray  <spam@kdmurray.id.au>

   * lib/Makefile: Add libkhmer targets, clean up
   * lib/get_version.py: Rewrite to use versioneer.py
   * lib/.gitignore,third-party/.gitignore: Add more compiled outputs
   * lib/.check_openmp.cc: add source that checks compiler for openmp support.
   * lib/khmer.pc.in: add pkg-config file for khmer

2015-03-23  Kevin Murray  <spam@kdmurray.id.au>

   * lib/counting.hh: Add CountingHash::n_tables() accessor

2015-03-16  Jessica Mizzi  <mizzijes@msu.edu>

    * khmer/kfile.py: Added file not existing error for system exit
    * tests/{test_scripts,test_functions}.py: Added tests for
    check_file_status for file existence and force option

2015-03-15  Kevin Murray  <spam@kdmurray.id.au>  &  Titus Brown  <titus@idyll.org>

   * tests/test_counting_hash.py: Skip get_raw_tables test if python doesn't
   have the memoryview type/function.

2015-03-11  Erich Schwarz  <ems394@cornell.edu>

   * Added URLs and brief descriptions for khmer-relevant documentation in
   doc/introduction.txt, pointing to http://khmer-protocols.readthedocs.org and
   khmer-recipes.readthedocs.org, with brief descriptions of their content.

2015-03-10  Camille Scott  <camille.scott.w@gmail.com>

   * lib/counting.hh, khmer/_khmermodule.cc: Expose the raw tables of
   count-min sketches to the world of python using a buffer interface.
   * tests/test_counting_hash.py: Tests of the above functionality.

2015-03-08  Michael R. Crusoe  <mcrusoe@msu.edu>

   * Makefile: make 'pep8' target be more verbose
   * jenkins-build.sh: specify setuptools version
   * scripts/{abundance-dist,annotate-partitions,count-median,do-partition,
   extract-paired-reads,extract-partitions,filter-stoptags,find-knots,
   interleave-reads,merge-partitions,partition-graph,sample-reads-randomly,
   split-paired-reads}.py,setup.py: fix new PEP8 errors
   * setup.py: specify that this is a Python 2 only project (for now)
   * tests/test_{counting_single,subset_graph}.py: make explicit the use of
   floor division behavior.

2015-03-06  Titus Brown  <titus@idyll.org>

   * sandbox/{collect-reads.py,saturate-by-median.py}: update for 'force'
   argument in khmer.kfile functions, so that khmer-recipes compile.

2015-03-02  Titus Brown  <titus@idyll.org>

   * sandbox/{combine-pe.py,compare-partitions.py,count-within-radius.py,
   degree-by-position.py,dn-identify-errors.py,ec.py,error-correct-pass2.py,
   find-unpart.py,normalize-by-align.py,read-aligner.py,shuffle-fasta.py,
   to-casava-1.8-fastq.py,uniqify-sequences.py}: removed from sandbox/ as
   obsolete/unmaintained.
   * sandbox/README.rst: updated to reflect readstats.py and trim-low-abund.py
   promotion to sandbox/.
   * doc/dev/scripts-and-sandbox.txt: updated to reflect sandbox/ script name
   preferences, and note to remove from README.rst when moved over to scripts/.

2015-02-27  Kevin Murray  <spam@kdmurray.id.au>

   * scripts/load-into-counting.py: Be verbose in the help text, to clarify
   what the -b flag does.

2015-02-25  Hussien Alameldin  <hussien@msu.edu>

   * sandbox/bloom_count.py: renamed to bloom-count.py
   * sandbox/bloom_count_intersection.py: renamed to
     bloom-count-intersection.py
   * sandbox/read_aligner.py: renamed to read-aligner.py

2015-02-26  Tamer A. Mansour  <drtamermansour@gmail.com>

   * scripts/abundance-dist-single.py: Use CSV format for the histogram.
   * scripts/count-overlap.py: Use CSV format for the curve file output.
   Includes column headers.
   * scripts/abundance-dist-single.py: Use CSV format for the histogram.
   Includes column headers.
   * tests/test_scripts.py: add test functions for the --csv option in
   abundance-dist-single.py and count-overlap.py

2015-02-26  Jacob Fenton  <bocajnotnef@gmail.com>

   * doc/introduction.txt, doc/user/choosing-table-sizes.txt: Updated docs to
   ref correct links and names

2015-02-25  Aditi Gupta  <agupta@msu.edu>

   * sandbox/{collect-reads.py, correct-errors.py,
   normalize-by-median-pct.py, slice-reads-by-coverage.py,
   sweep-files.py, sweep-reads3.py, to-casava-1.8-fastq.py}:
   Replaced 'accuracy' with 'quality'. Fixes #787.

2015-02-25  Tamer A. Mansour  <drtamermansour@gmail.com>

   * scripts/normalize-by-median.py: change to the default behavior to
   overwrite the sequences output file. Also add a new argument --append to
   append new reads to the output file.
   * tests/test_scripts.py: add a test for the --append option in
   normalize-by-median.py

2015-02-25  Hussien Alameldin  <hussien@msu.edu>

   * khmer/khmer_args.py: add 'hll' citation entry "Irber and Brown,
     unpublished." to  _alg. dict.
   * sandbox/unique-kmers.py: add call to 'info' with 'hll' in the
     algorithms list.

2015-02-24  Luiz Irber  <irberlui@msu.edu>

    * khmer/_khmermodule.cc: expose HLL internals as read-only attributes.
    * lib/hllcounter.{cc,hh}: simplify error checking, add getters for HLL.
    * tests/test_hll.py: add test cases for increasing coverage, also fix
    some of the previous ones using the new HLL read-only attributes.

2015-02-24  Luiz Irber  <irberlui@msu.edu>

   * khmer/_khmermodule.cc: Fix coding style violations.

2015-02-24  Luiz Irber  <irberlui@msu.edu>

   * khmer/_khmermodule.cc: Update extension to use recommended practices,
   PyLong instead of PyInt, Type initialization, PyBytes instead of PyString.
   Replace common initialization with explicit type structs, and all types
   conform to the CPython checklist.

2015-02-24  Tamer A. Mansour  <drtamermansour@gmail.com>

   * scripts/abundance-dist.py: Use CSV format for the histogram. Includes
   column headers.
   * tests/test_scripts.py: add coverage for the new --csv option in
   abundance-dist.py

2015-02-24  Michael R. Crusoe  <mcrusoe@msu.edu>

   * jenkins-build.sh: remove examples/stamps/do.sh testing for now; takes too
   long to run on every build. Related to #836

2015-02-24  Kevin Murray  <spam@kdmurray.id.au>

   * scripts/interleave-reads.py: Make the output file name print nicely.

2015-02-23  Titus Brown  <titus@idyll.org>

   * khmer/utils.py: added 'check_is_left' and 'check_is_right' functions;
   fixed bug in check_is_pair.
   * tests/test_functions.py: added tests for now-fixed bug in check_is_pair,
   as well as 'check_is_left' and 'check_is_right'.
   * scripts/interleave-reads.py: updated to handle Casava 1.8 formatting.
   * scripts/split-paired-reads.py: fixed bug where sequences with bad names
   got dropped; updated to properly handle Casava 1.8 names in FASTQ files.
   * scripts/count-median.py: added '--csv' output format; updated to properly
   handle Casava 1.8 FASTQ format when '--csv' is specified.
   * scripts/normalize-by-median.py: replaced pair checking with
   utils.check_is_pair(), which properly handles Casava 1.8 FASTQ format.
   * tests/test_scripts.py: updated script tests to check Casava 1.8
   formatting; fixed extract-long-sequences.py test.
   * scripts/{extract-long-sequences.py,extract-paired-reads.py,
   fastq-to-fasta.py,readstats.py,sample-reads-randomly.py,trim-low-abund.py},
   khmer/thread_utils.py: updated to handle Casava 1.8 FASTQ format by
   setting parse_description=False in screed.open(...).
   * tests/test-data/{paired-mixed.fq,paired-mixed.fq.pe,random-20-a.fq,
   test-abund-read-2.fq,test-abund-read-2.paired2.fq,test-abund-read-paired.fa,
   test-abund-read-paired.fq}: switched some sequences over to Casava 1.8
   format, to test format handling.
   * tests/test-data/{casava_18-pe.fq,test-reads.fq.gz}: new test file for
   Casava 1.8 format handling.
   * tests/test-data/{overlap.curve,paired-mixed.fq.1,paired-mixed.fq.2,
   simple_1.fa,simple_2.fa,simple_3.fa,test-colors.fa,test-est.fa,
   test-graph3.fa,test-graph4.fa,test-graph6.fa}: removed no-longer used
   test files.

2015-02-23  Titus Brown  <titus@idyll.org>

   * setup.cfg: set !linux flag by default, to avoid running tests that
   request too much memory when 'nosetests' is run.  (This is an OS difference
   where Mac OS X attempts to allocate as much memory as requested, while
   on Linux it just crashes).

2015-02-23  Michael R. Crusoe  <mcrusoe@msu.edu>

   * khmer/{__init__.py,_khmermodule.cc},lib/{hashbits.cc,hashbits.hh,
   hashtable,tests/test_{c_wrapper,read_parsers}.py: remove unused callback
   functionality

2015-02-23  Michael R. Crusoe  <mcrusoe@msu.edu>

   * setup.py: point to the latest screed release candidate to work around
   versioneer bug.

2015-02-23  Tamer A. Mansour  <drtamermansour@gmail.com>

   * examples/stamps/do.sh: the argument --savehash was changed to --savetable
   and change mode to u+x
   * jenkins-build.sh: add a test to check for the do.sh file

2015-02-23  Kevin Murray  <spam@kdmurray.id.au>

   * khmer/load_pe.py: Remove unused/undocumented module. See #784

2015-02-21  Hussien Alameldin  <hussien@msu.edu>

   * sandbox/normalize-by-align.py: "copyright header 2013-2015 was added"
   * sandbob/read_aligner.py: "copyright header 2013-2015 was added"
   * sandbox/slice-reads-by-coverage.py: "copyright header 2014  was added"

2015-02-21  Hussien Alameldin  <hussien@msu.edu>

   * sandbox/calc-best-assembly.py, collect-variants.py, graph-size.py: Set executable bits using "chmod +x"

2015-02-21  Michael R. Crusoe  <mcrusoe@msu.edu>

   * khmer/_khmermodule.cc,lib/read_parsers.cc: Rename the 'accuracy' attribute
   of ReadParser Reads to 'quality'
   * tests/test_read_parsers.py: update test to match

2015-02-21  Rhys Kidd  <rhyskidd@gmail.com>

   * sandbox/{calc-best-assembly,calc-error-profile,normalize-by-align,
   read_aligner,slice-reads-by-coverage}.py: reference /usr/bin/env python2
   in the #! line.

2015-02-21  Rhys Kidd  <rhyskidd@gmail.com>

   * sandbox/sweep-paired-reads.py: remove empty script

2015-02-20  Titus Brown  <titus@idyll.org>

   * doc/dev/scripts-and-sandbox.txt: policies for sandbox/ and scripts/
   content, and a process for adding new command line scripts into scripts/.
   * doc/dev/index.txt: added scripts-and-sandbox to developer doc index.

2015-02-20  Michael R. Crusoe  <mcrusoe@msu.edu>

    * khmer/_khmermodule.cc: convert C++ out of memory exceptions to Python
    out of memory exception.
    * test/test_{counting_hash,counting_single,hashbits_obj,labelhash,
    scripts}.py: partial tests for the above

2015-02-20  Aditi Gupta  <agupta@msu.edu>

   * doc/dev/coding-guidelines-and-review.txt: fixed spelling errors.

2015-02-19  Michael R. Crusoe  <mcrusoe@msu.edu>

   * doc/dev/coding-guidelines-and-review.txt: added checklist for new CPython
   types
   * khmer/_khmermodule.cc: Update ReadAligner to follow the new guidelines

2015-02-19  Daniel Standage  <daniel.standage@gmail.com>

   * Makefile: add a new Makefile target `help` to list and describe all
   common targets.
   * khmer/utils.py, tests/test_functions.py: minor style fixes.

2015-02-16  Titus Brown  <titus@idyll.org>

   * khmer/utils.py: added 'check_is_pair', 'broken_paired_reader', and
   'write_record_pair' functions.
   * khmer/khmer_args.py: added streaming reference for future algorithms
   citation.
   * tests/test_functions.py: added unit tests for 'check_is_pair' and
   'broken_paired_reader'.
   * scripts/trim-low-abund.py: upgraded to track pairs properly; added
   proper get_parser information; moved to scripts/ from sandbox/.
   * tests/test_scripts.py: added paired-read tests for
   trim-low-abund.py.
   * tests/test-data/test-abund-read-2.paired.fq: data for paired-read tests.
   * scripts/extract-paired-reads.py: removed 'is_pair' in favor of
   'check_is_pair'; switched to using 'broken_paired_reader'; fixed use
   of sys.argv.
   * scripts/sample-reads-randomly.py: removed unused 'output_single' function.
   * doc/user/scripts.txt: added trim-low-abund.py.

2015-02-13  Qingpeng Zhang  <qingpeng@msu.edu>

   * scripts/sample-reads-randomly.py: fix a glitch about string formatting.

2015-02-11  Titus Brown  <titus@idyll.org>

   * khmer/_khmermodule.cc: fixed k-mer size checking; updated some error
   messages.
   * tests/test_graph.py: added test for k-mer size checking in find_all_tags.

2015-02-09  Titus Brown  <titus@idyll.org>

   * scripts/split-paired-reads.py: added -1 and -2 options to allow fine-
   grain specification of output locations; switch to using write_record
   instead of script-specific output functionality.
   * tests/test_scripts.py: added accompanying tests.

2015-02-09  Bede Constantinides  <bede.constantinides@manchester.ac.uk>

   * scripts/split-paired-reads.py: added -o option to allow specification
   of an output directory
   * tests/test_scripts.py: added accompanying test for split-paired-reads.py

2015-02-01  Titus Brown  <titus@idyll.org>

   * khmer/_khmermodule.cc: added functions hash_find_all_tags_list and
   hash_get_tags_and_positions to CountingHash objects.
   * tests/test_counting_hash.py: added tests for new functionality.

2015-01-25  Titus Brown  <titus@idyll.org>

   * sandbox/correct-errors.py: fixed sequence output so that quality
   scores length always matches the sequence length; fixed argparse
   setup to make use of default parameter.

2015-01-25  Titus Brown  <titus@idyll.org>

    * sandbox/readstats.py: fixed non-functional string interpolation at end;
    added -o to send output to a file; moved to scripts/.
    * doc/user/scripts.txt: added readstats description.
    * tests/test_scripts.py: added tests for readstats.py

2015-01-23  Jessica Mizzi  <mizzijes@msu.edu>

    * khmer/utils.py: Added single write_record fuction to write FASTA/Q
    * scripts/{abundance-dist,extract-long-sequences,extract-partitions,
    interleave-reads,normalize-by-median,sample-reads-randomly}.py:
    Replaced FASTA/Q writing method with write_record

2015-01-23  Michael R. Crusoe  <mcrusoe@msu.edu>

    * Makefile: remove the user installs for the `install-dependencies` target

2015-01-23  Michael R. Crusoe  <mcrusoe@msu.edu>

    * README.rst,doc/user/install.txt: clarify that we support Python 2.7.x
    and not Python 3.

2015-01-21  Luiz Irber  <irberlui@msu.edu>

    * lib/hllcounter.{cc,hh}: Implemented a HyperLogLog counter.
    * khmer/{_khmermodule.cc, __init__.py}: added HLLCounter class
    initialization and wrapper.
    * tests/test_hll.py: added test functions for the new
    HyperLogLog counter.
    * sandbox/unique-kmers.py: implemented a CLI script for
    approximate cardinality estimation using a HyperLogLog counter.
    * setup.cfg, Makefile, third-party/smhasher/MurmurHash3.{cc,h},
    lib/kmer_hash.{cc,hh}, setup.py: added MurmurHash3 hash function
    and configuration.
    * setup.py: added a function to check if compiler supports OpenMP.

2015-01-14  Reed Cartwright  <cartwright@asu.edu>

    * doc/dev/getting-started.txt: Added install information for
    Arch Linux

2014-01-14  Michael R. Crusoe  <mcrusoe@msu.edu>

    * doc/user/{blog-posts,guide}.txt,examples/stamps/do.sh,sandbox/{
    collect-reads,error-correct-pass2,filter-median-and-pct,filter-median,
    read_aligner,split-sequences-by-length}.py,scripts/{filter-abund,
    load-into-counting}.py,tests/test_{counting_hash,hashbits,scripts}.py:
    remove references to ".kh" files replaces with ".pt" or ".ct" as
    appropriate
    * tests/test-data/{bad-versionk12,normC20k20}.kh: renamed to "*.ct"

2015-01-13  Daniel Standage  <daniel.standage@gmail.com>

    * tests/khmer_tst_utils.py, tests/test_sandbox_scripts.py: removed
    unused module imports
    * .gitignore: added pylint_report.txt so that it is not accidentally
    committed after running make diff_pylint_report
    * khmer/file.py -> khmer/kfile.py: renamed internal file handling
    class to avoid collisions with builtin Python file module
    * sandbox/collect-reads.py, sanbox/saturate-by-median.py,
    sandbox/sweep-files.py, sandbox/sweep-reads.py,
    scripts/abundance-dist-single.py, scripts/abundance-dist.py,
    scripts/annotate-partitions.py, scripts/count-median.py,
    scripts/count-overlap.py, scripts/do-partition.py,
    scripts/extract-long-sequences.py, scripts/extract-paired-reads.py,
    scripts/extract-partitions.py, scripts/filter-abund-single.py,
    scripts/filter-abund.py, scripts/filter-stoptags.py,
    scripts/find-knots.py, scripts/interleave-reads.py,
    scripts/load-graph.py, scripts/load-into-counting.py,
    scripts/make-initial-stoptags.py, scripts/merge-partitions.py,
    scripts/normalize-by-median.py, scripts/partition-graph.py,
    scripts/sample-reads-randomly.py, scripts/split-paired-reads.py,
    tests/test_script_arguments.py, tests/test_scripts.py: changed all
    occurrences of `file` to `kfile`

2015-01-09  Rhys Kidd  <rhyskidd@gmail.com>

    * lib/khmer.hh: implement generic NONCOPYABLE() macro guard
    * lib/hashtable.hh: apply NONCOPYABLE macro guard in case of future
    modifications to Hashtable that might exposure potential memory corruption
    with default copy constructor

2014-12-30  Michael Wright  <wrig517@msu.edu>

    * tests/test_scripts.py: Attained complete testing coverage for
    scripts/filter_abund.py

2014-12-30  Brian Wyss  <wyssbria@msu.edu>

    * tests/test_scripts.py: added four new tests:
    load_into_counting_multifile(), test_abundance_dist_single_nosquash(),
    test_abundance_dist_single_savehash, test_filter_abund_2_singlefile

2015-12-29  Michael R. Crusoe  <mcrusoe@msu.edu>

    * CITATION,khmer/khmer_args.py,scripts/{abundance-dist-single,
    filter-abund-single,load-graph,load-into-counting}.py: Give credit to the
    SeqAn project for their FASTQ/FASTA reader that we use.

2014-12-26  Titus Brown  <titus@idyll.org>

    * tests/tests_sandbox_scripts.py: added import and execfile test for all
    sandbox/ scripts.
    * sandbox/{abundance-hist-by-position.py,
    sandbox/assembly-diff-2.py, sandbox/assembly-diff.py,
    sandbox/bloom_count.py, sandbox/bloom_count_intersection.py,
    sandbox/build-sparse-graph.py, sandbox/combine-pe.py,
    sandbox/compare-partitions.py, sandbox/count-within-radius.py,
    sandbox/degree-by-position.py, sandbox/ec.py,
    sandbox/error-correct-pass2.py, sandbox/extract-single-partition.py,
    sandbox/fasta-to-abundance-hist.py, sandbox/filter-median-and-pct.py,
    sandbox/filter-median.py, sandbox/find-high-abund-kmers.py,
    sandbox/find-unpart.py, sandbox/graph-size.py,
    sandbox/hi-lo-abundance-by-position.py, sandbox/multi-rename.py,
    sandbox/normalize-by-median-pct.py, sandbox/print-stoptags.py,
    sandbox/print-tagset.py, sandbox/readstats.py,
    sandbox/renumber-partitions.py, sandbox/shuffle-fasta.py,
    sandbox/shuffle-reverse-rotary.py, sandbox/split-fasta.py,
    sandbox/split-sequences-by-length.py, sandbox/stoptag-abundance-hist.py,
    sandbox/stoptags-by-position.py, sandbox/strip-partition.py,
    sandbox/subset-report.py, sandbox/sweep-out-reads-with-contigs.py,
    sandbox/sweep-reads2.py, sandbox/sweep-reads3.py,
    sandbox/uniqify-sequences.py, sandbox/write-interleave.py}: cleaned up
    to make 'import'-able and 'execfile'-able.

2014-12-26  Michael R. Crusoe  <mcrusoe@msu.edu>

    * tests/test_functions.py: Generate a temporary filename instead of
    writing to the current directory
    * Makefile: always run the `test` target if specified

2014-12-20  Titus Brown  <titus@idyll.org>

    * sandbox/slice-reads-by-coverage.py: fixed 'N' behavior to match other
    scripts ('N's are now replaced by 'A', not 'G').
    * sandbox/trim-low-abund.py: corrected reporting bug (bp written);
    simplified second-pass logic a bit; expanded reporting.

2014-12-17  Jessica Mizzi  <mizzijes@msu.edu>

    * khmer/file.py,sandbox/sweep-reads.py,scripts/{abundance-dist-single,
    abundance-dist,annotate-partitions,count-median,count-overlap,do-partition,
    extract-paired-reads,extract-partitions,filter-abund-single,filter-abund,
    filter-stoptags,interleave-reads,load-graph,load-into-counting,
    make-initial-stoptags,merge-partitions,normalize-by-median,partition-graph,
    sample-reads-randomly,split-paired-reads}.py,setup.cfg,
    tests/{test_script_arguments,test_scripts}.py: Added force option to all
    scripts to script IO sanity checks and updated tests to match.

2014-12-17  Michael R. Crusoe  <mcrusoe@msu.edu>

    * setup.cfg,tests/test_{counting_hash,counting_single,filter,graph,
    hashbits,hashbits_obj,labelhash,lump,read_parsers,scripts,subset_graph}.py:
    reduce memory usage of tests to about 100 megabytes max.

2014-12-17  Michael R. Crusoe  <mcrusoe@msu.edu>

    * scripts/load-graph.py,khmer/_khmermodule.cc: restore threading to
    load-graph.py

2014-12-16  Titus Brown  <titus@idyll.org>

    * sandbox/{calc-error-profile.py,collect-variants.py,correct-errors.py,
    trim-low-abund.py}: Support for k-mer spectral error analysis, sublinear
    error profile calculations from shotgun data sets, adaptive variant
    collection based on graphalign, streaming error correction, and streaming
    error trimming.
    * tests/test_sandbox_scripts.py: added tests for sandbox/trim-low-abund.py.
    * tests/test_counting_hash.py: added tests for new
    CountingHash::find_spectral_error_positions function.

2014-12-16  Michael R. Crusoe  <mcrusoe@msu.edu>  &  Camille Scott
<camille.scott.w@gmail.com>

    * khmer/_khmermodule.cc: fixed memory leak in the ReadParser paired
    iterator (not used by any scripts).
    * lib/read_parsers.cc,khmer/_khmermodule.cc: Improved exception handling.
    * tests/test_read_parsers.py,
    tests/test-data/100-reads.fq.truncated.{bz2,gz}: Added tests for truncated
    compressed files accessed via ReadParser paired and unpaired iterators.

2014-12-09  Michael R. Crusoe  <mcrusoe@msu.edu>

    New FAST[AQ] parser (from the SeqAn project). Fixes known issue and a
    newly found read dropping issue
    https://github.com/dib-lab/khmer/issues/249
    https://github.com/dib-lab/khmer/pull/641
    Supports reading from non-seekable plain and gziped FAST[AQ] files (a.k.a
    pipe or streaming support)

    * khmer/{__init__.py,_khmermodule.cc}: removed the Config object, the
    threads argument to new_counting_hash, and adapted to other changes in API.
    Dropped the unused _dump_report_fn method. Enhanced error reporting.
    * lib/{bittest,consume_prof,error,khmer_config,scoringmatrix,thread_id_map}
    .{cc,hh},tests/test_khmer_config.py: deleted unused files
    * sandbox/collect-reads.py,scripts/{abundance-dist-single,do-partition,
    filter-abund-single,load-into-counting}.py: adapted to Python API changes:
    no threads argument to ReadParser, no more config
    * tests/test_{counting_hash,counting_single,hashbits,hashbits_obj,
    test_read_parsers}.py: updated tests to new error pattern (upon object
    creation, not first access) and the same API change as above. Thanks to
    Camille for her enhanced multi-thread test.
    * lib/{counting,hashtable,ht-diff}.cc,khmer.hh: renamed MAX_COUNT define to
    MAX_KCOUNT; avoids naming conflict with SeqAn
    * khmer/file.py: check_file_status(): ignored input files named '-'
    * khmer/khmer_tst_utils.py: added method to pipe input files to a target
    script
    * tests/test_scripts.py: enhanced streaming tests now that four of them
    work.
    * Makefile: refreshed cppcheck{,-result.xml} targets, added develop
    setuptools command prior to testing

2014-12-08  Michael R. Crusoe  <mcrusoe@msu.edu>

    * doc/user/known_issues.txt: Document that multithreading leads to dropped
    reads.

2014-12-07  Michael R. Crusoe  <mcrusoe@msu.edu>

    This is khmer v1.2

    * Makefile: add sandbox scripts to the pylint_report.txt target
    * doc/dev/coding-guidelines-and-review.txt: Add question about command
    line API to the checklist
    * doc/dev/release.txt: refresh release procedure
    * doc/release-notes/release-1.2.md

2014-12-05  Michael R. Crusoe  <mcrusoe@msu.edu>

    * CITATIONS,khmer/khmer_args.py: update citations for Qingpeng's paper

2014-12-01  Michael R. Crusoe  <mcrusoe@msu.edu>

    * doc/roadmap.txt: Explain the roadmap to v2 through v4

2014-12-01  Kevin Murray  <spam@kdmurray.id.au>

    * tests/test_scripts.py: Stop a test from making a temporary output file
    in the current dir by explicitly specifying an output file.

2014-12-01  Kevin Murray  <spam@kdmurray.id.au>

    * load-into-counting.py: Add a CLI parameter to output a machine-readable
    summary of the run, including number of k-mers, FPR, input files etc in
    json or TSV format.

2014-12-01  Titus Brown  <t@idyll.org>

    * Update sandbox docs: some scripts now used in recipes

2014-11-23  Phillip Garland  <pgarland@gmail.com>

    * lib/khmer.hh (khmer): define KSIZE_MAX
    * khmer/_khmermodule.cc (forward_hash, forward_hash_no_rc) (reverse_hash):
    Use KSIZE_MAX to check whether the user-supplied k is larger than khmer
    supports.

2014-11-19  Michael R. Crusoe  <mcrusoe@msu.edu>

    * CODE_OF_CONDUT.RST,doc/dev/{index,CODE_OF_CONDUCT}.txt: added a code of
    conduct

2014-11-18  Jonathan Gluck  <jdg@cs.umd.edu>

    * tests/test_counting_hash.py: Fixed copy paste error in comments, True to
    False.

2014-11-15  Jacob Fenton  <bocajnotnef@gmail.com>

    * tests/test_scripts.py: added screed/read_parsers stream testing
    * khmer/file.py: modified file size checker to not break when fed
    a fifo/block device
    * tests/test-data/test-abund-read-2.fa.{bz2, gz}: new test files

2014-11-11  Jacob Fenton  <bocajnotnef@gmail.com>

    * do-partition.py: replaced threading args in scripts with things from
    khmer_args
    * khmer/theading_args.py: removed as it has been deprecated

2014-11-06  Michael R. Crusoe  <mcrusoe@msu.edu>

    * lib/{counting,hashbits}.{cc,hh},lib/hashtable.hh: Moved the n_kmers()
    function into the parent Hashtable class as n_unique_kmers(), adding it to
    CountingHash along the way. Removed the unused start and stop parameters.
    * khmer/_khmermodule.cc: Added Python wrapping for CountingHash::
    n_unique_kmers(); adapted to the dropped start and stop parameters.
    * scripts/{load-graph,load-into-counting,normalize-by-median}.py: used the
    n_unique_kmers() function instead of the n_occupied() function to get the
    number of unique kmers in a table.
    * tests/test_{hashbits,hashbits_obj,labelhash,scripts}.py: updated the
    tests to reflect the above

2014-10-24  Camille Scott  <camille.scott.w@gmail.com>

    * do-partition.py: Add type=int to n_threads arg and assert to check
    number of active threads

2014-10-10  Brian Wyss  <wyssbria@msu.edu>

    * khmer/scripts/{abundance-dist, abundance-dist-single,
    annotate-partitions, count-median, count-overlap, do-partition,
    extract-paired-reads, extract-partitions, filter-abund, filter-abund-single,
    filter-stoptags, find-knots, load-graph, load-into-counting,
    make-initial-stoptags, merge-partitions, normalize-by-median,
    partition-graph, sample-reads-randomly}.py:
    changed stdout output in scripts to go to stderr.

2014-10-06  Michael R. Crusoe  <mcrusoe@msu.edu>

    * Doxyfile.in: add links to the stdc++ docs

2014-10-01  Ben Taylor  <taylo886@msu.edu>

    * khmer/_khmermodule.cc, lib/hashtable.cc, lib/hashtable.hh,
    tests/test_counting_hash.py, tests/test_labelhash.py,
    tests/test_hashbits.py, tests/test_hashbits_obj.py:
    Removed Hashtable::consume_high_abund_kmers,
    Hashtable::count_kmers_within_depth, Hashtable::find_radius_for_volume,
    Hashtable::count_kmers_on_radius

2014-09-29  Michael R. Crusoe  <mcrusoe@msu.edu>

    * versioneer.py: upgrade versioneer 0.11->0.12

2014-09-29  Sherine Awad  <sherine.awad@gmail.com>

    * scripts/normalize-by-median.py: catch expections generated by wrong
    indentation for 'total'

2014-09-23  Jacob G. Fenton  <bocajnotnef@gmail.com>

    * scripts/{abundance-dist-single, abundance-dist, count-median,
    count-overlap, extract-paired-reads, filter-abund-single,
    load-graph, load-into-counting, make-initial-stoptags,
    partition-graph, split-paired-reads}.py:
    added output file listing at end of file
    * scripts/extract-long-sequences.py: refactored to set write_out to
    sys.stdout by default; added output location listing.
    * scripts/{fastq-to-fasta, interleave-reads}.py:
    added output file listing sensitive to optional -o argument
    * tests/test_scripts.py: added test for scripts/make-initial-stoptags.py

2014-09-19  Ben Taylor  <taylo886@msu.edu>

    * Makefile: added --inline-suppr to cppcheck, cppcheck-result.xml targets
    * khmer/_khmermodule.cc: Added comments to address cppcheck false positives
    * lib/hashtable.cc, lib/hashtable.hh: take args to filter_if_present by
    reference, address scope in destructor
    * lib/read_parsers.cc: Added comments to address cppcheck false positives
    * lib/subset.cc, lib/subset.hh: Adjusted output_partitioned_file,
    find_unpart to take args by reference, fix assign_partition_id to use
    .empty() instead of .size()

2014-09-19  Ben Taylor  <taylo886@msu.edu>

    * Makefile: Add astyle, format targets
    * doc/dev/coding-guidelines-and-review.txt: Add reference to `make format`
		target

2014-09-10  Titus Brown  <titus@idyll.org>

    * sandbox/calc-median-distribution.py: catch exceptions generated by reads
	shorter than k in length.
    * sandbox/collect-reads.py: added script to collect reads until specific
	average cutoff.
    * sandbox/slice-reads-by-coverage.py: added script to extract reads with
	a specific coverage slice (based on median k-mer abundance).

2014-09-09  Titus Brown  <titus@idyll.org>

    * Added sandbox/README.rst to describe/reference removed files,
	 and document remaining sandbox files.

    * Removed many obsolete sandbox files, including:
      sandbox/abund-ablate-reads.py,
      sandbox/annotate-with-median-count.py,
      sandbox/assemble-individual-partitions.py,
      sandbox/assemstats.py,
      sandbox/assemstats2.py,
      sandbox/bench-graphsize-orig.py,
      sandbox/bench-graphsize-th.py,
      sandbox/bin-reads-by-abundance.py,
      sandbox/bowtie-parser.py,
      sandbox/calc-degree.py,
      sandbox/calc-kmer-partition-counts.py,
      sandbox/calc-kmer-read-abunds.py,
      sandbox/calc-kmer-read-stats.py,
      sandbox/calc-kmer-to-partition-ratio.py,
      sandbox/calc-sequence-entropy.py,
      sandbox/choose-largest-assembly.py,
      sandbox/consume-and-traverse.py,
      sandbox/contig-coverage.py,
      sandbox/count-circum-by-position.py,
      sandbox/count-density-by-position.py,
      sandbox/count-distance-to-volume.py,
      sandbox/count-median-abund-by-partition.py,
      sandbox/count-shared-kmers-btw-assemblies.py,
      sandbox/ctb-iterative-bench-2-old.py,
      sandbox/ctb-iterative-bench.py,
      sandbox/discard-high-abund.py,
      sandbox/discard-pre-high-abund.py,
      sandbox/do-intertable-part.py,
      sandbox/do-partition-2.py,
      sandbox/do-partition-stop.py,
      sandbox/do-partition.py,
      sandbox/do-subset-merge.py,
      sandbox/do-th-subset-calc.py,
      sandbox/do-th-subset-load.py,
      sandbox/do-th-subset-save.py,
      sandbox/extract-surrender.py,
      sandbox/extract-with-median-count.py,
      sandbox/fasta-to-fastq.py,
      sandbox/filter-above-median.py,
      sandbox/filter-abund-output-by-length.py,
      sandbox/filter-area.py,
      sandbox/filter-degree.py,
      sandbox/filter-density-explosion.py,
      sandbox/filter-if-present.py,
      sandbox/filter-max255.py,
      sandbox/filter-min2-multi.py,
      sandbox/filter-sodd.py,
      sandbox/filter-subsets-by-partsize.py,
      sandbox/get-occupancy.py,
      sandbox/get-occupancy2.py,
      sandbox/graph-partition-separate.py,
      sandbox/graph-size-circum-trim.py,
      sandbox/graph-size-degree-trim.py,
      sandbox/graph-size-py.py,
      sandbox/join_pe.py,
      sandbox/keep-stoptags.py,
      sandbox/label-pairs.py,
      sandbox/length-dist.py,
      sandbox/load-ht-and-tags.py,
      sandbox/make-coverage-by-position-for-node.py,
      sandbox/make-coverage-histogram.py,
      sandbox/make-coverage.py,
      sandbox/make-random.py,
      sandbox/make-read-stats.py,
      sandbox/multi-abyss.py,
      sandbox/multi-stats.py,
      sandbox/multi-velvet.py,
      sandbox/normalize-by-min.py,
      sandbox/occupy.py,
      sandbox/parse-bowtie-pe.py,
      sandbox/parse-stats.py,
      sandbox/partition-by-contig.py,
      sandbox/partition-by-contig2.py,
      sandbox/partition-size-dist-running.py,
      sandbox/partition-size-dist.py,
      sandbox/path-compare-to-vectors.py,
      sandbox/print-exact-abund-kmer.py,
      sandbox/print-high-density-kmers.py,
      sandbox/quality-trim-pe.py,
      sandbox/quality-trim.py,
      sandbox/reformat.py,
      sandbox/remove-N.py,
      sandbox/softmask-high-abund.py,
      sandbox/split-N.py,
      sandbox/split-fasta-on-circum.py,
      sandbox/split-fasta-on-circum2.py,
      sandbox/split-fasta-on-circum3.py,
      sandbox/split-fasta-on-circum4.py,
      sandbox/split-fasta-on-degree-th.py,
      sandbox/split-fasta-on-degree.py,
      sandbox/split-fasta-on-density.py,
      sandbox/split-reads-on-median-diff.py,
      sandbox/summarize.py,
      sandbox/sweep_perf.py,
      sandbox/test_scripts.py,
      sandbox/traverse-contigs.py,
      sandbox/traverse-from-reads.py,
      sandbox/validate-partitioning.py -- removed as obsolete.

2014-09-01  Michael R. Crusoe  <mcrusoe@msu.edu>

    * doc/dev/coding-guidelines-and-review.txt: Clarify pull request checklist
    * CONTRIBUTING.md: update URL to new dev docs

2014-08-30  Rhys Kidd  <rhyskidd@gmail.com>

    * khmer/_khmermodule.cc: fix table.get("wrong_length_string") gives core
    dump
    * lib/kmer_hash.cc: improve quality of exception error message
    * tests/{test_counting_hash,test_counting_single,test_hashbits,
        test_hashbits_obj}.py: add regression unit tests

2014-08-28  Titus Brown  <titus@idyll.org>

    * scripts/normalize-by-median.py: added reporting output after main loop
	exits, in case it hadn't been triggered.
    * sandbox/saturate-by-median.py: added flag to change reporting frequency,
	cleaned up leftover code from when it was copied from
	normalize-by-median.

2014-08-24  Rhys Kidd  <rhyskidd@gmail.com>

    * khmer/thread_utils.py, sandbox/filter-below-abund.py,
	scripts/{extract-long-sequences,load-graph,load-into-counting,
	normalize-by-median,split-paired-reads}.py,
	scripts/galaxy/gedlab.py: fix minor PyLint issues

2014-08-20  Michael R. Crusoe  <mcrusoe@msu.edu>

    * test/test_version.py: add Python2.6 compatibility.

2014-08-20  Rhys Kidd  <rhyskidd@gmail.com>

    * setup.py,README.rst,doc/user/install.txt: Test requirement for a
    64-bit operating system, documentation changes. Fixes #529

2014-08-19  Michael R. Crusoe  <mcrusoe@msu.edu>

    * {setup,versioneer,khmer/_version}.py: upgrade versioneer from 0.10 to 0.11

2014-08-18  Michael R. Crusoe  <mcrusoe@msu.edu>

    * setup.py: Use the system bz2 and/or zlib libraries if specified in
    setup.cfg or overridden on the commandline

2014-08-06  Michael R. Crusoe  <mcrusoe@msu.edu>

    * CITATION: fixed formatting, added BibTeX
    * Makefile: Python code coverage targets will now compile khmer if needed
    * doc/dev/galaxy.txt: moved to doc/user/; updated & simplified
    * doc/{dev,user}/index.txt: galaxy.txt move
    * scripts/*.xml: moved to scripts/galaxy/; citations added; additional
    scripts wrapped
    * scripts/galaxy/README.txt: documented Galaxy codebase requirements
    * doc/citations.txt: symlink to CITATION
    * scripts/galaxy/test-data: added symlinks to files in tests/test-data or
    added short test files from scratch
    * scripts/galaxy/macros.xml: common configuration moved to central file
    * scripts/galaxy/gedlab.py: custom Galaxy datatypes for the counting
    tables and presence tables: it inherits from the Galaxy Binary type but
    isn't sniffable. Written with GalaxyTeam's Dave_B.
    * scripts/filter-abund.py: fix inaccurate parameter description
    * scripts/galaxy/tool_dependencies.xml: document install process
    * scripts/galaxy/filter-below-abund.py: symlink to
    sandbox/filter-below-abund.py for now.
    * khmer/khmer_args.py: point users to online citation file for details

2014-08-05  Michael R. Crusoe  <mcrusoe@msu.edu>

    * lib/read_parsers.{cc,hh}: close file handles. Fixes CID 1222793

2014-08-05  Justin Lippi  <jlippi@gmail.com>

    * khmer/__init__.py: import get_version_cpp method as __version_cpp__.
    * khmer/_khmermodule.cc: added get_version_cpp implementation
    * tests/test_version.py: check that version from C++ matches version from
    khmer.__version__
    * setup.cfg: don't run tests with 'jenkins' @attr with 'make test'

2014-08-04  Michael R. Crusoe  <mcrusoe@msu.edu>

    * khmer/_khmermodule.cc,lib/{kmer_hash.{cc,hh},read_aligner.cc,
    read_parsers.{cc,hh},trace_logger.cc: Replace remaining uses of assert()
    with khmer_exceptions. Fixes #215.
    * setup.py: simplify argparse conditional dependency

2014-08-03  Titus Brown & Michael R. Crusoe  <t@idyll.org>

    * doc/{artifact-removal,partitioning-workflow{.graffle,.png}},{biblio,
    blog-posts,guide,install,choosing-table-sizes,known-issues,scripts,
    partitioning-big-data.txt: moved to doc/user/
    * doc/{crazy-ideas,details,development,galaxy,release,examples}.txt: moved
    to doc/dev/
    * doc/dev/{a-quick-guide-to-testing,codebase-guide,
    coding-guidelines-and-review,for-khmer-developers,getting-started,
    hackathon,index}.txt,doc/user/index.txt: new content.
    * doc/design.txt: deleted
    The documentation has been split into user focused documentation and
    developer focused documentation. The new developer docs were field tested
    as part of the Mozilla Science Lab global sprint that we participated in;
    we are grateful to all the volunteers.

2014-07-24  Ivan Gonzalez  <iglpdc@gmail.com>

    * lib/khmer.hh, lib/khmer_exception.hh: All exceptions are now derived from
	a new base class exception, khmer::khmer_exception. Issue #508.
    * lib/counting.cc, lib/hashbits.cc, lib/hashtable.{cc,hh},lib/kmer_hash.cc,
	lib/labelhash.cc, lib/perf_metrics.hh, lib/read_parsers.{cc,hh},
	lib/subset.cc, lib/thread_id_map.hh: All exceptions thrown are now
	instances (or derived from) khmer::khmer_exception.

2014-07-24  Jiarong Guo  <guojiaro@gmail.com>

    * khmer/_khmermodule.cc: add python exception when thread = 0 for
    ReadParser.
    * tests/test_read_parsers.py: add test_with_zero_threads() to test Python
    exception when ReadParser has zero threads.

2014-07-23  Qingpeng Zhang  <qingpeng@gmail.com>

    * scripts/load-graph.py: write fp rate into *.info file with option
    to switch on
    * tests/test_scripts.py: add test_load_graph_write_fp

2014-07-23  Ryan R. Boyce  <boycerya@msu.edu>

    * Makefile: fixed >80 character line wrap-around

2014-07-23  Leonor Garcia-Gutierrez  <l.garcia-gutierrez@warwick.ac.uk>

    * tests/test_hashbits.py, tests/test_graph.py,
    tests/test_lump.py: reduced memory requirement

2014-07-23  Heather L. Wiencko  <wienckhl@tcd.ie>

    * khmer_tst_utils.py: added import traceback
    * test_scripts.py: added test for normalize_by_median.py for fpr rate

2014-07-22  Justin Lippi  <jlippi@gmail.com>

    * khmer/_khmermodule.cc: removed unused assignment
    * lib/read_aligner.cc,lib/read_aligner.hh: wrapped function declarations
    in the same compiler options that the only invocations are in to avoid
    unusedPrivateFunction violation.
    * lib/read_parsers.cc: fix redundantassignment error by assigning variable
    to its value directly

2014-07-22  Michael R. Crusoe  <mcrusoe@msu.edu>

    * Makefile: combine pip invocation into single "install-dependencies"
    target.

2014-07-22  Justin Lippi  <jlippi@gmail.com>

    * tests/test_subset_graph.py: decrease the amount of memory that is being
    requested for the hash tables in test.

2014-07-22  Jim Stapleton  <jas@msu.edu>

     * scripts/filter-abund.py: no longer asks for parameters that are unused,
     issue #524

2014-07-22  Justin Lippi  <jlippi@gmail.com>

    * tests/khmer_tst_utils.py: put runscript here
    * tests/test_sandbox_scripts.py: remove 'runsandbox', renamed to runscript
      and placed in khmer_tst_utils
    * tests/test_scripts.py: removed 'runscript' and placed in khmer_tst_utils

2014-07-22  Jeramia Ory  <jeramia.ory@gmail.com>

    * khmer/_khmermodule.cc: removed unused KhmerError, issue #503

2014-07-22  Rodney Picett  <pickett.rodney@gmail.com>

    * lib/scoringmatrix.{cc,hh}: removed assign function, issue #502

2014-07-22  Leonor Garcia-Gutierrez  <l.garcia-gutierrez@warwick.ac.uk>

    * tests/test_counting_single.py: reduced memory requirements

2014-07-21  Titus Brown  <t@idyll.org>

    * sandbox/saturate-by-median.py: introduce new sandbox script for
	saturation analysis of low-coverage data sets.

2014-07-10  Joe Stein  <joeaarons@gmail.com>

    * sandbox/readstats.py: fixed divide-by-zero error, issue #458

2014-07-06  Titus Brown  <t@idyll.org>

    * doc/release.txt: fix formatting.

2014-06-25  Michael R. Crusoe <mcrusoe@msu.edu>

    * scripts/load-graph.py: fix #507. Threading doesn't give any advantages
    to this script right now; the threading parameter is ignored for now.

2014-06-20  Chuck Pepe-Ranney  <chuck.peperanney@gmail.com>

    * scripts/extract-partitions.py: added epilog documentation for
	<base>.dist columns.

2014-06-20  Michael R. Crusoe  <mcrusoe@msu.edu>

    * doc/release.txt: Add Coverity Scan to release checklist

2014-06-19  Michael R. Crusoe  <mcrusoe@msu.edu>

    * lib/read_aligner.{cc,hh},khmer/_khmermodule.cc,setup.py,
    tests/test_read_aligner.py,sandbox/{normalize-by-align,read-aligner}.py:
    Update of @fishjord's graph alignment work
    * lib/{aligner,kmer,node}.{cc,hh},tests/test_align.py: removed as they are
    superceded by the above
    * Makefile: fixed wildcards
    * tests/read_parsers.py: tests that are too complicated to run with
    Valgrind's memcheck are now marked @attr('multithread')

2014-06-16  Titus Brown  <t@idyll.org>

    * doc/release.txt: updated release process.
    * doc/known-issues.txt: updated known-issues for v1.1 release
    * doc/release-notes/: added release notes for 1.0, 1.0.1, and 1.1

2014-06-16  Michael R. Crusoe  <mcrusoe@msu.edu>

    * scripts/{abundance-dist-single,filter-abund-single,load-into-counting,
    normalize-by-median,load-graph}.py: restore Python 2.6 compatibility for
    Debian 6, RedHat 6, SL6, and Ubuntu 10.04 LTS users.

2014-06-15  Titus Brown  <t@idyll.org>

    * doc/scripts.txt: removed sweep-reads.py from script documentation.
    * scripts/sweep-reads.py, scripts/sweep-files.py: moved sweep-reads.py
	and sweep-files.py over to sandbox.
    * tests/test_sandbox_scripts.py: created a test file for scripts in
	sandbox/; skip when not in developer mode (e.g. installed egg).
    * tests/test_script_arguments.py: capture file.py output to stderr
	so that it is not displayed during tests.
    * sandbox/calc-median-distribution.py: updates to print cumulative
	distribution for calc-median-distribution.

2014-06-14  Michael R. Crusoe  <mcrusoe@msu.edu>

    * scripts/{abundance-dist-single,filter-abund-single,load-into-counting,
    normalize-by-median,load-graph}.py,tests/test_scripts.py: added
    '--report-total-kmers' option to all scripts that create k-mer tables.

2014-06-14  Titus Brown  <t@idyll.org>

    * doc/scripts.txt, tests/test_scripts.py, scripts/sweep-reads.py:
	renamed sweep-reads-buffered to sweep-reads; added FASTQ output to
	sweep-reads.
    * doc/scripts.txt: added extract-long-sequences.py doc reference.
    * scripts/extract-long-sequences.py: set default sequence length to
	extract to 200 bp.

2014-06-13  Michael R. Crusoe  <mcrusoe@msu.edu>

    * MANIFEST.in: don't include docs/, data/, or examples/ in our PyPI
    distribution. Saves 15MB.

2014-06-13  Michael R. Crusoe  <mcrusoe@msu.edu>

    * Makefile: split coverity target in two: -build and -upload. Added
    configuration target

2014-06-13  Titus Brown  <t@idyll.org>

    * doc/install.txt: updated virtualenv command to use python2 explicitly,
	for arch support.

2014-06-13  Titus Brown  <t@idyll.org>

    * khmer/__init__.py, khmer/file_args.py: Moved copyright message to a
	comment.
    * khmer/file.py: updated error messages for disk-space checking functions;
	added test hooks.
    * tests/test_script_arguments.py: added tests for several functions in
	khmer/file.py.
    * sandbox/assemstats3.py: handle missing input files.

2014-06-12  Michael Wright <wrigh517@msu.edu>

    * sandbox/load-into-hashbits: Deleted from sandbox. It is superseded
    by load-graph.py --no-tagset.

2014-06-11  Michael Wright <wrigh517@msu.edu>

    * scripts/load-into-counting: Fixed docstring misnomer to
	load-into-counting.py

2014-06-10  Michael R. Crusoe  <mcrusoe@msu.edu>

    * setup.py,tests/{__init__,khmer_tst_utils,test_scripts,
    khmer_test_counting_single}.py: made tests runnable after installation.
    * lib/{khmer.hh,hashtable.hh,read_parsers.cc,read_parsers.hh}: restructure
    exception hierarchy.
    * khmer/_khmermodule.cc: Nicer error checking for hash_consume_fasta,
    hash_abundance_distribution, hashbits_consume_{fasta,fasta_and_tag
    {,with_stoptags},partitioned_fasta}, hashbits_output_partitions, and
    labelhash_consume_{,partitioned_}fasta_and_tag_with_labels.

2014-06-10  Titus Brown  <t@idyll.org>

    * Makefile: remove SHELL setting so that 'make doc' works in virtualenvs.
    * scripts/sample-reads-randomly.py: extend to take multiple subsamples
	with -S.
    * tests/test_scripts.py: added test for multiple subsamples from
	sample-reads-randomly.py

2014-06-10  Michael Wright <wrigh517@msu.edu>

    * scripts/extract-long-sequences: Moved from sandbox, added argparse and
    FASTQ support.
    * scripts/fastq-to-fasta: Fixed outdated argparse oversight.
    * tests/test_scripts.py: Added tests for extract-long-sequences.py

2014-06-08  Titus Brown  <t@idyll.org>

    * doc/conf.py: set google_analytics_id and disqus_shortname properly;
	disable "editme" popup.
    * doc/_templates/page.html: take google_analytics_id and disqus_shortname
	from doc/conf.py.

2014-06-04  Michael R. Crusoe <mcrusoe@msu.edu>

    * lib/Makefile: do a distclean as the CFLAGS may have changed. Fixes #442

2014-06-03 Chuck Pepe-Ranney <chuck.peperanney@gmail.com>

    * scripts/abundance-dist.py: removed call to check_space on infiles.

2014-05-31  Michael R. Crusoe  <mcrusoe@msu.edu>

    * khmer/_khmermodule.cc,lib/counting.{cc,hh},
    sandbox/{stoptag-abundance-ham1-hist.py,off-by-one.py,filter-ham1.py}:
    Remove CountingHash get_kmer_abund_mean, get_kmer_abund_abs_deviation, and
    max_hamming1_count along with Python glue code and sandbox scripts. They
    are no longer useful.

2014-05-30  Titus Brown  <t@idyll.org>

    * khmer/_khmermodule.cc: remove merge2* functions: unused, untested.
    * lib/counting.cc, lib/hashbits.cc, lib/hashtable.cc: made file loading
	exceptions more verbose and informative.
    * tests/test_subset_graph.py: added tests for SubsetPartition::
	load_partitionmap.
    * khmer/_khmermodule.cc, lib/subset.cc, wrapped SubsetPartition::
	load_partitionmap to catch, propagate exceptions
    * tests/test_hashbits.py, tests/test_counting_hash.py: added tests
	for fail-on-load of bad file format versions; print exception messages.
    * .gitignore: added various temporary pip & build files
    * lib/counting.cc: added I/O exception handling to CountingHashFileReader
	and CountingHashGzFileReader.
    * lib/hashbits.cc: added I/O exception handling to Hashbits::load.
    * lib/subset.cc: added I/O exception handling to merge_from_disk.
    * lib/hashtable.cc: added I/O exception handling to load_tagset and
	load_stop_tags
    * khmer/_khmermodule.cc: added I/O exception propagation from C++ to
	Python, for all loading functions.

2014-05-22  Michael Wright  <wrigh517@msu.edu>

    * scripts/fastq-to-fasta: Moved and improved fastq-to-fasta.py into scripts
    from sandbox
    * tests/test_scripts.py: Added tests for fastq-to-fasta.py
    * tests/test-data: Added test-fastq-n-to-fasta.py file with N's in
    sequence for testing

2014-05-19  Michael R. Crusoe  <mcrusoe@msu.edu>

    * Makefile: add target for python test coverage plain-text report;
    clarified where the HTML report is

2014-05-16  Michael R. Crusoe  <mcrusoe@msu.edu>

    * docs/scripts.txt: include sweep-reads-buffered.py

2014-05-14  Adam Caldwell  <adam.caldwell@gmail.com>

    * Makefile: change pip to pip2. Fixes assorted make problems on systems
    where pip links to pip3

2014-05-14  Michael R. Crusoe  <mcrusoe@msu.edu>

    * lib/{zlib,bzip2} -> third-party/
    * setup.{cfg,py}: Move third party libraries to their own directory
    * Makefile: add sloccount target for humans and the sloccount.sc target for
   Jenkins

2014-05-13  Michael Wright  <wrigh517@msu.edu>

    * sandbox/fastq-to-fasta.py: now reports number of reads dropped due to
    'N's in sequence. close 395

2014-05-13  Michael R. Crusoe  <mcrusoe@msu.edu>

    * doc/release.txt: additional fixes

2014-05-09  Luiz Irber  <irberlui@msu.edu>

    Version 1.0.1

2014-05-09  Michael R. Crusoe  <mcrusoe@msu.edu>

    * doc/release.txt: update release instructions

2014-05-06  Michael R. Crusoe  <mcrusoe@msu.edu>

    * lib/{subset,counting}.cc: fix cppcheck errors; astyle -A10
    --max-code-length=80

2014-05-06  Titus Brown  <titus@idyll.org>

    * sandbox/calc-best-assembly.py: added script to calculate best
    assembly from a list of contig/scaffold files

2014-04-23  Titus Brown  <titus@idyll.org>

    * scripts/abundance-dist-single.py: fixed problem where ReadParser was
    being created anew for each thread; regression introduced in 4b823fc.

2014-04-22  Michael R. Crusoe  <mcrusoe@msu.edu>

    *.py: switch to explicit python2 invocation. Fixes #385.

2014-04-21  Titus Brown  <t@idyll.org>

    * doc/development.txt: added spellcheck to review checklist

2014-04-21  Titus Brown  <titus@idyll.org>

    * scripts/normalize-by-median.py: updated FP rate to match latest info from
      Qingpeng's paper; corrected spelling error.

2014-04-21  Michael R. Crusoe  <mcrusoe@msu.edu>

    * setup.py,doc/installing.txt: Remove argparse from the requirements
    unless it isn't available. Argparse is bundled with Python 2.7+. This
    simplifies the installation instructions.

2014-04-17  Ram RS  <ramrs@nyu.edu>

    * scripts/make-initial-stoptags.py: fixed bug that threw error on
     missing .ht input file while actual expected input file is .pt

2014-04-11  Titus Brown  <t@idyll.org>

    * scripts/*.py: fixed argument to check_space_for_hashtable to rely
    on args.n_tables and not args.ksize.

2014-04-06  Titus Brown  <titus@idyll.org>

    * scripts/normalize-by-median.py: added comment about table compatibility
    with abundance-dist.

2014-04-05  Michael R. Crusoe  <mcrusoe@msu.edu>

    * MANIFEST.in,setup.py: fix to correct zlib packaging for #365
    * ChangeLog: fix date for 1.0 release, email addresses

2014-04-01  Michael R. Crusoe  <mcrusoe@msu.edu>

    Version 1.0
    * Makefile: run 'build' command before install; ignore _version.py for
    coverage purposes.
    * bink.ipynb: deleted
    * doc/choosing-hash-sizes.txt -> choosing-table-sizes.txt
    * setup.py,doc/{conf.py,index.txt}: update lists of authors
    * doc/development.txt: typo
    * doc/{galaxy,guide,index,introduction,scripts}.txt: remove some
    references to implementation details of the k-mer tables
    * doc/{known-issues,release}.txt: updated
    * khmer/*.cc,lib/*.{cc,hh}: astyle -A10 formatted
    * lib/read_parsers.cc: fixed case statement fall through
    * lib/subset.cc: removed unnecessary NULL check (CID 1054804 & 1195088)
    * scripts/*.py: additional documentation updates
    * tests/test-data/test-overlap1.ht,data/MSB2-surrender.fa &
    data/1m-filtered.fa: removed from repository history, .git is now 36M!

2014-04-01  Titus Brown  <t@idyll.org>

    * CITATION,khmer/khmer_args.py: Updated khmer software citation for
    release.

2014-03-31  Titus Brown  <t@idyll.org>

    * scripts/normalize-by-median.py: Fixed unbound variable bug introduced in
    20a433c2.

    * khmer/file.py: Fixed incorrect use of __file__ dirname instead of
    os.getcwd(); also fixed bug where statvfs would choke on an empty
    dirname resulting from input files being in the cwd.

2014-03-31  Michael R. Crusoe  <mcrusoe@msu.edu>

    * versioneer.py,ez_setup.py: updated to version 0.10 and 3.4.1
    respectively.
    * docs/release.txt,khmer/_version.py,MANIFEST.in: update ancillary
    versioneer files

2014-03-31  Titus Brown  <t@idyll.org>

    * scripts/*.py,khmer/khmer_args.py: added 'info' function to khmer_args,
    and added citation information to each script.
    * CITATION: added basic citation information for khmer functionality.

2013-03-31  Michael R. Crusoe  <mcrusoe@msu.edu>

    * docs/scripts.txt,scripts/*.py,khmer/*.py: overhaul the documentation of
    the scripts. Uses sphinxcontrib.autoprogram to leverage the existing
    argparse objects. Moved the documentation into each script + misc cleanups.
    All scripts support the --version option. Migrated the last scripts to use
    khmer_args
    * docs/blog-posts.txt: removed outdated reference to filter-exact.py; its
    replacement filter-abund.py is better documented in the eel-pond protocol
    * figuregen/,novelty/,plots/,templatem/,scripts/do-partition.sh: removed
    outdated code not part of core project

2013-03-30  Michael R. Crusoe  <mcrusoe@msu.edu>

    * setup.py: monkeypatched distutils.Distribution.reinitialize_command() so
    that it matches the behavior of Distribution.get_command_obj(). This fixes
    issues with 'pip install -e' and './setup.py nosetests' not respecting the
    setup.cfg configuration directives for the build_ext command. Also
    enhanced our build_ext command to respect the dry_run mode.

    * .ycm_extra_conf.py: Update our custom YouCompleteMe configuration to
    query the package configuration for the proper compilation flags.

2014-03-28  Michael R. Crusoe  <mcrusoe@msu.edu>

    * Makefile,setup.py: demote nose & sphinx to extra dependencies.
    Auto-install Python developer tools as needed.

2013-03-27  Michael R. Crusoe  <mcrusoe@msu.edu>

    * The system zlib and bzip2 libraries are now used instead of the bundled
    versions if specified in setup.cfg or the command line.

2014-03-25  Michael R. Crusoe  <mcrusoe@msu.edu>

    * Makefile: update cppcheck command to match new version of Jenkins
    plugin. Now ignores the lib/test*.cc files.

2013-03-20  Michael R. Crusoe  <mcrusoe@msu.edu>

    * lib/storage.hh,khmer/_khmermodule.cc,lib/{readtable,read_parsers}.hh:
    remove unused storage.hh

2014-03-19  Qingpeng Zhang  <qingpeng@msu.edu>

    * hashbits.cc: fix a bug of 'Division or modulo by zero' described in #182
    * test_scripts.py: add test code for count-overlap.py
    * count-overlap.py: (fix a bug because of a typo and hashsize was replaced
    by min_hashsize)
    * count-overlap.py: needs hashbits table generated by load-graph.py.
    This information is added to the "usage:" line.
    * count-overlap.py: fix minor PyLint issues

2014-03-19  Michael R. Crusoe  <mcrusoe@msu.edu>

    * Update bundled zlib version to 1.2.8 from 1.2.3. Changes of note:
    "Wholesale replacement of gz* functions with faster versions"
    "Added LFS (Large File Summit) support for 64-bit file offsets"
    "Fix serious but very rare decompression bug"

2014-03-19  Michael R. Crusoe <mcrusoe@msu.edu>

    * lib/counting.hh: include hashtable.hh
    * lib/{counting,aligner,hashbits,hashtable,labelhash,node,subset}.{cc,hh},
    kmer.cc,khmer/_khmermodule.cc: removed downcast, replaced non-functional
    asserts() with exception throws.
    * khmer/_khmermodule.cc: fixed parsing of PyLists
    * setup.py: force 64bit only builds on OS X.

2014-03-19  Titus Brown  <t@idyll.org>

    * Makefile: update documentation on targets at top; clean autopep8 output.
    * test_counting_single.py: fixed pep8 violations in spacing
    * test_scripts.py: eliminate popenscript in favor of proper SystemExit
	handling in runscript; fix pep8 violations.

2014-03-19  Michael R. Crusoe <mcrusoe@msu.edu> and Luiz Irber
<luiz.irber@gmail.com>

    * lib/ktable.{cc,hh},khmer/{__init__.py},{_khmermodule.cc}, tests/
    test_{counting_{hash,single},ktable}.py: remove the unused KTable object
    * doc/{index,ktable}.txt: remove references to KTable
    * lib/{ktable.{hh,cc} → kmer_hash.{hh,cc}}: rename remaining ktable files
    to kmer_hash
    * lib/{hashtable,kmer}.hh: replace ktable headers with kmer_hash

2014-03-17  Ram RS  <ramrs@nyu.edu>

    * extract-partitions.py: pylint warnings addressed
    * test_scripts.py: tests added to cover extract-partitions completely

2014-03-16  Michael R. Crusoe <mcrusoe@msu.edu>

    * lib/read_parsers.cc: fix for Coverity CID 1054789: Unititialized scalar
    field II: fill_id is never zeroed out.

2014-03-16  Ram RS  <ramrs@nyu.edu>

    * Project email in copyright headers updated

2014-03-14  Michael R. Crusoe <mcrusoe@msu.edu>

    * khmer/_khmermodule.cc, lib/{khmer.hh, hashtable.{cc,hh}},
    tests/test_{hashbits,hashbits_obj,labelhash}.py: don't implicitly downcast
    tagset_size(). Changes fileformat version for saved tagsets.

2014-03-13  Ram RS  <ramrs@nyu.edu>

    * added: khmer/file.py - script to check disk space, check input file
    status and check space before hashtable writing
    * modified: scripts/*.py - all scripts now use khmer.file for above-mentioned
    functionality.
    * modified: scripts/*.py - pylint violations addressed in all scripts
    under scripts/

2014-03-13  Ram RS  <ramrs@nyu.edu>

    * Bug fix: tests.test_normalize_by_median_no_bigcount() now runs within
    temp directory

2014-03-11  Michael R. Crusoe  <mcrusoe@mcrusoe.edu>

    * lib/read_parsers.hh: fix for Coverity CID 1054789: Uninitialized scalar
    field

2014-03-10  Michael R. Crusoe  <mcrusoe@msu.edu>

    * doc/development.txt: document fork/tag policy + formatting fixes

2014-03-03  Michael R. Crusoe  <mcrusoe@msu.edu>

    * lib/trace_logger.{cc,hh}: fix for Coverity CID 1063852: Uninitialized
    scalar field (UNINIT_CTOR)
    * lib/node.cc: fix for Coverity CID 1173035:  Uninitialized scalar field
    (UNINIT_CTOR)
    * lib/hashbits.hh: fix for Coverity CID 1153101:  Resource leak in object
    (CTOR_DTOR_LEAK)
    * lib/{perf_metrics.{cc,hh},hashtable.{cc,hh}
    ,read_parsers.{cc,hh},trace_logger.{cc,hh}}: ifndef WITH_INTERNAL_METRICS
    then lets not + astyle -A10

2014-02-27  Michael R. Crusoe <mcrusoe@msu.edu>

    * tagged: version 0.8
    * setup.py: Specify a known working version of setuptools so we don't
    force an unneeded and awkward upgrade.
    * setup.py: We aren't zipsafe, mark as such

2014-02-18  Michael R. Crusoe <mcrusoe@msu.edu>

* Normalized C++ namespace usage to fix CID 1054792
* Updated install instructions. We recommend OS X users and those Linux
users without root access to install virtualenv instead of pip.
* New documentation: doc/known-issues.txt
* Added code review checklist & other guidance: doc/development.txt

2014-02-03  Camille Scott <camille.scott.w@gmail.com>

* Standardized command line arguments in khmer_args; added version flag

* Added support for sparse graph labeling

* Added script to reinflate partitions from read files using the
  labeling system, called sweep-reads-by-partition-buffered.py

* Implemented __new__ methods for Hashbits, enforced inheritance
  hierarchy between it and the new LabelHash class both in C++
  and CPython API

2013-12-20  Titus Brown  <titus@idyll.org>

* Fixed output_partitioned_file, sweep-reads3.py, and extract-partitions.py
  to retain FASTQ format in output.

2013-12-11  Michael R. Crusoe <mcrusoe@msu.edu>

* normalize-by-median.py: new optional argument: --record-filenames to specify
a path where a list of all the output filenames will be written to. Will
be used to better integrate with Galaxy.

* All commands that use the counting args now support the --version switch

* abundance-dist-single.py, abundance-dist.py, do-partition.py,
interleave-reads.py, load-graph.py, load-into-counting.py
normalize-by-median.py now exit with return code 1 instead of 255 as is
standard.

2013-12-19  Michael R. Crusoe  <mcrusoe@msu.edu>

* doc/install.txt Add setup instructions for RHEL6 & fix invocation to get
master branch to work for non-developers

2013-12-18  Titus Brown  <titus@idyll.org>

* Added a test to ensure that normalize-by-median.py has bigcount set to
  False.

2013-11-22  Camille Scott  <camille.scott.w@gmail.com>

* Makefile: Added debug target for profiling.

2013-11-22  Michael R. Crusoe  <mcrusoe@msu.edu>

* Documented release process

2013-10-21  Michael R. Crusoe  <mcrusoe@msu.edu>

* Version 0.7

* New script: sample-reads-randomly.py which does a single pass random
subsample using reservoir sampling.

* the version number is now only stored in one place

* Makefile: new dist, cppcheck, pep8, and autopep8 targets for developers.
VERSION is now set by versioneer and exported to C/C++ code.

* README switched from MarkDown to ReStructuredText format to clean up PyPI
listing. Install count badge added.

* doc/: updates to how the scripts are called. Sphinx now pulls version
number from versioneer. C/Python integration is now partially documented.
Reference to bleeding-edge has been removed. Release instructions have been
clarified and simplified.

* all python code in khmer/, scripts/, and tests/ should be PEP8 compliant now.

* khmer/_khmermodule.cc has gotten a once-over with cpychecker. Type errors
were eliminated and the error checking has improved.

* Several fixes motivated by the results of a Coverity C/C++ scan.

* Tests that require greater than 0.5 gigabytes of memory are now annotated as
being 'highmem' and be skipped by changing two lines in setup.cfg

* warnings about -Wstrict-prototypes will no longer appear

* contributors to this release are: ctb, mr-c and camillescott.

2013-10-15  Michael R. Crusoe  <mcrusoe@msu.edu>

* Version 0.6.1

* No code changes, just build fixes

2013-10-10  Michael R. Crusoe  <mcrusoe@msu.edu>

* Version 0.6

* Switch to setuptools to run the entire build

* The various Makefiles have been merged into one inside lib for posterity

* A new top-level Makefile wraps "python setup.py"

* argparse.py has been removed and is installed automatically by setuptools/pip

* setup.py and the python/khmer directory have been moved to the root of the
project to conform to the standard layout

* The project contact address is now khmer-project@idyll.org

* Due to the new build system the project now easily builds under OS X + XCode

* In light of the above the installation instructions have been rewritten

* Sphinx now builds the documentation without warnings or errors

* It is now easy to calculate code coverage.

* setup.py is now PEP8 compliant
2014-04-10  Michael R. Crusoe  <mcrusoe@msu.edu>

    * Makefile: run 'build' command before install; ignore _version.py for
    coverage purposes.
    * bink.ipynb: deleted
    * doc/choosing-hash-sizes.txt -> choosing-table-sizes.txt
    * setup.py,doc/{conf.py,index.txt}: update lists of authors
    * doc/development.txt: typo
    * doc/{galaxy,guide,index,introduction,scripts}.txt: remove some
    references to implementation details of the k-mer tables
    * doc/{known-issues,release}.txt: updated
    * khmer/*.cc,lib/*.{cc,hh}: astyle -A10 formatted
    * lib/read_parsers.cc: fixed case statement fall through
    * lib/subset.cc: removed unnecessary NULL check (CID 1054804 & 1195088)
    * scripts/*.py: additional documentation updates
    * tests/test-data/test-overlap1.ht,data/MSB2-surrender.fa &
    data/1m-filtered.fa: removed from repository history, .git is now 36M!

2014-03-31  Titus Brown  <ctb@msu.edu>

    * scripts/normalize-by-median.py: Fixed unbound variable bug introduced in
    20a433c2.

    * khmer/file.py: Fixed incorrect use of __file__ dirname instead of
    os.getcwd(); also fixed bug where statvfs would choke on an empty
    dirname resulting from input files being in the cwd.

2014-03-31  Michael R. Crusoe  <mcrusoe@msu.edu>

    * versioneer.py,ez_setup.py: updated to version 0.10 and 3.4.1
    respectively.
    * docs/release.txt,khmer/_version.py,MANIFEST.in: update ancillary
    versioneer files

2014-03-31  Titus Brown  <ctb@msu.edu>

    * scripts/*.py,khmer/khmer_args.py: added 'info' function to khmer_args,
    and added citation information to each script.
    * CITATION: added basic citation information for khmer functionality.

2013-03-31  Michael R. Crusoe  <mcrusoe@msu.edu>

    * docs/scripts.txt,scripts/*.py,khmer/*.py: overhaul the documentation of
    the scripts. Uses sphinxcontrib.autoprogram to leverage the existing
    argparse objects. Moved the documentation into each script + misc cleanups.
    All scripts support the --version option. Migrated the last scripts to use
    khmer_args
    * docs/blog-posts.txt: removed outdated reference to filter-exact.py; its
    replacement filter-abund.py is better documented in the eel-pond protocol
    * figuregen/,novelty/,plots/,templatem/,scripts/do-partition.sh: removed
    outdated code not part of core project

2013-03-30  Michael R. Crusoe  <mcrusoe@msu.edu>

    * setup.py: monkeypatched distutils.Distribution.reinitialize_command() so
    that it matches the behavior of Distribution.get_command_obj(). This fixes
    issues with 'pip install -e' and './setup.py nosetests' not respecting the
    setup.cfg configuration directives for the build_ext command. Also
    enhanced our build_ext command to respect the dry_run mode.

    * .ycm_extra_conf.py: Update our custom YouCompleteMe configuration to
    query the package configuration for the proper compilation flags.

2014-03-28  Michael R. Crusoe  <mcrusoe@msu.edu>

    * Makefile,setup.py: demote nose & sphinx to extra dependencies.
    Auto-install Python developer tools as needed.

2013-03-27  Michael R. Crusoe  <mcrusoe@msu.edu>

    * The system zlib and bzip2 libraries are now used instead of the bundled
    versions if specified in setup.cfg or the command line.

2014-03-25  Michael R. Crusoe  <mcrusoe@msu.edu>

    * Makefile: update cppcheck command to match new version of Jenkins
    plugin. Now ignores the lib/test*.cc files.

2013-03-20  Michael R. Crusoe  <mcrusoe@msu.edu>

    * lib/storage.hh,khmer/_khmermodule.cc,lib/{readtable,read_parsers}.hh:
    remove unused storage.hh

2014-03-19  Qingpeng Zhang  <qingpeng@msu.edu>

    * hashbits.cc: fix a bug of 'Division or modulo by zero' described in #182
    * test_scripts.py: add test code for count-overlap.py
    * count-overlap.py: (fix a bug because of a typo and hashsize was replaced
    by min_hashsize)
    * count-overlap.py: needs hashbits table generated by load-graph.py.
    This information is added to the "usage:" line.
    * count-overlap.py: fix minor PyLint issues

2014-03-19  Michael R. Crusoe  <mcrusoe@msu.edu>

    * Update bundled zlib version to 1.2.8 from 1.2.3. Changes of note:
    "Wholesale replacement of gz* functions with faster versions"
    "Added LFS (Large File Summit) support for 64-bit file offsets"
    "Fix serious but very rare decompression bug"

2014-03-19  Michael R. Crusoe <mcrusoe@msu.edu>

    * lib/counting.hh: include hashtable.hh
    * lib/{counting,aligner,hashbits,hashtable,labelhash,node,subset}.{cc,hh},
    kmer.cc,khmer/_khmermodule.cc: removed downcast, replaced non-functional
    asserts() with exception throws.
    * khmer/_khmermodule.cc: fixed parsing of PyLists
    * setup.py: force 64bit only builds on OS X.

2014-03-19  Titus Brown  <t@idyll.org>

    * Makefile: update documentation on targets at top; clean autopep8 output.
    * test_counting_single.py: fixed pep8 violations in spacing
    * test_scripts.py: eliminate popenscript in favor of proper SystemExit
	handling in runscript; fix pep8 violations.

2014-03-19  Michael R. Crusoe <mcrusoe@msu.edu> and Luiz Irber
<luiz.irber@gmail.com>

    * lib/ktable.{cc,hh},khmer/{__init__.py},{_khmermodule.cc}, tests/
    test_{counting_{hash,single},ktable}.py: remove the unused KTable object
    * doc/{index,ktable}.txt: remove references to KTable
    * lib/{ktable.{hh,cc} → kmer_hash.{hh,cc}}: rename remaining ktable files
    to kmer_hash
    * lib/{hashtable,kmer}.hh: replace ktable headers with kmer_hash

2014-03-17  Ram RS  <ramrs@nyu.edu>

    * extract-partitions.py: pylint warnings addressed
    * test_scripts.py: tests added to cover extract-partitions completely

2014-03-16  Michael R. Crusoe <mcrusoe@msu.edu>

    * lib/read_parsers.cc: fix for Coverity CID 1054789: Unititialized scalar
    field II: fill_id is never zeroed out.

2014-03-16  Ram RS  <ramrs@nyu.edu>

    * Project email in copyright headers updated

2014-03-14  Michael R. Crusoe <mcrusoe@msu.edu>

    * khmer/_khmermodule.cc, lib/{khmer.hh, hashtable.{cc,hh}},
    tests/test_{hashbits,hashbits_obj,labelhash}.py: don't implicitly downcast
    tagset_size(). Changes fileformat version for saved tagsets.

2014-03-13  Ram RS  <ramrs@nyu.edu>

    * added: khmer/file.py - script to check disk space, check input file
    status and check space before hashtable writing
    * modified: scripts/*.py - all scripts now use khmer.file for above-mentioned
    functionality.
    * modified: scripts/*.py - pylint violations addressed in all scripts
    under scripts/

2014-03-13  Ram RS  <ramrs@nyu.edu>

    * Bug fix: tests.test_normalize_by_median_no_bigcount() now runs within
    temp directory

2014-03-11  Michael R. Crusoe  <mcrusoe@mcrusoe.edu>

    * lib/read_parsers.hh: fix for Coverity CID 1054789: Uninitialized scalar
    field

2014-03-10  Michael R. Crusoe  <mcrusoe@msu.edu>

    * doc/development.txt: document fork/tag policy + formatting fixes

2014-03-03  Michael R. Crusoe  <mcrusoe@msu.edu>

    * lib/trace_logger.{cc,hh}: fix for Coverity CID 1063852: Uninitialized
    scalar field (UNINIT_CTOR)
    * lib/node.cc: fix for Coverity CID 1173035:  Uninitialized scalar field
    (UNINIT_CTOR)
    * lib/hashbits.hh: fix for Coverity CID 1153101:  Resource leak in object
    (CTOR_DTOR_LEAK)
    * lib/{perf_metrics.{cc,hh},hashtable.{cc,hh}
    ,read_parsers.{cc,hh},trace_logger.{cc,hh}}: ifndef WITH_INTERNAL_METRICS
    then lets not + astyle -A10

2014-02-27  Michael R. Crusoe <mcrusoe@msu.edu>

    * tagged: version 0.8
    * setup.py: Specify a known working version of setuptools so we don't
    force an unneeded and awkward upgrade.
    * setup.py: We aren't zipsafe, mark as such

2014-02-18  Michael R. Crusoe <mcrusoe@msu.edu>

* Normalized C++ namespace usage to fix CID 1054792
* Updated install instructions. We recommend OS X users and those Linux
users without root access to install virtualenv instead of pip.
* New documentation: doc/known-issues.txt
* Added code review checklist & other guidance: doc/development.txt

2014-02-03  Camille Scott <camille.scott.w@gmail.com>

* Standardized command line arguments in khmer_args; added version flag

* Added support for sparse graph labeling

* Added script to reinflate partitions from read files using the
  labeling system, called sweep-reads-by-partition-buffered.py

* Implemented __new__ methods for Hashbits, enforced inheritance
  hierarchy between it and the new LabelHash class both in C++
  and CPython API

2013-12-20  Titus Brown  <titus@idyll.org>

* Fixed output_partitioned_file, sweep-reads3.py, and extract-partitions.py
  to retain FASTQ format in output.

2013-12-11  Michael R. Crusoe <mcrusoe@msu.edu>

* normalize-by-median.py: new optional argument: --record-filenames to specify
a path where a list of all the output filenames will be written to. Will
be used to better integrate with Galaxy.

* All commands that use the counting args now support the --version switch

* abundance-dist-single.py, abundance-dist.py, do-partition.py,
interleave-reads.py, load-graph.py, load-into-counting.py
normalize-by-median.py now exit with return code 1 instead of 255 as is
standard.

2013-12-19  Michael R. Crusoe  <mcrusoe@msu.edu>

* doc/install.txt Add setup instructions for RHEL6 & fix invocation to get
master branch to work for non-developers

2013-12-18  Titus Brown  <titus@idyll.org>

* Added a test to ensure that normalize-by-median.py has bigcount set to
  False.

2013-11-22  Camille Scott  <camille.scott.w@gmail.com>

* Makefile: Added debug target for profiling.

2013-11-22  Michael R. Crusoe  <mcrusoe@msu.edu>

* Documented release process

2013-10-21  Michael R. Crusoe  <mcrusoe@msu.edu>

* Version 0.7

* New script: sample-reads-randomly.py which does a single pass random
subsample using reservoir sampling.

* the version number is now only stored in one place

* Makefile: new dist, cppcheck, pep8, and autopep8 targets for developers.
VERSION is now set by versioneer and exported to C/C++ code.

* README switched from MarkDown to ReStructuredText format to clean up PyPI
listing. Install count badge added.

* doc/: updates to how the scripts are called. Sphinx now pulls version
number from versioneer. C/Python integration is now partially documented.
Reference to bleeding-edge has been removed. Release instructions have been
clarified and simplified.

* all python code in khmer/, scripts/, and tests/ should be PEP8 compliant now.

* khmer/_khmermodule.cc has gotten a once-over with cpychecker. Type errors
were eliminated and the error checking has improved.

* Several fixes motivated by the results of a Coverity C/C++ scan.

* Tests that require greater than 0.5 gigabytes of memory are now annotated as
being 'highmem' and be skipped by changing two lines in setup.cfg

* warnings about -Wstrict-prototypes will no longer appear

* contributors to this release are: ctb, mr-c and camillescott.

2013-10-15  Michael R. Crusoe  <mcrusoe@msu.edu>

* Version 0.6.1

* No code changes, just build fixes

2013-10-10  Michael R. Crusoe  <mcrusoe@msu.edu>

* Version 0.6

* Switch to setuptools to run the entire build

* The various Makefiles have been merged into one inside lib for posterity

* A new top-level Makefile wraps "python setup.py"

* argparse.py has been removed and is installed automatically by setuptools/pip

* setup.py and the python/khmer directory have been moved to the root of the
project to conform to the standard layout

* The project contact address is now khmer-project@idyll.org

* Due to the new build system the project now easily builds under OS X + XCode

* In light of the above the installation instructions have been rewritten

* Sphinx now builds the documentation without warnings or errors

* It is now easy to calculate code coverage.

* setup.py is now PEP8 compliant<|MERGE_RESOLUTION|>--- conflicted
+++ resolved
@@ -1,16 +1,14 @@
-<<<<<<< HEAD
 2016-10-30  Titus Brown  <titus@idyll.org>
 
    * lib/{counting.hh,hashbits.hh,hashtable.hh}: factor out global functions
    _hash and _revhash into Hashtable methods hash_dna and unhash_dna.
    * khmer/_khmer.cc, lib/{hashtable.cc,read_aligner.cc,subset.cc}: update
    Hashtable code to use new hash_dna and unhash_dna methods.
-=======
+
 2016-10-28  Daniel Standage  <daniel.standage@gmail.com>
 
    * lib/hashtable.cc,tests/test_nodegraph.py: fix bug in assemble_linear_path
      that returns seed k-mer even if it is not present in the DBG.
->>>>>>> 17348dbd
 
 2016-10-13  Camille Scott  <camille.scott.w@gmail.com>
 
