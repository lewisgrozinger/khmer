--- conflicted
+++ resolved
@@ -1,9 +1,8 @@
-<<<<<<< HEAD
-2015-05-27  Jacob Fenton  <bocajnotnef@gmail.com>
+2015-06-01  Jacob Fenton  <bocajnotnef@gmail.com>
 
    * scripts/normalize-by-median.py: minor refactoring, fixed -R
    * tests/test_scripts.py: added test for normalize's -R arg
-=======
+
 2015-05-26  Titus Brown  <titus@idyll.org>
 
    * khmer/_khmermodule.cc: refactor CPython layer so that KHashtable
@@ -26,7 +25,6 @@
    * tests/test_labelhash.py: removed unnecessary tests; added tests for save
    and load.
    * sandbox/sweep-reads.py: updated with LabelHash changes.
->>>>>>> 9d343c1d
 
 2015-05-26  Kevin Murray  <spam@kdmurray.id.au>
 
