--- conflicted
+++ resolved
@@ -1,13 +1,13 @@
 2015-06-30  Titus Brown  <titus@idyll.org>
 
-<<<<<<< HEAD
    * tests/test_normalize_by_median.py: disabled running
    test_normalize_by_median_report_fp during normal test running.
-=======
+
+2015-06-30  Titus Brown  <titus@idyll.org>
+
    * khmer/khmer_args.py: removed incorrect warning for default max_tablesize
    when -M is used.
    * tests/test_scripts.py: added test for correct max_tablesize behavior.
->>>>>>> 3689bf50
 
 2015-06-30  Titus Brown  <titus@idyll.org>
 
