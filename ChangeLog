--- conflicted
+++ resolved
@@ -7,11 +7,8 @@
 * Added code review checklist & other guidance: doc/development.txt
 
 2014-02-03  Camille Scott <camille.scott.w@gmail.com>
-<<<<<<< HEAD
 
 * Standardized command line arguments in khmer_args; added version flag
-=======
->>>>>>> 6aba519b
 
 * Added support for sparse graph labeling
 
@@ -22,8 +19,6 @@
   hierarchy between it and the new LabelHash class both in C++
   and CPython API
 
- * Standardized command line arguments in khmer_args; added version flag
- 
 2013-12-20  Titus Brown  <titus@idyll.org>
 
 * Fixed output_partitioned_file, sweep-reads3.py, and extract-partitions.py
