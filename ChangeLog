<<<<<<< HEAD
2014-11-17  Michael R. Crusoe  <mcrusoe@msu.edu>
=======
2014-12-09  Michael R. Crusoe  <mcrusoe@msu.edu>
>>>>>>> 21a80b06

    New FAST[AQ] parser (from the SeqAn project). Fixes known issue and a
    newly found read dropping issue
    https://github.com/ged-lab/khmer/issues/249
    https://github.com/ged-lab/khmer/pull/641
<<<<<<< HEAD

    * lib/{read_parsers}.{cc,hh},setup.py,third-party/seqan: replaced parsers
    with Seqan implementation. Removed unused exception classes.
    * lib/{counting,hashtable,labelhash,read_aligner}.{cc,hh}: removed
    Hashtable::Hasher (was for tracing only); removed refs to Config;
    corrected scope, removed unused lines; adopted API changes
    * khmer/{__init__.py,_khmermodule.cc}: removed the Config object, the
    threads argument to new_counting_hash, and adapted to other changes in API.
    Droped the unused _dump_report_fn method.
=======
    Supports reading from non-seekable plain and gziped FAST[AQ] files (a.k.a
    pipe or streaming support)

    * khmer/{__init__.py,_khmermodule.cc}: removed the Config object, the
    threads argument to new_counting_hash, and adapted to other changes in API.
    Dropped the unused _dump_report_fn method. Enhanced error reporting.
>>>>>>> 21a80b06
    * lib/{bittest,consume_prof,error,khmer_config,scoringmatrix,thread_id_map}
    .{cc,hh},tests/test_khmer_config.py: deleted unused files
    * sandbox/collect-reads.py,scripts/{abundance-dist-single,do-partition,
    filter-abund-single,load-into-counting}.py: adapted to Python API changes:
    no threads argument to ReadParser, no more config
    * tests/test_{counting_hash,counting_single,hashbits,hashbits_obj,
    test_read_parsers}.py: updated tests to new error pattern (upon object
    creation, not first access) and the same API change as above. Thanks to
    Camille for her enhanced multi-thread test.
    * lib/{counting,hashtable,ht-diff}.cc,khmer.hh: renamed MAX_COUNT define to
    MAX_KCOUNT; avoids naming conflict with SeqAn
<<<<<<< HEAD
    * Makefile: refreshed cppcheck{,-result.xml} targets
=======
    * khmer/file.py: check_file_status(): ignored input files named '-'
    * khmer/khmer_tst_utils.py: added method to pipe input files to a target
    script
    * tests/test_scripts.py: enhanced streaming tests now that four of them
    work.
    * Makefile: refreshed cppcheck{,-result.xml} targets, added develop
    setuptools command prior to testing

2014-12-08  Michael R. Crusoe  <mcrusoe@msu.edu>

    * doc/user/known_issues.txt: Document that multithreading leads to dropped
    reads.

2014-12-07  Michael R. Crusoe  <mcrusoe@msu.edu>

    This is khmer v1.2

    * Makefile: add sandbox scripts to the pylint_report.txt target
    * doc/dev/coding-guidelines-and-review.txt: Add question about command
    line API to the checklist
    * doc/dev/release.txt: refresh release procedure
    * doc/release-notes/release-1.2.md

2014-12-05  Michael R. Crusoe  <mcrusoe@msu.edu>

    * CITATIONS,khmer/khmer_args.py: update citations for Qingpeng's paper

2014-12-01  Michael R. Crusoe  <mcrusoe@msu.edu>

    * doc/roadmap.txt: Explain the roadmap to v2 through v4

2014-12-01  Kevin Murray  <spam@kdmurray.id.au>

    * tests/test_scripts.py: Stop a test from making a temporary output file
    in the current dir by explictly specifying an output file.

2014-12-01  Kevin Murray  <spam@kdmurray.id.au>

    * load-into-counting.py: Add a CLI parameter to output a machine-readable
    summary of the run, including number of k-mers, FPR, input files etc in
    json or TSV format.

2014-12-01  Titus Brown  <t@idyll.org>

    * Update sandbox docs: some scripts now used in recipes

2014-11-23  Phillip Garland  <pgarland@gmail.com>

    * lib/khmer.hh (khmer): define KSIZE_MAX
    * khmer/_khmermodule.cc (forward_hash, forward_hash_no_rc) (reverse_hash):
    Use KSIZE_MAX to check whether the user-supplied k is larger than khmer
    supports.

2014-11-19  Michael R. Crusoe  <mcrusoe@msu.edu>

    * CODE_OF_CONDUT.RST,doc/dev/{index,CODE_OF_CONDUCT}.txt: added a code of
    conduct

2014-11-18  Jonathan Gluck  <jdg@cs.umd.edu>

    * tests/test_counting_hash.py: Fixed copy paste error in comments, True to
    False.
>>>>>>> 21a80b06

2014-11-15  Jacob Fenton  <bocajnotnef@gmail.com>

    * tests/test_scripts.py: added screed/read_parsers stream testing
    * khmer/file.py: modified file size checker to not break when fed
    a fifo/block device
    * tests/test-data/test-abund-read-2.fa.{bz2, gz}: new test files

2014-11-11  Jacob Fenton  <bocajnotnef@gmail.com>

    * do-partition.py: replaced threading args in scripts with things from 
    khmer_args
    * khmer/theading_args.py: removed as it has been deprecated

2014-11-06  Michael R. Crusoe  <mcrusoe@msu.edu>

    * lib/{counting,hashbits}.{cc,hh},lib/hashtable.hh: Moved the n_kmers()
    function into the parent Hashtable class as n_unique_kmers(), adding it to
    CountingHash along the way. Removed the unused start and stop parameters.
    * khmer/_khmermodule.cc: Added Python wrapping for CountingHash::
    n_unique_kmers(); adapted to the dropped start and stop parameters.
    * scripts/{load-graph,load-into-counting,normalize-by-median}.py: used the
    n_unique_kmers() function instead of the n_occupied() function to get the
    number of unique kmers in a table.
    * tests/test_{hashbits,hashbits_obj,labelhash,scripts}.py: updated the
    tests to reflect the above

2014-10-24  Camille Scott  <camille.scott.w@gmail.com>

    * do-partition.py: Add type=int to n_threads arg and assert to check
    number of active threads

2014-10-10  Brian Wyss  <wyssbria@msu.edu>

    * khmer/scripts/{abundance-dist, abundance-dist-single,
    annotate-partitions, count-median, count-overlap, do-partition,
    extract-paired-reads, extract-partitions, filter-abund, filter-abund-single,
    filter-stoptags, find-knots, load-graph, load-into-counting,
    make-initial-stoptags, merge-partitions, normalize-by-median, 
    partition-graph, sample-reads-randomly}.py:
    changed stdout output in scripts to go to stderr.

2014-10-06  Michael R. Crusoe  <mcrusoe@msu.edu>

    * Doxyfile.in: add links to the stdc++ docs

2014-10-01  Ben Taylor  <taylo886@msu.edu>

    * khmer/_khmermodule.cc, lib/hashtable.cc, lib/hashtable.hh,
    tests/test_counting_hash.py, tests/test_labelhash.py,
    tests/test_hashbits.py, tests/test_hashbits_obj.py:
    Removed Hashtable::consume_high_abund_kmers,
    Hashtable::count_kmers_within_depth, Hashtable::find_radius_for_volume,
    Hashtable::count_kmers_on_radius

2014-09-29  Michael R. Crusoe  <mcrusoe@msu.edu>

    * versioneer.py: upgrade versioneer 0.11->0.12

2014-09-29  Sherine Awad  <sherine.awad@gmail.com>

    * scripts/normalize-by-median.py: catch expections generated by wrong
    indentation for 'total'

2014-09-23  Jacob G. Fenton  <bocajnotnef@gmail.com>

    * scripts/{abundance-dist-single, abundance-dist, count-median,
    count-overlap, extract-paired-reads, filter-abund-single,
    load-graph, load-into-counting, make-initial-stoptags,
    partition-graph, split-paired-reads}.py: 
    added output file listing at end of file
    * scripts/extract-long-sequences.py: refactored to set write_out to
    sys.stdout by default; added output location listing.
    * scripts/{fastq-to-fasta, interleave-reads}.py: 
    added output file listing sensitive to optional -o argument
    * tests/test_scripts.py: added test for scripts/make-initial-stoptags.py

2014-09-19  Ben Taylor  <taylo886@msu.edu>

    * Makefile: added --inline-suppr to cppcheck, cppcheck-result.xml targets
    * khmer/_khmermodule.cc: Added comments to address cppcheck false positives
    * lib/hashtable.cc, lib/hashtable.hh: take args to filter_if_present by
    reference, address scope in destructor
    * lib/read_parsers.cc: Added comments to address cppcheck false positives
    * lib/subset.cc, lib/subset.hh: Adjusted output_partitioned_file,
    find_unpart to take args by reference, fix assign_partition_id to use
    .empty() instead of .size()

2014-09-19  Ben Taylor  <taylo886@msu.edu>
		
    * Makefile: Add astyle, format targets
    * doc/dev/coding-guidelines-and-review.txt: Add reference to `make format`
		target

2014-09-10  Titus Brown  <titus@idyll.org>

    * sandbox/calc-median-distribution.py: catch exceptions generated by reads
	shorter than k in length.
    * sandbox/collect-reads.py: added script to collect reads until specific
	average cutoff.
    * sandbox/slice-reads-by-coverage.py: added script to extract reads with
	a specific coverage slice (based on median k-mer abundance).
	
2014-09-09  Titus Brown  <titus@idyll.org>

    * Added sandbox/README.rst to describe/reference removed files,
	 and document remaining sandbox files.

    * Removed many obsolete sandbox files, including:
      sandbox/abund-ablate-reads.py,
      sandbox/annotate-with-median-count.py,
      sandbox/assemble-individual-partitions.py,
      sandbox/assemstats.py,
      sandbox/assemstats2.py,
      sandbox/bench-graphsize-orig.py,
      sandbox/bench-graphsize-th.py,
      sandbox/bin-reads-by-abundance.py,
      sandbox/bowtie-parser.py,
      sandbox/calc-degree.py,
      sandbox/calc-kmer-partition-counts.py,
      sandbox/calc-kmer-read-abunds.py,
      sandbox/calc-kmer-read-stats.py,
      sandbox/calc-kmer-to-partition-ratio.py,
      sandbox/calc-sequence-entropy.py,
      sandbox/choose-largest-assembly.py,
      sandbox/consume-and-traverse.py,
      sandbox/contig-coverage.py,
      sandbox/count-circum-by-position.py,
      sandbox/count-density-by-position.py,
      sandbox/count-distance-to-volume.py,
      sandbox/count-median-abund-by-partition.py,
      sandbox/count-shared-kmers-btw-assemblies.py,
      sandbox/ctb-iterative-bench-2-old.py,
      sandbox/ctb-iterative-bench.py,
      sandbox/discard-high-abund.py,
      sandbox/discard-pre-high-abund.py,
      sandbox/do-intertable-part.py,
      sandbox/do-partition-2.py,
      sandbox/do-partition-stop.py,
      sandbox/do-partition.py,
      sandbox/do-subset-merge.py,
      sandbox/do-th-subset-calc.py,
      sandbox/do-th-subset-load.py,
      sandbox/do-th-subset-save.py,
      sandbox/extract-surrender.py,
      sandbox/extract-with-median-count.py,
      sandbox/fasta-to-fastq.py,
      sandbox/filter-above-median.py,
      sandbox/filter-abund-output-by-length.py,
      sandbox/filter-area.py,
      sandbox/filter-degree.py,
      sandbox/filter-density-explosion.py,
      sandbox/filter-if-present.py,
      sandbox/filter-max255.py,
      sandbox/filter-min2-multi.py,
      sandbox/filter-sodd.py,
      sandbox/filter-subsets-by-partsize.py,
      sandbox/get-occupancy.py,
      sandbox/get-occupancy2.py,
      sandbox/graph-partition-separate.py,
      sandbox/graph-size-circum-trim.py,
      sandbox/graph-size-degree-trim.py,
      sandbox/graph-size-py.py,
      sandbox/join_pe.py,
      sandbox/keep-stoptags.py,
      sandbox/label-pairs.py,
      sandbox/length-dist.py,
      sandbox/load-ht-and-tags.py,
      sandbox/make-coverage-by-position-for-node.py,
      sandbox/make-coverage-histogram.py,
      sandbox/make-coverage.py,
      sandbox/make-random.py,
      sandbox/make-read-stats.py,
      sandbox/multi-abyss.py,
      sandbox/multi-stats.py,
      sandbox/multi-velvet.py,
      sandbox/normalize-by-min.py,
      sandbox/occupy.py,
      sandbox/parse-bowtie-pe.py,
      sandbox/parse-stats.py,
      sandbox/partition-by-contig.py,
      sandbox/partition-by-contig2.py,
      sandbox/partition-size-dist-running.py,
      sandbox/partition-size-dist.py,
      sandbox/path-compare-to-vectors.py,
      sandbox/print-exact-abund-kmer.py,
      sandbox/print-high-density-kmers.py,
      sandbox/quality-trim-pe.py,
      sandbox/quality-trim.py,
      sandbox/reformat.py,
      sandbox/remove-N.py,
      sandbox/softmask-high-abund.py,
      sandbox/split-N.py,
      sandbox/split-fasta-on-circum.py,
      sandbox/split-fasta-on-circum2.py,
      sandbox/split-fasta-on-circum3.py,
      sandbox/split-fasta-on-circum4.py,
      sandbox/split-fasta-on-degree-th.py,
      sandbox/split-fasta-on-degree.py,
      sandbox/split-fasta-on-density.py,
      sandbox/split-reads-on-median-diff.py,
      sandbox/summarize.py,
      sandbox/sweep_perf.py,
      sandbox/test_scripts.py,
      sandbox/traverse-contigs.py,
      sandbox/traverse-from-reads.py,
      sandbox/validate-partitioning.py -- removed as obsolete.

2014-09-01  Michael R. Crusoe  <mcrusoe@msu.edu>

    * doc/dev/coding-guidelines-and-review.txt: Clarify pull request checklist
    * CONTRIBUTING.md: update URL to new dev docs

2014-08-30  Rhys Kidd  <rhyskidd@gmail.com>

    * khmer/_khmermodule.cc: fix table.get("wrong_length_string") gives core
    dump
    * lib/kmer_hash.cc: improve quality of exception error message
    * tests/{test_counting_hash,test_counting_single,test_hashbits,
        test_hashbits_obj}.py: add regression unit tests

2014-08-28  Titus Brown  <titus@idyll.org>

    * scripts/normalize-by-median.py: added reporting output after main loop
	exits, in case it hadn't been triggered.
    * sandbox/saturate-by-median.py: added flag to change reporting frequency,
	cleaned up leftover code from when it was copied from
	normalize-by-median.

2014-08-24  Rhys Kidd  <rhyskidd@gmail.com>

    * khmer/thread_utils.py, sandbox/filter-below-abund.py,
	scripts/{extract-long-sequences,load-graph,load-into-counting,
	normalize-by-median,split-paired-reads}.py,
	scripts/galaxy/gedlab.py: fix minor PyLint issues 

2014-08-20  Michael R. Crusoe  <mcrusoe@msu.edu>

    * test/test_version.py: add Python2.6 compatibility.

2014-08-20  Rhys Kidd  <rhyskidd@gmail.com>

    * setup.py,README.rst,doc/user/install.txt: Test requirement for a 
    64-bit operating system, documentation changes. Fixes #529

2014-08-19  Michael R. Crusoe  <mcrusoe@msu.edu>

    * {setup,versioneer,khmer/_version}.py: upgrade versioneer from 0.10 to 0.11

2014-08-18  Michael R. Crusoe  <mcrusoe@msu.edu>

    * setup.py: Use the system bz2 and/or zlib libraries if specified in
    setup.cfg or overridden on the commandline

2014-08-06  Michael R. Crusoe  <mcrusoe@msu.edu>

    * CITATION: fixed formatting, added BibTeX
    * Makefile: Python code coverage targets will now compile khmer if needed
    * doc/dev/galaxy.txt: moved to doc/user/; updated & simplified
    * doc/{dev,user}/index.txt: galaxy.txt move
    * scripts/*.xml: moved to scripts/galaxy/; citations added; additional
    scripts wrapped
    * scripts/galaxy/README.txt: documented Galaxy codebase requirements
    * doc/citations.txt: symlink to CITATION
    * scripts/galaxy/test-data: added symlinks to files in tests/test-data or
    added short test files from scratch
    * scripts/galaxy/macros.xml: common configuration moved to central file
    * scripts/galaxy/gedlab.py: custom Galaxy datatypes for the counting
    tables and presence tables: it inherits from the Galaxy Binary type but
    isn't sniffable. Written with GalaxyTeam's Dave_B.
    * scripts/filter-abund.py: fix inaccurate parameter description
    * scripts/galaxy/tool_dependencies.xml: document install process
    * scripts/galaxy/filter-below-abund.py: symlink to
    sandbox/filter-below-abund.py for now.
    * khmer/khmer_args.py: point users to online citation file for details

2014-08-05  Michael R. Crusoe  <mcrusoe@msu.edu>

    * lib/read_parsers.{cc,hh}: close file handles. Fixes CID 1222793

2014-08-05  Justin Lippi  <jlippi@gmail.com>

    * khmer/__init__.py: import get_version_cpp method as __version_cpp__.
    * khmer/_khmermodule.cc: added get_version_cpp implementation
    * tests/test_version.py: check that version from C++ matches version from
    khmer.__version__
    * setup.cfg: don't run tests with 'jenkins' @attr with 'make test'

2014-08-04  Michael R. Crusoe  <mcrusoe@msu.edu>

    * khmer/_khmermodule.cc,lib/{kmer_hash.{cc,hh},read_aligner.cc,
    read_parsers.{cc,hh},trace_logger.cc: Replace remaining uses of assert()
    with khmer_exceptions. Fixes #215.
    * setup.py: simplify argparse conditional dependency

2014-08-03  Titus Brown & Michael R. Crusoe  <t@idyll.org>

    * doc/{artifact-removal,partitioning-workflow{.graffle,.png}},{biblio,
    blog-posts,guide,install,choosing-table-sizes,known-issues,scripts,
    partitioning-big-data.txt: moved to doc/user/
    * doc/{crazy-ideas,details,development,galaxy,release,examples}.txt: moved
    to doc/dev/
    * doc/dev/{a-quick-guide-to-testing,codebase-guide,
    coding-guidelines-and-review,for-khmer-developers,getting-started,
    hackathon,index}.txt,doc/user/index.txt: new content.
    * doc/design.txt: deleted
    The documentation has been split into user focused documentation and
    developer focused documentation. The new developer docs were field tested
    as part of the Mozilla Science Lab global sprint that we participated in;
    we are grateful to all the volunteers.

2014-07-24  Ivan Gonzalez  <iglpdc@gmail.com>

    * lib/khmer.hh, lib/khmer_exception.hh: All exceptions are now derived from
	a new base class exception, khmer::khmer_exception. Issue #508.
    * lib/counting.cc, lib/hashbits.cc, lib/hashtable.{cc,hh},lib/kmer_hash.cc,
	lib/labelhash.cc, lib/perf_metrics.hh, lib/read_parsers.{cc,hh},
	lib/subset.cc, lib/thread_id_map.hh: All exceptions thrown are now
	instances (or derived from) khmer::khmer_exception.

2014-07-24  Jiarong Guo  <guojiaro@gmail.com>

    * khmer/_khmermodule.cc: add python exception when thread = 0 for
    ReadParser.
    * tests/test_read_parsers.py: add test_with_zero_threads() to test Python
    exception when ReadParser has zero threads.

2014-07-23  Qingpeng Zhang  <qingpeng@gmail.com>

    * scripts/load-graph.py: write fp rate into *.info file with option 
    to switch on
    * tests/test_scripts.py: add test_load_graph_write_fp

2014-07-23  Ryan R. Boyce  <boycerya@msu.edu>

    * Makefile: fixed >80 character line wrap-around

2014-07-23  Leonor Garcia-Gutierrez  <l.garcia-gutierrez@warwick.ac.uk>

    * tests/test_hashbits.py, tests/test_graph.py, 
    tests/test_lump.py: reduced memory requirement
    
2014-07-23  Heather L. Wiencko  <wienckhl@tcd.ie>

    * khmer_tst_utils.py: added import traceback
    * test_scripts.py: added test for normalize_by_median.py for fpr rate

2014-07-22  Justin Lippi  <jlippi@gmail.com>
 
    * khmer/_khmermodule.cc: removed unused assignment
    * lib/read_aligner.cc,lib/read_aligner.hh: wrapped function declarations
    in the same compiler options that the only invocations are in to avoid
    unusedPrivateFunction violation.
    * lib/read_parsers.cc: fix redundantassignment error by assigning variable
    to its value directly

2014-07-22  Michael R. Crusoe  <mcrusoe@msu.edu>

    * Makefile: combine pip invocation into single "install-dependencies"
    target.

2014-07-22  Justin Lippi  <jlippi@gmail.com>

    * tests/test_subset_graph.py: decrease the amount of memory that is being
    requested for the hash tables in test.

2014-07-22  Jim Stapleton  <jas@msu.edu>

     * scripts/filter-abund.py: no longer asks for parameters that are unused,
     issue #524

2014-07-22  Justin Lippi  <jlippi@gmail.com> 

    * tests/khmer_tst_utils.py: put runscript here
    * tests/test_sandbox_scripts.py: remove 'runsandbox', renamed to runscript
      and placed in khmer_tst_utils
    * tests/test_scripts.py: removed 'runscript' and placed in khmer_tst_utils

2014-07-22  Jeramia Ory  <jeramia.ory@gmail.com>

    * khmer/_khmermodule.cc: removed unused KhmerError, issue #503

2014-07-22  Rodney Picett  <pickett.rodney@gmail.com>

    * lib/scoringmatrix.{cc,hh}: removed assign function, issue #502
 
2014-07-22  Leonor Garcia-Gutierrez  <l.garcia-gutierrez@warwick.ac.uk>

    * tests/test_counting_single.py: reduced memory requirements
    
2014-07-21  Titus Brown  <t@idyll.org>

    * sandbox/saturate-by-median.py: introduce new sandbox script for
	saturation analysis of low-coverage data sets.

2014-07-10  Joe Stein  <joeaarons@gmail.com>

    * sandbox/readstats.py: fixed divide-by-zero error, issue #458

2014-07-06  Titus Brown  <t@idyll.org>

    * doc/release.txt: fix formatting.

2014-06-25  Michael R. Crusoe <mcrusoe@msu.edu>

    * scripts/load-graph.py: fix #507. Threading doesn't give any advantages
    to this script right now; the threading parameter is ignored for now.

2014-06-20  Chuck Pepe-Ranney  <chuck.peperanney@gmail.com>

    * scripts/extract-partitions.py: added epilog documentation for 
	<base>.dist columns.

2014-06-20  Michael R. Crusoe  <mcrusoe@msu.edu>

    * doc/release.txt: Add Coverity Scan to release checklist

2014-06-19  Michael R. Crusoe  <mcrusoe@msu.edu>

    * lib/read_aligner.{cc,hh},khmer/_khmermodule.cc,setup.py,
    tests/test_read_aligner.py,sandbox/{normalize-by-align,read-aligner}.py:
    Update of @fishjord's graph alignment work
    * lib/{aligner,kmer,node}.{cc,hh},tests/test_align.py: removed as they are
    superceded by the above
    * Makefile: fixed wildcards
    * tests/read_parsers.py: tests that are too complicated to run with
    Valgrind's memcheck are now marked @attr('multithread')

2014-06-16  Titus Brown  <t@idyll.org>

    * doc/release.txt: updated release process.
    * doc/known-issues.txt: updated known-issues for v1.1 release
    * doc/release-notes/: added release notes for 1.0, 1.0.1, and 1.1

2014-06-16  Michael R. Crusoe  <mcrusoe@msu.edu>

    * scripts/{abundance-dist-single,filter-abund-single,load-into-counting,
    normalize-by-median,load-graph}.py: restore Python 2.6 compatability for
    Debian 6, RedHat 6, SL6, and Ubuntu 10.04 LTS users.

2014-06-15  Titus Brown  <t@idyll.org>

    * doc/scripts.txt: removed sweep-reads.py from script documentation.
    * scripts/sweep-reads.py, scripts/sweep-files.py: moved sweep-reads.py
	and sweep-files.py over to sandbox.
    * tests/test_sandbox_scripts.py: created a test file for scripts in
	sandbox/; skip when not in developer mode (e.g. installed egg).
    * tests/test_script_arguments.py: capture file.py output to stderr
	so that it is not displayed during tests.
    * sandbox/calc-median-distribution.py: updates to print cumulative
	distribution for calc-median-distribution.

2014-06-14  Michael R. Crusoe  <mcrusoe@msu.edu>

    * scripts/{abundance-dist-single,filter-abund-single,load-into-counting,
    normalize-by-median,load-graph}.py,tests/test_scripts.py: added
    '--report-total-kmers' option to all scripts that create k-mer tables.

2014-06-14  Titus Brown  <t@idyll.org>

    * doc/scripts.txt, tests/test_scripts.py, scripts/sweep-reads.py:
	renamed sweep-reads-buffered to sweep-reads; added FASTQ output to
	sweep-reads.
    * doc/scripts.txt: added extract-long-sequences.py doc reference.
    * scripts/extract-long-sequences.py: set default sequence length to
	extract to 200 bp.

2014-06-13  Michael R. Crusoe  <mcrusoe@msu.edu>

    * MANIFEST.in: don't include docs/, data/, or examples/ in our PyPI
    distribution. Saves 15MB.

2014-06-13  Michael R. Crusoe  <mcrusoe@msu.edu>

    * Makefile: split coverity target in two: -build and -upload. Added
    configuration target

2014-06-13  Titus Brown  <t@idyll.org>

    * doc/install.txt: updated virtualenv command to use python2 explicitly,
	for arch support.

2014-06-13  Titus Brown  <t@idyll.org>

    * khmer/__init__.py, khmer/file_args.py: Moved copyright message to a
	comment.
    * khmer/file.py: updated error messages for disk-space checking functions;
	added test hooks.
    * tests/test_script_arguments.py: added tests for several functions in
	khmer/file.py.
    * sandbox/assemstats3.py: handle missing input files.

2014-06-12  Michael Wright <wrigh517@msu.edu>

    * sandbox/load-into-hashbits: Deleted from sandbox. It is superseded
    by load-graph.py --no-tagset.

2014-06-11  Michael Wright <wrigh517@msu.edu>

    * scripts/load-into-counting: Fixed docstring misnomer to 
	load-into-counting.py

2014-06-10  Michael R. Crusoe  <mcrusoe@msu.edu>

    * setup.py,tests/{__init__,khmer_tst_utils,test_scripts,
    khmer_test_counting_single}.py: made tests runnable after installation.
    * lib/{khmer.hh,hashtable.hh,read_parsers.cc,read_parsers.hh}: restructure
    exception hierarchy.
    * khmer/_khmermodule.cc: Nicer error checking for hash_consume_fasta,
    hash_abundance_distribution, hashbits_consume_{fasta,fasta_and_tag
    {,with_stoptags},partitioned_fasta}, hashbits_output_partitions, and
    labelhash_consume_{,partitioned_}fasta_and_tag_with_labels.

2014-06-10  Titus Brown  <t@idyll.org>

    * Makefile: remove SHELL setting so that 'make doc' works in virtualenvs.
    * scripts/sample-reads-randomly.py: extend to take multiple subsamples
	with -S.
    * tests/test_scripts.py: added test for multiple subsamples from
	sample-reads-randomly.py

2014-06-10  Michael Wright <wrigh517@msu.edu>

    * scripts/extract-long-sequences: Moved from sandbox, added argparse and 
    FASTQ support.
    * scripts/fastq-to-fasta: Fixed outdated argparse oversight.
    * tests/test_scripts.py: Added tests for extract-long-sequences.py

2014-06-08  Titus Brown  <t@idyll.org>

    * doc/conf.py: set google_analytics_id and disqus_shortname properly;
	disable "editme" popup.
    * doc/_templates/page.html: take google_analytics_id and disqus_shortname
	from doc/conf.py.

2014-06-04  Michael R. Crusoe <mcrusoe@msu.edu>

    * lib/Makefile: do a distclean as the CFLAGS may have changed. Fixes #442

2014-06-03 Chuck Pepe-Ranney <chuck.peperanney@gmail.com>

    * scripts/abundance-dist.py: removed call to check_space on infiles.  

2014-05-31  Michael R. Crusoe  <mcrusoe@msu.edu>

    * khmer/_khmermodule.cc,lib/counting.{cc,hh},
    sandbox/{stoptag-abundance-ham1-hist.py,off-by-one.py,filter-ham1.py}:
    Remove CountingHash get_kmer_abund_mean, get_kmer_abund_abs_deviation, and
    max_hamming1_count along with Python glue code and sandbox scripts. They
    are no longer useful.

2014-05-30  Titus Brown  <t@idyll.org>

    * khmer/_khmermodule.cc: remove merge2* functions: unused, untested.
    * lib/counting.cc, lib/hashbits.cc, lib/hashtable.cc: made file loading
	exceptions more verbose and informative.
    * tests/test_subset_graph.py: added tests for SubsetPartition::
	load_partitionmap.
    * khmer/_khmermodule.cc, lib/subset.cc, wrapped SubsetPartition::
	load_partitionmap to catch, propagate exceptions
    * tests/test_hashbits.py, tests/test_counting_hash.py: added tests
	for fail-on-load of bad file format versions; print exception messages.
    * .gitignore: added various temporary pip & build files
    * lib/counting.cc: added I/O exception handling to CountingHashFileReader
	and CountingHashGzFileReader.
    * lib/hashbits.cc: added I/O exception handling to Hashbits::load.
    * lib/subset.cc: added I/O exception handling to merge_from_disk.
    * lib/hashtable.cc: added I/O exception handling to load_tagset and
	load_stop_tags
    * khmer/_khmermodule.cc: added I/O exception propagation from C++ to
	Python, for all loading functions.

2014-05-22  Michael Wright  <wrigh517@msu.edu>

    * scripts/fastq-to-fasta: Moved and improved fastq-to-fasta.py into scripts 
    from sandbox
    * tests/test_scripts.py: Added tests for fastq-to-fasta.py
    * tests/test-data: Added test-fastq-n-to-fasta.py file with N's in 
    sequence for testing

2014-05-19  Michael R. Crusoe  <mcrusoe@msu.edu>

    * Makefile: add target for python test coverage plain-text report;
    clarified where the HTML report is

2014-05-16  Michael R. Crusoe  <mcrusoe@msu.edu>

    * docs/scripts.txt: include sweep-reads-buffered.py

2014-05-14  Adam Caldwell  <adam.caldwell@gmail.com>

    * Makefile: change pip to pip2. Fixes assorted make problems on systems
    where pip links to pip3

2014-05-14  Michael R. Crusoe  <mcrusoe@msu.edu>

    * lib/{zlib,bzip2} -> third-party/
    * setup.{cfg,py}: Move third party libraries to their own directory
    * Makefile: add sloccount target for humans and the sloccount.sc target for
   Jenkins

2014-05-13  Michael Wright  <wrigh517@msu.edu>

    * sandbox/fastq-to-fasta.py: now reports number of reads dropped due to
    'N's in sequence. close 395

2014-05-13  Michael R. Crusoe  <mcrusoe@msu.edu>

    * doc/release.txt: additional fixes

2014-05-09  Luiz Irber  <irberlui@msu.edu>

    Version 1.0.1

2014-05-09  Michael R. Crusoe  <mcrusoe@msu.edu>

    * doc/release.txt: update release instructions

2014-05-06  Michael R. Crusoe  <mcrusoe@msu.edu>

    * lib/{subset,counting}.cc: fix cppcheck errors; astyle -A10
    --max-code-length=80

2014-05-06  Titus Brown  <titus@idyll.org>

    * sandbox/calc-best-assembly.py: added script to calculate best
    assembly from a list of contig/scaffold files
	
2014-04-23  Titus Brown  <titus@idyll.org>

    * scripts/abundance-dist-single.py: fixed problem where ReadParser was
    being created anew for each thread; regression introduced in 4b823fc.

2014-04-22  Michael R. Crusoe  <mcrusoe@msu.edu>

    *.py: switch to explicit python2 invocation. Fixes #385.

2014-04-21  Titus Brown  <t@idyll.org>

    * doc/development.txt: added spellcheck to review checklist

2014-04-21  Titus Brown  <titus@idyll.org>

    * scripts/normalize-by-median.py: updated FP rate to match latest info from
      Qingpeng's paper; corrected spelling error.

2014-04-21  Michael R. Crusoe  <mcrusoe@msu.edu>

    * setup.py,doc/installing.txt: Remove argparse from the requirements
    unless it isn't available. Argparse is bundled with Python 2.7+. This
    simplifies the installation instructions.

2014-04-17  Ram RS  <ramrs@nyu.edu>

    * scripts/make-initial-stoptags.py: fixed bug that threw error on
     missing .ht input file while actual expected input file is .pt

2014-04-11  Titus Brown  <t@idyll.org>

    * scripts/*.py: fixed argument to check_space_for_hashtable to rely
    on args.n_tables and not args.ksize.

2014-04-06  Titus Brown  <titus@idyll.org>

    * scripts/normalize-by-median.py: added comment about table compatibility
    with abundance-dist.

2014-04-05  Michael R. Crusoe  <mcrusoe@msu.edu>

    * MANIFEST.in,setup.py: fix to correct zlib packaging for #365
    * ChangeLog: fix date for 1.0 release, email addresses

2014-04-01  Michael R. Crusoe  <mcrusoe@msu.edu>

    Version 1.0
    * Makefile: run 'build' command before install; ignore _version.py for
    coverage purposes.
    * bink.ipynb: deleted
    * doc/choosing-hash-sizes.txt -> choosing-table-sizes.txt
    * setup.py,doc/{conf.py,index.txt}: update lists of authors
    * doc/development.txt: typo
    * doc/{galaxy,guide,index,introduction,scripts}.txt: remove some
    references to implementation details of the k-mer tables
    * doc/{known-issues,release}.txt: updated
    * khmer/*.cc,lib/*.{cc,hh}: astyle -A10 formatted
    * lib/read_parsers.cc: fixed case statement fall through
    * lib/subset.cc: removed unnecessary NULL check (CID 1054804 & 1195088)
    * scripts/*.py: additional documentation updates
    * tests/test-data/test-overlap1.ht,data/MSB2-surrender.fa &
    data/1m-filtered.fa: removed from repository history, .git is now 36M!

2014-04-01  Titus Brown  <t@idyll.org>

    * CITATION,khmer/khmer_args.py: Updated khmer software citation for
    release.

2014-03-31  Titus Brown  <t@idyll.org>

    * scripts/normalize-by-median.py: Fixed unbound variable bug introduced in
    20a433c2.

    * khmer/file.py: Fixed incorrect use of __file__ dirname instead of
    os.getcwd(); also fixed bug where statvfs would choke on an empty
    dirname resulting from input files being in the cwd.

2014-03-31  Michael R. Crusoe  <mcrusoe@msu.edu>

    * versioneer.py,ez_setup.py: updated to version 0.10 and 3.4.1
    respectively.
    * docs/release.txt,khmer/_version.py,MANIFEST.in: update ancillary
    versioneer files

2014-03-31  Titus Brown  <t@idyll.org>

    * scripts/*.py,khmer/khmer_args.py: added 'info' function to khmer_args,
    and added citation information to each script.
    * CITATION: added basic citation information for khmer functionality.

2013-03-31  Michael R. Crusoe  <mcrusoe@msu.edu>

    * docs/scripts.txt,scripts/*.py,khmer/*.py: overhaul the documentation of
    the scripts. Uses sphinxcontrib.autoprogram to leverage the existing
    argparse objects. Moved the documentation into each script + misc cleanups.
    All scripts support the --version option. Migrated the last scripts to use
    khmer_args
    * docs/blog-posts.txt: removed outdated reference to filter-exact.py; its
    replacement filter-abund.py is better documented in the eel-pond protocol
    * figuregen/,novelty/,plots/,templatem/,scripts/do-partition.sh: removed
    outdated code not part of core project

2013-03-30  Michael R. Crusoe  <mcrusoe@msu.edu>

    * setup.py: monkeypatched distutils.Distribution.reinitialize_command() so
    that it matches the behavior of Distribution.get_command_obj(). This fixes
    issues with 'pip install -e' and './setup.py nosetests' not respecting the
    setup.cfg configuration directives for the build_ext command. Also
    enhanced our build_ext command to respect the dry_run mode.

    * .ycm_extra_conf.py: Update our custom YouCompleteMe configuration to
    query the package configuration for the proper compilation flags.

2014-03-28  Michael R. Crusoe  <mcrusoe@msu.edu>

    * Makefile,setup.py: demote nose & sphinx to extra dependencies.
    Auto-install Python developer tools as needed.

2013-03-27  Michael R. Crusoe  <mcrusoe@msu.edu>

    * The system zlib and bzip2 libraries are now used instead of the bundled
    versions if specified in setup.cfg or the command line.

2014-03-25  Michael R. Crusoe  <mcrusoe@msu.edu>

    * Makefile: update cppcheck command to match new version of Jenkins
    plugin. Now ignores the lib/test*.cc files.

2013-03-20  Michael R. Crusoe  <mcrusoe@msu.edu>

    * lib/storage.hh,khmer/_khmermodule.cc,lib/{readtable,read_parsers}.hh:
    remove unused storage.hh

2014-03-19  Qingpeng Zhang  <qingpeng@msu.edu>

    * hashbits.cc: fix a bug of 'Division or modulo by zero' described in #182
    * test_scripts.py: add test code for count-overlap.py
    * count-overlap.py: (fix a bug because of a typo and hashsize was replaced
    by min_hashsize)
    * count-overlap.py: needs hashbits table generated by load-graph.py. 
    This information is added to the "usage:" line.
    * count-overlap.py: fix minor PyLint issues

2014-03-19  Michael R. Crusoe  <mcrusoe@msu.edu>

    * Update bundled zlib version to 1.2.8 from 1.2.3. Changes of note:
    "Wholesale replacement of gz* functions with faster versions"
    "Added LFS (Large File Summit) support for 64-bit file offsets"
    "Fix serious but very rare decompression bug"

2014-03-19  Michael R. Crusoe <mcrusoe@msu.edu>

    * lib/counting.hh: include hashtable.hh
    * lib/{counting,aligner,hashbits,hashtable,labelhash,node,subset}.{cc,hh},
    kmer.cc,khmer/_khmermodule.cc: removed downcast, replaced non-functional
    asserts() with exception throws.
    * khmer/_khmermodule.cc: fixed parsing of PyLists
    * setup.py: force 64bit only builds on OS X.

2014-03-19  Titus Brown  <t@idyll.org>

    * Makefile: update documentation on targets at top; clean autopep8 output.
    * test_counting_single.py: fixed pep8 violations in spacing
    * test_scripts.py: eliminate popenscript in favor of proper SystemExit
	handling in runscript; fix pep8 violations.

2014-03-19  Michael R. Crusoe <mcrusoe@msu.edu> and Luiz Irber
<luiz.irber@gmail.com>

    * lib/ktable.{cc,hh},khmer/{__init__.py},{_khmermodule.cc}, tests/
    test_{counting_{hash,single},ktable}.py: remove the unused KTable object
    * doc/{index,ktable}.txt: remove references to KTable
    * lib/{ktable.{hh,cc} → kmer_hash.{hh,cc}}: rename remaining ktable files
    to kmer_hash
    * lib/{hashtable,kmer}.hh: replace ktable headers with kmer_hash

2014-03-17  Ram RS  <ramrs@nyu.edu>

    * extract-partitions.py: pylint warnings addressed
    * test_scripts.py: tests added to cover extract-partitions completely

2014-03-16  Michael R. Crusoe <mcrusoe@msu.edu>

    * lib/read_parsers.cc: fix for Coverity CID 1054789: Unititialized scalar
    field II: fill_id is never zeroed out.

2014-03-16  Ram RS  <ramrs@nyu.edu>

    * Project email in copyright headers updated

2014-03-14  Michael R. Crusoe <mcrusoe@msu.edu>

    * khmer/_khmermodule.cc, lib/{khmer.hh, hashtable.{cc,hh}},
    tests/test_{hashbits,hashbits_obj,labelhash}.py: don't implicitly downcast
    tagset_size(). Changes fileformat version for saved tagsets.

2014-03-13  Ram RS  <ramrs@nyu.edu>

    * added: khmer/file.py - script to check disk space, check input file
    status and check space before hashtable writing
    * modified: scripts/*.py - all scripts now use khmer.file for above-mentioned
    functionality.
    * modified: scripts/*.py - pylint violations addressed in all scripts
    under scripts/

2014-03-13  Ram RS  <ramrs@nyu.edu>

    * Bug fix: tests.test_normalize_by_median_no_bigcount() now runs within
    temp directory

2014-03-11  Michael R. Crusoe  <mcrusoe@mcrusoe.edu>

    * lib/read_parsers.hh: fix for Coverity CID 1054789: Uninitialized scalar
    field

2014-03-10  Michael R. Crusoe  <mcrusoe@msu.edu>

    * doc/development.txt: document fork/tag policy + formatting fixes

2014-03-03  Michael R. Crusoe  <mcrusoe@msu.edu>

    * lib/trace_logger.{cc,hh}: fix for Coverity CID 1063852: Uninitialized
    scalar field (UNINIT_CTOR) 
    * lib/node.cc: fix for Coverity CID 1173035:  Uninitialized scalar field
    (UNINIT_CTOR)
    * lib/hashbits.hh: fix for Coverity CID 1153101:  Resource leak in object
    (CTOR_DTOR_LEAK)
    * lib/{perf_metrics.{cc,hh},hashtable.{cc,hh}
    ,read_parsers.{cc,hh},trace_logger.{cc,hh}}: ifndef WITH_INTERNAL_METRICS
    then lets not + astyle -A10

2014-02-27  Michael R. Crusoe <mcrusoe@msu.edu>

    * tagged: version 0.8
    * setup.py: Specify a known working version of setuptools so we don't
    force an unneeded and awkward upgrade.
    * setup.py: We aren't zipsafe, mark as such

2014-02-18  Michael R. Crusoe <mcrusoe@msu.edu>

* Normalized C++ namespace usage to fix CID 1054792
* Updated install instructions. We recommend OS X users and those Linux
users without root access to install virtualenv instead of pip.
* New documentation: doc/known-issues.txt
* Added code review checklist & other guidance: doc/development.txt

2014-02-03  Camille Scott <camille.scott.w@gmail.com>

* Standardized command line arguments in khmer_args; added version flag

* Added support for sparse graph labeling

* Added script to reinflate partitions from read files using the 
  labeling system, called sweep-reads-by-partition-buffered.py

* Implemented __new__ methods for Hashbits, enforced inheritance
  hierarchy between it and the new LabelHash class both in C++
  and CPython API

2013-12-20  Titus Brown  <titus@idyll.org>

* Fixed output_partitioned_file, sweep-reads3.py, and extract-partitions.py
  to retain FASTQ format in output.

2013-12-11  Michael R. Crusoe <mcrusoe@msu.edu>

* normalize-by-median.py: new optional argument: --record-filenames to specify
a path where a list of all the output filenames will be written to. Will
be used to better integrate with Galaxy.

* All commands that use the counting args now support the --version switch

* abundance-dist-single.py, abundance-dist.py, do-partition.py,
interleave-reads.py, load-graph.py, load-into-counting.py
normalize-by-median.py now exit with return code 1 instead of 255 as is
standard.

2013-12-19  Michael R. Crusoe  <mcrusoe@msu.edu>

* doc/install.txt Add setup instructions for RHEL6 & fix invocation to get
master branch to work for non-developers

2013-12-18  Titus Brown  <titus@idyll.org>

* Added a test to ensure that normalize-by-median.py has bigcount set to
  False.

2013-11-22  Camille Scott  <camille.scott.w@gmail.com>

* Makefile: Added debug target for profiling.

2013-11-22  Michael R. Crusoe  <mcrusoe@msu.edu>

* Documented release process

2013-10-21  Michael R. Crusoe  <mcrusoe@msu.edu>

* Version 0.7

* New script: sample-reads-randomly.py which does a single pass random
subsample using reservoir sampling.

* the version number is now only stored in one place

* Makefile: new dist, cppcheck, pep8, and autopep8 targets for developers.
VERSION is now set by versioneer and exported to C/C++ code.

* README switched from MarkDown to ReStructuredText format to clean up PyPI
listing. Install count badge added.

* doc/: updates to how the scripts are called. Sphinx now pulls version
number from versioneer. C/Python integration is now partially documented.
Reference to bleeding-edge has been removed. Release instructions have been
clarified and simplified.

* all python code in khmer/, scripts/, and tests/ should be PEP8 compliant now.

* khmer/_khmermodule.cc has gotten a once-over with cpychecker. Type errors
were eliminated and the error checking has improved.

* Several fixes motivated by the results of a Coverity C/C++ scan. 

* Tests that require greater than 0.5 gigabytes of memory are now annotated as
being 'highmem' and be skipped by changing two lines in setup.cfg

* warnings about -Wstrict-prototypes will no longer appear

* contributors to this release are: ctb, mr-c and camillescott. 

2013-10-15  Michael R. Crusoe  <mcrusoe@msu.edu>

* Version 0.6.1

* No code changes, just build fixes

2013-10-10  Michael R. Crusoe  <mcrusoe@msu.edu>

* Version 0.6

* Switch to setuptools to run the entire build

* The various Makefiles have been merged into one inside lib for posterity

* A new top-level Makefile wraps "python setup.py"

* argparse.py has been removed and is installed automatically by setuptools/pip

* setup.py and the python/khmer directory have been moved to the root of the
project to conform to the standard layout

* The project contact address is now khmer-project@idyll.org

* Due to the new build system the project now easily builds under OS X + XCode

* In light of the above the installation instructions have been rewritten

* Sphinx now builds the documentation without warnings or errors

* It is now easy to calculate code coverage.

* setup.py is now PEP8 compliant
2014-04-10  Michael R. Crusoe  <mcrusoe@msu.edu>

    * Makefile: run 'build' command before install; ignore _version.py for
    coverage purposes.
    * bink.ipynb: deleted
    * doc/choosing-hash-sizes.txt -> choosing-table-sizes.txt
    * setup.py,doc/{conf.py,index.txt}: update lists of authors
    * doc/development.txt: typo
    * doc/{galaxy,guide,index,introduction,scripts}.txt: remove some
    references to implementation details of the k-mer tables
    * doc/{known-issues,release}.txt: updated
    * khmer/*.cc,lib/*.{cc,hh}: astyle -A10 formatted
    * lib/read_parsers.cc: fixed case statement fall through
    * lib/subset.cc: removed unnecessary NULL check (CID 1054804 & 1195088)
    * scripts/*.py: additional documentation updates
    * tests/test-data/test-overlap1.ht,data/MSB2-surrender.fa &
    data/1m-filtered.fa: removed from repository history, .git is now 36M!

2014-03-31  Titus Brown  <ctb@msu.edu>

    * scripts/normalize-by-median.py: Fixed unbound variable bug introduced in
    20a433c2.

    * khmer/file.py: Fixed incorrect use of __file__ dirname instead of
    os.getcwd(); also fixed bug where statvfs would choke on an empty
    dirname resulting from input files being in the cwd.

2014-03-31  Michael R. Crusoe  <mcrusoe@msu.edu>

    * versioneer.py,ez_setup.py: updated to version 0.10 and 3.4.1
    respectively.
    * docs/release.txt,khmer/_version.py,MANIFEST.in: update ancillary
    versioneer files

2014-03-31  Titus Brown  <ctb@msu.edu>

    * scripts/*.py,khmer/khmer_args.py: added 'info' function to khmer_args,
    and added citation information to each script.
    * CITATION: added basic citation information for khmer functionality.

2013-03-31  Michael R. Crusoe  <mcrusoe@msu.edu>

    * docs/scripts.txt,scripts/*.py,khmer/*.py: overhaul the documentation of
    the scripts. Uses sphinxcontrib.autoprogram to leverage the existing
    argparse objects. Moved the documentation into each script + misc cleanups.
    All scripts support the --version option. Migrated the last scripts to use
    khmer_args
    * docs/blog-posts.txt: removed outdated reference to filter-exact.py; its
    replacement filter-abund.py is better documented in the eel-pond protocol
    * figuregen/,novelty/,plots/,templatem/,scripts/do-partition.sh: removed
    outdated code not part of core project

2013-03-30  Michael R. Crusoe  <mcrusoe@msu.edu>

    * setup.py: monkeypatched distutils.Distribution.reinitialize_command() so
    that it matches the behavior of Distribution.get_command_obj(). This fixes
    issues with 'pip install -e' and './setup.py nosetests' not respecting the
    setup.cfg configuration directives for the build_ext command. Also
    enhanced our build_ext command to respect the dry_run mode.

    * .ycm_extra_conf.py: Update our custom YouCompleteMe configuration to
    query the package configuration for the proper compilation flags.

2014-03-28  Michael R. Crusoe  <mcrusoe@msu.edu>

    * Makefile,setup.py: demote nose & sphinx to extra dependencies.
    Auto-install Python developer tools as needed.

2013-03-27  Michael R. Crusoe  <mcrusoe@msu.edu>

    * The system zlib and bzip2 libraries are now used instead of the bundled
    versions if specified in setup.cfg or the command line.

2014-03-25  Michael R. Crusoe  <mcrusoe@msu.edu>

    * Makefile: update cppcheck command to match new version of Jenkins
    plugin. Now ignores the lib/test*.cc files.

2013-03-20  Michael R. Crusoe  <mcrusoe@msu.edu>

    * lib/storage.hh,khmer/_khmermodule.cc,lib/{readtable,read_parsers}.hh:
    remove unused storage.hh

2014-03-19  Qingpeng Zhang  <qingpeng@msu.edu>

    * hashbits.cc: fix a bug of 'Division or modulo by zero' described in #182
    * test_scripts.py: add test code for count-overlap.py
    * count-overlap.py: (fix a bug because of a typo and hashsize was replaced
    by min_hashsize)
    * count-overlap.py: needs hashbits table generated by load-graph.py. 
    This information is added to the "usage:" line.
    * count-overlap.py: fix minor PyLint issues

2014-03-19  Michael R. Crusoe  <mcrusoe@msu.edu>

    * Update bundled zlib version to 1.2.8 from 1.2.3. Changes of note:
    "Wholesale replacement of gz* functions with faster versions"
    "Added LFS (Large File Summit) support for 64-bit file offsets"
    "Fix serious but very rare decompression bug"

2014-03-19  Michael R. Crusoe <mcrusoe@msu.edu>

    * lib/counting.hh: include hashtable.hh
    * lib/{counting,aligner,hashbits,hashtable,labelhash,node,subset}.{cc,hh},
    kmer.cc,khmer/_khmermodule.cc: removed downcast, replaced non-functional
    asserts() with exception throws.
    * khmer/_khmermodule.cc: fixed parsing of PyLists
    * setup.py: force 64bit only builds on OS X.

2014-03-19  Titus Brown  <t@idyll.org>

    * Makefile: update documentation on targets at top; clean autopep8 output.
    * test_counting_single.py: fixed pep8 violations in spacing
    * test_scripts.py: eliminate popenscript in favor of proper SystemExit
	handling in runscript; fix pep8 violations.

2014-03-19  Michael R. Crusoe <mcrusoe@msu.edu> and Luiz Irber
<luiz.irber@gmail.com>

    * lib/ktable.{cc,hh},khmer/{__init__.py},{_khmermodule.cc}, tests/
    test_{counting_{hash,single},ktable}.py: remove the unused KTable object
    * doc/{index,ktable}.txt: remove references to KTable
    * lib/{ktable.{hh,cc} → kmer_hash.{hh,cc}}: rename remaining ktable files
    to kmer_hash
    * lib/{hashtable,kmer}.hh: replace ktable headers with kmer_hash

2014-03-17  Ram RS  <ramrs@nyu.edu>

    * extract-partitions.py: pylint warnings addressed
    * test_scripts.py: tests added to cover extract-partitions completely

2014-03-16  Michael R. Crusoe <mcrusoe@msu.edu>

    * lib/read_parsers.cc: fix for Coverity CID 1054789: Unititialized scalar
    field II: fill_id is never zeroed out.

2014-03-16  Ram RS  <ramrs@nyu.edu>

    * Project email in copyright headers updated

2014-03-14  Michael R. Crusoe <mcrusoe@msu.edu>

    * khmer/_khmermodule.cc, lib/{khmer.hh, hashtable.{cc,hh}},
    tests/test_{hashbits,hashbits_obj,labelhash}.py: don't implicitly downcast
    tagset_size(). Changes fileformat version for saved tagsets.

2014-03-13  Ram RS  <ramrs@nyu.edu>

    * added: khmer/file.py - script to check disk space, check input file
    status and check space before hashtable writing
    * modified: scripts/*.py - all scripts now use khmer.file for above-mentioned
    functionality.
    * modified: scripts/*.py - pylint violations addressed in all scripts
    under scripts/

2014-03-13  Ram RS  <ramrs@nyu.edu>

    * Bug fix: tests.test_normalize_by_median_no_bigcount() now runs within
    temp directory

2014-03-11  Michael R. Crusoe  <mcrusoe@mcrusoe.edu>

    * lib/read_parsers.hh: fix for Coverity CID 1054789: Uninitialized scalar
    field

2014-03-10  Michael R. Crusoe  <mcrusoe@msu.edu>

    * doc/development.txt: document fork/tag policy + formatting fixes

2014-03-03  Michael R. Crusoe  <mcrusoe@msu.edu>

    * lib/trace_logger.{cc,hh}: fix for Coverity CID 1063852: Uninitialized
    scalar field (UNINIT_CTOR) 
    * lib/node.cc: fix for Coverity CID 1173035:  Uninitialized scalar field
    (UNINIT_CTOR)
    * lib/hashbits.hh: fix for Coverity CID 1153101:  Resource leak in object
    (CTOR_DTOR_LEAK)
    * lib/{perf_metrics.{cc,hh},hashtable.{cc,hh}
    ,read_parsers.{cc,hh},trace_logger.{cc,hh}}: ifndef WITH_INTERNAL_METRICS
    then lets not + astyle -A10

2014-02-27  Michael R. Crusoe <mcrusoe@msu.edu>

    * tagged: version 0.8
    * setup.py: Specify a known working version of setuptools so we don't
    force an unneeded and awkward upgrade.
    * setup.py: We aren't zipsafe, mark as such

2014-02-18  Michael R. Crusoe <mcrusoe@msu.edu>

* Normalized C++ namespace usage to fix CID 1054792
* Updated install instructions. We recommend OS X users and those Linux
users without root access to install virtualenv instead of pip.
* New documentation: doc/known-issues.txt
* Added code review checklist & other guidance: doc/development.txt

2014-02-03  Camille Scott <camille.scott.w@gmail.com>

* Standardized command line arguments in khmer_args; added version flag

* Added support for sparse graph labeling

* Added script to reinflate partitions from read files using the 
  labeling system, called sweep-reads-by-partition-buffered.py

* Implemented __new__ methods for Hashbits, enforced inheritance
  hierarchy between it and the new LabelHash class both in C++
  and CPython API

2013-12-20  Titus Brown  <titus@idyll.org>

* Fixed output_partitioned_file, sweep-reads3.py, and extract-partitions.py
  to retain FASTQ format in output.

2013-12-11  Michael R. Crusoe <mcrusoe@msu.edu>

* normalize-by-median.py: new optional argument: --record-filenames to specify
a path where a list of all the output filenames will be written to. Will
be used to better integrate with Galaxy.

* All commands that use the counting args now support the --version switch

* abundance-dist-single.py, abundance-dist.py, do-partition.py,
interleave-reads.py, load-graph.py, load-into-counting.py
normalize-by-median.py now exit with return code 1 instead of 255 as is
standard.

2013-12-19  Michael R. Crusoe  <mcrusoe@msu.edu>

* doc/install.txt Add setup instructions for RHEL6 & fix invocation to get
master branch to work for non-developers

2013-12-18  Titus Brown  <titus@idyll.org>

* Added a test to ensure that normalize-by-median.py has bigcount set to
  False.

2013-11-22  Camille Scott  <camille.scott.w@gmail.com>

* Makefile: Added debug target for profiling.

2013-11-22  Michael R. Crusoe  <mcrusoe@msu.edu>

* Documented release process

2013-10-21  Michael R. Crusoe  <mcrusoe@msu.edu>

* Version 0.7

* New script: sample-reads-randomly.py which does a single pass random
subsample using reservoir sampling.

* the version number is now only stored in one place

* Makefile: new dist, cppcheck, pep8, and autopep8 targets for developers.
VERSION is now set by versioneer and exported to C/C++ code.

* README switched from MarkDown to ReStructuredText format to clean up PyPI
listing. Install count badge added.

* doc/: updates to how the scripts are called. Sphinx now pulls version
number from versioneer. C/Python integration is now partially documented.
Reference to bleeding-edge has been removed. Release instructions have been
clarified and simplified.

* all python code in khmer/, scripts/, and tests/ should be PEP8 compliant now.

* khmer/_khmermodule.cc has gotten a once-over with cpychecker. Type errors
were eliminated and the error checking has improved.

* Several fixes motivated by the results of a Coverity C/C++ scan. 

* Tests that require greater than 0.5 gigabytes of memory are now annotated as
being 'highmem' and be skipped by changing two lines in setup.cfg

* warnings about -Wstrict-prototypes will no longer appear

* contributors to this release are: ctb, mr-c and camillescott. 

2013-10-15  Michael R. Crusoe  <mcrusoe@msu.edu>

* Version 0.6.1

* No code changes, just build fixes

2013-10-10  Michael R. Crusoe  <mcrusoe@msu.edu>

* Version 0.6

* Switch to setuptools to run the entire build

* The various Makefiles have been merged into one inside lib for posterity

* A new top-level Makefile wraps "python setup.py"

* argparse.py has been removed and is installed automatically by setuptools/pip

* setup.py and the python/khmer directory have been moved to the root of the
project to conform to the standard layout

* The project contact address is now khmer-project@idyll.org

* Due to the new build system the project now easily builds under OS X + XCode

* In light of the above the installation instructions have been rewritten

* Sphinx now builds the documentation without warnings or errors

* It is now easy to calculate code coverage.

* setup.py is now PEP8 compliant<|MERGE_RESOLUTION|>--- conflicted
+++ resolved
@@ -1,31 +1,15 @@
-<<<<<<< HEAD
-2014-11-17  Michael R. Crusoe  <mcrusoe@msu.edu>
-=======
 2014-12-09  Michael R. Crusoe  <mcrusoe@msu.edu>
->>>>>>> 21a80b06
 
     New FAST[AQ] parser (from the SeqAn project). Fixes known issue and a
     newly found read dropping issue
     https://github.com/ged-lab/khmer/issues/249
     https://github.com/ged-lab/khmer/pull/641
-<<<<<<< HEAD
-
-    * lib/{read_parsers}.{cc,hh},setup.py,third-party/seqan: replaced parsers
-    with Seqan implementation. Removed unused exception classes.
-    * lib/{counting,hashtable,labelhash,read_aligner}.{cc,hh}: removed
-    Hashtable::Hasher (was for tracing only); removed refs to Config;
-    corrected scope, removed unused lines; adopted API changes
-    * khmer/{__init__.py,_khmermodule.cc}: removed the Config object, the
-    threads argument to new_counting_hash, and adapted to other changes in API.
-    Droped the unused _dump_report_fn method.
-=======
     Supports reading from non-seekable plain and gziped FAST[AQ] files (a.k.a
     pipe or streaming support)
 
     * khmer/{__init__.py,_khmermodule.cc}: removed the Config object, the
     threads argument to new_counting_hash, and adapted to other changes in API.
     Dropped the unused _dump_report_fn method. Enhanced error reporting.
->>>>>>> 21a80b06
     * lib/{bittest,consume_prof,error,khmer_config,scoringmatrix,thread_id_map}
     .{cc,hh},tests/test_khmer_config.py: deleted unused files
     * sandbox/collect-reads.py,scripts/{abundance-dist-single,do-partition,
@@ -37,9 +21,6 @@
     Camille for her enhanced multi-thread test.
     * lib/{counting,hashtable,ht-diff}.cc,khmer.hh: renamed MAX_COUNT define to
     MAX_KCOUNT; avoids naming conflict with SeqAn
-<<<<<<< HEAD
-    * Makefile: refreshed cppcheck{,-result.xml} targets
-=======
     * khmer/file.py: check_file_status(): ignored input files named '-'
     * khmer/khmer_tst_utils.py: added method to pipe input files to a target
     script
@@ -102,7 +83,6 @@
 
     * tests/test_counting_hash.py: Fixed copy paste error in comments, True to
     False.
->>>>>>> 21a80b06
 
 2014-11-15  Jacob Fenton  <bocajnotnef@gmail.com>
 
