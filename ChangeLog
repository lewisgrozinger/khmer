--- conflicted
+++ resolved
@@ -1,17 +1,15 @@
-<<<<<<< HEAD
-2015-05-19  Jacob Fenton  <bocajnotnef@gmail.com>
+2015-05-20  Jacob Fenton  <bocajnotnef@gmail.com>
 
    * oxli/{__init__,khmer_api,common}.py,scripts/build-graph.py,
    tests/test_scripts.py: added oxli module, oxlified load_graph script, tests
    * scripts/load-graph.py: replaced with oxlified version
    * setup.py: added oxli module and entry point
-=======
+
 2015-05-20  Kevin Murray  <spam@kdmurray.id.au>
 
    * .gitignore: Add htmlcov/ and diff-cover.html to gitignore
    * Makefile: Use rm -f to remove files to quash error messages on
    non-existant files
->>>>>>> c8aa5883
 
 2015-05-18  Sherine Awad  <sherine.awad@gmail.com>
 
