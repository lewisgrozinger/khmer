<<<<<<< HEAD
2015-08-12  Jacob Fenton  <bocajnotnef@gmail.com>

   * doc/dev/{codebase-guide,coding-guidelines-and-review,development,
   for-khmer-developers,getting-started,release,scripts-and-sandbox,
   binary-file-formats}.rst,doc/{index,introduction,whats-new-2.0,
   contributors}.rst,doc/user/{blog-posts,choosing-table-sizes,galaxy,
   getting-help,guide,install,known-issues,partitioning-big-data,
   scripts}.rst,CITATION: Cleaned up documentation
   * scripts/*.py, khmer/khmer_args.py: added epilog sanitation
   * scripts/{load-into-counting,load-graph,load-into-countgraph,
   load-into-nodegraph}.py, tests/{test_scripts,test_normalize_by_median,
   test_streaming_io,test_countgraph}: renamed load-into-counting -> 
   load-into-countgraph, load-graph -> load-into-nodegraph, fixed tests to not
   bork

2015-08-12  Michael R. Crusoe  <crusoe@ucdavis.edu>
=======
2015-08-12  Luiz Irber  <khmer@luizirber.org>

   * khmer/_khmer.cc: Fix a GCC string initialization warning.

2015-08-11  Michael R. Crusoe  <crusoe@ucdavis.edu>
>>>>>>> b8bd8c7e

   * CITATION, doc/{index,introduction,user/scripts}.rst, khmer/khmer_args.py:
   formatting fixes and new citation for the software as a whole
   * Makefile: PDF building hints, tweaked dependencies, update coverity URL,
   new target to generate author list for the paper citation 
   * sort-authors-list.py: helper script for the above
   * doc/conf.py: don't generate a module index
   * doc/contributors.rst: formatting, remove references to old lab
   * doc/dev/coding-guidelines-and-review.rst: add C++ version standard
   * doc/dev/getting-started.rst: ccache, git-merge-changelog, and advanced
   commit squashing
   * doc/user/biblio.rst: added links to khmer citation collections
   * doc/user/examples.rst: linked to online version of example scripts
   * doc/user/guide.rst: commented out empty section, added BSD note
   * lib/counting.{cc},lib/*.hh: c++11 fixes: remove unneeded trailing
   semicolons
   * scripts/*.py: line-wrap & scrub output
   * setup.py: turn optimizations back on and -pedantic
   * .mailmap: additional tweaks to author list


2015-08-11  Kevin Murray  <spam@kdmurray.id.au>

   * lib/Makefile: Fix SONAME and ABI versioning to sync with Debian standard
   practice.

2015-08-10  Camille Scott  <camille.scott.w@gmail.com>

   * lib/traversal.{cc,hh}: Add new files with unified traversal machinery.
   Introduce Traverser class to handle finding neighbors and appropriate
   bitmasking.
   * khmer/_khmer.cc,lib/{counting,hashbits,hashtable,labelhash,subset}.{cc,hh}:
   Updated relevant instances of HashIntoType and KMerIterator to use new Kmer
   and KmerIterator, respectively.
   * lib/Makefile: Add -std=c++11 flag.
   * Makefile: Update -std=c++11 flag in libtest target.
   * lib/hashtable.{cc,hh}: Update calc_connected_graph_size to use Traverser. 
   Change kmer_degree to use functions from traversal.cc. Remove redundant
   count_kmers_with_radius in favor of calc_connected_graph_size. Update
   traverse_from_kmer to use Traverser. Hashtable subclasses KmerFactory.
   * lib/{hashtable.hh,kmer_hash.{cc,hh}}: Move KmerIterator from hashtable.hh
   to kmer_hash.{cc,hh}. Add Kmer class to store forward, reverse, and
   uniqified integer representations of k-mers, and to handle string
   conversion. Update KmerIterator to emit objects of type Kmer and to subclass 
   KmerFactory; add doxygen markup.
   * lib/khmer.hh: Forward declare Kmer and typedef new Kmer data structures.
   * lib/subset.{cc,hh}: Move constructor definition to .cc file. Remove
   queue_neighbors in favor of new traversal machinery. Update find_all_tags, 
   sweep_for_tags, and find_all_tags_truncate_on_abundance to use Traverser.
   * setup.py: Add traversal.{cc,hh} to deps.

2015-08-10  Luiz Irber  <khmer@luizirber.org>

   * scripts/unique-kmers.py: use consume_fasta again.
   * khmer/_khmer.cc: expose output_records option on HLLCounter consume_fasta.
   * lib/hllcounter.{cc,hh}: implement output_records option in consume_fasta.
   * lib/read_parsers.{cc,hh}: add Read method write_to, useful for outputting
   the read to an output stream.
   * doc/whats-new-2.0.rst: Add unique-kmers description.

2015-08-09  Jacob Fenton  <bocajnotnef@gmail.com>

   * khmer/khmer_args.py: pep8
   * scripts/{interleave-reads,load-graph}.py: Removed unreachable code
   * tests/test-data/{paired-broken.fq.badleft,paired-broken.fq.badright,
   paired-broken.fq.paired.bad}: added test data files
   * tests/{test_normalize_by_median,test_scripts}.py: added tests

2015-08-07  Titus Brown  <titus@idyll.org>

  * khmer/_khmer.cc,lib/hashbits.{cc,hh}: removed overlap functionality;
  eliminated n_entries() as redundant with hashsizes(); removed arguments to
  n_occupied(); removed get_kadian_count.
  * lib/{hashbits.cc,counting.cc,khmer.hh},tests/test_hashbits.py: updated
  save/load of countgraph/nodegraph structures to save _n_occupied.
  * lib/{hashtable.hh,counting.hh,hashbits.hh}: promoted n_occupied() to
  Hashtable class; fixed CountingHash unique_kmers calculation.
  * lib/counting.{cc,hh}: removed get_kadian_count() and moved
  n_unique_kmers(); updated countgraph writing to save n_occupied.
  * khmer/__init__.py: modified extract_nodegraph_info and
  extract_countgraph_info to read in & return n_occupied;
  * sandbox/bloom-count-intersection.py,scripts/count-overlap.py,
  tests/test-data/overlap.out: removed overlap scripts and test files.
  * doc/user/scripts.rst: removed count-overlap.py documentation.
  * tests/test_scripts.py: removed count-overlap.py tests.
  * sandbox/README.rst: updated with removal of bloom-count-intersection.py.
  * tests/test-data/normC20k20.ct: updated file contents to reflect new
  format containing _n_occupied.
  * tests/test_countgraph.py: removed get_kadian_count tests; added save/load
  tests.
  * tests/test_counting_single.py: remove n_entries() tests; replace
  n_entries() calls with hashsizes() call.
  * tests/test_functions.py: updated tests for new extract_*_info functions.
  * tests/test_nodegraph.py: update htable etc. to nodegraph; added a
  save/load test for n_occupied() on nodegraph.
  * tests/{test_normalize_by_median,test_scripts}.py: fixed unique kmers
  tests.

2015-08-07  Michael R. Crusoe  <crusoe@ucdavis.edu>

   * scripts/*.py,tests/*.py,sandbox/*.py,khmer/*.py,oxli/*.py:
   many function and variable renames:
   counting_hash, countinghash, hashtable->countgraph;
   CountingHash->Countgraph
   hashbits->nodegraph; Hashbits->Nodegraph;
   check_space_for_hashtable->check_space_for_graph;
   hash_args->graph_args
   * khmer/_khmer.cc: remove unused 'new_hashtable' method; match renames
   * TODO: removed several items
   * doc/dev/scripts-and-sandbox.rst: fixed hashbang

2015-08-04  Jacob Fenton  <bocajnotnef@gmail.com>

   * khmer/khmer_args.py, oxli/functions.py: migrated estimation functions out 
   oxli and into khmer_args
   * oxli/build_graph.py, tests/test_oxli_functions.py, 
   sandbox/{estimate_optimal_hash,optimal_args_hashbits}.py,
   scripts/{normalize-by-median,unique-kmers}.py: changed to not break on
   location change
   * tests/{test_normalize_by_median,test_scripts}.py: added tests for
   automatic arg setting
   * tests/test_script_arguments: changed to play nice with unique_kmers as an
   argument

2015-08-04  Titus Brown  <titus@idyll.org> and Camille Scott
<camille.scott.w@gmail.com>

   * khmer/utils.py: added UnpairedReadsError exception.
   * scripts/{extract-paired-reads,split-paired-reads}.py: changed --output-dir
   argument short form to use '-d'.
   * scripts/{split-paired-reads.py} added -0 <filename> to allow orphans; made
   '-p'/'--force-paired' default & removed from script.
   * scripts/{normalize-by-median,filter-abund,trim-low-abund}.py: changed
   long form of '-o' to be '--output'.
   * tests/{test_scripts,test_streaming_io}.py: updated and added tests for
   new behavior.

2015-08-03  Jacob Fenton  <bocajnotnef@gmail.com>

   * doc/dev/coding-guidelines-and-review.rst: added codespell as a possible
   spelling tool

2015-08-03  Jacob Fenton  <bocajnotnef@gmail.com>

   * Makefile: added oxli to pep257 make target, made clean target wipe out all
   .pyc files in scripts/* and tests/* and oxli/*

2015-08-03  Jacob Fenton  <bocajnotnef@gmail.com>

   * tests/test_counting_single.py: removed redundant test

2015-08-01  Jacob Fenton  <bocajnotnef@gmail.com> and Titus Brown
<titus@idyll.org>

   * scripts/normalize-by-median.py,khmer/khmer_logger.py: added logging
   framework, prototyped in normalize-by-median; added -q/--quiet to
   * tests/test_normalize_by_median.py: associated tests.
   * khmer/khmer_args.py: Made info function use logging functions.
   * tests/khmer_tst_utils.py: removed info reporting in runscript from 'out'
   returned.

2015-08-01  Jacob Fenton  <bocajnotnef@gmail.com>

   * khmer/kfile.py: added infrastructure for doing compressed output
   * khmer/thread_utils.py: switched threaded_sequence_processor to make use of
   write_record
   * scripts/{extract-long-sequences,extract-paired-reads,
   extract-partitions,fastq-to-fasta,filter-abund-single,filter-abund,
   interleave-reads,normalize-by-median,sample-reads-randomly,
   split-paired-reads,trim-low-abund}.py: added output compression
   * tests/{test_functions,test_scripts,test_normalize_by_median}.py: added
   tests
   * scripts/{load-graph,partition-graph,find-knots.py,
   make-initial-stoptags}.py,oxli/build_graph.py: made load-graph no longer
   add .pt to graph outfiles, changed partition-graph to not expect .pt's
   * doc/whats-new-2.0.rst: doc'd changes to load-graph and partition-graph
   * doc/dev/scripts-and-sandbox.rst: updated scripts/ requirements.

2015-08-01  Sherine Awad  <drmahmoud@ucdavis.edu>

   * sandbox/multi-rename.py: updated output of long FASTA sequences to
   wrap text at 80 characters.
   * tests/test_sandbox_scripts.py: Added a test for multi-rename.py.

2015-07-31  Kevin Murray  <spam@kdmurray.id.au>

   * lib/Makefile,Makefile,lib/*.pc.in,lib/test-compile.cc: Misc debian-based
   compatibility changes
   * lib/get_version.py: Add crunchbang, chmod +x

2015-07-29  Michael R. Crusoe  <crusoe@ucdavis.edu>

   * khmer/_khmer.cc: add more CPyChecker inspired fixes
   * lib/*.{cc,hh}: clean up includes and forward declarations

2015-07-29  Luiz Irber  <khmer@luizirber.org>

   * Makefile: Adapt Makefile rules for py3 changes.
   * jenkins-build.sh: Read PYTHON_EXECUTABLE and TEST_ATTR from environment.

2015-07-29  Amanda Charbonneau  <charbo24@msu.edu>

   * scripts/fastq-to-fasta.py: Changed '-n' default description to match
   behaviour

2015-07-29  Luiz Irber  <khmer@luizirber.org>

   * tests/test_{scripts,streaming_io}.py: Fix the build + add a test

2015-07-28  Titus Brown  <titus@idyll.org>

   * tests/test_streaming_io.py: new shell cmd tests for streaming/piping.
   * tests/khmer_tst_utils.py: refactor/replace runtestredirect(...) with
   scriptpath(...) and run_shell_cmd(...).
   * scripts/test_scripts.py: remove test_interleave_reads_broken_fq_4 for
   only one input file for interleave-reads.py; replace runscriptredirect call
   with run_shell_cmd.
   * scripts/interleave-reads.py: force exactly two input files.
   * scripts/split-paired-reads.py: fix print statement; clarify output.
   * scripts/{normalize-by-median.py,sample-reads-randomly.py,
   trim-low-abund.py}: if stdin is supplied for input, check that -o
   specifies output file.
   * scripts/filter-abund.py: if stdin is supplied for input, check that -o
   specifies output file; switched -o to use argparse.FileType.
   * scripts/extract-long-sequences.py: switched -o to use argparse.FileType.
   * scripts/{abundance-dist,count-median}.py: added '-' handling for output.
   * khmer/kfile.py: change 'check_input_files' to no longer warn that
   '-' doesn't exist'.
   * tests/test-data/paired.fq.2: removed extraneous newline from end.
   * tests/{test_normalize_by_median,test_script_arguments,test_scripts}.py:
   added tests for new code.
   * scripts/oxli: added script for running tests in development directory.
   * khmer/{__init__,khmer_args}.py,tests/{test_normalize_by_median,
   test_script_arguments}.py: refactored out use of AssertionError by not
   throwing plain Exceptions when a ValueError or RuntimeError would do.
   * oxli/__init__.py: give default help instead of an error when `oxli` is
   called with no arguments.
   * tests/test_{normalize_by_median,sandbox_scripts,scripts,streaming_io}.py:
   always check status code if calling `runscripts` with `fail_ok=True`.

2015-07-28  Luiz Irber  <khmer@luizirber.org>

   * sandbox/unique-kmers.py: moved to scripts.
   * scripts/unique-kmers.py: fix import bug and initialize to_print earlier.
   * tests/test_scripts.py: add tests for unique-kmers.py.
   * doc/user/scripts.rst: added unique-kmers.py to script page

2015-07-28  Jacob Fenton  <bocajnotnef@gmail.com>

   * scripts/abundance-dist.py: disallowed forcing on the input file check for
   the counting table file

2015-07-28  Michael R. Crusoe  <crusoe@ucdavis.edu>

   * .mailmap, Makefile: generate a list of authors

2015-07-28  Kevin Murray  <spam@kdmurray.id.au>
            Titus Brown  <titus@idyll.org>

   * khmer/utils.py: added fix for SRA-style FASTQ output.
   * tests/test_scripts.py: tested against a broken version of SRA format.
   * tests/test-data/paired-broken4.fq.{1,2}: added test files.

2015-07-28  Michael R. Crusoe  <crusoe@ucdavis.edu>
            Titus Brown  <titus@idyll.org>

   * lib/read_aligner.{cc,hh},tests/{test_read_aligner.py,
   test-data/readaligner-{default,k12}.json},khmer/__init__.py: refactor,
   read aligner parameters are now configurable & save/load-able. Can do
   whole-genome variant finding.
   * khmer/_khmer.cc,tests/test_read_aligner.py: ReadAligner.align_forward
   method added
   * sandbox/correct-errors.py -> sandbox/correct-reads.py: total rewrite
   * sandbox/error-correct-pass2.py: new script
   * sandbox/readaligner_pairhmm_train.py: new script
   * tests/test_sandbox_scripts.py, doc/release-notes/release-1.4.rst:
   spelling fixes, import re-arrangement
   * sandbox/{Makefile.read_aligner_training,readaligner_pairhmm_train.py}:
   Added script to train the aligner

2015-07-27  Titus Brown  <titus@idyll.org>

   * khmer/khmer_args.py,CITATION: added entry for PeerJ paper on
   semi-streaming to citations.
   * scripts/{abundance-dist-single.py,abundance-dist.py,count-median.py,
   count-overlap.py,filter-abund-single.py,load-into-counting.py}: changed
   default behavior to output data in CSV format and report total k-mers.
   * tests/test_scripts.py: updated/removed tests for CSV.
   * doc/whats-new-2.0.rst: added information about change in columnar output,
   along with other minor corrections.
   * scripts/normalize-by-median.py: corrected epilog.
   * khmer/thread_utils.py,
   sandbox/{calc-best-assembly.py,extract-single-partition.py},
   scripts/{count-median.py,extract-long-sequences.py,extract-paired-reads.py,
   extract-partitions.py,fastq-to-fasta.py,
   interleave-reads.py,normalize-by-median.py,readstats.py,
   sample-reads-randomly.py,split-paired-reads.py,trim-low-abund.py},
   tests/{test_normalize_by_median.py,test_scripts.py}: remove explicit
   'parse_description' from screed open calls.
   * khmer/_khmer.cc,lib/Makefile,lib/hashtable.{cc,hh},setup.py: removed
   WITH_INTERNAL_METRICS and trace_logger/perf_metrics references.
   * lib/perf_metrics.{cc,hh},lib/trace_logger.{cc,hh}: removed unused files.

2015-07-24  Jacob Fenton  <bocajnotnef@gmail.com>

   * doc/dev/getting-started.rst: added instructions for second contribution

2015-07-22  Jacob Fenton  <bocajnotnef@gmail.com>

   * tests/test_read_parsers.py: added workaround for bug in OSX Python
   * Makefile: respect that workaround when running the tests

2015-07-21  Jacob Fenton  <bocajnotnef@gmail.com>

   * khmer/{kfile,khmer_args}.py: refactored information passing, made it so
   space checks happen in the right directory.
   * oxli/build_graph.py,sandbox/collect-reads.py,scripts/{
   abundance-dist-single,filter-abund-single,load-into-counting,
   normalize-by-median,trim-low-abund}.py,tests/test_script_arguments.py:
   changed to use new arg structure for checking hashtable save space.
   * oxli/functions.py,scripts/saturate-by-median.py: updated error message
   to mention --force option.
   * scripts/{count-overlap,load-into-counting,make-initial-stoptags,
   partition-graph,sample-reads-randomly}.py: removed unnecessary call to
   check_space.

2015-07-20  Titus Brown  <titus@idyll.org>

   * khmer/__init__.py: cleaned up FP rate reporting.
   * scripts/normalize-by-median.py: corrected epilog; refactored reporting
   to be a bit cleaner; use CSV for reporting file;
   added --report-frequency arg.
   * tests/test_normalize_by_median.py: updated/added tests for reporting.

2015-07-17  Jacob Fenton  <bocajnotnef@gmail.com>

   * oxli/{functions,build_graph}.py,scripts/{load-graph,normalize-by-median,
   abundance-dist}.py,tests/test_{normalize_by_median,subset_graph,hashbits,
   oxli_function}.py: pylint cleanup.

2015-07-17  Michael R. Crusoe  <crusoe@ucdavis.edu>  

   * Makefile, tests/test_read_aligner.py: import khmer when pylinting.

2015-07-17  Michael R. Crusoe  <crusoe@ucdavis.edu>

   * lib/read_parser.{cc,hh}: use std::string everywhere to match existing
   exceptions.

2015-07-10  Jacob Fenton  <bocajnotnef@gmail.com>

   * khmer/kfile.py: changed check_valid_file_exists to recognize fifos as
   non-empty.
   * tests/test_normalize_by_median.py: added test.

2015-07-10  Jacob Fenton  <bocajnotnef@gmail.com>

   * oxli/functions.py: changed estimate functions to use correct letter
   abbreviations.
   * sandbox/estimate_optimal_hash.py: changed to use renamed estimate
   functions.
   * sandbox/unique-kmers.py: changed to not output recommended HT args by
   default.
   * tests/test_oxli_functions.py: changed to use renamed estimate functions.

2015-07-10  Jacob Fenton  <bocajnotnef@gmail.com>

   * oxli/functions.py: added '--force' check to sanity check.

2015-07-10  Jacob Fenton  <bocajnotnef@gmail.com>

   * oxli/functions.py: moved optimization/sanity check func to oxli.
   * scripts/normalize-by-median.py,oxli/build_graph.py: added
   optimization/sanity checking via oxli estimation funcs.
   * tests/test_normalize_by_median.py: updated tests to cover estimation
   functions.

2015-07-08  Luiz Irber  <khmer@luizirber.org>

   * lib/{counting,hashbits,hashtable,labelhash,subset}.cc: print hexadecimal
   representation of the signature read from the file.

2015-07-06  Luiz Irber  <khmer@luizirber.org>

   * sandbox/collect-reads.py: Set a default value for coverage based
   on the docstring.
   * sandbox/count-kmers-single.py, tests/test_{functions,script_arguments}.py:
   Replace xrange and cStringIO (not Python 3 compatible).
   * lib/*.{hh,cc}, oxli/functions.py, tests/*.py: make format.

2015-07-05  Jacob Fenton  <bocajnotnef@gmail.com>

   * doc/whats-new-2.0.rst: added in normalize-by-median.py broken paired 
   updates.

2015-07-05  Michael R. Crusoe  <crusoe@ucdavis.edu>

   * Makefile: fix cppcheck invocation.
   * khmer/_khmer.cc: switch to prefix increment for non-primitive objects,
   use a C++ cast, adjust scope.
   * lib/hashtable.{hh,cc}: make copy constructor no-op explicit. adjust scope
   * lib/{ht-diff,test-HashTables,test-Parser}.cc: remove unused test code.
   * lib/labelhash.cc,hllcounter.cc: astyle reformatting.
   * lib/read_parsers.hh: more explicit constructors.

2015-07-05  Michael R. Crusoe  <crusoe@ucdavis.edu>

   * sandbox/{collect-variants,optimal_args_hashbits,sweep-files}.py:
   update API usage.

2015-07-05  Titus Brown  <titus@idyll.org>

   * sandbox/{count-kmers.py,count-kmers-single.py}: added scripts to output
   k-mer counts.
   * tests/test_sandbox_scripts.py: added tests for count-kmers.py and
   count-kmers-single.py.
   * sandbox/README.rst: added count-kmers.py and count-kmers-single.py to
   sandbox/README.

2015-07-05  Kevin Murray  <spam@kdmurray.id.au>

   * lib/*.{cc,hh},sandbox/*.py,khmer/_khmer.cc,tests/test_*.py: Simplify
   exception hierarchy, and ensure all C++ exceptions are converted to python
   errors.
   * scripts/normalize-by-median.py: Clarify error message.
   * tests/khmer_tst_utils.py: Add longify function, converts int => long on
   py2, and passes thru list unmodified on py3.

2015-06-30  Jacob Fenton  <bocajnotnef@gmail.com>

   * tests/{test_script_arguments,test_functions}.py: changed tests to use
   stderr redirection to prevent leaks
   * tests/test_normalize_by_median.py: changed to not duplicate a test
   * tests/test_script_arguments.py: changed tests to use stderr redirection

2015-06-30  Titus Brown  <titus@idyll.org>

   * tests/test_normalize_by_median.py: disabled running
   test_normalize_by_median_report_fp during normal test running.

2015-06-30  Titus Brown  <titus@idyll.org>

   * khmer/khmer_args.py: removed incorrect warning for default max_tablesize
   when -M is used.
   * tests/test_scripts.py: added test for correct max_tablesize behavior.

2015-06-30  Titus Brown  <titus@idyll.org>

   * setup.cfg: changed 'stop=TRUE' to 'stop=FALSE', so that tests do not
   stop running at first failure.

2015-06-30  Kevin Murray  <spam@kdmurray.id.au>

   * scripts/{extract-paired-reads,split-paired-reads}.py: Fix creation of
   default output files even when output files were provided on CLI.

2015-06-29  Sherine Awad  <drmahmoud@ucdavis.edu>

   * khmer/utils.py: Fix bug in naming in interleave-reads.py
   * tests/test_scripts.py: Add a test function for the new behavior
   * tests/test-data/*.fq: Add 3 test files needed for the testing

2015-06-28  Jacob Fenton  <bocajnotnef@gmail.com>

   * tests/test_sandbox_scripts.py: made error more informative and not crashy
   * sandbox/{estimate_optimal_hash,optimal_args_hashbits}.py: minor cleanups

2015-06-28  Qingpeng Zhang  <qingpeng@msu.edu>

   * sandbox/{estimate_optimal_hash,optimal_args_hashbits}.py: added sandbox 
   methods for estimating memory usage based on desired fp rate, etc.

2015-06-27  Kevin Murray  <spam@kdmurray.id.au>

   * doc/dev/binary-file-formats.rst: Fix issue in ksize documentation for
   Countgraph

2015-06-27  Kevin Murray  <spam@kdmurray.id.au>

   * README.rst: Fix link to virtualenv installation instructions.

2015-06-19  Titus Brown  <titus@idyll.org>

   * khmer/__init__.py: split CountingHash into _CountingHash (CPython) and
   CountingHash to mimic Hashbits behavior; pass IOError through
   extract_countinghash_info and extract_hashbits_info so that
   file-does-not-exist errors are correctly reported; fixed FP rate reporting;
   changed to using get_n_primes_near_x to build hashtable sizes; removed
   get_n_primes_above_x, new_hashbits, and new_counting_hash functions.
   * khmer/_khmer.cc: changed tp_flags for KCountingHash so that it could
   be a base class.
   * khmer/khmer_args.py: removed environment variable override for hash size
   defaults; added -M/--max_memory_usage, and functions create_nodegraph()
   and create_countgraph().  Also renamed --min-tablesize to --max-tablesize.
   * khmer/kfile.py: fixed check_space_for_hashtable to depend on args obj.
   * oxli/build_graph.py, scripts/{annotate-partitions.py,count-overlap.py,
   do-partition.py,filter-stoptags.py,
   merge-partitions.py}, sandbox/{assembly-diff.py,assembly-diff-2.py,
   bloom-count-intersection.py,bloom-count.py,build-sparse-graph.py,
   collect-reads.py,saturate-by-median.py, graph-size.py,print-stoptags.py,
   print-tagset.py,stoptags-by-position.py, subset-report.py,
   sweep-out-reads-with-contigs.py,sweep-reads2.py,sweep-reads3.py}: changed
   hashtype over to 'nodegraph' and 'countgraph' in call to report_on_config;
   replaced counting hash/hashbits creation with new khmer_args create*
   functions, and/or new_counting_hash/new_hashbits with CountingHash/Hashbits.
   * doc/scripts.rst: updated hashtable size help text.
   * doc/whats-new-2.0.rst: updated with description of -M/--max-memory-usage.
   * tests/test*.py: switched from new_counting_hash to CountingHash, and
   new_hashbits to Hashbits; adjusts tests for new behavior of hashtable
   size calculation.
   * tests/test_hashbits_obj.py: merged into test_hashbits.py and removed file.
   * tests/test_script_arguments.py: updated for new check_space_for_hashtable
   behavior; added tests for create_countgraph and create_nodegraph.
   * tests/test_counting_single.py: fixed countgraph size & palindrome testing
   beahavior in test_complete_no_collision.

2015-06-19  Titus Brown  <titus@idyll.org>

   * Makefile: temporarily disable 'huge' tests on Linux.

2015-06-17  Titus Brown  <titus@idyll.org>

   * scripts/normalize-by-median.py: changed DEFAULT_DESIRED_COVERAGE to 20,
   and corrected options help.
   * tests/{test_scripts.py,test_normalize_by_median.py}: moved
   normalize-by-median.py tests into a their own file.
   * tests/test-data/{dn-test-all-paired-all-keep.fa,dn-test-none-paired.fa,
   dn-test-some-paired-all-keep.fa}: added test data files for specific
   pairing/saturation behavior.

2015-06-16  Kevin Murray  <spam@kdmurray.id.au>

   * doc/dev/binary-file-formats.rst: Add documentation of khmer's binary file
   formats.
   * doc/dev/index.rst: Add above docs to developer documentation index.

2015-06-14  Michael R. Crusoe  <crusoe@ucdavis.edu>

   * khmer/__init__.py,lib/{counting,hashbits,hashtable,subset,labelhash}.cc,
   lib/khmer.hh: add signature to beginning of all binary file types
   * tests/test-data/{normC20k20.ct,badversion-k32.tagset,
   goodversion-k32.tagset}: update to new format by prepending "OXLI" to the
   data stream
   * tests/test_{counting_hash,functions,scripts,hashbits,hashbits_obj,
   labelhash}.py: tests should fail, not error (add try, except + assert
   blocks). Adapted other tests to cope with the new file formats
   * lib/magic: new, teaches the unix `file` command about khmer file types
   * doc/index.rst,doc/whats-new-2.0.rst: document these changes

2015-06-14  Titus Brown  <titus@idyll.org>

   * scripts/extract-paired-reads.py: added --output_dir, --paired-output,
   and --single-output arguments to change output file details; script
   now accepts stdin, and will output to stdout upon request.
   * scripts/split-paired-reads.py: changed script to output to stdout upon
   request; added '-' as stdin input.
   * tests/test_scripts.py: added tests for new extract-paired-reads.py
   behavior.

2015-06-14  Titus Brown  <titus@idyll.org>

   * tests/test_counting_hash.py: fixed duplicated test
   'get_kmer_counts_too_short' by changing to 'get_kmer_hashes_too_short'.

2015-06-14  Jacob Fenton  <bocajnotnef@gmail.com>

   * scripts/abundance-dist.py: added weird bigcount circumstance detection
   * tests/test_scripts.py: added test for the above

2015-06-14  Kevin Murray  <spam@kdmurray.id.au>

   * lib/counting.cc: Fix infinite loop in gzipped CountingHash I/O
   * tests/test_counting_hash.py: Add test of large CountingHash I/O
   * setup.cfg: Skip tests with the 'huge' label by default

2015-06-13  Michael R. Crusoe  <crusoe@ucdavis.edu>

   * Makefile, build-jenkins.sh: unify sphinx dependencies
   * scripts/readstats.py: fix typo

2015-06-13  Titus Brown  <titus@idyll.org>

   * doc/dev/getting-started.rst: update instructions for creating a new
   branch name to preferred practice (fix/brief_issue_description, instead
   of fix/issuenum).

2015-06-13  Michael R. Crusoe  <crusoe@ucdavis.edu>

   * doc/dev/release.rst: remove false positive from version check
   * tests/test_{counting_hash,scripts}.py: remove scriptpath no-op method

2015-06-12  Luiz Irber  <khmer@luizirber.org>

   * setup.py: revert changes to zlib compilation.
   * setup.cfg: nose should stop on first error by default.
   * Makefile, tests/test_threaded_sequence_processor.py,
   scripts/{do-partition,partition-graph}.py, khmer/thread_utils.py: Remove
   dependency on future package.

2015-06-12  Michael R. Crusoe  <crusoe@ucdavis.edu>

   * setup.py: update screed version to 0.9

2015-06-12  Luiz Irber  <khmer@luizirber.org>

   * *.py: refactor for Python 3 compatibility. Clear separation of Unicode
   and Byte strings, use __future__ imports for compatibility (print function,
   absolute imports, unicode_literals), fix tests to consider changes to random
   number generator between Python versions.
   * khmer/_khmer.cc: rename file, methods return Unicode strings instead of
   Bytestrings.

2015-06-12  Luiz Irber  <khmer@luizirber.org>

   * khmer/{khmermodule.cc},tests/test_hashbits.py: Add Unicode support to
   hashbits.get method.
   * tests/test_hll.py: Avoid using translate for revcomp calculation.

2015-06-12  Sarah Guermond  <sarah.guermond@gmail.com>

   * scripts/trim-low-abund.py: changed _screed_record_dict to Record

2015-06-11  Sherine Awad  <drmahmoud@ucdavis.edu>

   * Change split-paired-reads.py to accept input from stdin.
   * Add test function to test new behavior of split-paired.

2015-06-10  Camille Scott  <camille.scott.w@gmail.com>

   * lib/hashtable.cc: Tweaked median_at_least to reduce number of
   conditional checks.

2015-06-10  Titus Brown  <titus@idyll.org>

   * scripts/find-knots.py: fixed invocation of check_space to take correct
   arguments.
   * tests/test_scripts.py: added simple test of find-knots.py execution.

2015-06-09  Jacob Fenton  <bocajnotnef@gmail.com>

   * scripts/normalize-by-median.py: implemented broken_paired_reader
   * tests/test_scripts.py: modified tests to properly use new args
   * khmer/utils.py: added force-paired option to broken_paired_reader (@ctb)

2015-06-09   Luiz Irber  <khmer@luizirber.org>

   * khmer/_khmermodule.cc, lib/hashtable.{cc,hh}: astyle fixes.

2015-06-09  Titus Brown  <titus@idyll.org>

   * khmer/_khmermodule.cc: fixed nasty Hashtable.get() bug.
   * lib/hashtable.{cc,hh}: add Hashtable::get_kmers(), get_kmer_hashes(),
   and get_kmer_counts().
   * khmer/_khmermodule.cc: add CPython functions for get_kmers(),
   get_kmer_hashes(), and get_kmer_counts(); reorganize hashtable_methods.
   * tests/test_counting_hash.py: add tests for get_kmers(), get_kmer_hashes(),
   and get_kmer_counts(), as well as for nasty Hashtable.get() bug.

2015-06-08  Camille Scott  <camille.scott.w@gmail.com>

   * lib/hashtable.{cc,hh}: Add filter_on_median method to check
   if median k-mer count is above a cutoff
   * khmer/_khmermodule.cc: Expose filter_on_median to python-land
   * scripts/normalize-by-median.py: Switch to new filter_on_median
   * tests/test_counting_hash.py: Tests for new method

2015-06-08  Luiz Irber  <khmer@luizirber.org>

   * tests/test_hll.py: test return values from consume_{string,fasta}.

2015-06-06  Titus Brown  <titus@idyll.org>

   * khmer/_khmermodule.cc: added hllcounter_merge.
   * tests/test_hll.py: added merge tests.
   * lib/hllcounter.cc: changed HLLCounter::consume_string to uppercase input.
   * sandbox/unique-kmers.py: added --stream-out option; updated to print out
   k-mers per file as well as k-mer size used.

2015-06-04  Titus Brown  <titus@idyll.org>

   * khmer/_khmermodule.cc: added error handling to load_partitionmap.
   * lib/subset.cc: modified partitionmap format to detect truncated files;
   changed untestable sanity checks to assertions.
   * tests/{test_counting_hash,test_hashbits,test_subset_graph}.py: added
   tests to try loading all possible truncations of binary save files.

2015-06-04  Titus Brown  <titus@idyll.org>

   * khmer/_khmermodule.cc,lib/hashbits.{cc,hh}: add Hashbits::update_from()
   and Hashbits.update().
   * tests/test_hashbits.py: associated tests.

2015-06-01  Jacob Fenton  <bocajnotnef@gmail.com>

   * scripts/normalize-by-median.py: major refactoring to use context
   managers and classes; fixed -R
   * tests/test_scripts.py: added test for normalize's -R arg

2015-06-01  Tamer Mansour <drtamermansour@gmail.com>

   * scripts/normalize-by-median.py: changed to count kmers from both PE reads
   when either one of them is below the coverage cutoff
   * tests/test_scripts.py: Added test for new behaviour

2015-05-26  Titus Brown  <titus@idyll.org>

   * khmer/_khmermodule.cc: refactor CPython layer so that KHashtable
   is at base of CountingHash and Hashbits.
   * lib/hashbits.hh: add n_entries() function from Hashtable::n_entries.
   * lib/hashtable.hh: add several virtual functions to Hashtable that exist in
   CountingHash and Hashbits.

2015-05-26  Titus Brown  <titus@idyll.org>

   * khmer/{__init__.py,_khmermodule.cc},lib/labelhash.{cc,hh},
   lib/{hashtable,khmer}.hh: changed LabelHash to be a "friend" of Hashtable,
   rather than a subclass; allowed initialization with either a CountingHash
   or a Hashbits; added 'graph' attribute to the Python object to store a
   reference to host object.
   * lib/labelhash.{cc,hh}: changed TagPtr maps to Tag maps to fix disastrous
   bug.
   * lib/labelhash.{cc,hh}: added save/load_tags_and_labels functions for
   saving and loading labels.
   * tests/test_labelhash.py: removed unnecessary tests; added tests for save
   and load.
   * sandbox/sweep-reads.py: updated with LabelHash changes.

2015-05-26  Kevin Murray  <spam@kdmurray.id.au>

   * lib/Makefile: Remove old libkhmer.so versions during make clean

2015-05-25  Kevin Murray  <spam@kdmurray.id.au>

   * Makefile: Fix issue with 'lib' target not building by using FORCE

2015-05-20  Jacob Fenton  <bocajnotnef@gmail.com>

   * oxli/{__init__,khmer_api,common}.py,scripts/build-graph.py,
   tests/test_scripts.py: added oxli module, oxlified load_graph script, tests
   * scripts/load-graph.py: replaced with oxlified version
   * setup.py: added oxli module and entry point

2015-05-20  Kevin Murray  <spam@kdmurray.id.au>

   * .gitignore: Add htmlcov/ and diff-cover.html to gitignore
   * Makefile: Use rm -f to remove files to quash error messages on
   non-existant files

2015-05-18  Sherine Awad  <sherine.awad@gmail.com>

   * tests/test_scripts.py: Test loading of compressed counting table
   with bigcounts,and test abundance with bigcounts

2015-05-18  Michael R. Crusoe  <mcrusoe@msu.edu>

   * all files: references to github.com/ged-lab changed to
   github.com/dib-lab. All GitHub URLs normalized to use HTTPS
   * README.rst: broken landscape.io badge removed
   * doc/user/known-issues.rst: removed two known issues fixed in v1.4 release

2015-05-18  Titus Brown  <titus@idyll.org>

   * sandbox/{assembly-diff-2.py,sandbox/collect-reads.py},
   scripts/{count-median.py,filter-abund-single.py,filter-abund.py}: changed
   sequence-reading behavior to replace 'N' with 'A', to be consistent with
   rest of code base.
   * scripts/{filter-abund.py,filter-abund-single.py}: changed behavior of
   scripts to keep sequences with 'N's in them, and count them as 'A's.
   * tests/test_scripts.py: added tests for new
   filter-abund/filter-abund-single behavior.
   * tests/test-data/test-filter-abund-Ns.fq: new test file for new tests.

2015-05-13  Scott Sievert  <sieve121@umn.edu>

   * tests/*,scripts/*,lib/*,sandbox/*,khmer/*: changed "doc/LICENSE.txt" to
   "LICENSE" in copyright header.

2015-05-13  Michael R. Crusoe  <mcrusoe@msu.edu>

   * doc/dev/getting-started.rst: added missing dev tools to install list

2015-05-12  Kevin Murray  <spam@kdmurray.id.au>

   * scripts/load-into-counting.py,test/test_scripts.py: Add the number of
   reads processed to the machine readable output files of --summary-info.

2015-05-11  Titus Brown  <titus@idyll.org>

   * scripts/sample-reads-randomly.py: fixed boundary error in
   sample-reads-randomly.py.
   * tests/test_scripts.py: updated tests to correspond with correct
   behavior of sample-reads-randomly.py.

2015-04-23  Lex Nederbragt  <lex.nederbragt@ibv.uio.no>

   * tests/test_scripts.py: added a test for extract-partitions:
   whitespace in fasta header.

2015-04-21  Daniel Standage  <daniel.standage@gmail.com>

   * scripts/sample-reads-randomly.py: use broken paired reader to provide
   paired-end read support.
   * tests/test_scripts.py: change test results to compensate for the change in
   implementation.

2015-04-17  Jessica Mizzi  <mizzijes@msu.edu>

   * tests/test_scripts.py: split test_extract_long_sequences 
   into test_extract_long_sequences_fa and test_extract_long_sequences_fq

2015-04-15  Elmar Bucher <buchere@ohsu.edu>

   * khmer/doc/dev/getting-started.rst: add information for OS X
   mac port and homebrew distro users as well as Linux
   Debian and Ubuntu distro users.
   And add copyright header.

2015-04-15  Susan Steinman  <steinman.tutoring@gmail.com>

   * khmer/tests/khmer_tst_utils.py,doc/dev/a-quick-guide-to-testing.rst
      edited docstring and docs to remind people to make sure tests test
      errors correctly

2015-04-15  Michael R. Crusoe  <mcrusoe@msu.edu>

   * sandbox/make-coverage.py: tweak for importability

2015-04-15  Sherine Awad  <sherine.awad@gmail.com>

   * sandbox/make-coverage.py: restored, was deleted by accident

2015-04-15  Susan Steinman  <steinman.tutoring@gmail.com>

   * khmer/tests/test_scripts.py: changed tests that use `runscript` with
      `fail_okay=True` to use asserts to confirm the correct failure type

2015-04-15  Sarah Guermond  <sarah.guermond@gmail.com>

   * doc/dev/getting-started.rst: clarified dev communication

2015-04-15  Sarah Guermond  <sarah.guermond@gmail.com>

   * scripts/trim-low-abund.py: implemented STDOUT output, redirected
   existing print statements to STDERR, fixed existing & new PEP 8 issues 
   * tests/test_scripts.py: added test for above changes

2014-04-15  Andreas Härpfer  <ahaerpfer@gmail.com>

   * doc/conf.py: disable Sphinx smart rendering

2015-04-15  Michael R. Crusoe  <mcrusoe@msu.edu>

   * lib/hashtable.cc: remove memory leak
   * scripts/readstats.py,tests/test_scripts.py: fix PEP8 violations

2015-04-15  Susan Steinman  <steinman.tutoring@gmail.com>

   * khmer/scripts/normalize-by-median.py: pass individual arg values to 
      functions instead of ArgParse object

2015-04-15  Thomas Fenzl  <thomas.fenzl@gmx.net>

   * scripts/{count-overlap.py,readstats.py},tests/test_scripts.py: 
   added a --csv option to readstats
   updated documentation for count-overlap
   * khmer/_khmermodule.cc: fixed missing error handling 
   for hashbits_count_overlap

2015-04-15  en zyme  <en_zyme@outlook.com>

   * khmer/khmer/kfile.py: check_file_status() -> check_input_files()
   * khmer/sandbox/{collect-reads, khmer/sandbox/sweep-reads}.py 
     khmer/scripts/{abundance-dist-single, abundance-dist, annotate-partitions,
     count-median, count-overlap, do-partition, extract-paired-reads, 
     extract-partitions, filter-abund-single, filter-abund, filter-stoptags,
     find-knots, interleave-reads, load-graph, load-into-counting, 
     make-initial-stoptags, merge-partitions, partition-graph,
     sample-reads-randomly, split-paired-reads}.py:
       check_file_status() -> check_input_files()
   * khmer/tests/test_functions.py: check_file_status() -> check_input_files()

2015-04-15  Andreas Härpfer  <ahaerpfer@gmail.com>

   * khmer/utils.py: fix record checks to account for comments in old style
   FASTQ data.
   * tests/test-data/old-style-format-w-comments.fq: new test data.
   * tests/test_scripts.py: add test against new test data.

2015-04-15  Michael R. Crusoe  <mcrusoe@msu.edu>

   * doc/dev/release.txt: update release instructions to more thoroughly run
   tests.

2015-04-14  Susan Steinman  <steinman.tutoring@gmail.com>

   * khmer/scripts/normalize-by-median.py: allow for paired and unpaired
      files to be normalized together. separate function for error check
   * khmer/tests/test_scripts.py: created test for paired/unpaired data

2015-04-14  Scott Fay  <scott.a.fay@gmail.com>

   * doc/user/getting-help.rst: added to user docs
   * doc/index.rst: changed: added link to getting-help doc
   * README.rst: changed: added link to getting-help doc

2015-04-14  Scott Fay  <scott.a.fay@gmail.com>

   * docs/index.rst: added github repo and release notes page to main docs page

2015-04-14  Susan Steinman  <steinman.tutoring@gmail.com>

   * khmer/{__init__.py},sandbox/{collect-reads,collect-variants,
   saturate-by-median},scripts/{do-partition,filter-abund-single,load-graph,
   load-into-counting,normalize-by-median,trim-low-abund}: pulled out check
   max collisions logic to init.
   * khmer/tests/test_scripts.py: modified tests to account for new error
   message

2015-04-14  Josiah Seaman  <josiah@dnaskittle.com>

   * lib/{hashbits.cc}: changed: adding doxygen comments

2015-04-14  Sarah Guermond  <sarah.guermond@gmail.com>

   * doc/dev/coding-guidelines-and-review.rst: added copyright question
   to commit checklist.

2015-04-14  Andreas Härpfer  <ahaerpfer@gmail.com>

   * */*.py: Make docstrings PEP 257 compliant.

2015-04-14  Michael R. Crusoe  <mcrusoe@msu.edu>

   * khmer/_khmermodule.cc: catch more exceptions
   * tests/test_{sandbox_scripts,subset_graph}.py: make tests more resilient

2015-04-14  Michael R. Crusoe  <mcrusoe@msu.edu>

   * lib/count.cc: Make CountingHash::abundance_distribution threadsafe
   * khmer/_khmermodule.cc: remove newly unnecessary check for exception
   * tests/test_scripts.py: added test to confirm the above

2015-04-14  Michael R. Crusoe  <mcrusoe@msu.edu>

   * khmer/{__init__.py,_khmermodule.cc},lib/{counting,hashbits,hashtable,
   subset}.cc: catch IO errors and report them.
   * tests/test_hashbits.py: remove write to fixed path in /tmp
   * tests/test_scripts.py: added test for empty counting table file

2015-04-13  Thomas Fenzl  <thomas.fenzl@gmx.net>

   * lib/{khmer_exception.hh,{counting,hashbits,hashtable,subset}.cc}: changed 
   khmer_exception to use std::string to fix memory management.

2015-04-13  Elmar Bucher  <buchere@ohsu.edu>

   * scripts/normalize-by-median.py (main): introduced warning for when at
   least two input files are named the same.

2015-04-13  Andreas Härpfer  <ahaerpfer@gmail.com>

   * doc/dev/getting-started.rst: clarify Conda usage

2015-04-13  Daniel Standage  <daniel.standage@gmail.com>

   * scripts/normalize-by-median.py: Added support to the diginorm script for
   sending output to terminal (stdout) when using the conventional - as the
   output filename. Also removed --append option.
   * tests/test_scripts.py: Added functional test for diginorm stdout, removed
   test of --append option.

2015-04-13  Scott Fay  <scott.a.fay@gmail.com>

   * scripts/filter-abund.py: added checking of input_table by
   `check_file_status()`

2015-04-13  David Lin

   * scripts/abundance-dist.py: disambiguate documentation for force and 
   squash options

2015-04-13  Michael R. Crusoe  <mcrusoe@msu.edu>

   * README.rst,doc/index.rst: added link to gitter.im chat room
   * doc/README.rst: removed ancient, outdated, and unused file

2015-04-13  Thomas Fenzl  <thomas.fenzl@gmx.net>

   * khmer/_khmermodule.cc: removed unused find_all_tags_truncate_on_abundance
   from python api

2015-04-10  Will Trimble

   * tests/test_script_arguments.py: added a test to check for the empty file
   warning when checking if a file exists

2015-04-10  Jacob Fenton  <bocajnotnef@gmail.com>

   * scripts/test-{scripts.py}: added test for check_file_writable using 
   load_into_counting

2015-04-10  Phillip Garland  <pgarland@gmail.com>

   * khmer/file.py (check_file_writable): new function to check writability
   * scripts/load-into-counting.py (main): early check to see if output is
   writable

2015-04-07  Michael R. Crusoe  <mcrusoe@msu.edu>

    * README.rst: add a ReadTheDocs badge

2015-04-06  Michael R. Crusoe  <mcrusoe@msu.edu>

   * jenkins-build.sh: updated OS X warning flag to quiet the build a bit

2015-04-06  Michael R. Crusoe  <mcrusoe@msu.edu>

   * Makefile: added 'convert-release-notes' target for MD->RST conversion
   * doc/{,release-notes}/index.rst: include release notes in documentation
   * doc/release-notes/*.rst: added pandoc converted versions of release notes
   * jenkins-build.sh: use the Sphinx method to install doc dependencies

2015-04-05  Michael R. Crusoe  <mcrusoe@msu.edu>

   * setup.py: use the release version of screed 0.8

2015-04-05  Michael R. Crusoe  <mcrusoe@msu.edu>

   * doc/*/*.txt: all documentation sources have been renamed to use the rst
   extension to indicate that they are reStructuredText files. This enables
   use of rich text editors on GitHub and elsewhere.
   * doc/conf.py: update Sphinx configuration to reflect this change
   * doc/requirements.txt: added hint to install version 3.4.1 of Setuptools;
   this file is used by ReadTheDocs only.

2015-04-05  Michael R. Crusoe  <mcrusoe@msu.edu>

   * ChangeLog, lib/read_aligner.cc, sandbox/sweep-reads.py: fixed spelling
   errors.

2015-04-05  Kevin Murray  <spam@kdmurray.id.au>

   * lib/read_parsers.{cc,hh}: Work around an issue (#884) in SeqAn 1.4.x
   handling of truncated sequence files. Also revamp exceptions
   * khmer/_khmermodule.cc: Use new/updated exceptions handling malformed
   FASTA/Q files.
   * tests/test_read_parsers.py: add a test of parsing of truncated fastq
   files

2015-04-03  Luiz Irber  <irberlui@msu.edu>

   * lib/hllcounter.cc: Use for loop instead of transform on merge method,
   now works on C++11.

2015-04-01  Luiz Irber  <irberlui@msu.edu>

   * third-party/smhasher/MurmurHash3.{cc,h}: remove unused code, fix warnings.

2015-04-01  Michael R. Crusoe  <mcrusoe@msu.edu>

   * Doxyfile.in: make documentation generation reproducible, removed timestamp

2015-04-01  Alex Hyer  <theonehyer@gmail.com>

   * scripts/find-knots.py: added force argument to check_file_status()
   call in main().

2015-03-31  Kevin Murray  <spam@kdmurray.id.au>

   * lib/read_parsers.{cc,hh}: add read counting to IParser and subclasses
   * khmer/_khmermodule.cc,tests/test_read_parsers.py: add 'num_reads'
   attribute to khmer.ReadParser objects in python land, and test it.

2015-03-28  Kevin Murray  <spam@kdmurray.id.au>

   * lib/hashbits.hh: Add Hashbits::n_tables() accessor

2015-03-27  Michael R. Crusoe  <mcrusoe@msu.edu>

   * lib/read_parsers.{cc,hh}: Obfuscate SeqAn SequenceStream objects with a
   wrapper struct, to avoid #include-ing the SeqAn headers.
   * lib/Makefile: Don't install the SeqAn headers.

2015-03-27  Kevin Murray  <spam@kdmurray.id.au>

   * lib/Makefile: Add libkhmer targets, clean up
   * lib/get_version.py: Rewrite to use versioneer.py
   * lib/.gitignore,third-party/.gitignore: Add more compiled outputs
   * lib/.check_openmp.cc: add source that checks compiler for openmp support.
   * lib/khmer.pc.in: add pkg-config file for khmer

2015-03-23  Kevin Murray  <spam@kdmurray.id.au>

   * lib/counting.hh: Add CountingHash::n_tables() accessor

2015-03-16  Jessica Mizzi  <mizzijes@msu.edu>

    * khmer/kfile.py: Added file not existing error for system exit
    * tests/{test_scripts,test_functions}.py: Added tests for
    check_file_status for file existence and force option

2015-03-15  Kevin Murray  <spam@kdmurray.id.au>  &  Titus Brown  <titus@idyll.org>

   * tests/test_counting_hash.py: Skip get_raw_tables test if python doesn't
   have the memoryview type/function.

2015-03-11  Erich Schwarz  <ems394@cornell.edu>

   * Added URLs and brief descriptions for khmer-relevant documentation in
   doc/introduction.txt, pointing to http://khmer-protocols.readthedocs.org and
   khmer-recipes.readthedocs.org, with brief descriptions of their content.

2015-03-10  Camille Scott  <camille.scott.w@gmail.com>

   * lib/counting.hh, khmer/_khmermodule.cc: Expose the raw tables of
   count-min sketches to the world of python using a buffer interface.
   * tests/test_counting_hash.py: Tests of the above functionality.

2015-03-08  Michael R. Crusoe  <mcrusoe@msu.edu>

   * Makefile: make 'pep8' target be more verbose
   * jenkins-build.sh: specify setuptools version
   * scripts/{abundance-dist,annotate-partitions,count-median,do-partition,
   extract-paired-reads,extract-partitions,filter-stoptags,find-knots,
   interleave-reads,merge-partitions,partition-graph,sample-reads-randomly,
   split-paired-reads}.py,setup.py: fix new PEP8 errors
   * setup.py: specify that this is a Python 2 only project (for now)
   * tests/test_{counting_single,subset_graph}.py: make explicit the use of
   floor division behavior.

2015-03-06  Titus Brown  <titus@idyll.org>

   * sandbox/{collect-reads.py,saturate-by-median.py}: update for 'force'
   argument in khmer.kfile functions, so that khmer-recipes compile.

2015-03-02  Titus Brown  <titus@idyll.org>

   * sandbox/{combine-pe.py,compare-partitions.py,count-within-radius.py,
   degree-by-position.py,dn-identify-errors.py,ec.py,error-correct-pass2.py,
   find-unpart.py,normalize-by-align.py,read-aligner.py,shuffle-fasta.py,
   to-casava-1.8-fastq.py,uniqify-sequences.py}: removed from sandbox/ as
   obsolete/unmaintained.
   * sandbox/README.rst: updated to reflect readstats.py and trim-low-abund.py
   promotion to sandbox/.
   * doc/dev/scripts-and-sandbox.txt: updated to reflect sandbox/ script name
   preferences, and note to remove from README.rst when moved over to scripts/.

2015-02-27  Kevin Murray  <spam@kdmurray.id.au>

   * scripts/load-into-counting.py: Be verbose in the help text, to clarify
   what the -b flag does.

2015-02-25  Hussien Alameldin  <hussien@msu.edu>

   * sandbox/bloom_count.py: renamed to bloom-count.py
   * sandbox/bloom_count_intersection.py: renamed to
     bloom-count-intersection.py
   * sandbox/read_aligner.py: renamed to read-aligner.py

2015-02-26  Tamer A. Mansour  <drtamermansour@gmail.com>

   * scripts/abundance-dist-single.py: Use CSV format for the histogram.
   * scripts/count-overlap.py: Use CSV format for the curve file output.
   Includes column headers.
   * scripts/abundance-dist-single.py: Use CSV format for the histogram. 
   Includes column headers.
   * tests/test_scripts.py: add test functions for the --csv option in
   abundance-dist-single.py and count-overlap.py

2015-02-26  Jacob Fenton  <bocajnotnef@gmail.com>

   * doc/introduction.txt, doc/user/choosing-table-sizes.txt: Updated docs to
   ref correct links and names

2015-02-25  Aditi Gupta  <agupta@msu.edu>

   * sandbox/{collect-reads.py, correct-errors.py, 
   normalize-by-median-pct.py, slice-reads-by-coverage.py, 
   sweep-files.py, sweep-reads3.py, to-casava-1.8-fastq.py}: 
   Replaced 'accuracy' with 'quality'. Fixes #787.

2015-02-25  Tamer A. Mansour  <drtamermansour@gmail.com>

   * scripts/normalize-by-median.py: change to the default behavior to
   overwrite the sequences output file. Also add a new argument --append to
   append new reads to the output file.
   * tests/test_scripts.py: add a test for the --append option in
   normalize-by-median.py

2015-02-25  Hussien Alameldin  <hussien@msu.edu>

   * khmer/khmer_args.py: add 'hll' citation entry "Irber and Brown,
     unpublished." to  _alg. dict.
   * sandbox/unique-kmers.py: add call to 'info' with 'hll' in the
     algorithms list.

2015-02-24  Luiz Irber  <irberlui@msu.edu>

    * khmer/_khmermodule.cc: expose HLL internals as read-only attributes.
    * lib/hllcounter.{cc,hh}: simplify error checking, add getters for HLL.
    * tests/test_hll.py: add test cases for increasing coverage, also fix
    some of the previous ones using the new HLL read-only attributes.

2015-02-24  Luiz Irber  <irberlui@msu.edu>

   * khmer/_khmermodule.cc: Fix coding style violations.

2015-02-24  Luiz Irber  <irberlui@msu.edu>

   * khmer/_khmermodule.cc: Update extension to use recommended practices,
   PyLong instead of PyInt, Type initialization, PyBytes instead of PyString.
   Replace common initialization with explicit type structs, and all types
   conform to the CPython checklist.

2015-02-24  Tamer A. Mansour  <drtamermansour@gmail.com>

   * scripts/abundance-dist.py: Use CSV format for the histogram. Includes
   column headers.
   * tests/test_scripts.py: add coverage for the new --csv option in
   abundance-dist.py

2015-02-24  Michael R. Crusoe  <mcrusoe@msu.edu>

   * jenkins-build.sh: remove examples/stamps/do.sh testing for now; takes too
   long to run on every build. Related to #836

2015-02-24  Kevin Murray  <spam@kdmurray.id.au>

   * scripts/interleave-reads.py: Make the output file name print nicely.

2015-02-23  Titus Brown  <titus@idyll.org>

   * khmer/utils.py: added 'check_is_left' and 'check_is_right' functions;
   fixed bug in check_is_pair.
   * tests/test_functions.py: added tests for now-fixed bug in check_is_pair,
   as well as 'check_is_left' and 'check_is_right'.
   * scripts/interleave-reads.py: updated to handle Casava 1.8 formatting.
   * scripts/split-paired-reads.py: fixed bug where sequences with bad names
   got dropped; updated to properly handle Casava 1.8 names in FASTQ files.
   * scripts/count-median.py: added '--csv' output format; updated to properly
   handle Casava 1.8 FASTQ format when '--csv' is specified.
   * scripts/normalize-by-median.py: replaced pair checking with
   utils.check_is_pair(), which properly handles Casava 1.8 FASTQ format.
   * tests/test_scripts.py: updated script tests to check Casava 1.8
   formatting; fixed extract-long-sequences.py test.
   * scripts/{extract-long-sequences.py,extract-paired-reads.py,
   fastq-to-fasta.py,readstats.py,sample-reads-randomly.py,trim-low-abund.py},
   khmer/thread_utils.py: updated to handle Casava 1.8 FASTQ format by
   setting parse_description=False in screed.open(...).
   * tests/test-data/{paired-mixed.fq,paired-mixed.fq.pe,random-20-a.fq,
   test-abund-read-2.fq,test-abund-read-2.paired2.fq,test-abund-read-paired.fa,
   test-abund-read-paired.fq}: switched some sequences over to Casava 1.8
   format, to test format handling.
   * tests/test-data/{casava_18-pe.fq,test-reads.fq.gz}: new test file for
   Casava 1.8 format handling.
   * tests/test-data/{overlap.curve,paired-mixed.fq.1,paired-mixed.fq.2,
   simple_1.fa,simple_2.fa,simple_3.fa,test-colors.fa,test-est.fa,
   test-graph3.fa,test-graph4.fa,test-graph6.fa}: removed no-longer used
   test files.

2015-02-23  Titus Brown  <titus@idyll.org>

   * setup.cfg: set !linux flag by default, to avoid running tests that
   request too much memory when 'nosetests' is run.  (This is an OS difference
   where Mac OS X attempts to allocate as much memory as requested, while
   on Linux it just crashes).

2015-02-23  Michael R. Crusoe  <mcrusoe@msu.edu>

   * khmer/{__init__.py,_khmermodule.cc},lib/{hashbits.cc,hashbits.hh,
   hashtable,tests/test_{c_wrapper,read_parsers}.py: remove unused callback
   functionality

2015-02-23  Michael R. Crusoe  <mcrusoe@msu.edu>

   * setup.py: point to the latest screed release candidate to work around
   versioneer bug.

2015-02-23  Tamer A. Mansour  <drtamermansour@gmail.com>

   * examples/stamps/do.sh: the argument --savehash was changed to --savetable
   and change mode to u+x
   * jenkins-build.sh: add a test to check for the do.sh file

2015-02-23  Kevin Murray  <spam@kdmurray.id.au>

   * khmer/load_pe.py: Remove unused/undocumented module. See #784

2015-02-21  Hussien Alameldin  <hussien@msu.edu>

   * sandbox/normalize-by-align.py: "copyright header 2013-2015 was added"
   * sandbob/read_aligner.py: "copyright header 2013-2015 was added"
   * sandbox/slice-reads-by-coverage.py: "copyright header 2014  was added"

2015-02-21  Hussien Alameldin  <hussien@msu.edu>

   * sandbox/calc-best-assembly.py, collect-variants.py, graph-size.py: Set executable bits using "chmod +x"

2015-02-21  Michael R. Crusoe  <mcrusoe@msu.edu>

   * khmer/_khmermodule.cc,lib/read_parsers.cc: Rename the 'accuracy' attribute
   of ReadParser Reads to 'quality'
   * tests/test_read_parsers.py: update test to match

2015-02-21  Rhys Kidd  <rhyskidd@gmail.com>

   * sandbox/{calc-best-assembly,calc-error-profile,normalize-by-align,
   read_aligner,slice-reads-by-coverage}.py: reference /usr/bin/env python2
   in the #! line.

2015-02-21  Rhys Kidd  <rhyskidd@gmail.com>

   * sandbox/sweep-paired-reads.py: remove empty script

2015-02-20  Titus Brown  <titus@idyll.org>

   * doc/dev/scripts-and-sandbox.txt: policies for sandbox/ and scripts/
   content, and a process for adding new command line scripts into scripts/.
   * doc/dev/index.txt: added scripts-and-sandbox to developer doc index.

2015-02-20  Michael R. Crusoe  <mcrusoe@msu.edu>

    * khmer/_khmermodule.cc: convert C++ out of memory exceptions to Python
    out of memory exception.
    * test/test_{counting_hash,counting_single,hashbits_obj,labelhash,
    scripts}.py: partial tests for the above

2015-02-20  Aditi Gupta  <agupta@msu.edu>

   * doc/dev/coding-guidelines-and-review.txt: fixed spelling errors.

2015-02-19  Michael R. Crusoe  <mcrusoe@msu.edu>

   * doc/dev/coding-guidelines-and-review.txt: added checklist for new CPython
   types
   * khmer/_khmermodule.cc: Update ReadAligner to follow the new guidelines

2015-02-19  Daniel Standage  <daniel.standage@gmail.com>

   * Makefile: add a new Makefile target `help` to list and describe all
   common targets.
   * khmer/utils.py, tests/test_functions.py: minor style fixes.

2015-02-16  Titus Brown  <titus@idyll.org>

   * khmer/utils.py: added 'check_is_pair', 'broken_paired_reader', and
   'write_record_pair' functions.
   * khmer/khmer_args.py: added streaming reference for future algorithms
   citation.
   * tests/test_functions.py: added unit tests for 'check_is_pair' and
   'broken_paired_reader'.
   * scripts/trim-low-abund.py: upgraded to track pairs properly; added
   proper get_parser information; moved to scripts/ from sandbox/.
   * tests/test_scripts.py: added paired-read tests for
   trim-low-abund.py.
   * tests/test-data/test-abund-read-2.paired.fq: data for paired-read tests.
   * scripts/extract-paired-reads.py: removed 'is_pair' in favor of
   'check_is_pair'; switched to using 'broken_paired_reader'; fixed use
   of sys.argv.
   * scripts/sample-reads-randomly.py: removed unused 'output_single' function.
   * doc/user/scripts.txt: added trim-low-abund.py.

2015-02-13  Qingpeng Zhang  <qingpeng@msu.edu>

   * scripts/sample-reads-randomly.py: fix a glitch about string formatting.

2015-02-11  Titus Brown  <titus@idyll.org>

   * khmer/_khmermodule.cc: fixed k-mer size checking; updated some error
   messages.
   * tests/test_graph.py: added test for k-mer size checking in find_all_tags.

2015-02-09  Titus Brown  <titus@idyll.org>

   * scripts/split-paired-reads.py: added -1 and -2 options to allow fine-
   grain specification of output locations; switch to using write_record
   instead of script-specific output functionality.
   * tests/test_scripts.py: added accompanying tests.

2015-02-09  Bede Constantinides  <bede.constantinides@manchester.ac.uk>

   * scripts/split-paired-reads.py: added -o option to allow specification
   of an output directory
   * tests/test_scripts.py: added accompanying test for split-paired-reads.py

2015-02-01  Titus Brown  <titus@idyll.org>

   * khmer/_khmermodule.cc: added functions hash_find_all_tags_list and
   hash_get_tags_and_positions to CountingHash objects.
   * tests/test_counting_hash.py: added tests for new functionality.

2015-01-25  Titus Brown  <titus@idyll.org>

   * sandbox/correct-errors.py: fixed sequence output so that quality
   scores length always matches the sequence length; fixed argparse
   setup to make use of default parameter.

2015-01-25  Titus Brown  <titus@idyll.org>

    * sandbox/readstats.py: fixed non-functional string interpolation at end;
    added -o to send output to a file; moved to scripts/.
    * doc/user/scripts.txt: added readstats description.
    * tests/test_scripts.py: added tests for readstats.py

2015-01-23  Jessica Mizzi  <mizzijes@msu.edu>

    * khmer/utils.py: Added single write_record fuction to write FASTA/Q
    * scripts/{abundance-dist,extract-long-sequences,extract-partitions,
    interleave-reads,normalize-by-median,sample-reads-randomly}.py: 
    Replaced FASTA/Q writing method with write_record

2015-01-23  Michael R. Crusoe  <mcrusoe@msu.edu>

    * Makefile: remove the user installs for the `install-dependencies` target

2015-01-23  Michael R. Crusoe  <mcrusoe@msu.edu>

    * README.rst,doc/user/install.txt: clarify that we support Python 2.7.x
    and not Python 3.

2015-01-21  Luiz Irber  <irberlui@msu.edu>

    * lib/hllcounter.{cc,hh}: Implemented a HyperLogLog counter.
    * khmer/{_khmermodule.cc, __init__.py}: added HLLCounter class
    initialization and wrapper.
    * tests/test_hll.py: added test functions for the new
    HyperLogLog counter.
    * sandbox/unique-kmers.py: implemented a CLI script for
    approximate cardinality estimation using a HyperLogLog counter.
    * setup.cfg, Makefile, third-party/smhasher/MurmurHash3.{cc,h},
    lib/kmer_hash.{cc,hh}, setup.py: added MurmurHash3 hash function
    and configuration.
    * setup.py: added a function to check if compiler supports OpenMP.

2015-01-14  Reed Cartwright  <cartwright@asu.edu>

    * doc/dev/getting-started.txt: Added install information for
    Arch Linux

2014-01-14  Michael R. Crusoe  <mcrusoe@msu.edu>

    * doc/user/{blog-posts,guide}.txt,examples/stamps/do.sh,sandbox/{
    collect-reads,error-correct-pass2,filter-median-and-pct,filter-median,
    read_aligner,split-sequences-by-length}.py,scripts/{filter-abund,
    load-into-counting}.py,tests/test_{counting_hash,hashbits,scripts}.py:
    remove references to ".kh" files replaces with ".pt" or ".ct" as
    appropriate
    * tests/test-data/{bad-versionk12,normC20k20}.kh: renamed to "*.ct"

2015-01-13  Daniel Standage  <daniel.standage@gmail.com>

    * tests/khmer_tst_utils.py, tests/test_sandbox_scripts.py: removed
    unused module imports
    * .gitignore: added pylint_report.txt so that it is not accidentally
    committed after running make diff_pylint_report
    * khmer/file.py -> khmer/kfile.py: renamed internal file handling
    class to avoid collisions with builtin Python file module
    * sandbox/collect-reads.py, sanbox/saturate-by-median.py,
    sandbox/sweep-files.py, sandbox/sweep-reads.py,
    scripts/abundance-dist-single.py, scripts/abundance-dist.py,
    scripts/annotate-partitions.py, scripts/count-median.py,
    scripts/count-overlap.py, scripts/do-partition.py,
    scripts/extract-long-sequences.py, scripts/extract-paired-reads.py,
    scripts/extract-partitions.py, scripts/filter-abund-single.py,
    scripts/filter-abund.py, scripts/filter-stoptags.py,
    scripts/find-knots.py, scripts/interleave-reads.py,
    scripts/load-graph.py, scripts/load-into-counting.py,
    scripts/make-initial-stoptags.py, scripts/merge-partitions.py,
    scripts/normalize-by-median.py, scripts/partition-graph.py,
    scripts/sample-reads-randomly.py, scripts/split-paired-reads.py,
    tests/test_script_arguments.py, tests/test_scripts.py: changed all
    occurrences of `file` to `kfile`

2015-01-09  Rhys Kidd  <rhyskidd@gmail.com>

    * lib/khmer.hh: implement generic NONCOPYABLE() macro guard
    * lib/hashtable.hh: apply NONCOPYABLE macro guard in case of future 
    modifications to Hashtable that might exposure potential memory corruption 
    with default copy constructor

2014-12-30  Michael Wright  <wrig517@msu.edu>

    * tests/test_scripts.py: Attained complete testing coverage for 
    scripts/filter_abund.py

2014-12-30  Brian Wyss  <wyssbria@msu.edu>

    * tests/test_scripts.py: added four new tests:
    load_into_counting_multifile(), test_abundance_dist_single_nosquash(),
    test_abundance_dist_single_savehash, test_filter_abund_2_singlefile

2015-12-29  Michael R. Crusoe  <mcrusoe@msu.edu>

    * CITATION,khmer/khmer_args.py,scripts/{abundance-dist-single,
    filter-abund-single,load-graph,load-into-counting}.py: Give credit to the
    SeqAn project for their FASTQ/FASTA reader that we use.

2014-12-26  Titus Brown  <titus@idyll.org>

    * tests/tests_sandbox_scripts.py: added import and execfile test for all
    sandbox/ scripts.
    * sandbox/{abundance-hist-by-position.py,
    sandbox/assembly-diff-2.py, sandbox/assembly-diff.py,
    sandbox/bloom_count.py, sandbox/bloom_count_intersection.py,
    sandbox/build-sparse-graph.py, sandbox/combine-pe.py,
    sandbox/compare-partitions.py, sandbox/count-within-radius.py,
    sandbox/degree-by-position.py, sandbox/ec.py,
    sandbox/error-correct-pass2.py, sandbox/extract-single-partition.py,
    sandbox/fasta-to-abundance-hist.py, sandbox/filter-median-and-pct.py,
    sandbox/filter-median.py, sandbox/find-high-abund-kmers.py,
    sandbox/find-unpart.py, sandbox/graph-size.py,
    sandbox/hi-lo-abundance-by-position.py, sandbox/multi-rename.py,
    sandbox/normalize-by-median-pct.py, sandbox/print-stoptags.py,
    sandbox/print-tagset.py, sandbox/readstats.py,
    sandbox/renumber-partitions.py, sandbox/shuffle-fasta.py,
    sandbox/shuffle-reverse-rotary.py, sandbox/split-fasta.py,
    sandbox/split-sequences-by-length.py, sandbox/stoptag-abundance-hist.py,
    sandbox/stoptags-by-position.py, sandbox/strip-partition.py,
    sandbox/subset-report.py, sandbox/sweep-out-reads-with-contigs.py,
    sandbox/sweep-reads2.py, sandbox/sweep-reads3.py,
    sandbox/uniqify-sequences.py, sandbox/write-interleave.py}: cleaned up
    to make 'import'-able and 'execfile'-able.

2014-12-26  Michael R. Crusoe  <mcrusoe@msu.edu>

    * tests/test_functions.py: Generate a temporary filename instead of
    writing to the current directory
    * Makefile: always run the `test` target if specified

2014-12-20  Titus Brown  <titus@idyll.org>

    * sandbox/slice-reads-by-coverage.py: fixed 'N' behavior to match other
    scripts ('N's are now replaced by 'A', not 'G').
    * sandbox/trim-low-abund.py: corrected reporting bug (bp written);
    simplified second-pass logic a bit; expanded reporting.

2014-12-17  Jessica Mizzi  <mizzijes@msu.edu>

    * khmer/file.py,sandbox/sweep-reads.py,scripts/{abundance-dist-single,
    abundance-dist,annotate-partitions,count-median,count-overlap,do-partition,
    extract-paired-reads,extract-partitions,filter-abund-single,filter-abund,
    filter-stoptags,interleave-reads,load-graph,load-into-counting,
    make-initial-stoptags,merge-partitions,normalize-by-median,partition-graph,
    sample-reads-randomly,split-paired-reads}.py,setup.cfg,
    tests/{test_script_arguments,test_scripts}.py: Added force option to all 
    scripts to script IO sanity checks and updated tests to match. 

2014-12-17  Michael R. Crusoe  <mcrusoe@msu.edu>

    * setup.cfg,tests/test_{counting_hash,counting_single,filter,graph,
    hashbits,hashbits_obj,labelhash,lump,read_parsers,scripts,subset_graph}.py:
    reduce memory usage of tests to about 100 megabytes max.

2014-12-17  Michael R. Crusoe  <mcrusoe@msu.edu>

    * scripts/load-graph.py,khmer/_khmermodule.cc: restore threading to
    load-graph.py

2014-12-16  Titus Brown  <titus@idyll.org>

    * sandbox/{calc-error-profile.py,collect-variants.py,correct-errors.py,
    trim-low-abund.py}: Support for k-mer spectral error analysis, sublinear
    error profile calculations from shotgun data sets, adaptive variant
    collection based on graphalign, streaming error correction, and streaming
    error trimming.
    * tests/test_sandbox_scripts.py: added tests for sandbox/trim-low-abund.py.
    * tests/test_counting_hash.py: added tests for new
    CountingHash::find_spectral_error_positions function.

2014-12-16  Michael R. Crusoe  <mcrusoe@msu.edu>  &  Camille Scott
<camille.scott.w@gmail.com>

    * khmer/_khmermodule.cc: fixed memory leak in the ReadParser paired
    iterator (not used by any scripts).
    * lib/read_parsers.cc,khmer/_khmermodule.cc: Improved exception handling.
    * tests/test_read_parsers.py,
    tests/test-data/100-reads.fq.truncated.{bz2,gz}: Added tests for truncated
    compressed files accessed via ReadParser paired and unpaired iterators.

2014-12-09  Michael R. Crusoe  <mcrusoe@msu.edu>

    New FAST[AQ] parser (from the SeqAn project). Fixes known issue and a
    newly found read dropping issue
    https://github.com/dib-lab/khmer/issues/249
    https://github.com/dib-lab/khmer/pull/641
    Supports reading from non-seekable plain and gziped FAST[AQ] files (a.k.a
    pipe or streaming support)

    * khmer/{__init__.py,_khmermodule.cc}: removed the Config object, the
    threads argument to new_counting_hash, and adapted to other changes in API.
    Dropped the unused _dump_report_fn method. Enhanced error reporting.
    * lib/{bittest,consume_prof,error,khmer_config,scoringmatrix,thread_id_map}
    .{cc,hh},tests/test_khmer_config.py: deleted unused files
    * sandbox/collect-reads.py,scripts/{abundance-dist-single,do-partition,
    filter-abund-single,load-into-counting}.py: adapted to Python API changes:
    no threads argument to ReadParser, no more config
    * tests/test_{counting_hash,counting_single,hashbits,hashbits_obj,
    test_read_parsers}.py: updated tests to new error pattern (upon object
    creation, not first access) and the same API change as above. Thanks to
    Camille for her enhanced multi-thread test.
    * lib/{counting,hashtable,ht-diff}.cc,khmer.hh: renamed MAX_COUNT define to
    MAX_KCOUNT; avoids naming conflict with SeqAn
    * khmer/file.py: check_file_status(): ignored input files named '-'
    * khmer/khmer_tst_utils.py: added method to pipe input files to a target
    script
    * tests/test_scripts.py: enhanced streaming tests now that four of them
    work.
    * Makefile: refreshed cppcheck{,-result.xml} targets, added develop
    setuptools command prior to testing

2014-12-08  Michael R. Crusoe  <mcrusoe@msu.edu>

    * doc/user/known_issues.txt: Document that multithreading leads to dropped
    reads.

2014-12-07  Michael R. Crusoe  <mcrusoe@msu.edu>

    This is khmer v1.2

    * Makefile: add sandbox scripts to the pylint_report.txt target
    * doc/dev/coding-guidelines-and-review.txt: Add question about command
    line API to the checklist
    * doc/dev/release.txt: refresh release procedure
    * doc/release-notes/release-1.2.md

2014-12-05  Michael R. Crusoe  <mcrusoe@msu.edu>

    * CITATIONS,khmer/khmer_args.py: update citations for Qingpeng's paper

2014-12-01  Michael R. Crusoe  <mcrusoe@msu.edu>

    * doc/roadmap.txt: Explain the roadmap to v2 through v4

2014-12-01  Kevin Murray  <spam@kdmurray.id.au>

    * tests/test_scripts.py: Stop a test from making a temporary output file
    in the current dir by explicitly specifying an output file.

2014-12-01  Kevin Murray  <spam@kdmurray.id.au>

    * load-into-counting.py: Add a CLI parameter to output a machine-readable
    summary of the run, including number of k-mers, FPR, input files etc in
    json or TSV format.

2014-12-01  Titus Brown  <t@idyll.org>

    * Update sandbox docs: some scripts now used in recipes

2014-11-23  Phillip Garland  <pgarland@gmail.com>

    * lib/khmer.hh (khmer): define KSIZE_MAX
    * khmer/_khmermodule.cc (forward_hash, forward_hash_no_rc) (reverse_hash):
    Use KSIZE_MAX to check whether the user-supplied k is larger than khmer
    supports.

2014-11-19  Michael R. Crusoe  <mcrusoe@msu.edu>

    * CODE_OF_CONDUT.RST,doc/dev/{index,CODE_OF_CONDUCT}.txt: added a code of
    conduct

2014-11-18  Jonathan Gluck  <jdg@cs.umd.edu>

    * tests/test_counting_hash.py: Fixed copy paste error in comments, True to
    False.

2014-11-15  Jacob Fenton  <bocajnotnef@gmail.com>

    * tests/test_scripts.py: added screed/read_parsers stream testing
    * khmer/file.py: modified file size checker to not break when fed
    a fifo/block device
    * tests/test-data/test-abund-read-2.fa.{bz2, gz}: new test files

2014-11-11  Jacob Fenton  <bocajnotnef@gmail.com>

    * do-partition.py: replaced threading args in scripts with things from 
    khmer_args
    * khmer/theading_args.py: removed as it has been deprecated

2014-11-06  Michael R. Crusoe  <mcrusoe@msu.edu>

    * lib/{counting,hashbits}.{cc,hh},lib/hashtable.hh: Moved the n_kmers()
    function into the parent Hashtable class as n_unique_kmers(), adding it to
    CountingHash along the way. Removed the unused start and stop parameters.
    * khmer/_khmermodule.cc: Added Python wrapping for CountingHash::
    n_unique_kmers(); adapted to the dropped start and stop parameters.
    * scripts/{load-graph,load-into-counting,normalize-by-median}.py: used the
    n_unique_kmers() function instead of the n_occupied() function to get the
    number of unique kmers in a table.
    * tests/test_{hashbits,hashbits_obj,labelhash,scripts}.py: updated the
    tests to reflect the above

2014-10-24  Camille Scott  <camille.scott.w@gmail.com>

    * do-partition.py: Add type=int to n_threads arg and assert to check
    number of active threads

2014-10-10  Brian Wyss  <wyssbria@msu.edu>

    * khmer/scripts/{abundance-dist, abundance-dist-single,
    annotate-partitions, count-median, count-overlap, do-partition,
    extract-paired-reads, extract-partitions, filter-abund, filter-abund-single,
    filter-stoptags, find-knots, load-graph, load-into-counting,
    make-initial-stoptags, merge-partitions, normalize-by-median, 
    partition-graph, sample-reads-randomly}.py:
    changed stdout output in scripts to go to stderr.

2014-10-06  Michael R. Crusoe  <mcrusoe@msu.edu>

    * Doxyfile.in: add links to the stdc++ docs

2014-10-01  Ben Taylor  <taylo886@msu.edu>

    * khmer/_khmermodule.cc, lib/hashtable.cc, lib/hashtable.hh,
    tests/test_counting_hash.py, tests/test_labelhash.py,
    tests/test_hashbits.py, tests/test_hashbits_obj.py:
    Removed Hashtable::consume_high_abund_kmers,
    Hashtable::count_kmers_within_depth, Hashtable::find_radius_for_volume,
    Hashtable::count_kmers_on_radius

2014-09-29  Michael R. Crusoe  <mcrusoe@msu.edu>

    * versioneer.py: upgrade versioneer 0.11->0.12

2014-09-29  Sherine Awad  <sherine.awad@gmail.com>

    * scripts/normalize-by-median.py: catch expections generated by wrong
    indentation for 'total'

2014-09-23  Jacob G. Fenton  <bocajnotnef@gmail.com>

    * scripts/{abundance-dist-single, abundance-dist, count-median,
    count-overlap, extract-paired-reads, filter-abund-single,
    load-graph, load-into-counting, make-initial-stoptags,
    partition-graph, split-paired-reads}.py: 
    added output file listing at end of file
    * scripts/extract-long-sequences.py: refactored to set write_out to
    sys.stdout by default; added output location listing.
    * scripts/{fastq-to-fasta, interleave-reads}.py: 
    added output file listing sensitive to optional -o argument
    * tests/test_scripts.py: added test for scripts/make-initial-stoptags.py

2014-09-19  Ben Taylor  <taylo886@msu.edu>

    * Makefile: added --inline-suppr to cppcheck, cppcheck-result.xml targets
    * khmer/_khmermodule.cc: Added comments to address cppcheck false positives
    * lib/hashtable.cc, lib/hashtable.hh: take args to filter_if_present by
    reference, address scope in destructor
    * lib/read_parsers.cc: Added comments to address cppcheck false positives
    * lib/subset.cc, lib/subset.hh: Adjusted output_partitioned_file,
    find_unpart to take args by reference, fix assign_partition_id to use
    .empty() instead of .size()

2014-09-19  Ben Taylor  <taylo886@msu.edu>
		
    * Makefile: Add astyle, format targets
    * doc/dev/coding-guidelines-and-review.txt: Add reference to `make format`
		target

2014-09-10  Titus Brown  <titus@idyll.org>

    * sandbox/calc-median-distribution.py: catch exceptions generated by reads
	shorter than k in length.
    * sandbox/collect-reads.py: added script to collect reads until specific
	average cutoff.
    * sandbox/slice-reads-by-coverage.py: added script to extract reads with
	a specific coverage slice (based on median k-mer abundance).
	
2014-09-09  Titus Brown  <titus@idyll.org>

    * Added sandbox/README.rst to describe/reference removed files,
	 and document remaining sandbox files.

    * Removed many obsolete sandbox files, including:
      sandbox/abund-ablate-reads.py,
      sandbox/annotate-with-median-count.py,
      sandbox/assemble-individual-partitions.py,
      sandbox/assemstats.py,
      sandbox/assemstats2.py,
      sandbox/bench-graphsize-orig.py,
      sandbox/bench-graphsize-th.py,
      sandbox/bin-reads-by-abundance.py,
      sandbox/bowtie-parser.py,
      sandbox/calc-degree.py,
      sandbox/calc-kmer-partition-counts.py,
      sandbox/calc-kmer-read-abunds.py,
      sandbox/calc-kmer-read-stats.py,
      sandbox/calc-kmer-to-partition-ratio.py,
      sandbox/calc-sequence-entropy.py,
      sandbox/choose-largest-assembly.py,
      sandbox/consume-and-traverse.py,
      sandbox/contig-coverage.py,
      sandbox/count-circum-by-position.py,
      sandbox/count-density-by-position.py,
      sandbox/count-distance-to-volume.py,
      sandbox/count-median-abund-by-partition.py,
      sandbox/count-shared-kmers-btw-assemblies.py,
      sandbox/ctb-iterative-bench-2-old.py,
      sandbox/ctb-iterative-bench.py,
      sandbox/discard-high-abund.py,
      sandbox/discard-pre-high-abund.py,
      sandbox/do-intertable-part.py,
      sandbox/do-partition-2.py,
      sandbox/do-partition-stop.py,
      sandbox/do-partition.py,
      sandbox/do-subset-merge.py,
      sandbox/do-th-subset-calc.py,
      sandbox/do-th-subset-load.py,
      sandbox/do-th-subset-save.py,
      sandbox/extract-surrender.py,
      sandbox/extract-with-median-count.py,
      sandbox/fasta-to-fastq.py,
      sandbox/filter-above-median.py,
      sandbox/filter-abund-output-by-length.py,
      sandbox/filter-area.py,
      sandbox/filter-degree.py,
      sandbox/filter-density-explosion.py,
      sandbox/filter-if-present.py,
      sandbox/filter-max255.py,
      sandbox/filter-min2-multi.py,
      sandbox/filter-sodd.py,
      sandbox/filter-subsets-by-partsize.py,
      sandbox/get-occupancy.py,
      sandbox/get-occupancy2.py,
      sandbox/graph-partition-separate.py,
      sandbox/graph-size-circum-trim.py,
      sandbox/graph-size-degree-trim.py,
      sandbox/graph-size-py.py,
      sandbox/join_pe.py,
      sandbox/keep-stoptags.py,
      sandbox/label-pairs.py,
      sandbox/length-dist.py,
      sandbox/load-ht-and-tags.py,
      sandbox/make-coverage-by-position-for-node.py,
      sandbox/make-coverage-histogram.py,
      sandbox/make-coverage.py,
      sandbox/make-random.py,
      sandbox/make-read-stats.py,
      sandbox/multi-abyss.py,
      sandbox/multi-stats.py,
      sandbox/multi-velvet.py,
      sandbox/normalize-by-min.py,
      sandbox/occupy.py,
      sandbox/parse-bowtie-pe.py,
      sandbox/parse-stats.py,
      sandbox/partition-by-contig.py,
      sandbox/partition-by-contig2.py,
      sandbox/partition-size-dist-running.py,
      sandbox/partition-size-dist.py,
      sandbox/path-compare-to-vectors.py,
      sandbox/print-exact-abund-kmer.py,
      sandbox/print-high-density-kmers.py,
      sandbox/quality-trim-pe.py,
      sandbox/quality-trim.py,
      sandbox/reformat.py,
      sandbox/remove-N.py,
      sandbox/softmask-high-abund.py,
      sandbox/split-N.py,
      sandbox/split-fasta-on-circum.py,
      sandbox/split-fasta-on-circum2.py,
      sandbox/split-fasta-on-circum3.py,
      sandbox/split-fasta-on-circum4.py,
      sandbox/split-fasta-on-degree-th.py,
      sandbox/split-fasta-on-degree.py,
      sandbox/split-fasta-on-density.py,
      sandbox/split-reads-on-median-diff.py,
      sandbox/summarize.py,
      sandbox/sweep_perf.py,
      sandbox/test_scripts.py,
      sandbox/traverse-contigs.py,
      sandbox/traverse-from-reads.py,
      sandbox/validate-partitioning.py -- removed as obsolete.

2014-09-01  Michael R. Crusoe  <mcrusoe@msu.edu>

    * doc/dev/coding-guidelines-and-review.txt: Clarify pull request checklist
    * CONTRIBUTING.md: update URL to new dev docs

2014-08-30  Rhys Kidd  <rhyskidd@gmail.com>

    * khmer/_khmermodule.cc: fix table.get("wrong_length_string") gives core
    dump
    * lib/kmer_hash.cc: improve quality of exception error message
    * tests/{test_counting_hash,test_counting_single,test_hashbits,
        test_hashbits_obj}.py: add regression unit tests

2014-08-28  Titus Brown  <titus@idyll.org>

    * scripts/normalize-by-median.py: added reporting output after main loop
	exits, in case it hadn't been triggered.
    * sandbox/saturate-by-median.py: added flag to change reporting frequency,
	cleaned up leftover code from when it was copied from
	normalize-by-median.

2014-08-24  Rhys Kidd  <rhyskidd@gmail.com>

    * khmer/thread_utils.py, sandbox/filter-below-abund.py,
	scripts/{extract-long-sequences,load-graph,load-into-counting,
	normalize-by-median,split-paired-reads}.py,
	scripts/galaxy/gedlab.py: fix minor PyLint issues 

2014-08-20  Michael R. Crusoe  <mcrusoe@msu.edu>

    * test/test_version.py: add Python2.6 compatibility.

2014-08-20  Rhys Kidd  <rhyskidd@gmail.com>

    * setup.py,README.rst,doc/user/install.txt: Test requirement for a 
    64-bit operating system, documentation changes. Fixes #529

2014-08-19  Michael R. Crusoe  <mcrusoe@msu.edu>

    * {setup,versioneer,khmer/_version}.py: upgrade versioneer from 0.10 to 0.11

2014-08-18  Michael R. Crusoe  <mcrusoe@msu.edu>

    * setup.py: Use the system bz2 and/or zlib libraries if specified in
    setup.cfg or overridden on the commandline

2014-08-06  Michael R. Crusoe  <mcrusoe@msu.edu>

    * CITATION: fixed formatting, added BibTeX
    * Makefile: Python code coverage targets will now compile khmer if needed
    * doc/dev/galaxy.txt: moved to doc/user/; updated & simplified
    * doc/{dev,user}/index.txt: galaxy.txt move
    * scripts/*.xml: moved to scripts/galaxy/; citations added; additional
    scripts wrapped
    * scripts/galaxy/README.txt: documented Galaxy codebase requirements
    * doc/citations.txt: symlink to CITATION
    * scripts/galaxy/test-data: added symlinks to files in tests/test-data or
    added short test files from scratch
    * scripts/galaxy/macros.xml: common configuration moved to central file
    * scripts/galaxy/gedlab.py: custom Galaxy datatypes for the counting
    tables and presence tables: it inherits from the Galaxy Binary type but
    isn't sniffable. Written with GalaxyTeam's Dave_B.
    * scripts/filter-abund.py: fix inaccurate parameter description
    * scripts/galaxy/tool_dependencies.xml: document install process
    * scripts/galaxy/filter-below-abund.py: symlink to
    sandbox/filter-below-abund.py for now.
    * khmer/khmer_args.py: point users to online citation file for details

2014-08-05  Michael R. Crusoe  <mcrusoe@msu.edu>

    * lib/read_parsers.{cc,hh}: close file handles. Fixes CID 1222793

2014-08-05  Justin Lippi  <jlippi@gmail.com>

    * khmer/__init__.py: import get_version_cpp method as __version_cpp__.
    * khmer/_khmermodule.cc: added get_version_cpp implementation
    * tests/test_version.py: check that version from C++ matches version from
    khmer.__version__
    * setup.cfg: don't run tests with 'jenkins' @attr with 'make test'

2014-08-04  Michael R. Crusoe  <mcrusoe@msu.edu>

    * khmer/_khmermodule.cc,lib/{kmer_hash.{cc,hh},read_aligner.cc,
    read_parsers.{cc,hh},trace_logger.cc: Replace remaining uses of assert()
    with khmer_exceptions. Fixes #215.
    * setup.py: simplify argparse conditional dependency

2014-08-03  Titus Brown & Michael R. Crusoe  <t@idyll.org>

    * doc/{artifact-removal,partitioning-workflow{.graffle,.png}},{biblio,
    blog-posts,guide,install,choosing-table-sizes,known-issues,scripts,
    partitioning-big-data.txt: moved to doc/user/
    * doc/{crazy-ideas,details,development,galaxy,release,examples}.txt: moved
    to doc/dev/
    * doc/dev/{a-quick-guide-to-testing,codebase-guide,
    coding-guidelines-and-review,for-khmer-developers,getting-started,
    hackathon,index}.txt,doc/user/index.txt: new content.
    * doc/design.txt: deleted
    The documentation has been split into user focused documentation and
    developer focused documentation. The new developer docs were field tested
    as part of the Mozilla Science Lab global sprint that we participated in;
    we are grateful to all the volunteers.

2014-07-24  Ivan Gonzalez  <iglpdc@gmail.com>

    * lib/khmer.hh, lib/khmer_exception.hh: All exceptions are now derived from
	a new base class exception, khmer::khmer_exception. Issue #508.
    * lib/counting.cc, lib/hashbits.cc, lib/hashtable.{cc,hh},lib/kmer_hash.cc,
	lib/labelhash.cc, lib/perf_metrics.hh, lib/read_parsers.{cc,hh},
	lib/subset.cc, lib/thread_id_map.hh: All exceptions thrown are now
	instances (or derived from) khmer::khmer_exception.

2014-07-24  Jiarong Guo  <guojiaro@gmail.com>

    * khmer/_khmermodule.cc: add python exception when thread = 0 for
    ReadParser.
    * tests/test_read_parsers.py: add test_with_zero_threads() to test Python
    exception when ReadParser has zero threads.

2014-07-23  Qingpeng Zhang  <qingpeng@gmail.com>

    * scripts/load-graph.py: write fp rate into *.info file with option 
    to switch on
    * tests/test_scripts.py: add test_load_graph_write_fp

2014-07-23  Ryan R. Boyce  <boycerya@msu.edu>

    * Makefile: fixed >80 character line wrap-around

2014-07-23  Leonor Garcia-Gutierrez  <l.garcia-gutierrez@warwick.ac.uk>

    * tests/test_hashbits.py, tests/test_graph.py, 
    tests/test_lump.py: reduced memory requirement
    
2014-07-23  Heather L. Wiencko  <wienckhl@tcd.ie>

    * khmer_tst_utils.py: added import traceback
    * test_scripts.py: added test for normalize_by_median.py for fpr rate

2014-07-22  Justin Lippi  <jlippi@gmail.com>
 
    * khmer/_khmermodule.cc: removed unused assignment
    * lib/read_aligner.cc,lib/read_aligner.hh: wrapped function declarations
    in the same compiler options that the only invocations are in to avoid
    unusedPrivateFunction violation.
    * lib/read_parsers.cc: fix redundantassignment error by assigning variable
    to its value directly

2014-07-22  Michael R. Crusoe  <mcrusoe@msu.edu>

    * Makefile: combine pip invocation into single "install-dependencies"
    target.

2014-07-22  Justin Lippi  <jlippi@gmail.com>

    * tests/test_subset_graph.py: decrease the amount of memory that is being
    requested for the hash tables in test.

2014-07-22  Jim Stapleton  <jas@msu.edu>

     * scripts/filter-abund.py: no longer asks for parameters that are unused,
     issue #524

2014-07-22  Justin Lippi  <jlippi@gmail.com> 

    * tests/khmer_tst_utils.py: put runscript here
    * tests/test_sandbox_scripts.py: remove 'runsandbox', renamed to runscript
      and placed in khmer_tst_utils
    * tests/test_scripts.py: removed 'runscript' and placed in khmer_tst_utils

2014-07-22  Jeramia Ory  <jeramia.ory@gmail.com>

    * khmer/_khmermodule.cc: removed unused KhmerError, issue #503

2014-07-22  Rodney Picett  <pickett.rodney@gmail.com>

    * lib/scoringmatrix.{cc,hh}: removed assign function, issue #502
 
2014-07-22  Leonor Garcia-Gutierrez  <l.garcia-gutierrez@warwick.ac.uk>

    * tests/test_counting_single.py: reduced memory requirements
    
2014-07-21  Titus Brown  <t@idyll.org>

    * sandbox/saturate-by-median.py: introduce new sandbox script for
	saturation analysis of low-coverage data sets.

2014-07-10  Joe Stein  <joeaarons@gmail.com>

    * sandbox/readstats.py: fixed divide-by-zero error, issue #458

2014-07-06  Titus Brown  <t@idyll.org>

    * doc/release.txt: fix formatting.

2014-06-25  Michael R. Crusoe <mcrusoe@msu.edu>

    * scripts/load-graph.py: fix #507. Threading doesn't give any advantages
    to this script right now; the threading parameter is ignored for now.

2014-06-20  Chuck Pepe-Ranney  <chuck.peperanney@gmail.com>

    * scripts/extract-partitions.py: added epilog documentation for 
	<base>.dist columns.

2014-06-20  Michael R. Crusoe  <mcrusoe@msu.edu>

    * doc/release.txt: Add Coverity Scan to release checklist

2014-06-19  Michael R. Crusoe  <mcrusoe@msu.edu>

    * lib/read_aligner.{cc,hh},khmer/_khmermodule.cc,setup.py,
    tests/test_read_aligner.py,sandbox/{normalize-by-align,read-aligner}.py:
    Update of @fishjord's graph alignment work
    * lib/{aligner,kmer,node}.{cc,hh},tests/test_align.py: removed as they are
    superceded by the above
    * Makefile: fixed wildcards
    * tests/read_parsers.py: tests that are too complicated to run with
    Valgrind's memcheck are now marked @attr('multithread')

2014-06-16  Titus Brown  <t@idyll.org>

    * doc/release.txt: updated release process.
    * doc/known-issues.txt: updated known-issues for v1.1 release
    * doc/release-notes/: added release notes for 1.0, 1.0.1, and 1.1

2014-06-16  Michael R. Crusoe  <mcrusoe@msu.edu>

    * scripts/{abundance-dist-single,filter-abund-single,load-into-counting,
    normalize-by-median,load-graph}.py: restore Python 2.6 compatibility for
    Debian 6, RedHat 6, SL6, and Ubuntu 10.04 LTS users.

2014-06-15  Titus Brown  <t@idyll.org>

    * doc/scripts.txt: removed sweep-reads.py from script documentation.
    * scripts/sweep-reads.py, scripts/sweep-files.py: moved sweep-reads.py
	and sweep-files.py over to sandbox.
    * tests/test_sandbox_scripts.py: created a test file for scripts in
	sandbox/; skip when not in developer mode (e.g. installed egg).
    * tests/test_script_arguments.py: capture file.py output to stderr
	so that it is not displayed during tests.
    * sandbox/calc-median-distribution.py: updates to print cumulative
	distribution for calc-median-distribution.

2014-06-14  Michael R. Crusoe  <mcrusoe@msu.edu>

    * scripts/{abundance-dist-single,filter-abund-single,load-into-counting,
    normalize-by-median,load-graph}.py,tests/test_scripts.py: added
    '--report-total-kmers' option to all scripts that create k-mer tables.

2014-06-14  Titus Brown  <t@idyll.org>

    * doc/scripts.txt, tests/test_scripts.py, scripts/sweep-reads.py:
	renamed sweep-reads-buffered to sweep-reads; added FASTQ output to
	sweep-reads.
    * doc/scripts.txt: added extract-long-sequences.py doc reference.
    * scripts/extract-long-sequences.py: set default sequence length to
	extract to 200 bp.

2014-06-13  Michael R. Crusoe  <mcrusoe@msu.edu>

    * MANIFEST.in: don't include docs/, data/, or examples/ in our PyPI
    distribution. Saves 15MB.

2014-06-13  Michael R. Crusoe  <mcrusoe@msu.edu>

    * Makefile: split coverity target in two: -build and -upload. Added
    configuration target

2014-06-13  Titus Brown  <t@idyll.org>

    * doc/install.txt: updated virtualenv command to use python2 explicitly,
	for arch support.

2014-06-13  Titus Brown  <t@idyll.org>

    * khmer/__init__.py, khmer/file_args.py: Moved copyright message to a
	comment.
    * khmer/file.py: updated error messages for disk-space checking functions;
	added test hooks.
    * tests/test_script_arguments.py: added tests for several functions in
	khmer/file.py.
    * sandbox/assemstats3.py: handle missing input files.

2014-06-12  Michael Wright <wrigh517@msu.edu>

    * sandbox/load-into-hashbits: Deleted from sandbox. It is superseded
    by load-graph.py --no-tagset.

2014-06-11  Michael Wright <wrigh517@msu.edu>

    * scripts/load-into-counting: Fixed docstring misnomer to 
	load-into-counting.py

2014-06-10  Michael R. Crusoe  <mcrusoe@msu.edu>

    * setup.py,tests/{__init__,khmer_tst_utils,test_scripts,
    khmer_test_counting_single}.py: made tests runnable after installation.
    * lib/{khmer.hh,hashtable.hh,read_parsers.cc,read_parsers.hh}: restructure
    exception hierarchy.
    * khmer/_khmermodule.cc: Nicer error checking for hash_consume_fasta,
    hash_abundance_distribution, hashbits_consume_{fasta,fasta_and_tag
    {,with_stoptags},partitioned_fasta}, hashbits_output_partitions, and
    labelhash_consume_{,partitioned_}fasta_and_tag_with_labels.

2014-06-10  Titus Brown  <t@idyll.org>

    * Makefile: remove SHELL setting so that 'make doc' works in virtualenvs.
    * scripts/sample-reads-randomly.py: extend to take multiple subsamples
	with -S.
    * tests/test_scripts.py: added test for multiple subsamples from
	sample-reads-randomly.py

2014-06-10  Michael Wright <wrigh517@msu.edu>

    * scripts/extract-long-sequences: Moved from sandbox, added argparse and 
    FASTQ support.
    * scripts/fastq-to-fasta: Fixed outdated argparse oversight.
    * tests/test_scripts.py: Added tests for extract-long-sequences.py

2014-06-08  Titus Brown  <t@idyll.org>

    * doc/conf.py: set google_analytics_id and disqus_shortname properly;
	disable "editme" popup.
    * doc/_templates/page.html: take google_analytics_id and disqus_shortname
	from doc/conf.py.

2014-06-04  Michael R. Crusoe <mcrusoe@msu.edu>

    * lib/Makefile: do a distclean as the CFLAGS may have changed. Fixes #442

2014-06-03 Chuck Pepe-Ranney <chuck.peperanney@gmail.com>

    * scripts/abundance-dist.py: removed call to check_space on infiles.  

2014-05-31  Michael R. Crusoe  <mcrusoe@msu.edu>

    * khmer/_khmermodule.cc,lib/counting.{cc,hh},
    sandbox/{stoptag-abundance-ham1-hist.py,off-by-one.py,filter-ham1.py}:
    Remove CountingHash get_kmer_abund_mean, get_kmer_abund_abs_deviation, and
    max_hamming1_count along with Python glue code and sandbox scripts. They
    are no longer useful.

2014-05-30  Titus Brown  <t@idyll.org>

    * khmer/_khmermodule.cc: remove merge2* functions: unused, untested.
    * lib/counting.cc, lib/hashbits.cc, lib/hashtable.cc: made file loading
	exceptions more verbose and informative.
    * tests/test_subset_graph.py: added tests for SubsetPartition::
	load_partitionmap.
    * khmer/_khmermodule.cc, lib/subset.cc, wrapped SubsetPartition::
	load_partitionmap to catch, propagate exceptions
    * tests/test_hashbits.py, tests/test_counting_hash.py: added tests
	for fail-on-load of bad file format versions; print exception messages.
    * .gitignore: added various temporary pip & build files
    * lib/counting.cc: added I/O exception handling to CountingHashFileReader
	and CountingHashGzFileReader.
    * lib/hashbits.cc: added I/O exception handling to Hashbits::load.
    * lib/subset.cc: added I/O exception handling to merge_from_disk.
    * lib/hashtable.cc: added I/O exception handling to load_tagset and
	load_stop_tags
    * khmer/_khmermodule.cc: added I/O exception propagation from C++ to
	Python, for all loading functions.

2014-05-22  Michael Wright  <wrigh517@msu.edu>

    * scripts/fastq-to-fasta: Moved and improved fastq-to-fasta.py into scripts 
    from sandbox
    * tests/test_scripts.py: Added tests for fastq-to-fasta.py
    * tests/test-data: Added test-fastq-n-to-fasta.py file with N's in 
    sequence for testing

2014-05-19  Michael R. Crusoe  <mcrusoe@msu.edu>

    * Makefile: add target for python test coverage plain-text report;
    clarified where the HTML report is

2014-05-16  Michael R. Crusoe  <mcrusoe@msu.edu>

    * docs/scripts.txt: include sweep-reads-buffered.py

2014-05-14  Adam Caldwell  <adam.caldwell@gmail.com>

    * Makefile: change pip to pip2. Fixes assorted make problems on systems
    where pip links to pip3

2014-05-14  Michael R. Crusoe  <mcrusoe@msu.edu>

    * lib/{zlib,bzip2} -> third-party/
    * setup.{cfg,py}: Move third party libraries to their own directory
    * Makefile: add sloccount target for humans and the sloccount.sc target for
   Jenkins

2014-05-13  Michael Wright  <wrigh517@msu.edu>

    * sandbox/fastq-to-fasta.py: now reports number of reads dropped due to
    'N's in sequence. close 395

2014-05-13  Michael R. Crusoe  <mcrusoe@msu.edu>

    * doc/release.txt: additional fixes

2014-05-09  Luiz Irber  <irberlui@msu.edu>

    Version 1.0.1

2014-05-09  Michael R. Crusoe  <mcrusoe@msu.edu>

    * doc/release.txt: update release instructions

2014-05-06  Michael R. Crusoe  <mcrusoe@msu.edu>

    * lib/{subset,counting}.cc: fix cppcheck errors; astyle -A10
    --max-code-length=80

2014-05-06  Titus Brown  <titus@idyll.org>

    * sandbox/calc-best-assembly.py: added script to calculate best
    assembly from a list of contig/scaffold files
	
2014-04-23  Titus Brown  <titus@idyll.org>

    * scripts/abundance-dist-single.py: fixed problem where ReadParser was
    being created anew for each thread; regression introduced in 4b823fc.

2014-04-22  Michael R. Crusoe  <mcrusoe@msu.edu>

    *.py: switch to explicit python2 invocation. Fixes #385.

2014-04-21  Titus Brown  <t@idyll.org>

    * doc/development.txt: added spellcheck to review checklist

2014-04-21  Titus Brown  <titus@idyll.org>

    * scripts/normalize-by-median.py: updated FP rate to match latest info from
      Qingpeng's paper; corrected spelling error.

2014-04-21  Michael R. Crusoe  <mcrusoe@msu.edu>

    * setup.py,doc/installing.txt: Remove argparse from the requirements
    unless it isn't available. Argparse is bundled with Python 2.7+. This
    simplifies the installation instructions.

2014-04-17  Ram RS  <ramrs@nyu.edu>

    * scripts/make-initial-stoptags.py: fixed bug that threw error on
     missing .ht input file while actual expected input file is .pt

2014-04-11  Titus Brown  <t@idyll.org>

    * scripts/*.py: fixed argument to check_space_for_hashtable to rely
    on args.n_tables and not args.ksize.

2014-04-06  Titus Brown  <titus@idyll.org>

    * scripts/normalize-by-median.py: added comment about table compatibility
    with abundance-dist.

2014-04-05  Michael R. Crusoe  <mcrusoe@msu.edu>

    * MANIFEST.in,setup.py: fix to correct zlib packaging for #365
    * ChangeLog: fix date for 1.0 release, email addresses

2014-04-01  Michael R. Crusoe  <mcrusoe@msu.edu>

    Version 1.0
    * Makefile: run 'build' command before install; ignore _version.py for
    coverage purposes.
    * bink.ipynb: deleted
    * doc/choosing-hash-sizes.txt -> choosing-table-sizes.txt
    * setup.py,doc/{conf.py,index.txt}: update lists of authors
    * doc/development.txt: typo
    * doc/{galaxy,guide,index,introduction,scripts}.txt: remove some
    references to implementation details of the k-mer tables
    * doc/{known-issues,release}.txt: updated
    * khmer/*.cc,lib/*.{cc,hh}: astyle -A10 formatted
    * lib/read_parsers.cc: fixed case statement fall through
    * lib/subset.cc: removed unnecessary NULL check (CID 1054804 & 1195088)
    * scripts/*.py: additional documentation updates
    * tests/test-data/test-overlap1.ht,data/MSB2-surrender.fa &
    data/1m-filtered.fa: removed from repository history, .git is now 36M!

2014-04-01  Titus Brown  <t@idyll.org>

    * CITATION,khmer/khmer_args.py: Updated khmer software citation for
    release.

2014-03-31  Titus Brown  <t@idyll.org>

    * scripts/normalize-by-median.py: Fixed unbound variable bug introduced in
    20a433c2.

    * khmer/file.py: Fixed incorrect use of __file__ dirname instead of
    os.getcwd(); also fixed bug where statvfs would choke on an empty
    dirname resulting from input files being in the cwd.

2014-03-31  Michael R. Crusoe  <mcrusoe@msu.edu>

    * versioneer.py,ez_setup.py: updated to version 0.10 and 3.4.1
    respectively.
    * docs/release.txt,khmer/_version.py,MANIFEST.in: update ancillary
    versioneer files

2014-03-31  Titus Brown  <t@idyll.org>

    * scripts/*.py,khmer/khmer_args.py: added 'info' function to khmer_args,
    and added citation information to each script.
    * CITATION: added basic citation information for khmer functionality.

2013-03-31  Michael R. Crusoe  <mcrusoe@msu.edu>

    * docs/scripts.txt,scripts/*.py,khmer/*.py: overhaul the documentation of
    the scripts. Uses sphinxcontrib.autoprogram to leverage the existing
    argparse objects. Moved the documentation into each script + misc cleanups.
    All scripts support the --version option. Migrated the last scripts to use
    khmer_args
    * docs/blog-posts.txt: removed outdated reference to filter-exact.py; its
    replacement filter-abund.py is better documented in the eel-pond protocol
    * figuregen/,novelty/,plots/,templatem/,scripts/do-partition.sh: removed
    outdated code not part of core project

2013-03-30  Michael R. Crusoe  <mcrusoe@msu.edu>

    * setup.py: monkeypatched distutils.Distribution.reinitialize_command() so
    that it matches the behavior of Distribution.get_command_obj(). This fixes
    issues with 'pip install -e' and './setup.py nosetests' not respecting the
    setup.cfg configuration directives for the build_ext command. Also
    enhanced our build_ext command to respect the dry_run mode.

    * .ycm_extra_conf.py: Update our custom YouCompleteMe configuration to
    query the package configuration for the proper compilation flags.

2014-03-28  Michael R. Crusoe  <mcrusoe@msu.edu>

    * Makefile,setup.py: demote nose & sphinx to extra dependencies.
    Auto-install Python developer tools as needed.

2013-03-27  Michael R. Crusoe  <mcrusoe@msu.edu>

    * The system zlib and bzip2 libraries are now used instead of the bundled
    versions if specified in setup.cfg or the command line.

2014-03-25  Michael R. Crusoe  <mcrusoe@msu.edu>

    * Makefile: update cppcheck command to match new version of Jenkins
    plugin. Now ignores the lib/test*.cc files.

2013-03-20  Michael R. Crusoe  <mcrusoe@msu.edu>

    * lib/storage.hh,khmer/_khmermodule.cc,lib/{readtable,read_parsers}.hh:
    remove unused storage.hh

2014-03-19  Qingpeng Zhang  <qingpeng@msu.edu>

    * hashbits.cc: fix a bug of 'Division or modulo by zero' described in #182
    * test_scripts.py: add test code for count-overlap.py
    * count-overlap.py: (fix a bug because of a typo and hashsize was replaced
    by min_hashsize)
    * count-overlap.py: needs hashbits table generated by load-graph.py. 
    This information is added to the "usage:" line.
    * count-overlap.py: fix minor PyLint issues

2014-03-19  Michael R. Crusoe  <mcrusoe@msu.edu>

    * Update bundled zlib version to 1.2.8 from 1.2.3. Changes of note:
    "Wholesale replacement of gz* functions with faster versions"
    "Added LFS (Large File Summit) support for 64-bit file offsets"
    "Fix serious but very rare decompression bug"

2014-03-19  Michael R. Crusoe <mcrusoe@msu.edu>

    * lib/counting.hh: include hashtable.hh
    * lib/{counting,aligner,hashbits,hashtable,labelhash,node,subset}.{cc,hh},
    kmer.cc,khmer/_khmermodule.cc: removed downcast, replaced non-functional
    asserts() with exception throws.
    * khmer/_khmermodule.cc: fixed parsing of PyLists
    * setup.py: force 64bit only builds on OS X.

2014-03-19  Titus Brown  <t@idyll.org>

    * Makefile: update documentation on targets at top; clean autopep8 output.
    * test_counting_single.py: fixed pep8 violations in spacing
    * test_scripts.py: eliminate popenscript in favor of proper SystemExit
	handling in runscript; fix pep8 violations.

2014-03-19  Michael R. Crusoe <mcrusoe@msu.edu> and Luiz Irber
<luiz.irber@gmail.com>

    * lib/ktable.{cc,hh},khmer/{__init__.py},{_khmermodule.cc}, tests/
    test_{counting_{hash,single},ktable}.py: remove the unused KTable object
    * doc/{index,ktable}.txt: remove references to KTable
    * lib/{ktable.{hh,cc} → kmer_hash.{hh,cc}}: rename remaining ktable files
    to kmer_hash
    * lib/{hashtable,kmer}.hh: replace ktable headers with kmer_hash

2014-03-17  Ram RS  <ramrs@nyu.edu>

    * extract-partitions.py: pylint warnings addressed
    * test_scripts.py: tests added to cover extract-partitions completely

2014-03-16  Michael R. Crusoe <mcrusoe@msu.edu>

    * lib/read_parsers.cc: fix for Coverity CID 1054789: Unititialized scalar
    field II: fill_id is never zeroed out.

2014-03-16  Ram RS  <ramrs@nyu.edu>

    * Project email in copyright headers updated

2014-03-14  Michael R. Crusoe <mcrusoe@msu.edu>

    * khmer/_khmermodule.cc, lib/{khmer.hh, hashtable.{cc,hh}},
    tests/test_{hashbits,hashbits_obj,labelhash}.py: don't implicitly downcast
    tagset_size(). Changes fileformat version for saved tagsets.

2014-03-13  Ram RS  <ramrs@nyu.edu>

    * added: khmer/file.py - script to check disk space, check input file
    status and check space before hashtable writing
    * modified: scripts/*.py - all scripts now use khmer.file for above-mentioned
    functionality.
    * modified: scripts/*.py - pylint violations addressed in all scripts
    under scripts/

2014-03-13  Ram RS  <ramrs@nyu.edu>

    * Bug fix: tests.test_normalize_by_median_no_bigcount() now runs within
    temp directory

2014-03-11  Michael R. Crusoe  <mcrusoe@mcrusoe.edu>

    * lib/read_parsers.hh: fix for Coverity CID 1054789: Uninitialized scalar
    field

2014-03-10  Michael R. Crusoe  <mcrusoe@msu.edu>

    * doc/development.txt: document fork/tag policy + formatting fixes

2014-03-03  Michael R. Crusoe  <mcrusoe@msu.edu>

    * lib/trace_logger.{cc,hh}: fix for Coverity CID 1063852: Uninitialized
    scalar field (UNINIT_CTOR) 
    * lib/node.cc: fix for Coverity CID 1173035:  Uninitialized scalar field
    (UNINIT_CTOR)
    * lib/hashbits.hh: fix for Coverity CID 1153101:  Resource leak in object
    (CTOR_DTOR_LEAK)
    * lib/{perf_metrics.{cc,hh},hashtable.{cc,hh}
    ,read_parsers.{cc,hh},trace_logger.{cc,hh}}: ifndef WITH_INTERNAL_METRICS
    then lets not + astyle -A10

2014-02-27  Michael R. Crusoe <mcrusoe@msu.edu>

    * tagged: version 0.8
    * setup.py: Specify a known working version of setuptools so we don't
    force an unneeded and awkward upgrade.
    * setup.py: We aren't zipsafe, mark as such

2014-02-18  Michael R. Crusoe <mcrusoe@msu.edu>

* Normalized C++ namespace usage to fix CID 1054792
* Updated install instructions. We recommend OS X users and those Linux
users without root access to install virtualenv instead of pip.
* New documentation: doc/known-issues.txt
* Added code review checklist & other guidance: doc/development.txt

2014-02-03  Camille Scott <camille.scott.w@gmail.com>

* Standardized command line arguments in khmer_args; added version flag

* Added support for sparse graph labeling

* Added script to reinflate partitions from read files using the 
  labeling system, called sweep-reads-by-partition-buffered.py

* Implemented __new__ methods for Hashbits, enforced inheritance
  hierarchy between it and the new LabelHash class both in C++
  and CPython API

2013-12-20  Titus Brown  <titus@idyll.org>

* Fixed output_partitioned_file, sweep-reads3.py, and extract-partitions.py
  to retain FASTQ format in output.

2013-12-11  Michael R. Crusoe <mcrusoe@msu.edu>

* normalize-by-median.py: new optional argument: --record-filenames to specify
a path where a list of all the output filenames will be written to. Will
be used to better integrate with Galaxy.

* All commands that use the counting args now support the --version switch

* abundance-dist-single.py, abundance-dist.py, do-partition.py,
interleave-reads.py, load-graph.py, load-into-counting.py
normalize-by-median.py now exit with return code 1 instead of 255 as is
standard.

2013-12-19  Michael R. Crusoe  <mcrusoe@msu.edu>

* doc/install.txt Add setup instructions for RHEL6 & fix invocation to get
master branch to work for non-developers

2013-12-18  Titus Brown  <titus@idyll.org>

* Added a test to ensure that normalize-by-median.py has bigcount set to
  False.

2013-11-22  Camille Scott  <camille.scott.w@gmail.com>

* Makefile: Added debug target for profiling.

2013-11-22  Michael R. Crusoe  <mcrusoe@msu.edu>

* Documented release process

2013-10-21  Michael R. Crusoe  <mcrusoe@msu.edu>

* Version 0.7

* New script: sample-reads-randomly.py which does a single pass random
subsample using reservoir sampling.

* the version number is now only stored in one place

* Makefile: new dist, cppcheck, pep8, and autopep8 targets for developers.
VERSION is now set by versioneer and exported to C/C++ code.

* README switched from MarkDown to ReStructuredText format to clean up PyPI
listing. Install count badge added.

* doc/: updates to how the scripts are called. Sphinx now pulls version
number from versioneer. C/Python integration is now partially documented.
Reference to bleeding-edge has been removed. Release instructions have been
clarified and simplified.

* all python code in khmer/, scripts/, and tests/ should be PEP8 compliant now.

* khmer/_khmermodule.cc has gotten a once-over with cpychecker. Type errors
were eliminated and the error checking has improved.

* Several fixes motivated by the results of a Coverity C/C++ scan. 

* Tests that require greater than 0.5 gigabytes of memory are now annotated as
being 'highmem' and be skipped by changing two lines in setup.cfg

* warnings about -Wstrict-prototypes will no longer appear

* contributors to this release are: ctb, mr-c and camillescott. 

2013-10-15  Michael R. Crusoe  <mcrusoe@msu.edu>

* Version 0.6.1

* No code changes, just build fixes

2013-10-10  Michael R. Crusoe  <mcrusoe@msu.edu>

* Version 0.6

* Switch to setuptools to run the entire build

* The various Makefiles have been merged into one inside lib for posterity

* A new top-level Makefile wraps "python setup.py"

* argparse.py has been removed and is installed automatically by setuptools/pip

* setup.py and the python/khmer directory have been moved to the root of the
project to conform to the standard layout

* The project contact address is now khmer-project@idyll.org

* Due to the new build system the project now easily builds under OS X + XCode

* In light of the above the installation instructions have been rewritten

* Sphinx now builds the documentation without warnings or errors

* It is now easy to calculate code coverage.

* setup.py is now PEP8 compliant
2014-04-10  Michael R. Crusoe  <mcrusoe@msu.edu>

    * Makefile: run 'build' command before install; ignore _version.py for
    coverage purposes.
    * bink.ipynb: deleted
    * doc/choosing-hash-sizes.txt -> choosing-table-sizes.txt
    * setup.py,doc/{conf.py,index.txt}: update lists of authors
    * doc/development.txt: typo
    * doc/{galaxy,guide,index,introduction,scripts}.txt: remove some
    references to implementation details of the k-mer tables
    * doc/{known-issues,release}.txt: updated
    * khmer/*.cc,lib/*.{cc,hh}: astyle -A10 formatted
    * lib/read_parsers.cc: fixed case statement fall through
    * lib/subset.cc: removed unnecessary NULL check (CID 1054804 & 1195088)
    * scripts/*.py: additional documentation updates
    * tests/test-data/test-overlap1.ht,data/MSB2-surrender.fa &
    data/1m-filtered.fa: removed from repository history, .git is now 36M!

2014-03-31  Titus Brown  <ctb@msu.edu>

    * scripts/normalize-by-median.py: Fixed unbound variable bug introduced in
    20a433c2.

    * khmer/file.py: Fixed incorrect use of __file__ dirname instead of
    os.getcwd(); also fixed bug where statvfs would choke on an empty
    dirname resulting from input files being in the cwd.

2014-03-31  Michael R. Crusoe  <mcrusoe@msu.edu>

    * versioneer.py,ez_setup.py: updated to version 0.10 and 3.4.1
    respectively.
    * docs/release.txt,khmer/_version.py,MANIFEST.in: update ancillary
    versioneer files

2014-03-31  Titus Brown  <ctb@msu.edu>

    * scripts/*.py,khmer/khmer_args.py: added 'info' function to khmer_args,
    and added citation information to each script.
    * CITATION: added basic citation information for khmer functionality.

2013-03-31  Michael R. Crusoe  <mcrusoe@msu.edu>

    * docs/scripts.txt,scripts/*.py,khmer/*.py: overhaul the documentation of
    the scripts. Uses sphinxcontrib.autoprogram to leverage the existing
    argparse objects. Moved the documentation into each script + misc cleanups.
    All scripts support the --version option. Migrated the last scripts to use
    khmer_args
    * docs/blog-posts.txt: removed outdated reference to filter-exact.py; its
    replacement filter-abund.py is better documented in the eel-pond protocol
    * figuregen/,novelty/,plots/,templatem/,scripts/do-partition.sh: removed
    outdated code not part of core project

2013-03-30  Michael R. Crusoe  <mcrusoe@msu.edu>

    * setup.py: monkeypatched distutils.Distribution.reinitialize_command() so
    that it matches the behavior of Distribution.get_command_obj(). This fixes
    issues with 'pip install -e' and './setup.py nosetests' not respecting the
    setup.cfg configuration directives for the build_ext command. Also
    enhanced our build_ext command to respect the dry_run mode.

    * .ycm_extra_conf.py: Update our custom YouCompleteMe configuration to
    query the package configuration for the proper compilation flags.

2014-03-28  Michael R. Crusoe  <mcrusoe@msu.edu>

    * Makefile,setup.py: demote nose & sphinx to extra dependencies.
    Auto-install Python developer tools as needed.

2013-03-27  Michael R. Crusoe  <mcrusoe@msu.edu>

    * The system zlib and bzip2 libraries are now used instead of the bundled
    versions if specified in setup.cfg or the command line.

2014-03-25  Michael R. Crusoe  <mcrusoe@msu.edu>

    * Makefile: update cppcheck command to match new version of Jenkins
    plugin. Now ignores the lib/test*.cc files.

2013-03-20  Michael R. Crusoe  <mcrusoe@msu.edu>

    * lib/storage.hh,khmer/_khmermodule.cc,lib/{readtable,read_parsers}.hh:
    remove unused storage.hh

2014-03-19  Qingpeng Zhang  <qingpeng@msu.edu>

    * hashbits.cc: fix a bug of 'Division or modulo by zero' described in #182
    * test_scripts.py: add test code for count-overlap.py
    * count-overlap.py: (fix a bug because of a typo and hashsize was replaced
    by min_hashsize)
    * count-overlap.py: needs hashbits table generated by load-graph.py. 
    This information is added to the "usage:" line.
    * count-overlap.py: fix minor PyLint issues

2014-03-19  Michael R. Crusoe  <mcrusoe@msu.edu>

    * Update bundled zlib version to 1.2.8 from 1.2.3. Changes of note:
    "Wholesale replacement of gz* functions with faster versions"
    "Added LFS (Large File Summit) support for 64-bit file offsets"
    "Fix serious but very rare decompression bug"

2014-03-19  Michael R. Crusoe <mcrusoe@msu.edu>

    * lib/counting.hh: include hashtable.hh
    * lib/{counting,aligner,hashbits,hashtable,labelhash,node,subset}.{cc,hh},
    kmer.cc,khmer/_khmermodule.cc: removed downcast, replaced non-functional
    asserts() with exception throws.
    * khmer/_khmermodule.cc: fixed parsing of PyLists
    * setup.py: force 64bit only builds on OS X.

2014-03-19  Titus Brown  <t@idyll.org>

    * Makefile: update documentation on targets at top; clean autopep8 output.
    * test_counting_single.py: fixed pep8 violations in spacing
    * test_scripts.py: eliminate popenscript in favor of proper SystemExit
	handling in runscript; fix pep8 violations.

2014-03-19  Michael R. Crusoe <mcrusoe@msu.edu> and Luiz Irber
<luiz.irber@gmail.com>

    * lib/ktable.{cc,hh},khmer/{__init__.py},{_khmermodule.cc}, tests/
    test_{counting_{hash,single},ktable}.py: remove the unused KTable object
    * doc/{index,ktable}.txt: remove references to KTable
    * lib/{ktable.{hh,cc} → kmer_hash.{hh,cc}}: rename remaining ktable files
    to kmer_hash
    * lib/{hashtable,kmer}.hh: replace ktable headers with kmer_hash

2014-03-17  Ram RS  <ramrs@nyu.edu>

    * extract-partitions.py: pylint warnings addressed
    * test_scripts.py: tests added to cover extract-partitions completely

2014-03-16  Michael R. Crusoe <mcrusoe@msu.edu>

    * lib/read_parsers.cc: fix for Coverity CID 1054789: Unititialized scalar
    field II: fill_id is never zeroed out.

2014-03-16  Ram RS  <ramrs@nyu.edu>

    * Project email in copyright headers updated

2014-03-14  Michael R. Crusoe <mcrusoe@msu.edu>

    * khmer/_khmermodule.cc, lib/{khmer.hh, hashtable.{cc,hh}},
    tests/test_{hashbits,hashbits_obj,labelhash}.py: don't implicitly downcast
    tagset_size(). Changes fileformat version for saved tagsets.

2014-03-13  Ram RS  <ramrs@nyu.edu>

    * added: khmer/file.py - script to check disk space, check input file
    status and check space before hashtable writing
    * modified: scripts/*.py - all scripts now use khmer.file for above-mentioned
    functionality.
    * modified: scripts/*.py - pylint violations addressed in all scripts
    under scripts/

2014-03-13  Ram RS  <ramrs@nyu.edu>

    * Bug fix: tests.test_normalize_by_median_no_bigcount() now runs within
    temp directory

2014-03-11  Michael R. Crusoe  <mcrusoe@mcrusoe.edu>

    * lib/read_parsers.hh: fix for Coverity CID 1054789: Uninitialized scalar
    field

2014-03-10  Michael R. Crusoe  <mcrusoe@msu.edu>

    * doc/development.txt: document fork/tag policy + formatting fixes

2014-03-03  Michael R. Crusoe  <mcrusoe@msu.edu>

    * lib/trace_logger.{cc,hh}: fix for Coverity CID 1063852: Uninitialized
    scalar field (UNINIT_CTOR) 
    * lib/node.cc: fix for Coverity CID 1173035:  Uninitialized scalar field
    (UNINIT_CTOR)
    * lib/hashbits.hh: fix for Coverity CID 1153101:  Resource leak in object
    (CTOR_DTOR_LEAK)
    * lib/{perf_metrics.{cc,hh},hashtable.{cc,hh}
    ,read_parsers.{cc,hh},trace_logger.{cc,hh}}: ifndef WITH_INTERNAL_METRICS
    then lets not + astyle -A10

2014-02-27  Michael R. Crusoe <mcrusoe@msu.edu>

    * tagged: version 0.8
    * setup.py: Specify a known working version of setuptools so we don't
    force an unneeded and awkward upgrade.
    * setup.py: We aren't zipsafe, mark as such

2014-02-18  Michael R. Crusoe <mcrusoe@msu.edu>

* Normalized C++ namespace usage to fix CID 1054792
* Updated install instructions. We recommend OS X users and those Linux
users without root access to install virtualenv instead of pip.
* New documentation: doc/known-issues.txt
* Added code review checklist & other guidance: doc/development.txt

2014-02-03  Camille Scott <camille.scott.w@gmail.com>

* Standardized command line arguments in khmer_args; added version flag

* Added support for sparse graph labeling

* Added script to reinflate partitions from read files using the 
  labeling system, called sweep-reads-by-partition-buffered.py

* Implemented __new__ methods for Hashbits, enforced inheritance
  hierarchy between it and the new LabelHash class both in C++
  and CPython API

2013-12-20  Titus Brown  <titus@idyll.org>

* Fixed output_partitioned_file, sweep-reads3.py, and extract-partitions.py
  to retain FASTQ format in output.

2013-12-11  Michael R. Crusoe <mcrusoe@msu.edu>

* normalize-by-median.py: new optional argument: --record-filenames to specify
a path where a list of all the output filenames will be written to. Will
be used to better integrate with Galaxy.

* All commands that use the counting args now support the --version switch

* abundance-dist-single.py, abundance-dist.py, do-partition.py,
interleave-reads.py, load-graph.py, load-into-counting.py
normalize-by-median.py now exit with return code 1 instead of 255 as is
standard.

2013-12-19  Michael R. Crusoe  <mcrusoe@msu.edu>

* doc/install.txt Add setup instructions for RHEL6 & fix invocation to get
master branch to work for non-developers

2013-12-18  Titus Brown  <titus@idyll.org>

* Added a test to ensure that normalize-by-median.py has bigcount set to
  False.

2013-11-22  Camille Scott  <camille.scott.w@gmail.com>

* Makefile: Added debug target for profiling.

2013-11-22  Michael R. Crusoe  <mcrusoe@msu.edu>

* Documented release process

2013-10-21  Michael R. Crusoe  <mcrusoe@msu.edu>

* Version 0.7

* New script: sample-reads-randomly.py which does a single pass random
subsample using reservoir sampling.

* the version number is now only stored in one place

* Makefile: new dist, cppcheck, pep8, and autopep8 targets for developers.
VERSION is now set by versioneer and exported to C/C++ code.

* README switched from MarkDown to ReStructuredText format to clean up PyPI
listing. Install count badge added.

* doc/: updates to how the scripts are called. Sphinx now pulls version
number from versioneer. C/Python integration is now partially documented.
Reference to bleeding-edge has been removed. Release instructions have been
clarified and simplified.

* all python code in khmer/, scripts/, and tests/ should be PEP8 compliant now.

* khmer/_khmermodule.cc has gotten a once-over with cpychecker. Type errors
were eliminated and the error checking has improved.

* Several fixes motivated by the results of a Coverity C/C++ scan. 

* Tests that require greater than 0.5 gigabytes of memory are now annotated as
being 'highmem' and be skipped by changing two lines in setup.cfg

* warnings about -Wstrict-prototypes will no longer appear

* contributors to this release are: ctb, mr-c and camillescott. 

2013-10-15  Michael R. Crusoe  <mcrusoe@msu.edu>

* Version 0.6.1

* No code changes, just build fixes

2013-10-10  Michael R. Crusoe  <mcrusoe@msu.edu>

* Version 0.6

* Switch to setuptools to run the entire build

* The various Makefiles have been merged into one inside lib for posterity

* A new top-level Makefile wraps "python setup.py"

* argparse.py has been removed and is installed automatically by setuptools/pip

* setup.py and the python/khmer directory have been moved to the root of the
project to conform to the standard layout

* The project contact address is now khmer-project@idyll.org

* Due to the new build system the project now easily builds under OS X + XCode

* In light of the above the installation instructions have been rewritten

* Sphinx now builds the documentation without warnings or errors

* It is now easy to calculate code coverage.

* setup.py is now PEP8 compliant<|MERGE_RESOLUTION|>--- conflicted
+++ resolved
@@ -1,4 +1,3 @@
-<<<<<<< HEAD
 2015-08-12  Jacob Fenton  <bocajnotnef@gmail.com>
 
    * doc/dev/{codebase-guide,coding-guidelines-and-review,development,
@@ -14,14 +13,11 @@
    load-into-countgraph, load-graph -> load-into-nodegraph, fixed tests to not
    bork
 
+2015-08-12  Luiz Irber  <khmer@luizirber.org>
+
+   * khmer/_khmer.cc: Fix a GCC string initialization warning.
+
 2015-08-12  Michael R. Crusoe  <crusoe@ucdavis.edu>
-=======
-2015-08-12  Luiz Irber  <khmer@luizirber.org>
-
-   * khmer/_khmer.cc: Fix a GCC string initialization warning.
-
-2015-08-11  Michael R. Crusoe  <crusoe@ucdavis.edu>
->>>>>>> b8bd8c7e
 
    * CITATION, doc/{index,introduction,user/scripts}.rst, khmer/khmer_args.py:
    formatting fixes and new citation for the software as a whole
