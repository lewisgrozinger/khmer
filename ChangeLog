<<<<<<< HEAD
2015-06-16  Titus Brown  <titus@idyll.org>

   * khmer/__init__.py: split CountingHash into _CountingHash (CPython) and
   CountingHash to mimic Hashbits behavior; pass IOError through
   extract_countinghash_info and extract_hashbits_info so that
   file-does-not-exist errors are correctly reported; fixed FP rate reporting;
   changed to using get_n_primes_near_x to build hashtable sizes.
   * khmer/_khmer.cc: changed tp_flags for KCountingHash so that it could
   be a base class.
   * khmer/khmer_args.py: removed environment variable override for hash size
   defaults; added -M/--max_memory_usage, and functions create_nodegraph()
   and create_countgraph().
   * khmer/kfile.py: fixed check_space_for_hashtable to depend on args obj.
   * oxli/build_graph.py, scripts/{annotate-partitions.py,count-overlap.py,
   do-partition.py,filter-stoptags.py,
   merge-partitions.py}, sandbox/{assembly-diff.py,assembly-diff-2.py,
   bloom-count-intersection.py,bloom-count.py,build-sparse-graph.py,
   collect-reads.py,saturate-by-median.py, graph-size.py,print-stoptags.py,
   print-tagset.py,stoptags-by-position.py, subset-report.py,
   sweep-out-reads-with-contigs.py,sweep-reads2.py,sweep-reads3.py}: changed
   hashtype over to 'nodegraph' and 'countgraph' in call to report_on_config;
   replaced counting hash/hashbits creation with new khmer_args create*
   functions, and/or new_counting_hash/new_hashbits with CountingHash/Hashbits.
   * doc/scripts.rst: updated hashtable size help text.
   * tests/test*.py: switched from new_counting_hash to CountingHash, and
   new_hashbits to Hashbits; adjusts tests for new behavior of hashtable
   size calculation.
   * tests/test_hashbits_obj.py: merged into test_hashbits.py and removed file.
   * tests/test_script_arguments.py: updated for new check_space_for_hashtable
   behavior; added tests for create_countgraph and create_nodegraph.
   * tests/test_counting_single.py: fixed countgraph size & palindrome testing
   beahavior in test_complete_no_collision.
=======
2015-06-19  Titus Brown  <titus@idyll.org>

   * Makefile: temporarily disable 'huge' tests on Linux.

2015-06-17  Titus Brown  <titus@idyll.org>

   * scripts/normalize-by-median.py: changed DEFAULT_DESIRED_COVERAGE to 20,
   and corrected options help.
   * tests/{test_scripts.py,test_normalize_by_median.py}: moved
   normalize-by-median.py tests into a their own file.
   * tests/test-data/{dn-test-all-paired-all-keep.fa,dn-test-none-paired.fa,
   dn-test-some-paired-all-keep.fa}: added test data files for specific
   pairing/saturation behavior.

2015-06-16  Kevin Murray  <spam@kdmurray.id.au>

   * doc/dev/binary-file-formats.rst: Add documentation of khmer's binary file
   formats.
   * doc/dev/index.rst: Add above docs to developer documentation index.
>>>>>>> 75f6fbfa

2015-06-14  Michael R. Crusoe  <crusoe@ucdavis.edu>

   * khmer/__init__.py,lib/{counting,hashbits,hashtable,subset,labelhash}.cc,
   lib/khmer.hh: add signature to beginning of all binary file types
   * tests/test-data/{normC20k20.ct,badversion-k32.tagset,
   goodversion-k32.tagset}: update to new format by prepending "OXLI" to the
   data stream
   * tests/test_{counting_hash,functions,scripts,hashbits,hashbits_obj,
   labelhash}.py: tests should fail, not error (add try, except + assert
   blocks). Adapted other tests to cope with the new file formats
   * lib/magic: new, teaches the unix `file` command about khmer file types
   * doc/index.rst,doc/whats-new-2.0.rst: document these changes

2015-06-14  Titus Brown  <titus@idyll.org>

   * tests/test_counting_hash.py: fixed duplicated test
   'get_kmer_counts_too_short' by changing to 'get_kmer_hashes_too_short'.

2015-06-14  Jacob Fenton  <bocajnotnef@gmail.com>

   * scripts/abundance-dist.py: added weird bigcount circumstance detection
   * tests/test_scripts.py: added test for the above

2015-06-14  Kevin Murray  <spam@kdmurray.id.au>

   * lib/counting.cc: Fix infinite loop in gzipped CountingHash I/O
   * tests/test_counting_hash.py: Add test of large CountingHash I/O
   * setup.cfg: Skip tests with the 'huge' label by default

2015-06-13  Michael R. Crusoe  <crusoe@ucdavis.edu>

   * Makefile, build-jenkins.sh: unify sphinx dependencies
   * scripts/readstats.py: fix typo

2015-06-13  Titus Brown  <titus@idyll.org>

   * doc/dev/getting-started.rst: update instructions for creating a new
   branch name to preferred practice (fix/brief_issue_description, instead
   of fix/issuenum).

2015-06-13  Michael R. Crusoe  <crusoe@ucdavis.edu>

   * doc/dev/release.rst: remove false positive from version check
   * tests/test_{counting_hash,scripts}.py: remove scriptpath no-op method

2015-06-12  Luiz Irber  <khmer@luizirber.org>

   * setup.py: revert changes to zlib compilation.
   * setup.cfg: nose should stop on first error by default.
   * Makefile, tests/test_threaded_sequence_processor.py,
   scripts/{do-partition,partition-graph}.py, khmer/thread_utils.py: Remove
   dependency on future package.

2015-06-12  Michael R. Crusoe  <crusoe@ucdavis.edu>

   * setup.py: update screed version to 0.9

2015-06-12  Luiz Irber  <khmer@luizirber.org>

   * *.py: refactor for Python 3 compatibility. Clear separation of Unicode
   and Byte strings, use __future__ imports for compatibility (print function,
   absolute imports, unicode_literals), fix tests to consider changes to random
   number generator between Python versions.
   * khmer/_khmer.cc: rename file, methods return Unicode strings instead of
   Bytestrings.

2015-06-12  Luiz Irber  <khmer@luizirber.org>

   * khmer/{khmermodule.cc},tests/test_hashbits.py: Add Unicode support to
   hashbits.get method.
   * tests/test_hll.py: Avoid using translate for revcomp calculation.

2015-06-12  Sarah Guermond  <sarah.guermond@gmail.com>

   * scripts/trim-low-abund.py: changed _screed_record_dict to Record

2015-06-11  Sherine Awad  <drmahmoud@ucdavis.edu>

   * Change split-paired-reads.py to accept input from stdin.
   * Add test function to test new behavior of split-paired.

2015-06-10  Camille Scott  <camille.scott.w@gmail.com>

   * lib/hashtable.cc: Tweaked median_at_least to reduce number of
   conditional checks.

2015-06-10  Titus Brown  <titus@idyll.org>

   * scripts/find-knots.py: fixed invocation of check_space to take correct
   arguments.
   * tests/test_scripts.py: added simple test of find-knots.py execution.

2015-06-09  Jacob Fenton  <bocajnotnef@gmail.com>

   * scripts/normalize-by-median.py: implemented broken_paired_reader
   * tests/test_scripts.py: modified tests to properly use new args
   * khmer/utils.py: added force-paired option to broken_paired_reader (@ctb)

2015-06-09   Luiz Irber  <khmer@luizirber.org>

   * khmer/_khmermodule.cc, lib/hashtable.{cc,hh}: astyle fixes.

2015-06-09  Titus Brown  <titus@idyll.org>

   * khmer/_khmermodule.cc: fixed nasty Hashtable.get() bug.
   * lib/hashtable.{cc,hh}: add Hashtable::get_kmers(), get_kmer_hashes(),
   and get_kmer_counts().
   * khmer/_khmermodule.cc: add CPython functions for get_kmers(),
   get_kmer_hashes(), and get_kmer_counts(); reorganize hashtable_methods.
   * tests/test_counting_hash.py: add tests for get_kmers(), get_kmer_hashes(),
   and get_kmer_counts(), as well as for nasty Hashtable.get() bug.

2015-06-08  Camille Scott  <camille.scott.w@gmail.com>

   * lib/hashtable.{cc,hh}: Add filter_on_median method to check
   if median k-mer count is above a cutoff
   * khmer/_khmermodule.cc: Expose filter_on_median to python-land
   * scripts/normalize-by-median.py: Switch to new filter_on_median
   * tests/test_counting_hash.py: Tests for new method

2015-06-08  Luiz Irber  <khmer@luizirber.org>

   * tests/test_hll.py: test return values from consume_{string,fasta}.

2015-06-06  Titus Brown  <titus@idyll.org>

   * khmer/_khmermodule.cc: added hllcounter_merge.
   * tests/test_hll.py: added merge tests.
   * lib/hllcounter.cc: changed HLLCounter::consume_string to uppercase input.
   * sandbox/unique-kmers.py: added --stream-out option; updated to print out
   k-mers per file as well as k-mer size used.

2015-06-04  Titus Brown  <titus@idyll.org>

   * khmer/_khmermodule.cc: added error handling to load_partitionmap.
   * lib/subset.cc: modified partitionmap format to detect truncated files;
   changed untestable sanity checks to assertions.
   * tests/{test_counting_hash,test_hashbits,test_subset_graph}.py: added
   tests to try loading all possible truncations of binary save files.

2015-06-04  Titus Brown  <titus@idyll.org>

   * khmer/_khmermodule.cc,lib/hashbits.{cc,hh}: add Hashbits::update_from()
   and Hashbits.update().
   * tests/test_hashbits.py: associated tests.

2015-06-01  Jacob Fenton  <bocajnotnef@gmail.com>

   * scripts/normalize-by-median.py: major refactoring to use context
   managers and classes; fixed -R
   * tests/test_scripts.py: added test for normalize's -R arg

2015-06-01  Tamer Mansour <drtamermansour@gmail.com>

   * scripts/normalize-by-median.py: changed to count kmers from both PE reads
   when either one of them is below the coverage cutoff
   * tests/test_scripts.py: Added test for new behaviour

2015-05-26  Titus Brown  <titus@idyll.org>

   * khmer/_khmermodule.cc: refactor CPython layer so that KHashtable
   is at base of CountingHash and Hashbits.
   * lib/hashbits.hh: add n_entries() function from Hashtable::n_entries.
   * lib/hashtable.hh: add several virtual functions to Hashtable that exist in
   CountingHash and Hashbits.

2015-05-26  Titus Brown  <titus@idyll.org>

   * khmer/{__init__.py,_khmermodule.cc},lib/labelhash.{cc,hh},
   lib/{hashtable,khmer}.hh: changed LabelHash to be a "friend" of Hashtable,
   rather than a subclass; allowed initialization with either a CountingHash
   or a Hashbits; added 'graph' attribute to the Python object to store a
   reference to host object.
   * lib/labelhash.{cc,hh}: changed TagPtr maps to Tag maps to fix disastrous
   bug.
   * lib/labelhash.{cc,hh}: added save/load_tags_and_labels functions for
   saving and loading labels.
   * tests/test_labelhash.py: removed unnecessary tests; added tests for save
   and load.
   * sandbox/sweep-reads.py: updated with LabelHash changes.

2015-05-26  Kevin Murray  <spam@kdmurray.id.au>

   * lib/Makefile: Remove old libkhmer.so versions during make clean

2015-05-25  Kevin Murray  <spam@kdmurray.id.au>

   * Makefile: Fix issue with 'lib' target not building by using FORCE

2015-05-20  Jacob Fenton  <bocajnotnef@gmail.com>

   * oxli/{__init__,khmer_api,common}.py,scripts/build-graph.py,
   tests/test_scripts.py: added oxli module, oxlified load_graph script, tests
   * scripts/load-graph.py: replaced with oxlified version
   * setup.py: added oxli module and entry point

2015-05-20  Kevin Murray  <spam@kdmurray.id.au>

   * .gitignore: Add htmlcov/ and diff-cover.html to gitignore
   * Makefile: Use rm -f to remove files to quash error messages on
   non-existant files

2015-05-18  Sherine Awad  <sherine.awad@gmail.com>

   * tests/test_scripts.py: Test loading of compressed counting table
   with bigcounts,and test abundance with bigcounts

2015-05-18  Michael R. Crusoe  <mcrusoe@msu.edu>

   * all files: references to github.com/ged-lab changed to
   github.com/dib-lab. All GitHub URLs normalized to use HTTPS
   * README.rst: broken landscape.io badge removed
   * doc/user/known-issues.rst: removed two known issues fixed in v1.4 release

2015-05-18  Titus Brown  <titus@idyll.org>

   * sandbox/{assembly-diff-2.py,sandbox/collect-reads.py},
   scripts/{count-median.py,filter-abund-single.py,filter-abund.py}: changed
   sequence-reading behavior to replace 'N' with 'A', to be consistent with
   rest of code base.
   * scripts/{filter-abund.py,filter-abund-single.py}: changed behavior of
   scripts to keep sequences with 'N's in them, and count them as 'A's.
   * tests/test_scripts.py: added tests for new
   filter-abund/filter-abund-single behavior.
   * tests/test-data/test-filter-abund-Ns.fq: new test file for new tests.

2015-05-13  Scott Sievert  <sieve121@umn.edu>

   * tests/*,scripts/*,lib/*,sandbox/*,khmer/*: changed "doc/LICENSE.txt" to
   "LICENSE" in copyright header.

2015-05-13  Michael R. Crusoe  <mcrusoe@msu.edu>

   * doc/dev/getting-started.rst: added missing dev tools to install list

2015-05-12  Kevin Murray  <spam@kdmurray.id.au>

   * scripts/load-into-counting.py,test/test_scripts.py: Add the number of
   reads processed to the machine readable output files of --summary-info.

2015-05-11  Titus Brown  <titus@idyll.org>

   * scripts/sample-reads-randomly.py: fixed boundary error in
   sample-reads-randomly.py.
   * tests/test_scripts.py: updated tests to correspond with correct
   behavior of sample-reads-randomly.py.

2015-04-23  Lex Nederbragt  <lex.nederbragt@ibv.uio.no>

   * tests/test_scripts.py: added a test for extract-partitions:
   whitespace in fasta header.

2015-04-21  Daniel Standage  <daniel.standage@gmail.com>

   * scripts/sample-reads-randomly.py: use broken paired reader to provide
   paired-end read support.
   * tests/test_scripts.py: change test results to compensate for the change in
   implementation.

2015-04-17  Jessica Mizzi  <mizzijes@msu.edu>

   * tests/test_scripts.py: split test_extract_long_sequences 
   into test_extract_long_sequences_fa and test_extract_long_sequences_fq

2015-04-15  Elmar Bucher <buchere@ohsu.edu>

   * khmer/doc/dev/getting-started.rst: add information for OS X
   mac port and homebrew distro users as well as Linux
   Debian and Ubuntu distro users.
   And add copyright header.

2015-04-15  Susan Steinman  <steinman.tutoring@gmail.com>

   * khmer/tests/khmer_tst_utils.py,doc/dev/a-quick-guide-to-testing.rst
      edited docstring and docs to remind people to make sure tests test
      errors correctly

2015-04-15  Michael R. Crusoe  <mcrusoe@msu.edu>

   * sandbox/make-coverage.py: tweak for importability

2015-04-15  Sherine Awad  <sherine.awad@gmail.com>

   * sandbox/make-coverage.py: restored, was deleted by accident

2015-04-15  Susan Steinman  <steinman.tutoring@gmail.com>

   * khmer/tests/test_scripts.py: changed tests that use `runscript` with
      `fail_okay=True` to use asserts to confirm the correct failure type

2015-04-15  Sarah Guermond  <sarah.guermond@gmail.com>

   * doc/dev/getting-started.rst: clarified dev communication

2015-04-15  Sarah Guermond  <sarah.guermond@gmail.com>

   * scripts/trim-low-abund.py: implemented STDOUT output, redirected
   existing print statements to STDERR, fixed existing & new PEP 8 issues 
   * tests/test_scripts.py: added test for above changes

2014-04-15  Andreas Härpfer  <ahaerpfer@gmail.com>

   * doc/conf.py: disable Sphinx smart rendering

2015-04-15  Michael R. Crusoe  <mcrusoe@msu.edu>

   * lib/hashtable.cc: remove memory leak
   * scripts/readstats.py,tests/test_scripts.py: fix PEP8 violations

2015-04-15  Susan Steinman  <steinman.tutoring@gmail.com>

   * khmer/scripts/normalize-by-median.py: pass individual arg values to 
      functions instead of ArgParse object

2015-04-15  Thomas Fenzl  <thomas.fenzl@gmx.net>

   * scripts/{count-overlap.py,readstats.py},tests/test_scripts.py: 
   added a --csv option to readstats
   updated documentation for count-overlap
   * khmer/_khmermodule.cc: fixed missing error handling 
   for hashbits_count_overlap

2015-04-15  en zyme  <en_zyme@outlook.com>

   * khmer/khmer/kfile.py: check_file_status() -> check_input_files()
   * khmer/sandbox/{collect-reads, khmer/sandbox/sweep-reads}.py 
     khmer/scripts/{abundance-dist-single, abundance-dist, annotate-partitions,
     count-median, count-overlap, do-partition, extract-paired-reads, 
     extract-partitions, filter-abund-single, filter-abund, filter-stoptags,
     find-knots, interleave-reads, load-graph, load-into-counting, 
     make-initial-stoptags, merge-partitions, partition-graph,
     sample-reads-randomly, split-paired-reads}.py:
       check_file_status() -> check_input_files()
   * khmer/tests/test_functions.py: check_file_status() -> check_input_files()

2015-04-15  Andreas Härpfer  <ahaerpfer@gmail.com>

   * khmer/utils.py: fix record checks to account for comments in old style
   FASTQ data.
   * tests/test-data/old-style-format-w-comments.fq: new test data.
   * tests/test_scripts.py: add test against new test data.

2015-04-15  Michael R. Crusoe  <mcrusoe@msu.edu>

   * doc/dev/release.txt: update release instructions to more thoroughly run
   tests.

2015-04-14  Susan Steinman  <steinman.tutoring@gmail.com>

   * khmer/scripts/normalize-by-median.py: allow for paired and unpaired
      files to be normalized together. separate function for error check
   * khmer/tests/test_scripts.py: created test for paired/unpaired data

2015-04-14  Scott Fay  <scott.a.fay@gmail.com>

   * doc/user/getting-help.rst: added to user docs
   * doc/index.rst: changed: added link to getting-help doc
   * README.rst: changed: added link to getting-help doc

2015-04-14  Scott Fay  <scott.a.fay@gmail.com>

   * docs/index.rst: added github repo and release notes page to main docs page

2015-04-14  Susan Steinman  <steinman.tutoring@gmail.com>

   * khmer/{__init__.py},sandbox/{collect-reads,collect-variants,
   saturate-by-median},scripts/{do-partition,filter-abund-single,load-graph,
   load-into-counting,normalize-by-median,trim-low-abund}: pulled out check
   max collisions logic to init.
   * khmer/tests/test_scripts.py: modified tests to account for new error
   message

2015-04-14  Josiah Seaman  <josiah@dnaskittle.com>

   * lib/{hashbits.cc}: changed: adding doxygen comments

2015-04-14  Sarah Guermond  <sarah.guermond@gmail.com>

   * doc/dev/coding-guidelines-and-review.rst: added copyright question
   to commit checklist.

2015-04-14  Andreas Härpfer  <ahaerpfer@gmail.com>

   * */*.py: Make docstrings PEP 257 compliant.

2015-04-14  Michael R. Crusoe  <mcrusoe@msu.edu>

   * khmer/_khmermodule.cc: catch more exceptions
   * tests/test_{sandbox_scripts,subset_graph}.py: make tests more resilient

2015-04-14  Michael R. Crusoe  <mcrusoe@msu.edu>

   * lib/count.cc: Make CountingHash::abundance_distribution threadsafe
   * khmer/_khmermodule.cc: remove newly unnecessary check for exception
   * tests/test_scripts.py: added test to confirm the above

2015-04-14  Michael R. Crusoe  <mcrusoe@msu.edu>

   * khmer/{__init__.py,_khmermodule.cc},lib/{counting,hashbits,hashtable,
   subset}.cc: catch IO errors and report them.
   * tests/test_hashbits.py: remove write to fixed path in /tmp
   * tests/test_scripts.py: added test for empty counting table file

2015-04-13  Thomas Fenzl  <thomas.fenzl@gmx.net>

   * lib/{khmer_exception.hh,{counting,hashbits,hashtable,subset}.cc}: changed 
   khmer_exception to use std::string to fix memory management.

2015-04-13  Elmar Bucher  <buchere@ohsu.edu>

   * scripts/normalize-by-median.py (main): introduced warning for when at
   least two input files are named the same.

2015-04-13  Andreas Härpfer  <ahaerpfer@gmail.com>

   * doc/dev/getting-started.rst: clarify Conda usage

2015-04-13  Daniel Standage  <daniel.standage@gmail.com>

   * scripts/normalize-by-median.py: Added support to the diginorm script for
   sending output to terminal (stdout) when using the conventional - as the
   output filename. Also removed --append option.
   * tests/test_scripts.py: Added functional test for diginorm stdout, removed
   test of --append option.

2015-04-13  Scott Fay  <scott.a.fay@gmail.com>

   * scripts/filter-abund.py: added checking of input_table by
   `check_file_status()`

2015-04-13  David Lin

   * scripts/abundance-dist.py: disambiguate documentation for force and 
   squash options

2015-04-13  Michael R. Crusoe  <mcrusoe@msu.edu>

   * README.rst,doc/index.rst: added link to gitter.im chat room
   * doc/README.rst: removed ancient, outdated, and unused file

2015-04-13  Thomas Fenzl  <thomas.fenzl@gmx.net>

   * khmer/_khmermodule.cc: removed unused find_all_tags_truncate_on_abundance
   from python api

2015-04-10  Will Trimble

   * tests/test_script_arguments.py: added a test to check for the empty file
   warning when checking if a file exists

2015-04-10  Jacob Fenton  <bocajnotnef@gmail.com>

   * scripts/test-{scripts.py}: added test for check_file_writable using 
   load_into_counting

2015-04-10  Phillip Garland  <pgarland@gmail.com>

   * khmer/file.py (check_file_writable): new function to check writability
   * scripts/load-into-counting.py (main): early check to see if output is
   writable

2015-04-07  Michael R. Crusoe  <mcrusoe@msu.edu>

    * README.rst: add a ReadTheDocs badge

2015-04-06  Michael R. Crusoe  <mcrusoe@msu.edu>

   * jenkins-build.sh: updated OS X warning flag to quiet the build a bit

2015-04-06  Michael R. Crusoe  <mcrusoe@msu.edu>

   * Makefile: added 'convert-release-notes' target for MD->RST conversion
   * doc/{,release-notes}/index.rst: include release notes in documentation
   * doc/release-notes/*.rst: added pandoc converted versions of release notes
   * jenkins-build.sh: use the Sphinx method to install doc dependencies

2015-04-05  Michael R. Crusoe  <mcrusoe@msu.edu>

   * setup.py: use the release version of screed 0.8

2015-04-05  Michael R. Crusoe  <mcrusoe@msu.edu>

   * doc/*/*.txt: all documentation sources have been renamed to use the rst
   extension to indicate that they are reStructuredText files. This enables
   use of rich text editors on GitHub and elsewhere.
   * doc/conf.py: update Sphinx configuration to reflect this change
   * doc/requirements.txt: added hint to install version 3.4.1 of Setuptools;
   this file is used by ReadTheDocs only.

2015-04-05  Michael R. Crusoe  <mcrusoe@msu.edu>

   * ChangeLog, lib/read_aligner.cc, sandbox/sweep-reads.py: fixed spelling
   errors.

2015-04-05  Kevin Murray  <spam@kdmurray.id.au>

   * lib/read_parsers.{cc,hh}: Work around an issue (#884) in SeqAn 1.4.x
   handling of truncated sequence files. Also revamp exceptions
   * khmer/_khmermodule.cc: Use new/updated exceptions handling malformed
   FASTA/Q files.
   * tests/test_read_parsers.py: add a test of parsing of truncated fastq
   files

2015-04-03  Luiz Irber  <irberlui@msu.edu>

   * lib/hllcounter.cc: Use for loop instead of transform on merge method,
   now works on C++11.

2015-04-01  Luiz Irber  <irberlui@msu.edu>

   * third-party/smhasher/MurmurHash3.{cc,h}: remove unused code, fix warnings.

2015-04-01  Michael R. Crusoe  <mcrusoe@msu.edu>

   * Doxyfile.in: make documentation generation reproducible, removed timestamp

2015-04-01  Alex Hyer  <theonehyer@gmail.com>

   * scripts/find-knots.py: added force argument to check_file_status()
   call in main().

2015-03-31  Kevin Murray  <spam@kdmurray.id.au>

   * lib/read_parsers.{cc,hh}: add read counting to IParser and subclasses
   * khmer/_khmermodule.cc,tests/test_read_parsers.py: add 'num_reads'
   attribute to khmer.ReadParser objects in python land, and test it.

2015-03-28  Kevin Murray  <spam@kdmurray.id.au>

   * lib/hashbits.hh: Add Hashbits::n_tables() accessor

2015-03-27  Michael R. Crusoe  <mcrusoe@msu.edu>

   * lib/read_parsers.{cc,hh}: Obfuscate SeqAn SequenceStream objects with a
   wrapper struct, to avoid #include-ing the SeqAn headers.
   * lib/Makefile: Don't install the SeqAn headers.

2015-03-27  Kevin Murray  <spam@kdmurray.id.au>

   * lib/Makefile: Add libkhmer targets, clean up
   * lib/get_version.py: Rewrite to use versioneer.py
   * lib/.gitignore,third-party/.gitignore: Add more compiled outputs
   * lib/.check_openmp.cc: add source that checks compiler for openmp support.
   * lib/khmer.pc.in: add pkg-config file for khmer

2015-03-23  Kevin Murray  <spam@kdmurray.id.au>

   * lib/counting.hh: Add CountingHash::n_tables() accessor

2015-03-16  Jessica Mizzi  <mizzijes@msu.edu>

    * khmer/kfile.py: Added file not existing error for system exit
    * tests/{test_scripts,test_functions}.py: Added tests for
    check_file_status for file existence and force option

2015-03-15  Kevin Murray  <spam@kdmurray.id.au>  &  Titus Brown  <titus@idyll.org>

   * tests/test_counting_hash.py: Skip get_raw_tables test if python doesn't
   have the memoryview type/function.

2015-03-11  Erich Schwarz  <ems394@cornell.edu>

   * Added URLs and brief descriptions for khmer-relevant documentation in
   doc/introduction.txt, pointing to http://khmer-protocols.readthedocs.org and
   khmer-recipes.readthedocs.org, with brief descriptions of their content.

2015-03-10  Camille Scott  <camille.scott.w@gmail.com>

   * lib/counting.hh, khmer/_khmermodule.cc: Expose the raw tables of
   count-min sketches to the world of python using a buffer interface.
   * tests/test_counting_hash.py: Tests of the above functionality.

2015-03-08  Michael R. Crusoe  <mcrusoe@msu.edu>

   * Makefile: make 'pep8' target be more verbose
   * jenkins-build.sh: specify setuptools version
   * scripts/{abundance-dist,annotate-partitions,count-median,do-partition,
   extract-paired-reads,extract-partitions,filter-stoptags,find-knots,
   interleave-reads,merge-partitions,partition-graph,sample-reads-randomly,
   split-paired-reads}.py,setup.py: fix new PEP8 errors
   * setup.py: specify that this is a Python 2 only project (for now)
   * tests/test_{counting_single,subset_graph}.py: make explicit the use of
   floor division behavior.

2015-03-06  Titus Brown  <titus@idyll.org>

   * sandbox/{collect-reads.py,saturate-by-median.py}: update for 'force'
   argument in khmer.kfile functions, so that khmer-recipes compile.

2015-03-02  Titus Brown  <titus@idyll.org>

   * sandbox/{combine-pe.py,compare-partitions.py,count-within-radius.py,
   degree-by-position.py,dn-identify-errors.py,ec.py,error-correct-pass2.py,
   find-unpart.py,normalize-by-align.py,read-aligner.py,shuffle-fasta.py,
   to-casava-1.8-fastq.py,uniqify-sequences.py}: removed from sandbox/ as
   obsolete/unmaintained.
   * sandbox/README.rst: updated to reflect readstats.py and trim-low-abund.py
   promotion to sandbox/.
   * doc/dev/scripts-and-sandbox.txt: updated to reflect sandbox/ script name
   preferences, and note to remove from README.rst when moved over to scripts/.

2015-02-27  Kevin Murray  <spam@kdmurray.id.au>

   * scripts/load-into-counting.py: Be verbose in the help text, to clarify
   what the -b flag does.

2015-02-25  Hussien Alameldin  <hussien@msu.edu>

   * sandbox/bloom_count.py: renamed to bloom-count.py
   * sandbox/bloom_count_intersection.py: renamed to
     bloom-count-intersection.py
   * sandbox/read_aligner.py: renamed to read-aligner.py

2015-02-26  Tamer A. Mansour  <drtamermansour@gmail.com>

   * scripts/abundance-dist-single.py: Use CSV format for the histogram.
   * scripts/count-overlap.py: Use CSV format for the curve file output.
   Includes column headers.
   * scripts/abundance-dist-single.py: Use CSV format for the histogram. 
   Includes column headers.
   * tests/test_scripts.py: add test functions for the --csv option in
   abundance-dist-single.py and count-overlap.py

2015-02-26  Jacob Fenton  <bocajnotnef@gmail.com>

   * doc/introduction.txt, doc/user/choosing-table-sizes.txt: Updated docs to
   ref correct links and names

2015-02-25  Aditi Gupta  <agupta@msu.edu>

   * sandbox/{collect-reads.py, correct-errors.py, 
   normalize-by-median-pct.py, slice-reads-by-coverage.py, 
   sweep-files.py, sweep-reads3.py, to-casava-1.8-fastq.py}: 
   Replaced 'accuracy' with 'quality'. Fixes #787.

2015-02-25  Tamer A. Mansour  <drtamermansour@gmail.com>

   * scripts/normalize-by-median.py: change to the default behavior to
   overwrite the sequences output file. Also add a new argument --append to
   append new reads to the output file.
   * tests/test_scripts.py: add a test for the --append option in
   normalize-by-median.py

2015-02-25  Hussien Alameldin  <hussien@msu.edu>

   * khmer/khmer_args.py: add 'hll' citation entry "Irber and Brown,
     unpublished." to  _alg. dict.
   * sandbox/unique-kmers.py: add call to 'info' with 'hll' in the
     algorithms list.

2015-02-24  Luiz Irber  <irberlui@msu.edu>

    * khmer/_khmermodule.cc: expose HLL internals as read-only attributes.
    * lib/hllcounter.{cc,hh}: simplify error checking, add getters for HLL.
    * tests/test_hll.py: add test cases for increasing coverage, also fix
    some of the previous ones using the new HLL read-only attributes.

2015-02-24  Luiz Irber  <irberlui@msu.edu>

   * khmer/_khmermodule.cc: Fix coding style violations.

2015-02-24  Luiz Irber  <irberlui@msu.edu>

   * khmer/_khmermodule.cc: Update extension to use recommended practices,
   PyLong instead of PyInt, Type initialization, PyBytes instead of PyString.
   Replace common initialization with explicit type structs, and all types
   conform to the CPython checklist.

2015-02-24  Tamer A. Mansour  <drtamermansour@gmail.com>

   * scripts/abundance-dist.py: Use CSV format for the histogram. Includes
   column headers.
   * tests/test_scripts.py: add coverage for the new --csv option in
   abundance-dist.py

2015-02-24  Michael R. Crusoe  <mcrusoe@msu.edu>

   * jenkins-build.sh: remove examples/stamps/do.sh testing for now; takes too
   long to run on every build. Related to #836

2015-02-24  Kevin Murray  <spam@kdmurray.id.au>

   * scripts/interleave-reads.py: Make the output file name print nicely.

2015-02-23  Titus Brown  <titus@idyll.org>

   * khmer/utils.py: added 'check_is_left' and 'check_is_right' functions;
   fixed bug in check_is_pair.
   * tests/test_functions.py: added tests for now-fixed bug in check_is_pair,
   as well as 'check_is_left' and 'check_is_right'.
   * scripts/interleave-reads.py: updated to handle Casava 1.8 formatting.
   * scripts/split-paired-reads.py: fixed bug where sequences with bad names
   got dropped; updated to properly handle Casava 1.8 names in FASTQ files.
   * scripts/count-median.py: added '--csv' output format; updated to properly
   handle Casava 1.8 FASTQ format when '--csv' is specified.
   * scripts/normalize-by-median.py: replaced pair checking with
   utils.check_is_pair(), which properly handles Casava 1.8 FASTQ format.
   * tests/test_scripts.py: updated script tests to check Casava 1.8
   formatting; fixed extract-long-sequences.py test.
   * scripts/{extract-long-sequences.py,extract-paired-reads.py,
   fastq-to-fasta.py,readstats.py,sample-reads-randomly.py,trim-low-abund.py},
   khmer/thread_utils.py: updated to handle Casava 1.8 FASTQ format by
   setting parse_description=False in screed.open(...).
   * tests/test-data/{paired-mixed.fq,paired-mixed.fq.pe,random-20-a.fq,
   test-abund-read-2.fq,test-abund-read-2.paired2.fq,test-abund-read-paired.fa,
   test-abund-read-paired.fq}: switched some sequences over to Casava 1.8
   format, to test format handling.
   * tests/test-data/{casava_18-pe.fq,test-reads.fq.gz}: new test file for
   Casava 1.8 format handling.
   * tests/test-data/{overlap.curve,paired-mixed.fq.1,paired-mixed.fq.2,
   simple_1.fa,simple_2.fa,simple_3.fa,test-colors.fa,test-est.fa,
   test-graph3.fa,test-graph4.fa,test-graph6.fa}: removed no-longer used
   test files.

2015-02-23  Titus Brown  <titus@idyll.org>

   * setup.cfg: set !linux flag by default, to avoid running tests that
   request too much memory when 'nosetests' is run.  (This is an OS difference
   where Mac OS X attempts to allocate as much memory as requested, while
   on Linux it just crashes).

2015-02-23  Michael R. Crusoe  <mcrusoe@msu.edu>

   * khmer/{__init__.py,_khmermodule.cc},lib/{hashbits.cc,hashbits.hh,
   hashtable,tests/test_{c_wrapper,read_parsers}.py: remove unused callback
   functionality

2015-02-23  Michael R. Crusoe  <mcrusoe@msu.edu>

   * setup.py: point to the latest screed release candidate to work around
   versioneer bug.

2015-02-23  Tamer A. Mansour  <drtamermansour@gmail.com>

   * examples/stamps/do.sh: the argument --savehash was changed to --savetable
   and change mode to u+x
   * jenkins-build.sh: add a test to check for the do.sh file

2015-02-23  Kevin Murray  <spam@kdmurray.id.au>

   * khmer/load_pe.py: Remove unused/undocumented module. See #784

2015-02-21  Hussien Alameldin  <hussien@msu.edu>

   * sandbox/normalize-by-align.py: "copyright header 2013-2015 was added"
   * sandbob/read_aligner.py: "copyright header 2013-2015 was added"
   * sandbox/slice-reads-by-coverage.py: "copyright header 2014  was added"

2015-02-21  Hussien Alameldin  <hussien@msu.edu>

   * sandbox/calc-best-assembly.py, collect-variants.py, graph-size.py: Set executable bits using "chmod +x"

2015-02-21  Michael R. Crusoe  <mcrusoe@msu.edu>

   * khmer/_khmermodule.cc,lib/read_parsers.cc: Rename the 'accuracy' attribute
   of ReadParser Reads to 'quality'
   * tests/test_read_parsers.py: update test to match

2015-02-21  Rhys Kidd  <rhyskidd@gmail.com>

   * sandbox/{calc-best-assembly,calc-error-profile,normalize-by-align,
   read_aligner,slice-reads-by-coverage}.py: reference /usr/bin/env python2
   in the #! line.

2015-02-21  Rhys Kidd  <rhyskidd@gmail.com>

   * sandbox/sweep-paired-reads.py: remove empty script

2015-02-20  Titus Brown  <titus@idyll.org>

   * doc/dev/scripts-and-sandbox.txt: policies for sandbox/ and scripts/
   content, and a process for adding new command line scripts into scripts/.
   * doc/dev/index.txt: added scripts-and-sandbox to developer doc index.

2015-02-20  Michael R. Crusoe  <mcrusoe@msu.edu>

    * khmer/_khmermodule.cc: convert C++ out of memory exceptions to Python
    out of memory exception.
    * test/test_{counting_hash,counting_single,hashbits_obj,labelhash,
    scripts}.py: partial tests for the above

2015-02-20  Aditi Gupta  <agupta@msu.edu>

   * doc/dev/coding-guidelines-and-review.txt: fixed spelling errors.

2015-02-19  Michael R. Crusoe  <mcrusoe@msu.edu>

   * doc/dev/coding-guidelines-and-review.txt: added checklist for new CPython
   types
   * khmer/_khmermodule.cc: Update ReadAligner to follow the new guidelines

2015-02-19  Daniel Standage  <daniel.standage@gmail.com>

   * Makefile: add a new Makefile target `help` to list and describe all
   common targets.
   * khmer/utils.py, tests/test_functions.py: minor style fixes.

2015-02-16  Titus Brown  <titus@idyll.org>

   * khmer/utils.py: added 'check_is_pair', 'broken_paired_reader', and
   'write_record_pair' functions.
   * khmer/khmer_args.py: added streaming reference for future algorithms
   citation.
   * tests/test_functions.py: added unit tests for 'check_is_pair' and
   'broken_paired_reader'.
   * scripts/trim-low-abund.py: upgraded to track pairs properly; added
   proper get_parser information; moved to scripts/ from sandbox/.
   * tests/test_scripts.py: added paired-read tests for
   trim-low-abund.py.
   * tests/test-data/test-abund-read-2.paired.fq: data for paired-read tests.
   * scripts/extract-paired-reads.py: removed 'is_pair' in favor of
   'check_is_pair'; switched to using 'broken_paired_reader'; fixed use
   of sys.argv.
   * scripts/sample-reads-randomly.py: removed unused 'output_single' function.
   * doc/user/scripts.txt: added trim-low-abund.py.

2015-02-13  Qingpeng Zhang  <qingpeng@msu.edu>

   * scripts/sample-reads-randomly.py: fix a glitch about string formatting.

2015-02-11  Titus Brown  <titus@idyll.org>

   * khmer/_khmermodule.cc: fixed k-mer size checking; updated some error
   messages.
   * tests/test_graph.py: added test for k-mer size checking in find_all_tags.

2015-02-09  Titus Brown  <titus@idyll.org>

   * scripts/split-paired-reads.py: added -1 and -2 options to allow fine-
   grain specification of output locations; switch to using write_record
   instead of script-specific output functionality.
   * tests/test_scripts.py: added accompanying tests.

2015-02-09  Bede Constantinides  <bede.constantinides@manchester.ac.uk>

   * scripts/split-paired-reads.py: added -o option to allow specification
   of an output directory
   * tests/test_scripts.py: added accompanying test for split-paired-reads.py

2015-02-01  Titus Brown  <titus@idyll.org>

   * khmer/_khmermodule.cc: added functions hash_find_all_tags_list and
   hash_get_tags_and_positions to CountingHash objects.
   * tests/test_counting_hash.py: added tests for new functionality.

2015-01-25  Titus Brown  <titus@idyll.org>

   * sandbox/correct-errors.py: fixed sequence output so that quality
   scores length always matches the sequence length; fixed argparse
   setup to make use of default parameter.

2015-01-25  Titus Brown  <titus@idyll.org>

    * sandbox/readstats.py: fixed non-functional string interpolation at end;
    added -o to send output to a file; moved to scripts/.
    * doc/user/scripts.txt: added readstats description.
    * tests/test_scripts.py: added tests for readstats.py

2015-01-23  Jessica Mizzi  <mizzijes@msu.edu>

    * khmer/utils.py: Added single write_record fuction to write FASTA/Q
    * scripts/{abundance-dist,extract-long-sequences,extract-partitions,
    interleave-reads,normalize-by-median,sample-reads-randomly}.py: 
    Replaced FASTA/Q writing method with write_record

2015-01-23  Michael R. Crusoe  <mcrusoe@msu.edu>

    * Makefile: remove the user installs for the `install-dependencies` target

2015-01-23  Michael R. Crusoe  <mcrusoe@msu.edu>

    * README.rst,doc/user/install.txt: clarify that we support Python 2.7.x
    and not Python 3.

2015-01-21  Luiz Irber  <irberlui@msu.edu>

    * lib/hllcounter.{cc,hh}: Implemented a HyperLogLog counter.
    * khmer/{_khmermodule.cc, __init__.py}: added HLLCounter class
    initialization and wrapper.
    * tests/test_hll.py: added test functions for the new
    HyperLogLog counter.
    * sandbox/unique-kmers.py: implemented a CLI script for
    approximate cardinality estimation using a HyperLogLog counter.
    * setup.cfg, Makefile, third-party/smhasher/MurmurHash3.{cc,h},
    lib/kmer_hash.{cc,hh}, setup.py: added MurmurHash3 hash function
    and configuration.
    * setup.py: added a function to check if compiler supports OpenMP.

2015-01-14  Reed Cartwright  <cartwright@asu.edu>

    * doc/dev/getting-started.txt: Added install information for
    Arch Linux

2014-01-14  Michael R. Crusoe  <mcrusoe@msu.edu>

    * doc/user/{blog-posts,guide}.txt,examples/stamps/do.sh,sandbox/{
    collect-reads,error-correct-pass2,filter-median-and-pct,filter-median,
    read_aligner,split-sequences-by-length}.py,scripts/{filter-abund,
    load-into-counting}.py,tests/test_{counting_hash,hashbits,scripts}.py:
    remove references to ".kh" files replaces with ".pt" or ".ct" as
    appropriate
    * tests/test-data/{bad-versionk12,normC20k20}.kh: renamed to "*.ct"

2015-01-13  Daniel Standage  <daniel.standage@gmail.com>

    * tests/khmer_tst_utils.py, tests/test_sandbox_scripts.py: removed
    unused module imports
    * .gitignore: added pylint_report.txt so that it is not accidentally
    committed after running make diff_pylint_report
    * khmer/file.py -> khmer/kfile.py: renamed internal file handling
    class to avoid collisions with builtin Python file module
    * sandbox/collect-reads.py, sanbox/saturate-by-median.py,
    sandbox/sweep-files.py, sandbox/sweep-reads.py,
    scripts/abundance-dist-single.py, scripts/abundance-dist.py,
    scripts/annotate-partitions.py, scripts/count-median.py,
    scripts/count-overlap.py, scripts/do-partition.py,
    scripts/extract-long-sequences.py, scripts/extract-paired-reads.py,
    scripts/extract-partitions.py, scripts/filter-abund-single.py,
    scripts/filter-abund.py, scripts/filter-stoptags.py,
    scripts/find-knots.py, scripts/interleave-reads.py,
    scripts/load-graph.py, scripts/load-into-counting.py,
    scripts/make-initial-stoptags.py, scripts/merge-partitions.py,
    scripts/normalize-by-median.py, scripts/partition-graph.py,
    scripts/sample-reads-randomly.py, scripts/split-paired-reads.py,
    tests/test_script_arguments.py, tests/test_scripts.py: changed all
    occurrences of `file` to `kfile`

2015-01-09  Rhys Kidd  <rhyskidd@gmail.com>

    * lib/khmer.hh: implement generic NONCOPYABLE() macro guard
    * lib/hashtable.hh: apply NONCOPYABLE macro guard in case of future 
    modifications to Hashtable that might exposure potential memory corruption 
    with default copy constructor

2014-12-30  Michael Wright  <wrig517@msu.edu>

    * tests/test_scripts.py: Attained complete testing coverage for 
    scripts/filter_abund.py

2014-12-30  Brian Wyss  <wyssbria@msu.edu>

    * tests/test_scripts.py: added four new tests:
    load_into_counting_multifile(), test_abundance_dist_single_nosquash(),
    test_abundance_dist_single_savehash, test_filter_abund_2_singlefile

2015-12-29  Michael R. Crusoe  <mcrusoe@msu.edu>

    * CITATION,khmer/khmer_args.py,scripts/{abundance-dist-single,
    filter-abund-single,load-graph,load-into-counting}.py: Give credit to the
    SeqAn project for their FASTQ/FASTA reader that we use.

2014-12-26  Titus Brown  <titus@idyll.org>

    * tests/tests_sandbox_scripts.py: added import and execfile test for all
    sandbox/ scripts.
    * sandbox/{abundance-hist-by-position.py,
    sandbox/assembly-diff-2.py, sandbox/assembly-diff.py,
    sandbox/bloom_count.py, sandbox/bloom_count_intersection.py,
    sandbox/build-sparse-graph.py, sandbox/combine-pe.py,
    sandbox/compare-partitions.py, sandbox/count-within-radius.py,
    sandbox/degree-by-position.py, sandbox/ec.py,
    sandbox/error-correct-pass2.py, sandbox/extract-single-partition.py,
    sandbox/fasta-to-abundance-hist.py, sandbox/filter-median-and-pct.py,
    sandbox/filter-median.py, sandbox/find-high-abund-kmers.py,
    sandbox/find-unpart.py, sandbox/graph-size.py,
    sandbox/hi-lo-abundance-by-position.py, sandbox/multi-rename.py,
    sandbox/normalize-by-median-pct.py, sandbox/print-stoptags.py,
    sandbox/print-tagset.py, sandbox/readstats.py,
    sandbox/renumber-partitions.py, sandbox/shuffle-fasta.py,
    sandbox/shuffle-reverse-rotary.py, sandbox/split-fasta.py,
    sandbox/split-sequences-by-length.py, sandbox/stoptag-abundance-hist.py,
    sandbox/stoptags-by-position.py, sandbox/strip-partition.py,
    sandbox/subset-report.py, sandbox/sweep-out-reads-with-contigs.py,
    sandbox/sweep-reads2.py, sandbox/sweep-reads3.py,
    sandbox/uniqify-sequences.py, sandbox/write-interleave.py}: cleaned up
    to make 'import'-able and 'execfile'-able.

2014-12-26  Michael R. Crusoe  <mcrusoe@msu.edu>

    * tests/test_functions.py: Generate a temporary filename instead of
    writing to the current directory
    * Makefile: always run the `test` target if specified

2014-12-20  Titus Brown  <titus@idyll.org>

    * sandbox/slice-reads-by-coverage.py: fixed 'N' behavior to match other
    scripts ('N's are now replaced by 'A', not 'G').
    * sandbox/trim-low-abund.py: corrected reporting bug (bp written);
    simplified second-pass logic a bit; expanded reporting.

2014-12-17  Jessica Mizzi  <mizzijes@msu.edu>

    * khmer/file.py,sandbox/sweep-reads.py,scripts/{abundance-dist-single,
    abundance-dist,annotate-partitions,count-median,count-overlap,do-partition,
    extract-paired-reads,extract-partitions,filter-abund-single,filter-abund,
    filter-stoptags,interleave-reads,load-graph,load-into-counting,
    make-initial-stoptags,merge-partitions,normalize-by-median,partition-graph,
    sample-reads-randomly,split-paired-reads}.py,setup.cfg,
    tests/{test_script_arguments,test_scripts}.py: Added force option to all 
    scripts to script IO sanity checks and updated tests to match. 

2014-12-17  Michael R. Crusoe  <mcrusoe@msu.edu>

    * setup.cfg,tests/test_{counting_hash,counting_single,filter,graph,
    hashbits,hashbits_obj,labelhash,lump,read_parsers,scripts,subset_graph}.py:
    reduce memory usage of tests to about 100 megabytes max.

2014-12-17  Michael R. Crusoe  <mcrusoe@msu.edu>

    * scripts/load-graph.py,khmer/_khmermodule.cc: restore threading to
    load-graph.py

2014-12-16  Titus Brown  <titus@idyll.org>

    * sandbox/{calc-error-profile.py,collect-variants.py,correct-errors.py,
    trim-low-abund.py}: Support for k-mer spectral error analysis, sublinear
    error profile calculations from shotgun data sets, adaptive variant
    collection based on graphalign, streaming error correction, and streaming
    error trimming.
    * tests/test_sandbox_scripts.py: added tests for sandbox/trim-low-abund.py.
    * tests/test_counting_hash.py: added tests for new
    CountingHash::find_spectral_error_positions function.

2014-12-16  Michael R. Crusoe  <mcrusoe@msu.edu>  &  Camille Scott
<camille.scott.w@gmail.com>

    * khmer/_khmermodule.cc: fixed memory leak in the ReadParser paired
    iterator (not used by any scripts).
    * lib/read_parsers.cc,khmer/_khmermodule.cc: Improved exception handling.
    * tests/test_read_parsers.py,
    tests/test-data/100-reads.fq.truncated.{bz2,gz}: Added tests for truncated
    compressed files accessed via ReadParser paired and unpaired iterators.

2014-12-09  Michael R. Crusoe  <mcrusoe@msu.edu>

    New FAST[AQ] parser (from the SeqAn project). Fixes known issue and a
    newly found read dropping issue
    https://github.com/dib-lab/khmer/issues/249
    https://github.com/dib-lab/khmer/pull/641
    Supports reading from non-seekable plain and gziped FAST[AQ] files (a.k.a
    pipe or streaming support)

    * khmer/{__init__.py,_khmermodule.cc}: removed the Config object, the
    threads argument to new_counting_hash, and adapted to other changes in API.
    Dropped the unused _dump_report_fn method. Enhanced error reporting.
    * lib/{bittest,consume_prof,error,khmer_config,scoringmatrix,thread_id_map}
    .{cc,hh},tests/test_khmer_config.py: deleted unused files
    * sandbox/collect-reads.py,scripts/{abundance-dist-single,do-partition,
    filter-abund-single,load-into-counting}.py: adapted to Python API changes:
    no threads argument to ReadParser, no more config
    * tests/test_{counting_hash,counting_single,hashbits,hashbits_obj,
    test_read_parsers}.py: updated tests to new error pattern (upon object
    creation, not first access) and the same API change as above. Thanks to
    Camille for her enhanced multi-thread test.
    * lib/{counting,hashtable,ht-diff}.cc,khmer.hh: renamed MAX_COUNT define to
    MAX_KCOUNT; avoids naming conflict with SeqAn
    * khmer/file.py: check_file_status(): ignored input files named '-'
    * khmer/khmer_tst_utils.py: added method to pipe input files to a target
    script
    * tests/test_scripts.py: enhanced streaming tests now that four of them
    work.
    * Makefile: refreshed cppcheck{,-result.xml} targets, added develop
    setuptools command prior to testing

2014-12-08  Michael R. Crusoe  <mcrusoe@msu.edu>

    * doc/user/known_issues.txt: Document that multithreading leads to dropped
    reads.

2014-12-07  Michael R. Crusoe  <mcrusoe@msu.edu>

    This is khmer v1.2

    * Makefile: add sandbox scripts to the pylint_report.txt target
    * doc/dev/coding-guidelines-and-review.txt: Add question about command
    line API to the checklist
    * doc/dev/release.txt: refresh release procedure
    * doc/release-notes/release-1.2.md

2014-12-05  Michael R. Crusoe  <mcrusoe@msu.edu>

    * CITATIONS,khmer/khmer_args.py: update citations for Qingpeng's paper

2014-12-01  Michael R. Crusoe  <mcrusoe@msu.edu>

    * doc/roadmap.txt: Explain the roadmap to v2 through v4

2014-12-01  Kevin Murray  <spam@kdmurray.id.au>

    * tests/test_scripts.py: Stop a test from making a temporary output file
    in the current dir by explicitly specifying an output file.

2014-12-01  Kevin Murray  <spam@kdmurray.id.au>

    * load-into-counting.py: Add a CLI parameter to output a machine-readable
    summary of the run, including number of k-mers, FPR, input files etc in
    json or TSV format.

2014-12-01  Titus Brown  <t@idyll.org>

    * Update sandbox docs: some scripts now used in recipes

2014-11-23  Phillip Garland  <pgarland@gmail.com>

    * lib/khmer.hh (khmer): define KSIZE_MAX
    * khmer/_khmermodule.cc (forward_hash, forward_hash_no_rc) (reverse_hash):
    Use KSIZE_MAX to check whether the user-supplied k is larger than khmer
    supports.

2014-11-19  Michael R. Crusoe  <mcrusoe@msu.edu>

    * CODE_OF_CONDUT.RST,doc/dev/{index,CODE_OF_CONDUCT}.txt: added a code of
    conduct

2014-11-18  Jonathan Gluck  <jdg@cs.umd.edu>

    * tests/test_counting_hash.py: Fixed copy paste error in comments, True to
    False.

2014-11-15  Jacob Fenton  <bocajnotnef@gmail.com>

    * tests/test_scripts.py: added screed/read_parsers stream testing
    * khmer/file.py: modified file size checker to not break when fed
    a fifo/block device
    * tests/test-data/test-abund-read-2.fa.{bz2, gz}: new test files

2014-11-11  Jacob Fenton  <bocajnotnef@gmail.com>

    * do-partition.py: replaced threading args in scripts with things from 
    khmer_args
    * khmer/theading_args.py: removed as it has been deprecated

2014-11-06  Michael R. Crusoe  <mcrusoe@msu.edu>

    * lib/{counting,hashbits}.{cc,hh},lib/hashtable.hh: Moved the n_kmers()
    function into the parent Hashtable class as n_unique_kmers(), adding it to
    CountingHash along the way. Removed the unused start and stop parameters.
    * khmer/_khmermodule.cc: Added Python wrapping for CountingHash::
    n_unique_kmers(); adapted to the dropped start and stop parameters.
    * scripts/{load-graph,load-into-counting,normalize-by-median}.py: used the
    n_unique_kmers() function instead of the n_occupied() function to get the
    number of unique kmers in a table.
    * tests/test_{hashbits,hashbits_obj,labelhash,scripts}.py: updated the
    tests to reflect the above

2014-10-24  Camille Scott  <camille.scott.w@gmail.com>

    * do-partition.py: Add type=int to n_threads arg and assert to check
    number of active threads

2014-10-10  Brian Wyss  <wyssbria@msu.edu>

    * khmer/scripts/{abundance-dist, abundance-dist-single,
    annotate-partitions, count-median, count-overlap, do-partition,
    extract-paired-reads, extract-partitions, filter-abund, filter-abund-single,
    filter-stoptags, find-knots, load-graph, load-into-counting,
    make-initial-stoptags, merge-partitions, normalize-by-median, 
    partition-graph, sample-reads-randomly}.py:
    changed stdout output in scripts to go to stderr.

2014-10-06  Michael R. Crusoe  <mcrusoe@msu.edu>

    * Doxyfile.in: add links to the stdc++ docs

2014-10-01  Ben Taylor  <taylo886@msu.edu>

    * khmer/_khmermodule.cc, lib/hashtable.cc, lib/hashtable.hh,
    tests/test_counting_hash.py, tests/test_labelhash.py,
    tests/test_hashbits.py, tests/test_hashbits_obj.py:
    Removed Hashtable::consume_high_abund_kmers,
    Hashtable::count_kmers_within_depth, Hashtable::find_radius_for_volume,
    Hashtable::count_kmers_on_radius

2014-09-29  Michael R. Crusoe  <mcrusoe@msu.edu>

    * versioneer.py: upgrade versioneer 0.11->0.12

2014-09-29  Sherine Awad  <sherine.awad@gmail.com>

    * scripts/normalize-by-median.py: catch expections generated by wrong
    indentation for 'total'

2014-09-23  Jacob G. Fenton  <bocajnotnef@gmail.com>

    * scripts/{abundance-dist-single, abundance-dist, count-median,
    count-overlap, extract-paired-reads, filter-abund-single,
    load-graph, load-into-counting, make-initial-stoptags,
    partition-graph, split-paired-reads}.py: 
    added output file listing at end of file
    * scripts/extract-long-sequences.py: refactored to set write_out to
    sys.stdout by default; added output location listing.
    * scripts/{fastq-to-fasta, interleave-reads}.py: 
    added output file listing sensitive to optional -o argument
    * tests/test_scripts.py: added test for scripts/make-initial-stoptags.py

2014-09-19  Ben Taylor  <taylo886@msu.edu>

    * Makefile: added --inline-suppr to cppcheck, cppcheck-result.xml targets
    * khmer/_khmermodule.cc: Added comments to address cppcheck false positives
    * lib/hashtable.cc, lib/hashtable.hh: take args to filter_if_present by
    reference, address scope in destructor
    * lib/read_parsers.cc: Added comments to address cppcheck false positives
    * lib/subset.cc, lib/subset.hh: Adjusted output_partitioned_file,
    find_unpart to take args by reference, fix assign_partition_id to use
    .empty() instead of .size()

2014-09-19  Ben Taylor  <taylo886@msu.edu>
		
    * Makefile: Add astyle, format targets
    * doc/dev/coding-guidelines-and-review.txt: Add reference to `make format`
		target

2014-09-10  Titus Brown  <titus@idyll.org>

    * sandbox/calc-median-distribution.py: catch exceptions generated by reads
	shorter than k in length.
    * sandbox/collect-reads.py: added script to collect reads until specific
	average cutoff.
    * sandbox/slice-reads-by-coverage.py: added script to extract reads with
	a specific coverage slice (based on median k-mer abundance).
	
2014-09-09  Titus Brown  <titus@idyll.org>

    * Added sandbox/README.rst to describe/reference removed files,
	 and document remaining sandbox files.

    * Removed many obsolete sandbox files, including:
      sandbox/abund-ablate-reads.py,
      sandbox/annotate-with-median-count.py,
      sandbox/assemble-individual-partitions.py,
      sandbox/assemstats.py,
      sandbox/assemstats2.py,
      sandbox/bench-graphsize-orig.py,
      sandbox/bench-graphsize-th.py,
      sandbox/bin-reads-by-abundance.py,
      sandbox/bowtie-parser.py,
      sandbox/calc-degree.py,
      sandbox/calc-kmer-partition-counts.py,
      sandbox/calc-kmer-read-abunds.py,
      sandbox/calc-kmer-read-stats.py,
      sandbox/calc-kmer-to-partition-ratio.py,
      sandbox/calc-sequence-entropy.py,
      sandbox/choose-largest-assembly.py,
      sandbox/consume-and-traverse.py,
      sandbox/contig-coverage.py,
      sandbox/count-circum-by-position.py,
      sandbox/count-density-by-position.py,
      sandbox/count-distance-to-volume.py,
      sandbox/count-median-abund-by-partition.py,
      sandbox/count-shared-kmers-btw-assemblies.py,
      sandbox/ctb-iterative-bench-2-old.py,
      sandbox/ctb-iterative-bench.py,
      sandbox/discard-high-abund.py,
      sandbox/discard-pre-high-abund.py,
      sandbox/do-intertable-part.py,
      sandbox/do-partition-2.py,
      sandbox/do-partition-stop.py,
      sandbox/do-partition.py,
      sandbox/do-subset-merge.py,
      sandbox/do-th-subset-calc.py,
      sandbox/do-th-subset-load.py,
      sandbox/do-th-subset-save.py,
      sandbox/extract-surrender.py,
      sandbox/extract-with-median-count.py,
      sandbox/fasta-to-fastq.py,
      sandbox/filter-above-median.py,
      sandbox/filter-abund-output-by-length.py,
      sandbox/filter-area.py,
      sandbox/filter-degree.py,
      sandbox/filter-density-explosion.py,
      sandbox/filter-if-present.py,
      sandbox/filter-max255.py,
      sandbox/filter-min2-multi.py,
      sandbox/filter-sodd.py,
      sandbox/filter-subsets-by-partsize.py,
      sandbox/get-occupancy.py,
      sandbox/get-occupancy2.py,
      sandbox/graph-partition-separate.py,
      sandbox/graph-size-circum-trim.py,
      sandbox/graph-size-degree-trim.py,
      sandbox/graph-size-py.py,
      sandbox/join_pe.py,
      sandbox/keep-stoptags.py,
      sandbox/label-pairs.py,
      sandbox/length-dist.py,
      sandbox/load-ht-and-tags.py,
      sandbox/make-coverage-by-position-for-node.py,
      sandbox/make-coverage-histogram.py,
      sandbox/make-coverage.py,
      sandbox/make-random.py,
      sandbox/make-read-stats.py,
      sandbox/multi-abyss.py,
      sandbox/multi-stats.py,
      sandbox/multi-velvet.py,
      sandbox/normalize-by-min.py,
      sandbox/occupy.py,
      sandbox/parse-bowtie-pe.py,
      sandbox/parse-stats.py,
      sandbox/partition-by-contig.py,
      sandbox/partition-by-contig2.py,
      sandbox/partition-size-dist-running.py,
      sandbox/partition-size-dist.py,
      sandbox/path-compare-to-vectors.py,
      sandbox/print-exact-abund-kmer.py,
      sandbox/print-high-density-kmers.py,
      sandbox/quality-trim-pe.py,
      sandbox/quality-trim.py,
      sandbox/reformat.py,
      sandbox/remove-N.py,
      sandbox/softmask-high-abund.py,
      sandbox/split-N.py,
      sandbox/split-fasta-on-circum.py,
      sandbox/split-fasta-on-circum2.py,
      sandbox/split-fasta-on-circum3.py,
      sandbox/split-fasta-on-circum4.py,
      sandbox/split-fasta-on-degree-th.py,
      sandbox/split-fasta-on-degree.py,
      sandbox/split-fasta-on-density.py,
      sandbox/split-reads-on-median-diff.py,
      sandbox/summarize.py,
      sandbox/sweep_perf.py,
      sandbox/test_scripts.py,
      sandbox/traverse-contigs.py,
      sandbox/traverse-from-reads.py,
      sandbox/validate-partitioning.py -- removed as obsolete.

2014-09-01  Michael R. Crusoe  <mcrusoe@msu.edu>

    * doc/dev/coding-guidelines-and-review.txt: Clarify pull request checklist
    * CONTRIBUTING.md: update URL to new dev docs

2014-08-30  Rhys Kidd  <rhyskidd@gmail.com>

    * khmer/_khmermodule.cc: fix table.get("wrong_length_string") gives core
    dump
    * lib/kmer_hash.cc: improve quality of exception error message
    * tests/{test_counting_hash,test_counting_single,test_hashbits,
        test_hashbits_obj}.py: add regression unit tests

2014-08-28  Titus Brown  <titus@idyll.org>

    * scripts/normalize-by-median.py: added reporting output after main loop
	exits, in case it hadn't been triggered.
    * sandbox/saturate-by-median.py: added flag to change reporting frequency,
	cleaned up leftover code from when it was copied from
	normalize-by-median.

2014-08-24  Rhys Kidd  <rhyskidd@gmail.com>

    * khmer/thread_utils.py, sandbox/filter-below-abund.py,
	scripts/{extract-long-sequences,load-graph,load-into-counting,
	normalize-by-median,split-paired-reads}.py,
	scripts/galaxy/gedlab.py: fix minor PyLint issues 

2014-08-20  Michael R. Crusoe  <mcrusoe@msu.edu>

    * test/test_version.py: add Python2.6 compatibility.

2014-08-20  Rhys Kidd  <rhyskidd@gmail.com>

    * setup.py,README.rst,doc/user/install.txt: Test requirement for a 
    64-bit operating system, documentation changes. Fixes #529

2014-08-19  Michael R. Crusoe  <mcrusoe@msu.edu>

    * {setup,versioneer,khmer/_version}.py: upgrade versioneer from 0.10 to 0.11

2014-08-18  Michael R. Crusoe  <mcrusoe@msu.edu>

    * setup.py: Use the system bz2 and/or zlib libraries if specified in
    setup.cfg or overridden on the commandline

2014-08-06  Michael R. Crusoe  <mcrusoe@msu.edu>

    * CITATION: fixed formatting, added BibTeX
    * Makefile: Python code coverage targets will now compile khmer if needed
    * doc/dev/galaxy.txt: moved to doc/user/; updated & simplified
    * doc/{dev,user}/index.txt: galaxy.txt move
    * scripts/*.xml: moved to scripts/galaxy/; citations added; additional
    scripts wrapped
    * scripts/galaxy/README.txt: documented Galaxy codebase requirements
    * doc/citations.txt: symlink to CITATION
    * scripts/galaxy/test-data: added symlinks to files in tests/test-data or
    added short test files from scratch
    * scripts/galaxy/macros.xml: common configuration moved to central file
    * scripts/galaxy/gedlab.py: custom Galaxy datatypes for the counting
    tables and presence tables: it inherits from the Galaxy Binary type but
    isn't sniffable. Written with GalaxyTeam's Dave_B.
    * scripts/filter-abund.py: fix inaccurate parameter description
    * scripts/galaxy/tool_dependencies.xml: document install process
    * scripts/galaxy/filter-below-abund.py: symlink to
    sandbox/filter-below-abund.py for now.
    * khmer/khmer_args.py: point users to online citation file for details

2014-08-05  Michael R. Crusoe  <mcrusoe@msu.edu>

    * lib/read_parsers.{cc,hh}: close file handles. Fixes CID 1222793

2014-08-05  Justin Lippi  <jlippi@gmail.com>

    * khmer/__init__.py: import get_version_cpp method as __version_cpp__.
    * khmer/_khmermodule.cc: added get_version_cpp implementation
    * tests/test_version.py: check that version from C++ matches version from
    khmer.__version__
    * setup.cfg: don't run tests with 'jenkins' @attr with 'make test'

2014-08-04  Michael R. Crusoe  <mcrusoe@msu.edu>

    * khmer/_khmermodule.cc,lib/{kmer_hash.{cc,hh},read_aligner.cc,
    read_parsers.{cc,hh},trace_logger.cc: Replace remaining uses of assert()
    with khmer_exceptions. Fixes #215.
    * setup.py: simplify argparse conditional dependency

2014-08-03  Titus Brown & Michael R. Crusoe  <t@idyll.org>

    * doc/{artifact-removal,partitioning-workflow{.graffle,.png}},{biblio,
    blog-posts,guide,install,choosing-table-sizes,known-issues,scripts,
    partitioning-big-data.txt: moved to doc/user/
    * doc/{crazy-ideas,details,development,galaxy,release,examples}.txt: moved
    to doc/dev/
    * doc/dev/{a-quick-guide-to-testing,codebase-guide,
    coding-guidelines-and-review,for-khmer-developers,getting-started,
    hackathon,index}.txt,doc/user/index.txt: new content.
    * doc/design.txt: deleted
    The documentation has been split into user focused documentation and
    developer focused documentation. The new developer docs were field tested
    as part of the Mozilla Science Lab global sprint that we participated in;
    we are grateful to all the volunteers.

2014-07-24  Ivan Gonzalez  <iglpdc@gmail.com>

    * lib/khmer.hh, lib/khmer_exception.hh: All exceptions are now derived from
	a new base class exception, khmer::khmer_exception. Issue #508.
    * lib/counting.cc, lib/hashbits.cc, lib/hashtable.{cc,hh},lib/kmer_hash.cc,
	lib/labelhash.cc, lib/perf_metrics.hh, lib/read_parsers.{cc,hh},
	lib/subset.cc, lib/thread_id_map.hh: All exceptions thrown are now
	instances (or derived from) khmer::khmer_exception.

2014-07-24  Jiarong Guo  <guojiaro@gmail.com>

    * khmer/_khmermodule.cc: add python exception when thread = 0 for
    ReadParser.
    * tests/test_read_parsers.py: add test_with_zero_threads() to test Python
    exception when ReadParser has zero threads.

2014-07-23  Qingpeng Zhang  <qingpeng@gmail.com>

    * scripts/load-graph.py: write fp rate into *.info file with option 
    to switch on
    * tests/test_scripts.py: add test_load_graph_write_fp

2014-07-23  Ryan R. Boyce  <boycerya@msu.edu>

    * Makefile: fixed >80 character line wrap-around

2014-07-23  Leonor Garcia-Gutierrez  <l.garcia-gutierrez@warwick.ac.uk>

    * tests/test_hashbits.py, tests/test_graph.py, 
    tests/test_lump.py: reduced memory requirement
    
2014-07-23  Heather L. Wiencko  <wienckhl@tcd.ie>

    * khmer_tst_utils.py: added import traceback
    * test_scripts.py: added test for normalize_by_median.py for fpr rate

2014-07-22  Justin Lippi  <jlippi@gmail.com>
 
    * khmer/_khmermodule.cc: removed unused assignment
    * lib/read_aligner.cc,lib/read_aligner.hh: wrapped function declarations
    in the same compiler options that the only invocations are in to avoid
    unusedPrivateFunction violation.
    * lib/read_parsers.cc: fix redundantassignment error by assigning variable
    to its value directly

2014-07-22  Michael R. Crusoe  <mcrusoe@msu.edu>

    * Makefile: combine pip invocation into single "install-dependencies"
    target.

2014-07-22  Justin Lippi  <jlippi@gmail.com>

    * tests/test_subset_graph.py: decrease the amount of memory that is being
    requested for the hash tables in test.

2014-07-22  Jim Stapleton  <jas@msu.edu>

     * scripts/filter-abund.py: no longer asks for parameters that are unused,
     issue #524

2014-07-22  Justin Lippi  <jlippi@gmail.com> 

    * tests/khmer_tst_utils.py: put runscript here
    * tests/test_sandbox_scripts.py: remove 'runsandbox', renamed to runscript
      and placed in khmer_tst_utils
    * tests/test_scripts.py: removed 'runscript' and placed in khmer_tst_utils

2014-07-22  Jeramia Ory  <jeramia.ory@gmail.com>

    * khmer/_khmermodule.cc: removed unused KhmerError, issue #503

2014-07-22  Rodney Picett  <pickett.rodney@gmail.com>

    * lib/scoringmatrix.{cc,hh}: removed assign function, issue #502
 
2014-07-22  Leonor Garcia-Gutierrez  <l.garcia-gutierrez@warwick.ac.uk>

    * tests/test_counting_single.py: reduced memory requirements
    
2014-07-21  Titus Brown  <t@idyll.org>

    * sandbox/saturate-by-median.py: introduce new sandbox script for
	saturation analysis of low-coverage data sets.

2014-07-10  Joe Stein  <joeaarons@gmail.com>

    * sandbox/readstats.py: fixed divide-by-zero error, issue #458

2014-07-06  Titus Brown  <t@idyll.org>

    * doc/release.txt: fix formatting.

2014-06-25  Michael R. Crusoe <mcrusoe@msu.edu>

    * scripts/load-graph.py: fix #507. Threading doesn't give any advantages
    to this script right now; the threading parameter is ignored for now.

2014-06-20  Chuck Pepe-Ranney  <chuck.peperanney@gmail.com>

    * scripts/extract-partitions.py: added epilog documentation for 
	<base>.dist columns.

2014-06-20  Michael R. Crusoe  <mcrusoe@msu.edu>

    * doc/release.txt: Add Coverity Scan to release checklist

2014-06-19  Michael R. Crusoe  <mcrusoe@msu.edu>

    * lib/read_aligner.{cc,hh},khmer/_khmermodule.cc,setup.py,
    tests/test_read_aligner.py,sandbox/{normalize-by-align,read-aligner}.py:
    Update of @fishjord's graph alignment work
    * lib/{aligner,kmer,node}.{cc,hh},tests/test_align.py: removed as they are
    superceded by the above
    * Makefile: fixed wildcards
    * tests/read_parsers.py: tests that are too complicated to run with
    Valgrind's memcheck are now marked @attr('multithread')

2014-06-16  Titus Brown  <t@idyll.org>

    * doc/release.txt: updated release process.
    * doc/known-issues.txt: updated known-issues for v1.1 release
    * doc/release-notes/: added release notes for 1.0, 1.0.1, and 1.1

2014-06-16  Michael R. Crusoe  <mcrusoe@msu.edu>

    * scripts/{abundance-dist-single,filter-abund-single,load-into-counting,
    normalize-by-median,load-graph}.py: restore Python 2.6 compatibility for
    Debian 6, RedHat 6, SL6, and Ubuntu 10.04 LTS users.

2014-06-15  Titus Brown  <t@idyll.org>

    * doc/scripts.txt: removed sweep-reads.py from script documentation.
    * scripts/sweep-reads.py, scripts/sweep-files.py: moved sweep-reads.py
	and sweep-files.py over to sandbox.
    * tests/test_sandbox_scripts.py: created a test file for scripts in
	sandbox/; skip when not in developer mode (e.g. installed egg).
    * tests/test_script_arguments.py: capture file.py output to stderr
	so that it is not displayed during tests.
    * sandbox/calc-median-distribution.py: updates to print cumulative
	distribution for calc-median-distribution.

2014-06-14  Michael R. Crusoe  <mcrusoe@msu.edu>

    * scripts/{abundance-dist-single,filter-abund-single,load-into-counting,
    normalize-by-median,load-graph}.py,tests/test_scripts.py: added
    '--report-total-kmers' option to all scripts that create k-mer tables.

2014-06-14  Titus Brown  <t@idyll.org>

    * doc/scripts.txt, tests/test_scripts.py, scripts/sweep-reads.py:
	renamed sweep-reads-buffered to sweep-reads; added FASTQ output to
	sweep-reads.
    * doc/scripts.txt: added extract-long-sequences.py doc reference.
    * scripts/extract-long-sequences.py: set default sequence length to
	extract to 200 bp.

2014-06-13  Michael R. Crusoe  <mcrusoe@msu.edu>

    * MANIFEST.in: don't include docs/, data/, or examples/ in our PyPI
    distribution. Saves 15MB.

2014-06-13  Michael R. Crusoe  <mcrusoe@msu.edu>

    * Makefile: split coverity target in two: -build and -upload. Added
    configuration target

2014-06-13  Titus Brown  <t@idyll.org>

    * doc/install.txt: updated virtualenv command to use python2 explicitly,
	for arch support.

2014-06-13  Titus Brown  <t@idyll.org>

    * khmer/__init__.py, khmer/file_args.py: Moved copyright message to a
	comment.
    * khmer/file.py: updated error messages for disk-space checking functions;
	added test hooks.
    * tests/test_script_arguments.py: added tests for several functions in
	khmer/file.py.
    * sandbox/assemstats3.py: handle missing input files.

2014-06-12  Michael Wright <wrigh517@msu.edu>

    * sandbox/load-into-hashbits: Deleted from sandbox. It is superseded
    by load-graph.py --no-tagset.

2014-06-11  Michael Wright <wrigh517@msu.edu>

    * scripts/load-into-counting: Fixed docstring misnomer to 
	load-into-counting.py

2014-06-10  Michael R. Crusoe  <mcrusoe@msu.edu>

    * setup.py,tests/{__init__,khmer_tst_utils,test_scripts,
    khmer_test_counting_single}.py: made tests runnable after installation.
    * lib/{khmer.hh,hashtable.hh,read_parsers.cc,read_parsers.hh}: restructure
    exception hierarchy.
    * khmer/_khmermodule.cc: Nicer error checking for hash_consume_fasta,
    hash_abundance_distribution, hashbits_consume_{fasta,fasta_and_tag
    {,with_stoptags},partitioned_fasta}, hashbits_output_partitions, and
    labelhash_consume_{,partitioned_}fasta_and_tag_with_labels.

2014-06-10  Titus Brown  <t@idyll.org>

    * Makefile: remove SHELL setting so that 'make doc' works in virtualenvs.
    * scripts/sample-reads-randomly.py: extend to take multiple subsamples
	with -S.
    * tests/test_scripts.py: added test for multiple subsamples from
	sample-reads-randomly.py

2014-06-10  Michael Wright <wrigh517@msu.edu>

    * scripts/extract-long-sequences: Moved from sandbox, added argparse and 
    FASTQ support.
    * scripts/fastq-to-fasta: Fixed outdated argparse oversight.
    * tests/test_scripts.py: Added tests for extract-long-sequences.py

2014-06-08  Titus Brown  <t@idyll.org>

    * doc/conf.py: set google_analytics_id and disqus_shortname properly;
	disable "editme" popup.
    * doc/_templates/page.html: take google_analytics_id and disqus_shortname
	from doc/conf.py.

2014-06-04  Michael R. Crusoe <mcrusoe@msu.edu>

    * lib/Makefile: do a distclean as the CFLAGS may have changed. Fixes #442

2014-06-03 Chuck Pepe-Ranney <chuck.peperanney@gmail.com>

    * scripts/abundance-dist.py: removed call to check_space on infiles.  

2014-05-31  Michael R. Crusoe  <mcrusoe@msu.edu>

    * khmer/_khmermodule.cc,lib/counting.{cc,hh},
    sandbox/{stoptag-abundance-ham1-hist.py,off-by-one.py,filter-ham1.py}:
    Remove CountingHash get_kmer_abund_mean, get_kmer_abund_abs_deviation, and
    max_hamming1_count along with Python glue code and sandbox scripts. They
    are no longer useful.

2014-05-30  Titus Brown  <t@idyll.org>

    * khmer/_khmermodule.cc: remove merge2* functions: unused, untested.
    * lib/counting.cc, lib/hashbits.cc, lib/hashtable.cc: made file loading
	exceptions more verbose and informative.
    * tests/test_subset_graph.py: added tests for SubsetPartition::
	load_partitionmap.
    * khmer/_khmermodule.cc, lib/subset.cc, wrapped SubsetPartition::
	load_partitionmap to catch, propagate exceptions
    * tests/test_hashbits.py, tests/test_counting_hash.py: added tests
	for fail-on-load of bad file format versions; print exception messages.
    * .gitignore: added various temporary pip & build files
    * lib/counting.cc: added I/O exception handling to CountingHashFileReader
	and CountingHashGzFileReader.
    * lib/hashbits.cc: added I/O exception handling to Hashbits::load.
    * lib/subset.cc: added I/O exception handling to merge_from_disk.
    * lib/hashtable.cc: added I/O exception handling to load_tagset and
	load_stop_tags
    * khmer/_khmermodule.cc: added I/O exception propagation from C++ to
	Python, for all loading functions.

2014-05-22  Michael Wright  <wrigh517@msu.edu>

    * scripts/fastq-to-fasta: Moved and improved fastq-to-fasta.py into scripts 
    from sandbox
    * tests/test_scripts.py: Added tests for fastq-to-fasta.py
    * tests/test-data: Added test-fastq-n-to-fasta.py file with N's in 
    sequence for testing

2014-05-19  Michael R. Crusoe  <mcrusoe@msu.edu>

    * Makefile: add target for python test coverage plain-text report;
    clarified where the HTML report is

2014-05-16  Michael R. Crusoe  <mcrusoe@msu.edu>

    * docs/scripts.txt: include sweep-reads-buffered.py

2014-05-14  Adam Caldwell  <adam.caldwell@gmail.com>

    * Makefile: change pip to pip2. Fixes assorted make problems on systems
    where pip links to pip3

2014-05-14  Michael R. Crusoe  <mcrusoe@msu.edu>

    * lib/{zlib,bzip2} -> third-party/
    * setup.{cfg,py}: Move third party libraries to their own directory
    * Makefile: add sloccount target for humans and the sloccount.sc target for
   Jenkins

2014-05-13  Michael Wright  <wrigh517@msu.edu>

    * sandbox/fastq-to-fasta.py: now reports number of reads dropped due to
    'N's in sequence. close 395

2014-05-13  Michael R. Crusoe  <mcrusoe@msu.edu>

    * doc/release.txt: additional fixes

2014-05-09  Luiz Irber  <irberlui@msu.edu>

    Version 1.0.1

2014-05-09  Michael R. Crusoe  <mcrusoe@msu.edu>

    * doc/release.txt: update release instructions

2014-05-06  Michael R. Crusoe  <mcrusoe@msu.edu>

    * lib/{subset,counting}.cc: fix cppcheck errors; astyle -A10
    --max-code-length=80

2014-05-06  Titus Brown  <titus@idyll.org>

    * sandbox/calc-best-assembly.py: added script to calculate best
    assembly from a list of contig/scaffold files
	
2014-04-23  Titus Brown  <titus@idyll.org>

    * scripts/abundance-dist-single.py: fixed problem where ReadParser was
    being created anew for each thread; regression introduced in 4b823fc.

2014-04-22  Michael R. Crusoe  <mcrusoe@msu.edu>

    *.py: switch to explicit python2 invocation. Fixes #385.

2014-04-21  Titus Brown  <t@idyll.org>

    * doc/development.txt: added spellcheck to review checklist

2014-04-21  Titus Brown  <titus@idyll.org>

    * scripts/normalize-by-median.py: updated FP rate to match latest info from
      Qingpeng's paper; corrected spelling error.

2014-04-21  Michael R. Crusoe  <mcrusoe@msu.edu>

    * setup.py,doc/installing.txt: Remove argparse from the requirements
    unless it isn't available. Argparse is bundled with Python 2.7+. This
    simplifies the installation instructions.

2014-04-17  Ram RS  <ramrs@nyu.edu>

    * scripts/make-initial-stoptags.py: fixed bug that threw error on
     missing .ht input file while actual expected input file is .pt

2014-04-11  Titus Brown  <t@idyll.org>

    * scripts/*.py: fixed argument to check_space_for_hashtable to rely
    on args.n_tables and not args.ksize.

2014-04-06  Titus Brown  <titus@idyll.org>

    * scripts/normalize-by-median.py: added comment about table compatibility
    with abundance-dist.

2014-04-05  Michael R. Crusoe  <mcrusoe@msu.edu>

    * MANIFEST.in,setup.py: fix to correct zlib packaging for #365
    * ChangeLog: fix date for 1.0 release, email addresses

2014-04-01  Michael R. Crusoe  <mcrusoe@msu.edu>

    Version 1.0
    * Makefile: run 'build' command before install; ignore _version.py for
    coverage purposes.
    * bink.ipynb: deleted
    * doc/choosing-hash-sizes.txt -> choosing-table-sizes.txt
    * setup.py,doc/{conf.py,index.txt}: update lists of authors
    * doc/development.txt: typo
    * doc/{galaxy,guide,index,introduction,scripts}.txt: remove some
    references to implementation details of the k-mer tables
    * doc/{known-issues,release}.txt: updated
    * khmer/*.cc,lib/*.{cc,hh}: astyle -A10 formatted
    * lib/read_parsers.cc: fixed case statement fall through
    * lib/subset.cc: removed unnecessary NULL check (CID 1054804 & 1195088)
    * scripts/*.py: additional documentation updates
    * tests/test-data/test-overlap1.ht,data/MSB2-surrender.fa &
    data/1m-filtered.fa: removed from repository history, .git is now 36M!

2014-04-01  Titus Brown  <t@idyll.org>

    * CITATION,khmer/khmer_args.py: Updated khmer software citation for
    release.

2014-03-31  Titus Brown  <t@idyll.org>

    * scripts/normalize-by-median.py: Fixed unbound variable bug introduced in
    20a433c2.

    * khmer/file.py: Fixed incorrect use of __file__ dirname instead of
    os.getcwd(); also fixed bug where statvfs would choke on an empty
    dirname resulting from input files being in the cwd.

2014-03-31  Michael R. Crusoe  <mcrusoe@msu.edu>

    * versioneer.py,ez_setup.py: updated to version 0.10 and 3.4.1
    respectively.
    * docs/release.txt,khmer/_version.py,MANIFEST.in: update ancillary
    versioneer files

2014-03-31  Titus Brown  <t@idyll.org>

    * scripts/*.py,khmer/khmer_args.py: added 'info' function to khmer_args,
    and added citation information to each script.
    * CITATION: added basic citation information for khmer functionality.

2013-03-31  Michael R. Crusoe  <mcrusoe@msu.edu>

    * docs/scripts.txt,scripts/*.py,khmer/*.py: overhaul the documentation of
    the scripts. Uses sphinxcontrib.autoprogram to leverage the existing
    argparse objects. Moved the documentation into each script + misc cleanups.
    All scripts support the --version option. Migrated the last scripts to use
    khmer_args
    * docs/blog-posts.txt: removed outdated reference to filter-exact.py; its
    replacement filter-abund.py is better documented in the eel-pond protocol
    * figuregen/,novelty/,plots/,templatem/,scripts/do-partition.sh: removed
    outdated code not part of core project

2013-03-30  Michael R. Crusoe  <mcrusoe@msu.edu>

    * setup.py: monkeypatched distutils.Distribution.reinitialize_command() so
    that it matches the behavior of Distribution.get_command_obj(). This fixes
    issues with 'pip install -e' and './setup.py nosetests' not respecting the
    setup.cfg configuration directives for the build_ext command. Also
    enhanced our build_ext command to respect the dry_run mode.

    * .ycm_extra_conf.py: Update our custom YouCompleteMe configuration to
    query the package configuration for the proper compilation flags.

2014-03-28  Michael R. Crusoe  <mcrusoe@msu.edu>

    * Makefile,setup.py: demote nose & sphinx to extra dependencies.
    Auto-install Python developer tools as needed.

2013-03-27  Michael R. Crusoe  <mcrusoe@msu.edu>

    * The system zlib and bzip2 libraries are now used instead of the bundled
    versions if specified in setup.cfg or the command line.

2014-03-25  Michael R. Crusoe  <mcrusoe@msu.edu>

    * Makefile: update cppcheck command to match new version of Jenkins
    plugin. Now ignores the lib/test*.cc files.

2013-03-20  Michael R. Crusoe  <mcrusoe@msu.edu>

    * lib/storage.hh,khmer/_khmermodule.cc,lib/{readtable,read_parsers}.hh:
    remove unused storage.hh

2014-03-19  Qingpeng Zhang  <qingpeng@msu.edu>

    * hashbits.cc: fix a bug of 'Division or modulo by zero' described in #182
    * test_scripts.py: add test code for count-overlap.py
    * count-overlap.py: (fix a bug because of a typo and hashsize was replaced
    by min_hashsize)
    * count-overlap.py: needs hashbits table generated by load-graph.py. 
    This information is added to the "usage:" line.
    * count-overlap.py: fix minor PyLint issues

2014-03-19  Michael R. Crusoe  <mcrusoe@msu.edu>

    * Update bundled zlib version to 1.2.8 from 1.2.3. Changes of note:
    "Wholesale replacement of gz* functions with faster versions"
    "Added LFS (Large File Summit) support for 64-bit file offsets"
    "Fix serious but very rare decompression bug"

2014-03-19  Michael R. Crusoe <mcrusoe@msu.edu>

    * lib/counting.hh: include hashtable.hh
    * lib/{counting,aligner,hashbits,hashtable,labelhash,node,subset}.{cc,hh},
    kmer.cc,khmer/_khmermodule.cc: removed downcast, replaced non-functional
    asserts() with exception throws.
    * khmer/_khmermodule.cc: fixed parsing of PyLists
    * setup.py: force 64bit only builds on OS X.

2014-03-19  Titus Brown  <t@idyll.org>

    * Makefile: update documentation on targets at top; clean autopep8 output.
    * test_counting_single.py: fixed pep8 violations in spacing
    * test_scripts.py: eliminate popenscript in favor of proper SystemExit
	handling in runscript; fix pep8 violations.

2014-03-19  Michael R. Crusoe <mcrusoe@msu.edu> and Luiz Irber
<luiz.irber@gmail.com>

    * lib/ktable.{cc,hh},khmer/{__init__.py},{_khmermodule.cc}, tests/
    test_{counting_{hash,single},ktable}.py: remove the unused KTable object
    * doc/{index,ktable}.txt: remove references to KTable
    * lib/{ktable.{hh,cc} → kmer_hash.{hh,cc}}: rename remaining ktable files
    to kmer_hash
    * lib/{hashtable,kmer}.hh: replace ktable headers with kmer_hash

2014-03-17  Ram RS  <ramrs@nyu.edu>

    * extract-partitions.py: pylint warnings addressed
    * test_scripts.py: tests added to cover extract-partitions completely

2014-03-16  Michael R. Crusoe <mcrusoe@msu.edu>

    * lib/read_parsers.cc: fix for Coverity CID 1054789: Unititialized scalar
    field II: fill_id is never zeroed out.

2014-03-16  Ram RS  <ramrs@nyu.edu>

    * Project email in copyright headers updated

2014-03-14  Michael R. Crusoe <mcrusoe@msu.edu>

    * khmer/_khmermodule.cc, lib/{khmer.hh, hashtable.{cc,hh}},
    tests/test_{hashbits,hashbits_obj,labelhash}.py: don't implicitly downcast
    tagset_size(). Changes fileformat version for saved tagsets.

2014-03-13  Ram RS  <ramrs@nyu.edu>

    * added: khmer/file.py - script to check disk space, check input file
    status and check space before hashtable writing
    * modified: scripts/*.py - all scripts now use khmer.file for above-mentioned
    functionality.
    * modified: scripts/*.py - pylint violations addressed in all scripts
    under scripts/

2014-03-13  Ram RS  <ramrs@nyu.edu>

    * Bug fix: tests.test_normalize_by_median_no_bigcount() now runs within
    temp directory

2014-03-11  Michael R. Crusoe  <mcrusoe@mcrusoe.edu>

    * lib/read_parsers.hh: fix for Coverity CID 1054789: Uninitialized scalar
    field

2014-03-10  Michael R. Crusoe  <mcrusoe@msu.edu>

    * doc/development.txt: document fork/tag policy + formatting fixes

2014-03-03  Michael R. Crusoe  <mcrusoe@msu.edu>

    * lib/trace_logger.{cc,hh}: fix for Coverity CID 1063852: Uninitialized
    scalar field (UNINIT_CTOR) 
    * lib/node.cc: fix for Coverity CID 1173035:  Uninitialized scalar field
    (UNINIT_CTOR)
    * lib/hashbits.hh: fix for Coverity CID 1153101:  Resource leak in object
    (CTOR_DTOR_LEAK)
    * lib/{perf_metrics.{cc,hh},hashtable.{cc,hh}
    ,read_parsers.{cc,hh},trace_logger.{cc,hh}}: ifndef WITH_INTERNAL_METRICS
    then lets not + astyle -A10

2014-02-27  Michael R. Crusoe <mcrusoe@msu.edu>

    * tagged: version 0.8
    * setup.py: Specify a known working version of setuptools so we don't
    force an unneeded and awkward upgrade.
    * setup.py: We aren't zipsafe, mark as such

2014-02-18  Michael R. Crusoe <mcrusoe@msu.edu>

* Normalized C++ namespace usage to fix CID 1054792
* Updated install instructions. We recommend OS X users and those Linux
users without root access to install virtualenv instead of pip.
* New documentation: doc/known-issues.txt
* Added code review checklist & other guidance: doc/development.txt

2014-02-03  Camille Scott <camille.scott.w@gmail.com>

* Standardized command line arguments in khmer_args; added version flag

* Added support for sparse graph labeling

* Added script to reinflate partitions from read files using the 
  labeling system, called sweep-reads-by-partition-buffered.py

* Implemented __new__ methods for Hashbits, enforced inheritance
  hierarchy between it and the new LabelHash class both in C++
  and CPython API

2013-12-20  Titus Brown  <titus@idyll.org>

* Fixed output_partitioned_file, sweep-reads3.py, and extract-partitions.py
  to retain FASTQ format in output.

2013-12-11  Michael R. Crusoe <mcrusoe@msu.edu>

* normalize-by-median.py: new optional argument: --record-filenames to specify
a path where a list of all the output filenames will be written to. Will
be used to better integrate with Galaxy.

* All commands that use the counting args now support the --version switch

* abundance-dist-single.py, abundance-dist.py, do-partition.py,
interleave-reads.py, load-graph.py, load-into-counting.py
normalize-by-median.py now exit with return code 1 instead of 255 as is
standard.

2013-12-19  Michael R. Crusoe  <mcrusoe@msu.edu>

* doc/install.txt Add setup instructions for RHEL6 & fix invocation to get
master branch to work for non-developers

2013-12-18  Titus Brown  <titus@idyll.org>

* Added a test to ensure that normalize-by-median.py has bigcount set to
  False.

2013-11-22  Camille Scott  <camille.scott.w@gmail.com>

* Makefile: Added debug target for profiling.

2013-11-22  Michael R. Crusoe  <mcrusoe@msu.edu>

* Documented release process

2013-10-21  Michael R. Crusoe  <mcrusoe@msu.edu>

* Version 0.7

* New script: sample-reads-randomly.py which does a single pass random
subsample using reservoir sampling.

* the version number is now only stored in one place

* Makefile: new dist, cppcheck, pep8, and autopep8 targets for developers.
VERSION is now set by versioneer and exported to C/C++ code.

* README switched from MarkDown to ReStructuredText format to clean up PyPI
listing. Install count badge added.

* doc/: updates to how the scripts are called. Sphinx now pulls version
number from versioneer. C/Python integration is now partially documented.
Reference to bleeding-edge has been removed. Release instructions have been
clarified and simplified.

* all python code in khmer/, scripts/, and tests/ should be PEP8 compliant now.

* khmer/_khmermodule.cc has gotten a once-over with cpychecker. Type errors
were eliminated and the error checking has improved.

* Several fixes motivated by the results of a Coverity C/C++ scan. 

* Tests that require greater than 0.5 gigabytes of memory are now annotated as
being 'highmem' and be skipped by changing two lines in setup.cfg

* warnings about -Wstrict-prototypes will no longer appear

* contributors to this release are: ctb, mr-c and camillescott. 

2013-10-15  Michael R. Crusoe  <mcrusoe@msu.edu>

* Version 0.6.1

* No code changes, just build fixes

2013-10-10  Michael R. Crusoe  <mcrusoe@msu.edu>

* Version 0.6

* Switch to setuptools to run the entire build

* The various Makefiles have been merged into one inside lib for posterity

* A new top-level Makefile wraps "python setup.py"

* argparse.py has been removed and is installed automatically by setuptools/pip

* setup.py and the python/khmer directory have been moved to the root of the
project to conform to the standard layout

* The project contact address is now khmer-project@idyll.org

* Due to the new build system the project now easily builds under OS X + XCode

* In light of the above the installation instructions have been rewritten

* Sphinx now builds the documentation without warnings or errors

* It is now easy to calculate code coverage.

* setup.py is now PEP8 compliant
2014-04-10  Michael R. Crusoe  <mcrusoe@msu.edu>

    * Makefile: run 'build' command before install; ignore _version.py for
    coverage purposes.
    * bink.ipynb: deleted
    * doc/choosing-hash-sizes.txt -> choosing-table-sizes.txt
    * setup.py,doc/{conf.py,index.txt}: update lists of authors
    * doc/development.txt: typo
    * doc/{galaxy,guide,index,introduction,scripts}.txt: remove some
    references to implementation details of the k-mer tables
    * doc/{known-issues,release}.txt: updated
    * khmer/*.cc,lib/*.{cc,hh}: astyle -A10 formatted
    * lib/read_parsers.cc: fixed case statement fall through
    * lib/subset.cc: removed unnecessary NULL check (CID 1054804 & 1195088)
    * scripts/*.py: additional documentation updates
    * tests/test-data/test-overlap1.ht,data/MSB2-surrender.fa &
    data/1m-filtered.fa: removed from repository history, .git is now 36M!

2014-03-31  Titus Brown  <ctb@msu.edu>

    * scripts/normalize-by-median.py: Fixed unbound variable bug introduced in
    20a433c2.

    * khmer/file.py: Fixed incorrect use of __file__ dirname instead of
    os.getcwd(); also fixed bug where statvfs would choke on an empty
    dirname resulting from input files being in the cwd.

2014-03-31  Michael R. Crusoe  <mcrusoe@msu.edu>

    * versioneer.py,ez_setup.py: updated to version 0.10 and 3.4.1
    respectively.
    * docs/release.txt,khmer/_version.py,MANIFEST.in: update ancillary
    versioneer files

2014-03-31  Titus Brown  <ctb@msu.edu>

    * scripts/*.py,khmer/khmer_args.py: added 'info' function to khmer_args,
    and added citation information to each script.
    * CITATION: added basic citation information for khmer functionality.

2013-03-31  Michael R. Crusoe  <mcrusoe@msu.edu>

    * docs/scripts.txt,scripts/*.py,khmer/*.py: overhaul the documentation of
    the scripts. Uses sphinxcontrib.autoprogram to leverage the existing
    argparse objects. Moved the documentation into each script + misc cleanups.
    All scripts support the --version option. Migrated the last scripts to use
    khmer_args
    * docs/blog-posts.txt: removed outdated reference to filter-exact.py; its
    replacement filter-abund.py is better documented in the eel-pond protocol
    * figuregen/,novelty/,plots/,templatem/,scripts/do-partition.sh: removed
    outdated code not part of core project

2013-03-30  Michael R. Crusoe  <mcrusoe@msu.edu>

    * setup.py: monkeypatched distutils.Distribution.reinitialize_command() so
    that it matches the behavior of Distribution.get_command_obj(). This fixes
    issues with 'pip install -e' and './setup.py nosetests' not respecting the
    setup.cfg configuration directives for the build_ext command. Also
    enhanced our build_ext command to respect the dry_run mode.

    * .ycm_extra_conf.py: Update our custom YouCompleteMe configuration to
    query the package configuration for the proper compilation flags.

2014-03-28  Michael R. Crusoe  <mcrusoe@msu.edu>

    * Makefile,setup.py: demote nose & sphinx to extra dependencies.
    Auto-install Python developer tools as needed.

2013-03-27  Michael R. Crusoe  <mcrusoe@msu.edu>

    * The system zlib and bzip2 libraries are now used instead of the bundled
    versions if specified in setup.cfg or the command line.

2014-03-25  Michael R. Crusoe  <mcrusoe@msu.edu>

    * Makefile: update cppcheck command to match new version of Jenkins
    plugin. Now ignores the lib/test*.cc files.

2013-03-20  Michael R. Crusoe  <mcrusoe@msu.edu>

    * lib/storage.hh,khmer/_khmermodule.cc,lib/{readtable,read_parsers}.hh:
    remove unused storage.hh

2014-03-19  Qingpeng Zhang  <qingpeng@msu.edu>

    * hashbits.cc: fix a bug of 'Division or modulo by zero' described in #182
    * test_scripts.py: add test code for count-overlap.py
    * count-overlap.py: (fix a bug because of a typo and hashsize was replaced
    by min_hashsize)
    * count-overlap.py: needs hashbits table generated by load-graph.py. 
    This information is added to the "usage:" line.
    * count-overlap.py: fix minor PyLint issues

2014-03-19  Michael R. Crusoe  <mcrusoe@msu.edu>

    * Update bundled zlib version to 1.2.8 from 1.2.3. Changes of note:
    "Wholesale replacement of gz* functions with faster versions"
    "Added LFS (Large File Summit) support for 64-bit file offsets"
    "Fix serious but very rare decompression bug"

2014-03-19  Michael R. Crusoe <mcrusoe@msu.edu>

    * lib/counting.hh: include hashtable.hh
    * lib/{counting,aligner,hashbits,hashtable,labelhash,node,subset}.{cc,hh},
    kmer.cc,khmer/_khmermodule.cc: removed downcast, replaced non-functional
    asserts() with exception throws.
    * khmer/_khmermodule.cc: fixed parsing of PyLists
    * setup.py: force 64bit only builds on OS X.

2014-03-19  Titus Brown  <t@idyll.org>

    * Makefile: update documentation on targets at top; clean autopep8 output.
    * test_counting_single.py: fixed pep8 violations in spacing
    * test_scripts.py: eliminate popenscript in favor of proper SystemExit
	handling in runscript; fix pep8 violations.

2014-03-19  Michael R. Crusoe <mcrusoe@msu.edu> and Luiz Irber
<luiz.irber@gmail.com>

    * lib/ktable.{cc,hh},khmer/{__init__.py},{_khmermodule.cc}, tests/
    test_{counting_{hash,single},ktable}.py: remove the unused KTable object
    * doc/{index,ktable}.txt: remove references to KTable
    * lib/{ktable.{hh,cc} → kmer_hash.{hh,cc}}: rename remaining ktable files
    to kmer_hash
    * lib/{hashtable,kmer}.hh: replace ktable headers with kmer_hash

2014-03-17  Ram RS  <ramrs@nyu.edu>

    * extract-partitions.py: pylint warnings addressed
    * test_scripts.py: tests added to cover extract-partitions completely

2014-03-16  Michael R. Crusoe <mcrusoe@msu.edu>

    * lib/read_parsers.cc: fix for Coverity CID 1054789: Unititialized scalar
    field II: fill_id is never zeroed out.

2014-03-16  Ram RS  <ramrs@nyu.edu>

    * Project email in copyright headers updated

2014-03-14  Michael R. Crusoe <mcrusoe@msu.edu>

    * khmer/_khmermodule.cc, lib/{khmer.hh, hashtable.{cc,hh}},
    tests/test_{hashbits,hashbits_obj,labelhash}.py: don't implicitly downcast
    tagset_size(). Changes fileformat version for saved tagsets.

2014-03-13  Ram RS  <ramrs@nyu.edu>

    * added: khmer/file.py - script to check disk space, check input file
    status and check space before hashtable writing
    * modified: scripts/*.py - all scripts now use khmer.file for above-mentioned
    functionality.
    * modified: scripts/*.py - pylint violations addressed in all scripts
    under scripts/

2014-03-13  Ram RS  <ramrs@nyu.edu>

    * Bug fix: tests.test_normalize_by_median_no_bigcount() now runs within
    temp directory

2014-03-11  Michael R. Crusoe  <mcrusoe@mcrusoe.edu>

    * lib/read_parsers.hh: fix for Coverity CID 1054789: Uninitialized scalar
    field

2014-03-10  Michael R. Crusoe  <mcrusoe@msu.edu>

    * doc/development.txt: document fork/tag policy + formatting fixes

2014-03-03  Michael R. Crusoe  <mcrusoe@msu.edu>

    * lib/trace_logger.{cc,hh}: fix for Coverity CID 1063852: Uninitialized
    scalar field (UNINIT_CTOR) 
    * lib/node.cc: fix for Coverity CID 1173035:  Uninitialized scalar field
    (UNINIT_CTOR)
    * lib/hashbits.hh: fix for Coverity CID 1153101:  Resource leak in object
    (CTOR_DTOR_LEAK)
    * lib/{perf_metrics.{cc,hh},hashtable.{cc,hh}
    ,read_parsers.{cc,hh},trace_logger.{cc,hh}}: ifndef WITH_INTERNAL_METRICS
    then lets not + astyle -A10

2014-02-27  Michael R. Crusoe <mcrusoe@msu.edu>

    * tagged: version 0.8
    * setup.py: Specify a known working version of setuptools so we don't
    force an unneeded and awkward upgrade.
    * setup.py: We aren't zipsafe, mark as such

2014-02-18  Michael R. Crusoe <mcrusoe@msu.edu>

* Normalized C++ namespace usage to fix CID 1054792
* Updated install instructions. We recommend OS X users and those Linux
users without root access to install virtualenv instead of pip.
* New documentation: doc/known-issues.txt
* Added code review checklist & other guidance: doc/development.txt

2014-02-03  Camille Scott <camille.scott.w@gmail.com>

* Standardized command line arguments in khmer_args; added version flag

* Added support for sparse graph labeling

* Added script to reinflate partitions from read files using the 
  labeling system, called sweep-reads-by-partition-buffered.py

* Implemented __new__ methods for Hashbits, enforced inheritance
  hierarchy between it and the new LabelHash class both in C++
  and CPython API

2013-12-20  Titus Brown  <titus@idyll.org>

* Fixed output_partitioned_file, sweep-reads3.py, and extract-partitions.py
  to retain FASTQ format in output.

2013-12-11  Michael R. Crusoe <mcrusoe@msu.edu>

* normalize-by-median.py: new optional argument: --record-filenames to specify
a path where a list of all the output filenames will be written to. Will
be used to better integrate with Galaxy.

* All commands that use the counting args now support the --version switch

* abundance-dist-single.py, abundance-dist.py, do-partition.py,
interleave-reads.py, load-graph.py, load-into-counting.py
normalize-by-median.py now exit with return code 1 instead of 255 as is
standard.

2013-12-19  Michael R. Crusoe  <mcrusoe@msu.edu>

* doc/install.txt Add setup instructions for RHEL6 & fix invocation to get
master branch to work for non-developers

2013-12-18  Titus Brown  <titus@idyll.org>

* Added a test to ensure that normalize-by-median.py has bigcount set to
  False.

2013-11-22  Camille Scott  <camille.scott.w@gmail.com>

* Makefile: Added debug target for profiling.

2013-11-22  Michael R. Crusoe  <mcrusoe@msu.edu>

* Documented release process

2013-10-21  Michael R. Crusoe  <mcrusoe@msu.edu>

* Version 0.7

* New script: sample-reads-randomly.py which does a single pass random
subsample using reservoir sampling.

* the version number is now only stored in one place

* Makefile: new dist, cppcheck, pep8, and autopep8 targets for developers.
VERSION is now set by versioneer and exported to C/C++ code.

* README switched from MarkDown to ReStructuredText format to clean up PyPI
listing. Install count badge added.

* doc/: updates to how the scripts are called. Sphinx now pulls version
number from versioneer. C/Python integration is now partially documented.
Reference to bleeding-edge has been removed. Release instructions have been
clarified and simplified.

* all python code in khmer/, scripts/, and tests/ should be PEP8 compliant now.

* khmer/_khmermodule.cc has gotten a once-over with cpychecker. Type errors
were eliminated and the error checking has improved.

* Several fixes motivated by the results of a Coverity C/C++ scan. 

* Tests that require greater than 0.5 gigabytes of memory are now annotated as
being 'highmem' and be skipped by changing two lines in setup.cfg

* warnings about -Wstrict-prototypes will no longer appear

* contributors to this release are: ctb, mr-c and camillescott. 

2013-10-15  Michael R. Crusoe  <mcrusoe@msu.edu>

* Version 0.6.1

* No code changes, just build fixes

2013-10-10  Michael R. Crusoe  <mcrusoe@msu.edu>

* Version 0.6

* Switch to setuptools to run the entire build

* The various Makefiles have been merged into one inside lib for posterity

* A new top-level Makefile wraps "python setup.py"

* argparse.py has been removed and is installed automatically by setuptools/pip

* setup.py and the python/khmer directory have been moved to the root of the
project to conform to the standard layout

* The project contact address is now khmer-project@idyll.org

* Due to the new build system the project now easily builds under OS X + XCode

* In light of the above the installation instructions have been rewritten

* Sphinx now builds the documentation without warnings or errors

* It is now easy to calculate code coverage.

* setup.py is now PEP8 compliant<|MERGE_RESOLUTION|>--- conflicted
+++ resolved
@@ -1,5 +1,4 @@
-<<<<<<< HEAD
-2015-06-16  Titus Brown  <titus@idyll.org>
+2015-06-19  Titus Brown  <titus@idyll.org>
 
    * khmer/__init__.py: split CountingHash into _CountingHash (CPython) and
    CountingHash to mimic Hashbits behavior; pass IOError through
@@ -31,7 +30,7 @@
    behavior; added tests for create_countgraph and create_nodegraph.
    * tests/test_counting_single.py: fixed countgraph size & palindrome testing
    beahavior in test_complete_no_collision.
-=======
+
 2015-06-19  Titus Brown  <titus@idyll.org>
 
    * Makefile: temporarily disable 'huge' tests on Linux.
@@ -51,7 +50,6 @@
    * doc/dev/binary-file-formats.rst: Add documentation of khmer's binary file
    formats.
    * doc/dev/index.rst: Add above docs to developer documentation index.
->>>>>>> 75f6fbfa
 
 2015-06-14  Michael R. Crusoe  <crusoe@ucdavis.edu>
 
