--- conflicted
+++ resolved
@@ -1,14 +1,12 @@
-<<<<<<< HEAD
 2015-04-15  Susan Steinman  <steinman.tutoring@gmail.com>
 
    * khmer/tests/khmer_tst_utils.py,doc/dev/a-quick-guide-to-testing.rst
       edited docstring and docs to remind people to make sure tests test
       errors correctly
-=======
+
 2015-04-15  Michael R. Crusoe  <mcrusoe@msu.edu>
 
    * sandbox/make-coverage.py: tweak for importability
->>>>>>> 4c541e8a
 
 2015-04-15  Sherine Awad  <sherine.awad@gmail.com>
 
