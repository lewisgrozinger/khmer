--- conflicted
+++ resolved
@@ -1,4 +1,8 @@
-<<<<<<< HEAD
+2016-10-13  Camille Scott  <camille.scott.w@gmail.com>
+
+   * Wrap IO functions in with an extra catch to handle the gcc
+     basic_ios_failure bug.
+
 2016-10-06  Camille Scott  <camille.scott.w@gmail.com>
 
    * khmer/__init__.py, khmer/_khmer.cc, tests/test_functions.py: Expose
@@ -17,12 +21,6 @@
    * lib/kmer_hash.hh: Helper functions for the Kmer class.
    * lib/{alphabets.hh, alphabets.cc}: Global DNA alphabets.
    * tests/test_assembly.py: Tests for the assembler API.
-=======
-2016-10-13  Camille Scott  <camille.scott.w@gmail.com>
-
-   * Wrap IO functions in with an extra catch to handle the gcc
-     basic_ios_failure bug.
->>>>>>> f132bd56
 
 2016-10-03  Tim Head  <betatim@gmail.com>
 
