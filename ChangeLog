--- conflicted
+++ resolved
@@ -1,4 +1,3 @@
-<<<<<<< HEAD
 2015-03-31  Jacob Fenton  <bocajnotnef@gmail.com>
    * scripts/test-{scripts.py, data/test-nonwritable}: added test for
    check_file_writable using load_into_counting
@@ -8,13 +7,12 @@
    * khmer/file.py (check_file_writable): new function to check writability
    * scripts/load-into-counting.py (main): early check to see if output is
    writable
-=======
+
 2015-03-31  Kevin Murray  <spam@kdmurray.id.au>
 
    * lib/read_parsers.{cc,hh}: add read counting to IParser and subclasses
    * khmer/_khmermodule.cc,tests/test_read_parsers.py: add 'num_reads'
    attribute to khmer.ReadParser objects in python land, and test it.
->>>>>>> 0bfaf8ed
 
 2015-03-28  Kevin Murray  <spam@kdmurray.id.au>
 
