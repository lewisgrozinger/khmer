<<<<<<< HEAD
2015-03-06  Jessica Mizzi  <mizzijes@msu.edu>

    * khmer/kfile.py: Added file not existing error for system exit
    * tests/{test_scripts,test_functions}.py: Added tests for
    check_file_status for file existence and force option
=======
2015-03-15  Kevin Murray  <spam@kdmurray.id.au>  &  Titus Brown  <titus@idyll.org>

   * tests/test_counting_hash.py: Skip get_raw_tables test if python doesn't
   have the memoryview type/function.

2015-03-11  Erich Schwarz  <ems394@cornell.edu>

   * Added URLs and brief descriptions for khmer-relevant documentation in
   doc/introduction.txt, pointing to http://khmer-protocols.readthedocs.org and
   khmer-recipes.readthedocs.org, with brief descriptions of their content.

2015-03-10  Camille Scott  <camille.scott.w@gmail.com>

   * lib/counting.hh, khmer/_khmermodule.cc: Expose the raw tables of
   count-min sketches to the world of python using a buffer interface.
   * tests/test_counting_hash.py: Tests of the above functionality.

2015-03-08  Michael R. Crusoe  <mcrusoe@msu.edu>

   * Makefile: make 'pep8' target be more verbose
   * jenkins-build.sh: specify setuptools version
   * scripts/{abundance-dist,annotate-partitions,count-median,do-partition,
   extract-paired-reads,extract-partitions,filter-stoptags,find-knots,
   interleave-reads,merge-partitions,partition-graph,sample-reads-randomly,
   split-paired-reads}.py,setup.py: fix new PEP8 errors
   * setup.py: specify that this is a Python 2 only project (for now)
   * tests/test_{counting_single,subset_graph}.py: make explicit the use of
   floor division behavior.
>>>>>>> 7fe13cf3

2015-03-06  Titus Brown  <titus@idyll.org>

   * sandbox/{collect-reads.py,saturate-by-median.py}: update for 'force'
   argument in khmer.kfile functions, so that khmer-recipes compile.

2015-03-02  Titus Brown  <titus@idyll.org>

   * sandbox/{combine-pe.py,compare-partitions.py,count-within-radius.py,
   degree-by-position.py,dn-identify-errors.py,ec.py,error-correct-pass2.py,
   find-unpart.py,normalize-by-align.py,read-aligner.py,shuffle-fasta.py,
   to-casava-1.8-fastq.py,uniqify-sequences.py}: removed from sandbox/ as
   obsolete/unmaintained.
   * sandbox/README.rst: updated to reflect readstats.py and trim-low-abund.py
   promotion to sandbox/.
   * doc/dev/scripts-and-sandbox.txt: updated to reflect sandbox/ script name
   preferences, and note to remove from README.rst when moved over to scripts/.

2015-02-27  Kevin Murray  <spam@kdmurray.id.au>

   * scripts/load-into-counting.py: Be verbose in the help text, to clarify
   what the -b flag does.

2015-02-25  Hussien Alameldin  <hussien@msu.edu>

   * sandbox/bloom_count.py: renamed to bloom-count.py
   * sandbox/bloom_count_intersection.py: renamed to
     bloom-count-intersection.py
   * sandbox/read_aligner.py: renamed to read-aligner.py

2015-02-26  Tamer A. Mansour  <drtamermansour@gmail.com>

   * scripts/abundance-dist-single.py: Use CSV format for the histogram.
   * scripts/count-overlap.py: Use CSV format for the curve file output.
   Includes column headers.
   * scripts/abundance-dist-single.py: Use CSV format for the histogram. 
   Includes column headers.
   * tests/test_scripts.py: add test functions for the --csv option in
   abundance-dist-single.py and count-overlap.py

2015-02-26  Jacob Fenton  <bocajnotnef@gmail.com>

   * doc/introduction.txt, doc/user/choosing-table-sizes.txt: Updated docs to
   ref correct links and names

2015-02-25  Aditi Gupta  <agupta@msu.edu>

   * sandbox/{collect-reads.py, correct-errors.py, 
   normalize-by-median-pct.py, slice-reads-by-coverage.py, 
   sweep-files.py, sweep-reads3.py, to-casava-1.8-fastq.py}: 
   Replaced 'accuracy' with 'quality'. Fixes #787.

2015-02-25  Tamer A. Mansour  <drtamermansour@gmail.com>

   * scripts/normalize-by-median.py: change to the default behavior to
   overwrite the sequences output file. Also add a new argument --append to
   append new reads to the output file.
   * tests/test_scripts.py: add a test for the --append option in
   normalize-by-median.py

2015-02-25  Hussien Alameldin  <hussien@msu.edu>

   * khmer/khmer_args.py: add 'hll' citation entry "Irber and Brown,
     unpublished." to  _alg. dict.
   * sandbox/unique-kmers.py: add call to 'info' with 'hll' in the
     algorithms list.

2015-02-24  Luiz Irber  <irberlui@msu.edu>

    * khmer/_khmermodule.cc: expose HLL internals as read-only attributes.
    * lib/hllcounter.{cc,hh}: simplify error checking, add getters for HLL.
    * tests/test_hll.py: add test cases for increasing coverage, also fix
    some of the previous ones using the new HLL read-only attributes.

2015-02-24  Luiz Irber  <irberlui@msu.edu>

   * khmer/_khmermodule.cc: Fix coding style violations.

2015-02-24  Luiz Irber  <irberlui@msu.edu>

   * khmer/_khmermodule.cc: Update extension to use recommended practices,
   PyLong instead of PyInt, Type initialization, PyBytes instead of PyString.
   Replace common initialization with explicit type structs, and all types
   conform to the CPython checklist.

2015-02-24  Tamer A. Mansour  <drtamermansour@gmail.com>

   * scripts/abundance-dist.py: Use CSV format for the histogram. Includes
   column headers.
   * tests/test_scripts.py: add coverage for the new --csv option in
   abundance-dist.py

2015-02-24  Michael R. Crusoe  <mcrusoe@msu.edu>

   * jenkins-build.sh: remove examples/stamps/do.sh testing for now; takes too
   long to run on every build. Related to #836

2015-02-24  Kevin Murray  <spam@kdmurray.id.au>

   * scripts/interleave-reads.py: Make the output file name print nicely.

2015-02-23  Titus Brown  <titus@idyll.org>

   * khmer/utils.py: added 'check_is_left' and 'check_is_right' functions;
   fixed bug in check_is_pair.
   * tests/test_functions.py: added tests for now-fixed bug in check_is_pair,
   as well as 'check_is_left' and 'check_is_right'.
   * scripts/interleave-reads.py: updated to handle Casava 1.8 formatting.
   * scripts/split-paired-reads.py: fixed bug where sequences with bad names
   got dropped; updated to properly handle Casava 1.8 names in FASTQ files.
   * scripts/count-median.py: added '--csv' output format; updated to properly
   handle Casava 1.8 FASTQ format when '--csv' is specified.
   * scripts/normalize-by-median.py: replaced pair checking with
   utils.check_is_pair(), which properly handles Casava 1.8 FASTQ format.
   * tests/test_scripts.py: updated script tests to check Casava 1.8
   formatting; fixed extract-long-sequences.py test.
   * scripts/{extract-long-sequences.py,extract-paired-reads.py,
   fastq-to-fasta.py,readstats.py,sample-reads-randomly.py,trim-low-abund.py},
   khmer/thread_utils.py: updated to handle Casava 1.8 FASTQ format by
   setting parse_description=False in screed.open(...).
   * tests/test-data/{paired-mixed.fq,paired-mixed.fq.pe,random-20-a.fq,
   test-abund-read-2.fq,test-abund-read-2.paired2.fq,test-abund-read-paired.fa,
   test-abund-read-paired.fq}: switched some sequences over to Casava 1.8
   format, to test format handling.
   * tests/test-data/{casava_18-pe.fq,test-reads.fq.gz}: new test file for
   Casava 1.8 format handling.
   * tests/test-data/{overlap.curve,paired-mixed.fq.1,paired-mixed.fq.2,
   simple_1.fa,simple_2.fa,simple_3.fa,test-colors.fa,test-est.fa,
   test-graph3.fa,test-graph4.fa,test-graph6.fa}: removed no-longer used
   test files.

2015-02-23  Titus Brown  <titus@idyll.org>

   * setup.cfg: set !linux flag by default, to avoid running tests that
   request too much memory when 'nosetests' is run.  (This is an OS difference
   where Mac OS X attempts to allocate as much memory as requested, while
   on Linux it just crashes).

2015-02-23  Michael R. Crusoe  <mcrusoe@msu.edu>

   * khmer/{__init__.py,_khmermodule.cc},lib/{hashbits.cc,hashbits.hh,
   hashtable,tests/test_{c_wrapper,read_parsers}.py: remove unused callback
   functionality

2015-02-23  Michael R. Crusoe  <mcrusoe@msu.edu>

   * setup.py: point to the latest screed release candidate to work around
   versioneer bug.

2015-02-23  Tamer A. Mansour  <drtamermansour@gmail.com>

   * examples/stamps/do.sh: the argument --savehash was changed to --savetable
   and change mode to u+x
   * jenkins-build.sh: add a test to check for the do.sh file

2015-02-23  Kevin Murray  <spam@kdmurray.id.au>

   * khmer/load_pe.py: Remove unused/undocumented module. See #784

2015-02-21  Hussien Alameldin  <hussien@msu.edu>

   * sandbox/normalize-by-align.py: "copyright header 2013-2015 was added"
   * sandbob/read_aligner.py: "copyright header 2013-2015 was added"
   * sandbox/slice-reads-by-coverage.py: "copyright header 2014  was added"

2015-02-21  Hussien Alameldin  <hussien@msu.edu>

   * sandbox/calc-best-assembly.py, collect-variants.py, graph-size.py: Set executable bits using "chmod +x"

2015-02-21  Michael R. Crusoe  <mcrusoe@msu.edu>

   * khmer/_khmermodule.cc,lib/read_parsers.cc: Rename the 'accuracy' attribute
   of ReadParser Reads to 'quality'
   * tests/test_read_parsers.py: update test to match

2015-02-21  Rhys Kidd  <rhyskidd@gmail.com>

   * sandbox/{calc-best-assembly,calc-error-profile,normalize-by-align,
   read_aligner,slice-reads-by-coverage}.py: reference /usr/bin/env python2
   in the #! line.

2015-02-21  Rhys Kidd  <rhyskidd@gmail.com>

   * sandbox/sweep-paired-reads.py: remove empty script

2015-02-20  Titus Brown  <titus@idyll.org>

   * doc/dev/scripts-and-sandbox.txt: policies for sandbox/ and scripts/
   content, and a process for adding new command line scripts into scripts/.
   * doc/dev/index.txt: added scripts-and-sandbox to developer doc index.

2015-02-20  Michael R. Crusoe  <mcrusoe@msu.edu>

    * khmer/_khmermodule.cc: convert C++ out of memory exceptions to Python
    out of memory exception.
    * test/test_{counting_hash,counting_single,hashbits_obj,labelhash,
    scripts}.py: partial tests for the above

2015-02-20  Aditi Gupta  <agupta@msu.edu>

   * doc/dev/coding-guidelines-and-review.txt: fixed spelling errors.

2015-02-19  Michael R. Crusoe  <mcrusoe@msu.edu>

   * doc/dev/coding-guidelines-and-review.txt: added checklist for new CPython
   types
   * khmer/_khmermodule.cc: Update ReadAligner to follow the new guidelines

2015-02-19  Daniel Standage  <daniel.standage@gmail.com>

   * Makefile: add a new Makefile target `help` to list and describe all
   common targets.
   * khmer/utils.py, tests/test_functions.py: minor style fixes.

2015-02-16  Titus Brown  <titus@idyll.org>

   * khmer/utils.py: added 'check_is_pair', 'broken_paired_reader', and
   'write_record_pair' functions.
   * khmer/khmer_args.py: added streaming reference for future algorithms
   citation.
   * tests/test_functions.py: added unit tests for 'check_is_pair' and
   'broken_paired_reader'.
   * scripts/trim-low-abund.py: upgraded to track pairs properly; added
   proper get_parser information; moved to scripts/ from sandbox/.
   * tests/test_scripts.py: added paired-read tests for
   trim-low-abund.py.
   * tests/test-data/test-abund-read-2.paired.fq: data for paired-read tests.
   * scripts/extract-paired-reads.py: removed 'is_pair' in favor of
   'check_is_pair'; switched to using 'broken_paired_reader'; fixed use
   of sys.argv.
   * scripts/sample-reads-randomly.py: removed unused 'output_single' function.
   * doc/user/scripts.txt: added trim-low-abund.py.

2015-02-13  Qingpeng Zhang  <qingpeng@msu.edu>

   * scripts/sample-reads-randomly.py: fix a glitch about string formatting.

2015-02-11  Titus Brown  <titus@idyll.org>

   * khmer/_khmermodule.cc: fixed k-mer size checking; updated some error
   messages.
   * tests/test_graph.py: added test for k-mer size checking in find_all_tags.

2015-02-09  Titus Brown  <titus@idyll.org>

   * scripts/split-paired-reads.py: added -1 and -2 options to allow fine-
   grain specification of output locations; switch to using write_record
   instead of script-specific output functionality.
   * tests/test_scripts.py: added accompanying tests.

2015-02-09  Bede Constantinides  <bede.constantinides@manchester.ac.uk>

   * scripts/split-paired-reads.py: added -o option to allow specification
   of an output directory
   * tests/test_scripts.py: added accompanying test for split-paired-reads.py

2015-02-01  Titus Brown  <titus@idyll.org>

   * khmer/_khmermodule.cc: added functions hash_find_all_tags_list and
   hash_get_tags_and_positions to CountingHash objects.
   * tests/test_counting_hash.py: added tests for new functionality.

2015-01-25  Titus Brown  <titus@idyll.org>

   * sandbox/correct-errors.py: fixed sequence output so that quality
   scores length always matches the sequence length; fixed argparse
   setup to make use of default parameter.

2015-01-25  Titus Brown  <titus@idyll.org>

    * sandbox/readstats.py: fixed non-functional string interpolation at end;
    added -o to send output to a file; moved to scripts/.
    * doc/user/scripts.txt: added readstats description.
    * tests/test_scripts.py: added tests for readstats.py

2015-01-23  Jessica Mizzi  <mizzijes@msu.edu>

    * khmer/utils.py: Added single write_record fuction to write FASTA/Q
    * scripts/{abundance-dist,extract-long-sequences,extract-partitions,
    interleave-reads,normalize-by-median,sample-reads-randomly}.py: 
    Replaced FASTA/Q writing method with write_record

2015-01-23  Michael R. Crusoe  <mcrusoe@msu.edu>

    * Makefile: remove the user installs for the `install-dependencies` target

2015-01-23  Michael R. Crusoe  <mcrusoe@msu.edu>

    * README.rst,doc/user/install.txt: clarify that we support Python 2.7.x
    and not Python 3.

2015-01-21  Luiz Irber  <irberlui@msu.edu>

    * lib/hllcounter.{cc,hh}: Implemented a HyperLogLog counter.
    * khmer/{_khmermodule.cc, __init__.py}: added HLLCounter class
    initialization and wrapper.
    * tests/test_hll.py: added test functions for the new
    HyperLogLog counter.
    * sandbox/unique-kmers.py: implemented a CLI script for
    approximate cardinality estimation using a HyperLogLog counter.
    * setup.cfg, Makefile, third-party/smhasher/MurmurHash3.{cc,h},
    lib/kmer_hash.{cc,hh}, setup.py: added MurmurHash3 hash function
    and configuration.
    * setup.py: added a function to check if compiler supports OpenMP.

2015-01-14  Reed Cartwright  <cartwright@asu.edu>

    * doc/dev/getting-started.txt: Added install information for
    Arch Linux

2014-01-14  Michael R. Crusoe  <mcrusoe@msu.edu>

    * doc/user/{blog-posts,guide}.txt,examples/stamps/do.sh,sandbox/{
    collect-reads,error-correct-pass2,filter-median-and-pct,filter-median,
    read_aligner,split-sequences-by-length}.py,scripts/{filter-abund,
    load-into-counting}.py,tests/test_{counting_hash,hashbits,scripts}.py:
    remove references to ".kh" files replaces with ".pt" or ".ct" as
    appropriate
    * tests/test-data/{bad-versionk12,normC20k20}.kh: renamed to "*.ct"

2015-01-13  Daniel Standage  <daniel.standage@gmail.com>

    * tests/khmer_tst_utils.py, tests/test_sandbox_scripts.py: removed
    unused module imports
    * .gitignore: added pylint_report.txt so that it is not accidentally
    committed after running make diff_pylint_report
    * khmer/file.py -> khmer/kfile.py: renamed internal file handling
    class to avoid collisions with builtin Python file module
    * sandbox/collect-reads.py, sanbox/saturate-by-median.py,
    sandbox/sweep-files.py, sandbox/sweep-reads.py,
    scripts/abundance-dist-single.py, scripts/abundance-dist.py,
    scripts/annotate-partitions.py, scripts/count-median.py,
    scripts/count-overlap.py, scripts/do-partition.py,
    scripts/extract-long-sequences.py, scripts/extract-paired-reads.py,
    scripts/extract-partitions.py, scripts/filter-abund-single.py,
    scripts/filter-abund.py, scripts/filter-stoptags.py,
    scripts/find-knots.py, scripts/interleave-reads.py,
    scripts/load-graph.py, scripts/load-into-counting.py,
    scripts/make-initial-stoptags.py, scripts/merge-partitions.py,
    scripts/normalize-by-median.py, scripts/partition-graph.py,
    scripts/sample-reads-randomly.py, scripts/split-paired-reads.py,
    tests/test_script_arguments.py, tests/test_scripts.py: changed all
    occurrences of `file` to `kfile`

2015-01-09  Rhys Kidd  <rhyskidd@gmail.com>

    * lib/khmer.hh: implement generic NONCOPYABLE() macro guard
    * lib/hashtable.hh: apply NONCOPYABLE macro guard in case of future 
    modifications to Hashtable that might exposure potential memory corruption 
    with default copy constructor

2014-12-30  Michael Wright  <wrig517@msu.edu>

    * tests/test_scripts.py: Attained complete testing coverage for 
    scripts/filter_abund.py

2014-12-30  Brian Wyss  <wyssbria@msu.edu>

    * tests/test_scripts.py: added four new tests:
    load_into_counting_multifile(), test_abundance_dist_single_nosquash(),
    test_abundance_dist_single_savehash, test_filter_abund_2_singlefile

2015-12-29  Michael R. Crusoe  <mcrusoe@msu.edu>

    * CITATION,khmer/khmer_args.py,scripts/{abundance-dist-single,
    filter-abund-single,load-graph,load-into-counting}.py: Give credit to the
    SeqAn project for their FASTQ/FASTA reader that we use.

2014-12-26  Titus Brown  <titus@idyll.org>

    * tests/tests_sandbox_scripts.py: added import and execfile test for all
    sandbox/ scripts.
    * sandbox/{abundance-hist-by-position.py,
    sandbox/assembly-diff-2.py, sandbox/assembly-diff.py,
    sandbox/bloom_count.py, sandbox/bloom_count_intersection.py,
    sandbox/build-sparse-graph.py, sandbox/combine-pe.py,
    sandbox/compare-partitions.py, sandbox/count-within-radius.py,
    sandbox/degree-by-position.py, sandbox/ec.py,
    sandbox/error-correct-pass2.py, sandbox/extract-single-partition.py,
    sandbox/fasta-to-abundance-hist.py, sandbox/filter-median-and-pct.py,
    sandbox/filter-median.py, sandbox/find-high-abund-kmers.py,
    sandbox/find-unpart.py, sandbox/graph-size.py,
    sandbox/hi-lo-abundance-by-position.py, sandbox/multi-rename.py,
    sandbox/normalize-by-median-pct.py, sandbox/print-stoptags.py,
    sandbox/print-tagset.py, sandbox/readstats.py,
    sandbox/renumber-partitions.py, sandbox/shuffle-fasta.py,
    sandbox/shuffle-reverse-rotary.py, sandbox/split-fasta.py,
    sandbox/split-sequences-by-length.py, sandbox/stoptag-abundance-hist.py,
    sandbox/stoptags-by-position.py, sandbox/strip-partition.py,
    sandbox/subset-report.py, sandbox/sweep-out-reads-with-contigs.py,
    sandbox/sweep-reads2.py, sandbox/sweep-reads3.py,
    sandbox/uniqify-sequences.py, sandbox/write-interleave.py}: cleaned up
    to make 'import'-able and 'execfile'-able.

2014-12-26  Michael R. Crusoe  <mcrusoe@msu.edu>

    * tests/test_functions.py: Generate a temporary filename instead of
    writing to the current directory
    * Makefile: always run the `test` target if specified

2014-12-20  Titus Brown  <titus@idyll.org>

    * sandbox/slice-reads-by-coverage.py: fixed 'N' behavior to match other
    scripts ('N's are now replaced by 'A', not 'G').
    * sandbox/trim-low-abund.py: corrected reporting bug (bp written);
    simplified second-pass logic a bit; expanded reporting.

2014-12-17  Jessica Mizzi  <mizzijes@msu.edu>

    * khmer/file.py,sandbox/sweep-reads.py,scripts/{abundance-dist-single,
    abundance-dist,annotate-partitions,count-median,count-overlap,do-partition,
    extract-paired-reads,extract-partitions,filter-abund-single,filter-abund,
    filter-stoptags,interleave-reads,load-graph,load-into-counting,
    make-initial-stoptags,merge-partitions,normalize-by-median,partition-graph,
    sample-reads-randomly,split-paired-reads}.py,setup.cfg,
    tests/{test_script_arguments,test_scripts}.py: Added force option to all 
    scripts to script IO sanity checks and updated tests to match. 

2014-12-17  Michael R. Crusoe  <mcrusoe@msu.edu>

    * setup.cfg,tests/test_{counting_hash,counting_single,filter,graph,
    hashbits,hashbits_obj,labelhash,lump,read_parsers,scripts,subset_graph}.py:
    reduce memory usage of tests to about 100 megabytes max.

2014-12-17  Michael R. Crusoe  <mcrusoe@msu.edu>

    * scripts/load-graph.py,khmer/_khmermodule.cc: restore threading to
    load-graph.py

2014-12-16  Titus Brown  <titus@idyll.org>

    * sandbox/{calc-error-profile.py,collect-variants.py,correct-errors.py,
    trim-low-abund.py}: Support for k-mer spectral error analysis, sublinear
    error profile calculations from shotgun data sets, adaptive variant
    collection based on graphalign, streaming error correction, and streaming
    error trimming.
    * tests/test_sandbox_scripts.py: added tests for sandbox/trim-low-abund.py.
    * tests/test_counting_hash.py: added tests for new
    CountingHash::find_spectral_error_positions function.

2014-12-16  Michael R. Crusoe  <mcrusoe@msu.edu>  &  Camille Scott
<camille.scott.w@gmail.com>

    * khmer/_khmermodule.cc: fixed memory leak in the ReadParser paired
    iterator (not used by any scripts).
    * lib/read_parsers.cc,khmer/_khmermodule.cc: Improved exception handling.
    * tests/test_read_parsers.py,
    tests/test-data/100-reads.fq.truncated.{bz2,gz}: Added tests for truncated
    compressed files accessed via ReadParser paired and unpaired iterators.

2014-12-09  Michael R. Crusoe  <mcrusoe@msu.edu>

    New FAST[AQ] parser (from the SeqAn project). Fixes known issue and a
    newly found read dropping issue
    https://github.com/ged-lab/khmer/issues/249
    https://github.com/ged-lab/khmer/pull/641
    Supports reading from non-seekable plain and gziped FAST[AQ] files (a.k.a
    pipe or streaming support)

    * khmer/{__init__.py,_khmermodule.cc}: removed the Config object, the
    threads argument to new_counting_hash, and adapted to other changes in API.
    Dropped the unused _dump_report_fn method. Enhanced error reporting.
    * lib/{bittest,consume_prof,error,khmer_config,scoringmatrix,thread_id_map}
    .{cc,hh},tests/test_khmer_config.py: deleted unused files
    * sandbox/collect-reads.py,scripts/{abundance-dist-single,do-partition,
    filter-abund-single,load-into-counting}.py: adapted to Python API changes:
    no threads argument to ReadParser, no more config
    * tests/test_{counting_hash,counting_single,hashbits,hashbits_obj,
    test_read_parsers}.py: updated tests to new error pattern (upon object
    creation, not first access) and the same API change as above. Thanks to
    Camille for her enhanced multi-thread test.
    * lib/{counting,hashtable,ht-diff}.cc,khmer.hh: renamed MAX_COUNT define to
    MAX_KCOUNT; avoids naming conflict with SeqAn
    * khmer/file.py: check_file_status(): ignored input files named '-'
    * khmer/khmer_tst_utils.py: added method to pipe input files to a target
    script
    * tests/test_scripts.py: enhanced streaming tests now that four of them
    work.
    * Makefile: refreshed cppcheck{,-result.xml} targets, added develop
    setuptools command prior to testing

2014-12-08  Michael R. Crusoe  <mcrusoe@msu.edu>

    * doc/user/known_issues.txt: Document that multithreading leads to dropped
    reads.

2014-12-07  Michael R. Crusoe  <mcrusoe@msu.edu>

    This is khmer v1.2

    * Makefile: add sandbox scripts to the pylint_report.txt target
    * doc/dev/coding-guidelines-and-review.txt: Add question about command
    line API to the checklist
    * doc/dev/release.txt: refresh release procedure
    * doc/release-notes/release-1.2.md

2014-12-05  Michael R. Crusoe  <mcrusoe@msu.edu>

    * CITATIONS,khmer/khmer_args.py: update citations for Qingpeng's paper

2014-12-01  Michael R. Crusoe  <mcrusoe@msu.edu>

    * doc/roadmap.txt: Explain the roadmap to v2 through v4

2014-12-01  Kevin Murray  <spam@kdmurray.id.au>

    * tests/test_scripts.py: Stop a test from making a temporary output file
    in the current dir by explictly specifying an output file.

2014-12-01  Kevin Murray  <spam@kdmurray.id.au>

    * load-into-counting.py: Add a CLI parameter to output a machine-readable
    summary of the run, including number of k-mers, FPR, input files etc in
    json or TSV format.

2014-12-01  Titus Brown  <t@idyll.org>

    * Update sandbox docs: some scripts now used in recipes

2014-11-23  Phillip Garland  <pgarland@gmail.com>

    * lib/khmer.hh (khmer): define KSIZE_MAX
    * khmer/_khmermodule.cc (forward_hash, forward_hash_no_rc) (reverse_hash):
    Use KSIZE_MAX to check whether the user-supplied k is larger than khmer
    supports.

2014-11-19  Michael R. Crusoe  <mcrusoe@msu.edu>

    * CODE_OF_CONDUT.RST,doc/dev/{index,CODE_OF_CONDUCT}.txt: added a code of
    conduct

2014-11-18  Jonathan Gluck  <jdg@cs.umd.edu>

    * tests/test_counting_hash.py: Fixed copy paste error in comments, True to
    False.

2014-11-15  Jacob Fenton  <bocajnotnef@gmail.com>

    * tests/test_scripts.py: added screed/read_parsers stream testing
    * khmer/file.py: modified file size checker to not break when fed
    a fifo/block device
    * tests/test-data/test-abund-read-2.fa.{bz2, gz}: new test files

2014-11-11  Jacob Fenton  <bocajnotnef@gmail.com>

    * do-partition.py: replaced threading args in scripts with things from 
    khmer_args
    * khmer/theading_args.py: removed as it has been deprecated

2014-11-06  Michael R. Crusoe  <mcrusoe@msu.edu>

    * lib/{counting,hashbits}.{cc,hh},lib/hashtable.hh: Moved the n_kmers()
    function into the parent Hashtable class as n_unique_kmers(), adding it to
    CountingHash along the way. Removed the unused start and stop parameters.
    * khmer/_khmermodule.cc: Added Python wrapping for CountingHash::
    n_unique_kmers(); adapted to the dropped start and stop parameters.
    * scripts/{load-graph,load-into-counting,normalize-by-median}.py: used the
    n_unique_kmers() function instead of the n_occupied() function to get the
    number of unique kmers in a table.
    * tests/test_{hashbits,hashbits_obj,labelhash,scripts}.py: updated the
    tests to reflect the above

2014-10-24  Camille Scott  <camille.scott.w@gmail.com>

    * do-partition.py: Add type=int to n_threads arg and assert to check
    number of active threads

2014-10-10  Brian Wyss  <wyssbria@msu.edu>

    * khmer/scripts/{abundance-dist, abundance-dist-single,
    annotate-partitions, count-median, count-overlap, do-partition,
    extract-paired-reads, extract-partitions, filter-abund, filter-abund-single,
    filter-stoptags, find-knots, load-graph, load-into-counting,
    make-initial-stoptags, merge-partitions, normalize-by-median, 
    partition-graph, sample-reads-randomly}.py:
    changed stdout output in scripts to go to stderr.

2014-10-06  Michael R. Crusoe  <mcrusoe@msu.edu>

    * Doxyfile.in: add links to the stdc++ docs

2014-10-01  Ben Taylor  <taylo886@msu.edu>

    * khmer/_khmermodule.cc, lib/hashtable.cc, lib/hashtable.hh,
    tests/test_counting_hash.py, tests/test_labelhash.py,
    tests/test_hashbits.py, tests/test_hashbits_obj.py:
    Removed Hashtable::consume_high_abund_kmers,
    Hashtable::count_kmers_within_depth, Hashtable::find_radius_for_volume,
    Hashtable::count_kmers_on_radius

2014-09-29  Michael R. Crusoe  <mcrusoe@msu.edu>

    * versioneer.py: upgrade versioneer 0.11->0.12

2014-09-29  Sherine Awad  <sherine.awad@gmail.com>

    * scripts/normalize-by-median.py: catch expections generated by wrong
    indentation for 'total'

2014-09-23  Jacob G. Fenton  <bocajnotnef@gmail.com>

    * scripts/{abundance-dist-single, abundance-dist, count-median,
    count-overlap, extract-paired-reads, filter-abund-single,
    load-graph, load-into-counting, make-initial-stoptags,
    partition-graph, split-paired-reads}.py: 
    added output file listing at end of file
    * scripts/extract-long-sequences.py: refactored to set write_out to
    sys.stdout by default; added output location listing.
    * scripts/{fastq-to-fasta, interleave-reads}.py: 
    added output file listing sensitive to optional -o argument
    * tests/test_scripts.py: added test for scripts/make-initial-stoptags.py

2014-09-19  Ben Taylor  <taylo886@msu.edu>

    * Makefile: added --inline-suppr to cppcheck, cppcheck-result.xml targets
    * khmer/_khmermodule.cc: Added comments to address cppcheck false positives
    * lib/hashtable.cc, lib/hashtable.hh: take args to filter_if_present by
    reference, address scope in destructor
    * lib/read_parsers.cc: Added comments to address cppcheck false positives
    * lib/subset.cc, lib/subset.hh: Adjusted output_partitioned_file,
    find_unpart to take args by reference, fix assign_partition_id to use
    .empty() instead of .size()

2014-09-19  Ben Taylor  <taylo886@msu.edu>
		
    * Makefile: Add astyle, format targets
    * doc/dev/coding-guidelines-and-review.txt: Add reference to `make format`
		target

2014-09-10  Titus Brown  <titus@idyll.org>

    * sandbox/calc-median-distribution.py: catch exceptions generated by reads
	shorter than k in length.
    * sandbox/collect-reads.py: added script to collect reads until specific
	average cutoff.
    * sandbox/slice-reads-by-coverage.py: added script to extract reads with
	a specific coverage slice (based on median k-mer abundance).
	
2014-09-09  Titus Brown  <titus@idyll.org>

    * Added sandbox/README.rst to describe/reference removed files,
	 and document remaining sandbox files.

    * Removed many obsolete sandbox files, including:
      sandbox/abund-ablate-reads.py,
      sandbox/annotate-with-median-count.py,
      sandbox/assemble-individual-partitions.py,
      sandbox/assemstats.py,
      sandbox/assemstats2.py,
      sandbox/bench-graphsize-orig.py,
      sandbox/bench-graphsize-th.py,
      sandbox/bin-reads-by-abundance.py,
      sandbox/bowtie-parser.py,
      sandbox/calc-degree.py,
      sandbox/calc-kmer-partition-counts.py,
      sandbox/calc-kmer-read-abunds.py,
      sandbox/calc-kmer-read-stats.py,
      sandbox/calc-kmer-to-partition-ratio.py,
      sandbox/calc-sequence-entropy.py,
      sandbox/choose-largest-assembly.py,
      sandbox/consume-and-traverse.py,
      sandbox/contig-coverage.py,
      sandbox/count-circum-by-position.py,
      sandbox/count-density-by-position.py,
      sandbox/count-distance-to-volume.py,
      sandbox/count-median-abund-by-partition.py,
      sandbox/count-shared-kmers-btw-assemblies.py,
      sandbox/ctb-iterative-bench-2-old.py,
      sandbox/ctb-iterative-bench.py,
      sandbox/discard-high-abund.py,
      sandbox/discard-pre-high-abund.py,
      sandbox/do-intertable-part.py,
      sandbox/do-partition-2.py,
      sandbox/do-partition-stop.py,
      sandbox/do-partition.py,
      sandbox/do-subset-merge.py,
      sandbox/do-th-subset-calc.py,
      sandbox/do-th-subset-load.py,
      sandbox/do-th-subset-save.py,
      sandbox/extract-surrender.py,
      sandbox/extract-with-median-count.py,
      sandbox/fasta-to-fastq.py,
      sandbox/filter-above-median.py,
      sandbox/filter-abund-output-by-length.py,
      sandbox/filter-area.py,
      sandbox/filter-degree.py,
      sandbox/filter-density-explosion.py,
      sandbox/filter-if-present.py,
      sandbox/filter-max255.py,
      sandbox/filter-min2-multi.py,
      sandbox/filter-sodd.py,
      sandbox/filter-subsets-by-partsize.py,
      sandbox/get-occupancy.py,
      sandbox/get-occupancy2.py,
      sandbox/graph-partition-separate.py,
      sandbox/graph-size-circum-trim.py,
      sandbox/graph-size-degree-trim.py,
      sandbox/graph-size-py.py,
      sandbox/join_pe.py,
      sandbox/keep-stoptags.py,
      sandbox/label-pairs.py,
      sandbox/length-dist.py,
      sandbox/load-ht-and-tags.py,
      sandbox/make-coverage-by-position-for-node.py,
      sandbox/make-coverage-histogram.py,
      sandbox/make-coverage.py,
      sandbox/make-random.py,
      sandbox/make-read-stats.py,
      sandbox/multi-abyss.py,
      sandbox/multi-stats.py,
      sandbox/multi-velvet.py,
      sandbox/normalize-by-min.py,
      sandbox/occupy.py,
      sandbox/parse-bowtie-pe.py,
      sandbox/parse-stats.py,
      sandbox/partition-by-contig.py,
      sandbox/partition-by-contig2.py,
      sandbox/partition-size-dist-running.py,
      sandbox/partition-size-dist.py,
      sandbox/path-compare-to-vectors.py,
      sandbox/print-exact-abund-kmer.py,
      sandbox/print-high-density-kmers.py,
      sandbox/quality-trim-pe.py,
      sandbox/quality-trim.py,
      sandbox/reformat.py,
      sandbox/remove-N.py,
      sandbox/softmask-high-abund.py,
      sandbox/split-N.py,
      sandbox/split-fasta-on-circum.py,
      sandbox/split-fasta-on-circum2.py,
      sandbox/split-fasta-on-circum3.py,
      sandbox/split-fasta-on-circum4.py,
      sandbox/split-fasta-on-degree-th.py,
      sandbox/split-fasta-on-degree.py,
      sandbox/split-fasta-on-density.py,
      sandbox/split-reads-on-median-diff.py,
      sandbox/summarize.py,
      sandbox/sweep_perf.py,
      sandbox/test_scripts.py,
      sandbox/traverse-contigs.py,
      sandbox/traverse-from-reads.py,
      sandbox/validate-partitioning.py -- removed as obsolete.

2014-09-01  Michael R. Crusoe  <mcrusoe@msu.edu>

    * doc/dev/coding-guidelines-and-review.txt: Clarify pull request checklist
    * CONTRIBUTING.md: update URL to new dev docs

2014-08-30  Rhys Kidd  <rhyskidd@gmail.com>

    * khmer/_khmermodule.cc: fix table.get("wrong_length_string") gives core
    dump
    * lib/kmer_hash.cc: improve quality of exception error message
    * tests/{test_counting_hash,test_counting_single,test_hashbits,
        test_hashbits_obj}.py: add regression unit tests

2014-08-28  Titus Brown  <titus@idyll.org>

    * scripts/normalize-by-median.py: added reporting output after main loop
	exits, in case it hadn't been triggered.
    * sandbox/saturate-by-median.py: added flag to change reporting frequency,
	cleaned up leftover code from when it was copied from
	normalize-by-median.

2014-08-24  Rhys Kidd  <rhyskidd@gmail.com>

    * khmer/thread_utils.py, sandbox/filter-below-abund.py,
	scripts/{extract-long-sequences,load-graph,load-into-counting,
	normalize-by-median,split-paired-reads}.py,
	scripts/galaxy/gedlab.py: fix minor PyLint issues 

2014-08-20  Michael R. Crusoe  <mcrusoe@msu.edu>

    * test/test_version.py: add Python2.6 compatibility.

2014-08-20  Rhys Kidd  <rhyskidd@gmail.com>

    * setup.py,README.rst,doc/user/install.txt: Test requirement for a 
    64-bit operating system, documentation changes. Fixes #529

2014-08-19  Michael R. Crusoe  <mcrusoe@msu.edu>

    * {setup,versioneer,khmer/_version}.py: upgrade versioneer from 0.10 to 0.11

2014-08-18  Michael R. Crusoe  <mcrusoe@msu.edu>

    * setup.py: Use the system bz2 and/or zlib libraries if specified in
    setup.cfg or overridden on the commandline

2014-08-06  Michael R. Crusoe  <mcrusoe@msu.edu>

    * CITATION: fixed formatting, added BibTeX
    * Makefile: Python code coverage targets will now compile khmer if needed
    * doc/dev/galaxy.txt: moved to doc/user/; updated & simplified
    * doc/{dev,user}/index.txt: galaxy.txt move
    * scripts/*.xml: moved to scripts/galaxy/; citations added; additional
    scripts wrapped
    * scripts/galaxy/README.txt: documented Galaxy codebase requirements
    * doc/citations.txt: symlink to CITATION
    * scripts/galaxy/test-data: added symlinks to files in tests/test-data or
    added short test files from scratch
    * scripts/galaxy/macros.xml: common configuration moved to central file
    * scripts/galaxy/gedlab.py: custom Galaxy datatypes for the counting
    tables and presence tables: it inherits from the Galaxy Binary type but
    isn't sniffable. Written with GalaxyTeam's Dave_B.
    * scripts/filter-abund.py: fix inaccurate parameter description
    * scripts/galaxy/tool_dependencies.xml: document install process
    * scripts/galaxy/filter-below-abund.py: symlink to
    sandbox/filter-below-abund.py for now.
    * khmer/khmer_args.py: point users to online citation file for details

2014-08-05  Michael R. Crusoe  <mcrusoe@msu.edu>

    * lib/read_parsers.{cc,hh}: close file handles. Fixes CID 1222793

2014-08-05  Justin Lippi  <jlippi@gmail.com>

    * khmer/__init__.py: import get_version_cpp method as __version_cpp__.
    * khmer/_khmermodule.cc: added get_version_cpp implementation
    * tests/test_version.py: check that version from C++ matches version from
    khmer.__version__
    * setup.cfg: don't run tests with 'jenkins' @attr with 'make test'

2014-08-04  Michael R. Crusoe  <mcrusoe@msu.edu>

    * khmer/_khmermodule.cc,lib/{kmer_hash.{cc,hh},read_aligner.cc,
    read_parsers.{cc,hh},trace_logger.cc: Replace remaining uses of assert()
    with khmer_exceptions. Fixes #215.
    * setup.py: simplify argparse conditional dependency

2014-08-03  Titus Brown & Michael R. Crusoe  <t@idyll.org>

    * doc/{artifact-removal,partitioning-workflow{.graffle,.png}},{biblio,
    blog-posts,guide,install,choosing-table-sizes,known-issues,scripts,
    partitioning-big-data.txt: moved to doc/user/
    * doc/{crazy-ideas,details,development,galaxy,release,examples}.txt: moved
    to doc/dev/
    * doc/dev/{a-quick-guide-to-testing,codebase-guide,
    coding-guidelines-and-review,for-khmer-developers,getting-started,
    hackathon,index}.txt,doc/user/index.txt: new content.
    * doc/design.txt: deleted
    The documentation has been split into user focused documentation and
    developer focused documentation. The new developer docs were field tested
    as part of the Mozilla Science Lab global sprint that we participated in;
    we are grateful to all the volunteers.

2014-07-24  Ivan Gonzalez  <iglpdc@gmail.com>

    * lib/khmer.hh, lib/khmer_exception.hh: All exceptions are now derived from
	a new base class exception, khmer::khmer_exception. Issue #508.
    * lib/counting.cc, lib/hashbits.cc, lib/hashtable.{cc,hh},lib/kmer_hash.cc,
	lib/labelhash.cc, lib/perf_metrics.hh, lib/read_parsers.{cc,hh},
	lib/subset.cc, lib/thread_id_map.hh: All exceptions thrown are now
	instances (or derived from) khmer::khmer_exception.

2014-07-24  Jiarong Guo  <guojiaro@gmail.com>

    * khmer/_khmermodule.cc: add python exception when thread = 0 for
    ReadParser.
    * tests/test_read_parsers.py: add test_with_zero_threads() to test Python
    exception when ReadParser has zero threads.

2014-07-23  Qingpeng Zhang  <qingpeng@gmail.com>

    * scripts/load-graph.py: write fp rate into *.info file with option 
    to switch on
    * tests/test_scripts.py: add test_load_graph_write_fp

2014-07-23  Ryan R. Boyce  <boycerya@msu.edu>

    * Makefile: fixed >80 character line wrap-around

2014-07-23  Leonor Garcia-Gutierrez  <l.garcia-gutierrez@warwick.ac.uk>

    * tests/test_hashbits.py, tests/test_graph.py, 
    tests/test_lump.py: reduced memory requirement
    
2014-07-23  Heather L. Wiencko  <wienckhl@tcd.ie>

    * khmer_tst_utils.py: added import traceback
    * test_scripts.py: added test for normalize_by_median.py for fpr rate

2014-07-22  Justin Lippi  <jlippi@gmail.com>
 
    * khmer/_khmermodule.cc: removed unused assignment
    * lib/read_aligner.cc,lib/read_aligner.hh: wrapped function declarations
    in the same compiler options that the only invocations are in to avoid
    unusedPrivateFunction violation.
    * lib/read_parsers.cc: fix redundantassignment error by assigning variable
    to its value directly

2014-07-22  Michael R. Crusoe  <mcrusoe@msu.edu>

    * Makefile: combine pip invocation into single "install-dependencies"
    target.

2014-07-22  Justin Lippi  <jlippi@gmail.com>

    * tests/test_subset_graph.py: decrease the amount of memory that is being
    requested for the hash tables in test.

2014-07-22  Jim Stapleton  <jas@msu.edu>

     * scripts/filter-abund.py: no longer asks for parameters that are unused,
     issue #524

2014-07-22  Justin Lippi  <jlippi@gmail.com> 

    * tests/khmer_tst_utils.py: put runscript here
    * tests/test_sandbox_scripts.py: remove 'runsandbox', renamed to runscript
      and placed in khmer_tst_utils
    * tests/test_scripts.py: removed 'runscript' and placed in khmer_tst_utils

2014-07-22  Jeramia Ory  <jeramia.ory@gmail.com>

    * khmer/_khmermodule.cc: removed unused KhmerError, issue #503

2014-07-22  Rodney Picett  <pickett.rodney@gmail.com>

    * lib/scoringmatrix.{cc,hh}: removed assign function, issue #502
 
2014-07-22  Leonor Garcia-Gutierrez  <l.garcia-gutierrez@warwick.ac.uk>

    * tests/test_counting_single.py: reduced memory requirements
    
2014-07-21  Titus Brown  <t@idyll.org>

    * sandbox/saturate-by-median.py: introduce new sandbox script for
	saturation analysis of low-coverage data sets.

2014-07-10  Joe Stein  <joeaarons@gmail.com>

    * sandbox/readstats.py: fixed divide-by-zero error, issue #458

2014-07-06  Titus Brown  <t@idyll.org>

    * doc/release.txt: fix formatting.

2014-06-25  Michael R. Crusoe <mcrusoe@msu.edu>

    * scripts/load-graph.py: fix #507. Threading doesn't give any advantages
    to this script right now; the threading parameter is ignored for now.

2014-06-20  Chuck Pepe-Ranney  <chuck.peperanney@gmail.com>

    * scripts/extract-partitions.py: added epilog documentation for 
	<base>.dist columns.

2014-06-20  Michael R. Crusoe  <mcrusoe@msu.edu>

    * doc/release.txt: Add Coverity Scan to release checklist

2014-06-19  Michael R. Crusoe  <mcrusoe@msu.edu>

    * lib/read_aligner.{cc,hh},khmer/_khmermodule.cc,setup.py,
    tests/test_read_aligner.py,sandbox/{normalize-by-align,read-aligner}.py:
    Update of @fishjord's graph alignment work
    * lib/{aligner,kmer,node}.{cc,hh},tests/test_align.py: removed as they are
    superceded by the above
    * Makefile: fixed wildcards
    * tests/read_parsers.py: tests that are too complicated to run with
    Valgrind's memcheck are now marked @attr('multithread')

2014-06-16  Titus Brown  <t@idyll.org>

    * doc/release.txt: updated release process.
    * doc/known-issues.txt: updated known-issues for v1.1 release
    * doc/release-notes/: added release notes for 1.0, 1.0.1, and 1.1

2014-06-16  Michael R. Crusoe  <mcrusoe@msu.edu>

    * scripts/{abundance-dist-single,filter-abund-single,load-into-counting,
    normalize-by-median,load-graph}.py: restore Python 2.6 compatability for
    Debian 6, RedHat 6, SL6, and Ubuntu 10.04 LTS users.

2014-06-15  Titus Brown  <t@idyll.org>

    * doc/scripts.txt: removed sweep-reads.py from script documentation.
    * scripts/sweep-reads.py, scripts/sweep-files.py: moved sweep-reads.py
	and sweep-files.py over to sandbox.
    * tests/test_sandbox_scripts.py: created a test file for scripts in
	sandbox/; skip when not in developer mode (e.g. installed egg).
    * tests/test_script_arguments.py: capture file.py output to stderr
	so that it is not displayed during tests.
    * sandbox/calc-median-distribution.py: updates to print cumulative
	distribution for calc-median-distribution.

2014-06-14  Michael R. Crusoe  <mcrusoe@msu.edu>

    * scripts/{abundance-dist-single,filter-abund-single,load-into-counting,
    normalize-by-median,load-graph}.py,tests/test_scripts.py: added
    '--report-total-kmers' option to all scripts that create k-mer tables.

2014-06-14  Titus Brown  <t@idyll.org>

    * doc/scripts.txt, tests/test_scripts.py, scripts/sweep-reads.py:
	renamed sweep-reads-buffered to sweep-reads; added FASTQ output to
	sweep-reads.
    * doc/scripts.txt: added extract-long-sequences.py doc reference.
    * scripts/extract-long-sequences.py: set default sequence length to
	extract to 200 bp.

2014-06-13  Michael R. Crusoe  <mcrusoe@msu.edu>

    * MANIFEST.in: don't include docs/, data/, or examples/ in our PyPI
    distribution. Saves 15MB.

2014-06-13  Michael R. Crusoe  <mcrusoe@msu.edu>

    * Makefile: split coverity target in two: -build and -upload. Added
    configuration target

2014-06-13  Titus Brown  <t@idyll.org>

    * doc/install.txt: updated virtualenv command to use python2 explicitly,
	for arch support.

2014-06-13  Titus Brown  <t@idyll.org>

    * khmer/__init__.py, khmer/file_args.py: Moved copyright message to a
	comment.
    * khmer/file.py: updated error messages for disk-space checking functions;
	added test hooks.
    * tests/test_script_arguments.py: added tests for several functions in
	khmer/file.py.
    * sandbox/assemstats3.py: handle missing input files.

2014-06-12  Michael Wright <wrigh517@msu.edu>

    * sandbox/load-into-hashbits: Deleted from sandbox. It is superseded
    by load-graph.py --no-tagset.

2014-06-11  Michael Wright <wrigh517@msu.edu>

    * scripts/load-into-counting: Fixed docstring misnomer to 
	load-into-counting.py

2014-06-10  Michael R. Crusoe  <mcrusoe@msu.edu>

    * setup.py,tests/{__init__,khmer_tst_utils,test_scripts,
    khmer_test_counting_single}.py: made tests runnable after installation.
    * lib/{khmer.hh,hashtable.hh,read_parsers.cc,read_parsers.hh}: restructure
    exception hierarchy.
    * khmer/_khmermodule.cc: Nicer error checking for hash_consume_fasta,
    hash_abundance_distribution, hashbits_consume_{fasta,fasta_and_tag
    {,with_stoptags},partitioned_fasta}, hashbits_output_partitions, and
    labelhash_consume_{,partitioned_}fasta_and_tag_with_labels.

2014-06-10  Titus Brown  <t@idyll.org>

    * Makefile: remove SHELL setting so that 'make doc' works in virtualenvs.
    * scripts/sample-reads-randomly.py: extend to take multiple subsamples
	with -S.
    * tests/test_scripts.py: added test for multiple subsamples from
	sample-reads-randomly.py

2014-06-10  Michael Wright <wrigh517@msu.edu>

    * scripts/extract-long-sequences: Moved from sandbox, added argparse and 
    FASTQ support.
    * scripts/fastq-to-fasta: Fixed outdated argparse oversight.
    * tests/test_scripts.py: Added tests for extract-long-sequences.py

2014-06-08  Titus Brown  <t@idyll.org>

    * doc/conf.py: set google_analytics_id and disqus_shortname properly;
	disable "editme" popup.
    * doc/_templates/page.html: take google_analytics_id and disqus_shortname
	from doc/conf.py.

2014-06-04  Michael R. Crusoe <mcrusoe@msu.edu>

    * lib/Makefile: do a distclean as the CFLAGS may have changed. Fixes #442

2014-06-03 Chuck Pepe-Ranney <chuck.peperanney@gmail.com>

    * scripts/abundance-dist.py: removed call to check_space on infiles.  

2014-05-31  Michael R. Crusoe  <mcrusoe@msu.edu>

    * khmer/_khmermodule.cc,lib/counting.{cc,hh},
    sandbox/{stoptag-abundance-ham1-hist.py,off-by-one.py,filter-ham1.py}:
    Remove CountingHash get_kmer_abund_mean, get_kmer_abund_abs_deviation, and
    max_hamming1_count along with Python glue code and sandbox scripts. They
    are no longer useful.

2014-05-30  Titus Brown  <t@idyll.org>

    * khmer/_khmermodule.cc: remove merge2* functions: unused, untested.
    * lib/counting.cc, lib/hashbits.cc, lib/hashtable.cc: made file loading
	exceptions more verbose and informative.
    * tests/test_subset_graph.py: added tests for SubsetPartition::
	load_partitionmap.
    * khmer/_khmermodule.cc, lib/subset.cc, wrapped SubsetPartition::
	load_partitionmap to catch, propagate exceptions
    * tests/test_hashbits.py, tests/test_counting_hash.py: added tests
	for fail-on-load of bad file format versions; print exception messages.
    * .gitignore: added various temporary pip & build files
    * lib/counting.cc: added I/O exception handling to CountingHashFileReader
	and CountingHashGzFileReader.
    * lib/hashbits.cc: added I/O exception handling to Hashbits::load.
    * lib/subset.cc: added I/O exception handling to merge_from_disk.
    * lib/hashtable.cc: added I/O exception handling to load_tagset and
	load_stop_tags
    * khmer/_khmermodule.cc: added I/O exception propagation from C++ to
	Python, for all loading functions.

2014-05-22  Michael Wright  <wrigh517@msu.edu>

    * scripts/fastq-to-fasta: Moved and improved fastq-to-fasta.py into scripts 
    from sandbox
    * tests/test_scripts.py: Added tests for fastq-to-fasta.py
    * tests/test-data: Added test-fastq-n-to-fasta.py file with N's in 
    sequence for testing

2014-05-19  Michael R. Crusoe  <mcrusoe@msu.edu>

    * Makefile: add target for python test coverage plain-text report;
    clarified where the HTML report is

2014-05-16  Michael R. Crusoe  <mcrusoe@msu.edu>

    * docs/scripts.txt: include sweep-reads-buffered.py

2014-05-14  Adam Caldwell  <adam.caldwell@gmail.com>

    * Makefile: change pip to pip2. Fixes assorted make problems on systems
    where pip links to pip3

2014-05-14  Michael R. Crusoe  <mcrusoe@msu.edu>

    * lib/{zlib,bzip2} -> third-party/
    * setup.{cfg,py}: Move third party libraries to their own directory
    * Makefile: add sloccount target for humans and the sloccount.sc target for
   Jenkins

2014-05-13  Michael Wright  <wrigh517@msu.edu>

    * sandbox/fastq-to-fasta.py: now reports number of reads dropped due to
    'N's in sequence. close 395

2014-05-13  Michael R. Crusoe  <mcrusoe@msu.edu>

    * doc/release.txt: additional fixes

2014-05-09  Luiz Irber  <irberlui@msu.edu>

    Version 1.0.1

2014-05-09  Michael R. Crusoe  <mcrusoe@msu.edu>

    * doc/release.txt: update release instructions

2014-05-06  Michael R. Crusoe  <mcrusoe@msu.edu>

    * lib/{subset,counting}.cc: fix cppcheck errors; astyle -A10
    --max-code-length=80

2014-05-06  Titus Brown  <titus@idyll.org>

    * sandbox/calc-best-assembly.py: added script to calculate best
    assembly from a list of contig/scaffold files
	
2014-04-23  Titus Brown  <titus@idyll.org>

    * scripts/abundance-dist-single.py: fixed problem where ReadParser was
    being created anew for each thread; regression introduced in 4b823fc.

2014-04-22  Michael R. Crusoe  <mcrusoe@msu.edu>

    *.py: switch to explicit python2 invocation. Fixes #385.

2014-04-21  Titus Brown  <t@idyll.org>

    * doc/development.txt: added spellcheck to review checklist

2014-04-21  Titus Brown  <titus@idyll.org>

    * scripts/normalize-by-median.py: updated FP rate to match latest info from
      Qingpeng's paper; corrected spelling error.

2014-04-21  Michael R. Crusoe  <mcrusoe@msu.edu>

    * setup.py,doc/installing.txt: Remove argparse from the requirements
    unless it isn't available. Argparse is bundled with Python 2.7+. This
    simplifies the installation instructions.

2014-04-17  Ram RS  <ramrs@nyu.edu>

    * scripts/make-initial-stoptags.py: fixed bug that threw error on
     missing .ht input file while actual expected input file is .pt

2014-04-11  Titus Brown  <t@idyll.org>

    * scripts/*.py: fixed argument to check_space_for_hashtable to rely
    on args.n_tables and not args.ksize.

2014-04-06  Titus Brown  <titus@idyll.org>

    * scripts/normalize-by-median.py: added comment about table compatibility
    with abundance-dist.

2014-04-05  Michael R. Crusoe  <mcrusoe@msu.edu>

    * MANIFEST.in,setup.py: fix to correct zlib packaging for #365
    * ChangeLog: fix date for 1.0 release, email addresses

2014-04-01  Michael R. Crusoe  <mcrusoe@msu.edu>

    Version 1.0
    * Makefile: run 'build' command before install; ignore _version.py for
    coverage purposes.
    * bink.ipynb: deleted
    * doc/choosing-hash-sizes.txt -> choosing-table-sizes.txt
    * setup.py,doc/{conf.py,index.txt}: update lists of authors
    * doc/development.txt: typo
    * doc/{galaxy,guide,index,introduction,scripts}.txt: remove some
    references to implementation details of the k-mer tables
    * doc/{known-issues,release}.txt: updated
    * khmer/*.cc,lib/*.{cc,hh}: astyle -A10 formatted
    * lib/read_parsers.cc: fixed case statement fall through
    * lib/subset.cc: removed unnecessary NULL check (CID 1054804 & 1195088)
    * scripts/*.py: additional documentation updates
    * tests/test-data/test-overlap1.ht,data/MSB2-surrender.fa &
    data/1m-filtered.fa: removed from repository history, .git is now 36M!

2014-04-01  Titus Brown  <t@idyll.org>

    * CITATION,khmer/khmer_args.py: Updated khmer software citation for
    release.

2014-03-31  Titus Brown  <t@idyll.org>

    * scripts/normalize-by-median.py: Fixed unbound variable bug introduced in
    20a433c2.

    * khmer/file.py: Fixed incorrect use of __file__ dirname instead of
    os.getcwd(); also fixed bug where statvfs would choke on an empty
    dirname resulting from input files being in the cwd.

2014-03-31  Michael R. Crusoe  <mcrusoe@msu.edu>

    * versioneer.py,ez_setup.py: updated to version 0.10 and 3.4.1
    respectively.
    * docs/release.txt,khmer/_version.py,MANIFEST.in: update ancillary
    versioneer files

2014-03-31  Titus Brown  <t@idyll.org>

    * scripts/*.py,khmer/khmer_args.py: added 'info' function to khmer_args,
    and added citation information to each script.
    * CITATION: added basic citation information for khmer functionality.

2013-03-31  Michael R. Crusoe  <mcrusoe@msu.edu>

    * docs/scripts.txt,scripts/*.py,khmer/*.py: overhaul the documentation of
    the scripts. Uses sphinxcontrib.autoprogram to leverage the existing
    argparse objects. Moved the documentation into each script + misc cleanups.
    All scripts support the --version option. Migrated the last scripts to use
    khmer_args
    * docs/blog-posts.txt: removed outdated reference to filter-exact.py; its
    replacement filter-abund.py is better documented in the eel-pond protocol
    * figuregen/,novelty/,plots/,templatem/,scripts/do-partition.sh: removed
    outdated code not part of core project

2013-03-30  Michael R. Crusoe  <mcrusoe@msu.edu>

    * setup.py: monkeypatched distutils.Distribution.reinitialize_command() so
    that it matches the behavior of Distribution.get_command_obj(). This fixes
    issues with 'pip install -e' and './setup.py nosetests' not respecting the
    setup.cfg configuration directives for the build_ext command. Also
    enhanced our build_ext command to respect the dry_run mode.

    * .ycm_extra_conf.py: Update our custom YouCompleteMe configuration to
    query the package configuration for the proper compilation flags.

2014-03-28  Michael R. Crusoe  <mcrusoe@msu.edu>

    * Makefile,setup.py: demote nose & sphinx to extra dependencies.
    Auto-install Python developer tools as needed.

2013-03-27  Michael R. Crusoe  <mcrusoe@msu.edu>

    * The system zlib and bzip2 libraries are now used instead of the bundled
    versions if specified in setup.cfg or the command line.

2014-03-25  Michael R. Crusoe  <mcrusoe@msu.edu>

    * Makefile: update cppcheck command to match new version of Jenkins
    plugin. Now ignores the lib/test*.cc files.

2013-03-20  Michael R. Crusoe  <mcrusoe@msu.edu>

    * lib/storage.hh,khmer/_khmermodule.cc,lib/{readtable,read_parsers}.hh:
    remove unused storage.hh

2014-03-19  Qingpeng Zhang  <qingpeng@msu.edu>

    * hashbits.cc: fix a bug of 'Division or modulo by zero' described in #182
    * test_scripts.py: add test code for count-overlap.py
    * count-overlap.py: (fix a bug because of a typo and hashsize was replaced
    by min_hashsize)
    * count-overlap.py: needs hashbits table generated by load-graph.py. 
    This information is added to the "usage:" line.
    * count-overlap.py: fix minor PyLint issues

2014-03-19  Michael R. Crusoe  <mcrusoe@msu.edu>

    * Update bundled zlib version to 1.2.8 from 1.2.3. Changes of note:
    "Wholesale replacement of gz* functions with faster versions"
    "Added LFS (Large File Summit) support for 64-bit file offsets"
    "Fix serious but very rare decompression bug"

2014-03-19  Michael R. Crusoe <mcrusoe@msu.edu>

    * lib/counting.hh: include hashtable.hh
    * lib/{counting,aligner,hashbits,hashtable,labelhash,node,subset}.{cc,hh},
    kmer.cc,khmer/_khmermodule.cc: removed downcast, replaced non-functional
    asserts() with exception throws.
    * khmer/_khmermodule.cc: fixed parsing of PyLists
    * setup.py: force 64bit only builds on OS X.

2014-03-19  Titus Brown  <t@idyll.org>

    * Makefile: update documentation on targets at top; clean autopep8 output.
    * test_counting_single.py: fixed pep8 violations in spacing
    * test_scripts.py: eliminate popenscript in favor of proper SystemExit
	handling in runscript; fix pep8 violations.

2014-03-19  Michael R. Crusoe <mcrusoe@msu.edu> and Luiz Irber
<luiz.irber@gmail.com>

    * lib/ktable.{cc,hh},khmer/{__init__.py},{_khmermodule.cc}, tests/
    test_{counting_{hash,single},ktable}.py: remove the unused KTable object
    * doc/{index,ktable}.txt: remove references to KTable
    * lib/{ktable.{hh,cc} → kmer_hash.{hh,cc}}: rename remaining ktable files
    to kmer_hash
    * lib/{hashtable,kmer}.hh: replace ktable headers with kmer_hash

2014-03-17  Ram RS  <ramrs@nyu.edu>

    * extract-partitions.py: pylint warnings addressed
    * test_scripts.py: tests added to cover extract-partitions completely

2014-03-16  Michael R. Crusoe <mcrusoe@msu.edu>

    * lib/read_parsers.cc: fix for Coverity CID 1054789: Unititialized scalar
    field II: fill_id is never zeroed out.

2014-03-16  Ram RS  <ramrs@nyu.edu>

    * Project email in copyright headers updated

2014-03-14  Michael R. Crusoe <mcrusoe@msu.edu>

    * khmer/_khmermodule.cc, lib/{khmer.hh, hashtable.{cc,hh}},
    tests/test_{hashbits,hashbits_obj,labelhash}.py: don't implicitly downcast
    tagset_size(). Changes fileformat version for saved tagsets.

2014-03-13  Ram RS  <ramrs@nyu.edu>

    * added: khmer/file.py - script to check disk space, check input file
    status and check space before hashtable writing
    * modified: scripts/*.py - all scripts now use khmer.file for above-mentioned
    functionality.
    * modified: scripts/*.py - pylint violations addressed in all scripts
    under scripts/

2014-03-13  Ram RS  <ramrs@nyu.edu>

    * Bug fix: tests.test_normalize_by_median_no_bigcount() now runs within
    temp directory

2014-03-11  Michael R. Crusoe  <mcrusoe@mcrusoe.edu>

    * lib/read_parsers.hh: fix for Coverity CID 1054789: Uninitialized scalar
    field

2014-03-10  Michael R. Crusoe  <mcrusoe@msu.edu>

    * doc/development.txt: document fork/tag policy + formatting fixes

2014-03-03  Michael R. Crusoe  <mcrusoe@msu.edu>

    * lib/trace_logger.{cc,hh}: fix for Coverity CID 1063852: Uninitialized
    scalar field (UNINIT_CTOR) 
    * lib/node.cc: fix for Coverity CID 1173035:  Uninitialized scalar field
    (UNINIT_CTOR)
    * lib/hashbits.hh: fix for Coverity CID 1153101:  Resource leak in object
    (CTOR_DTOR_LEAK)
    * lib/{perf_metrics.{cc,hh},hashtable.{cc,hh}
    ,read_parsers.{cc,hh},trace_logger.{cc,hh}}: ifndef WITH_INTERNAL_METRICS
    then lets not + astyle -A10

2014-02-27  Michael R. Crusoe <mcrusoe@msu.edu>

    * tagged: version 0.8
    * setup.py: Specify a known working version of setuptools so we don't
    force an unneeded and awkward upgrade.
    * setup.py: We aren't zipsafe, mark as such

2014-02-18  Michael R. Crusoe <mcrusoe@msu.edu>

* Normalized C++ namespace usage to fix CID 1054792
* Updated install instructions. We recommend OS X users and those Linux
users without root access to install virtualenv instead of pip.
* New documentation: doc/known-issues.txt
* Added code review checklist & other guidance: doc/development.txt

2014-02-03  Camille Scott <camille.scott.w@gmail.com>

* Standardized command line arguments in khmer_args; added version flag

* Added support for sparse graph labeling

* Added script to reinflate partitions from read files using the 
  labeling system, called sweep-reads-by-partition-buffered.py

* Implemented __new__ methods for Hashbits, enforced inheritance
  hierarchy between it and the new LabelHash class both in C++
  and CPython API

2013-12-20  Titus Brown  <titus@idyll.org>

* Fixed output_partitioned_file, sweep-reads3.py, and extract-partitions.py
  to retain FASTQ format in output.

2013-12-11  Michael R. Crusoe <mcrusoe@msu.edu>

* normalize-by-median.py: new optional argument: --record-filenames to specify
a path where a list of all the output filenames will be written to. Will
be used to better integrate with Galaxy.

* All commands that use the counting args now support the --version switch

* abundance-dist-single.py, abundance-dist.py, do-partition.py,
interleave-reads.py, load-graph.py, load-into-counting.py
normalize-by-median.py now exit with return code 1 instead of 255 as is
standard.

2013-12-19  Michael R. Crusoe  <mcrusoe@msu.edu>

* doc/install.txt Add setup instructions for RHEL6 & fix invocation to get
master branch to work for non-developers

2013-12-18  Titus Brown  <titus@idyll.org>

* Added a test to ensure that normalize-by-median.py has bigcount set to
  False.

2013-11-22  Camille Scott  <camille.scott.w@gmail.com>

* Makefile: Added debug target for profiling.

2013-11-22  Michael R. Crusoe  <mcrusoe@msu.edu>

* Documented release process

2013-10-21  Michael R. Crusoe  <mcrusoe@msu.edu>

* Version 0.7

* New script: sample-reads-randomly.py which does a single pass random
subsample using reservoir sampling.

* the version number is now only stored in one place

* Makefile: new dist, cppcheck, pep8, and autopep8 targets for developers.
VERSION is now set by versioneer and exported to C/C++ code.

* README switched from MarkDown to ReStructuredText format to clean up PyPI
listing. Install count badge added.

* doc/: updates to how the scripts are called. Sphinx now pulls version
number from versioneer. C/Python integration is now partially documented.
Reference to bleeding-edge has been removed. Release instructions have been
clarified and simplified.

* all python code in khmer/, scripts/, and tests/ should be PEP8 compliant now.

* khmer/_khmermodule.cc has gotten a once-over with cpychecker. Type errors
were eliminated and the error checking has improved.

* Several fixes motivated by the results of a Coverity C/C++ scan. 

* Tests that require greater than 0.5 gigabytes of memory are now annotated as
being 'highmem' and be skipped by changing two lines in setup.cfg

* warnings about -Wstrict-prototypes will no longer appear

* contributors to this release are: ctb, mr-c and camillescott. 

2013-10-15  Michael R. Crusoe  <mcrusoe@msu.edu>

* Version 0.6.1

* No code changes, just build fixes

2013-10-10  Michael R. Crusoe  <mcrusoe@msu.edu>

* Version 0.6

* Switch to setuptools to run the entire build

* The various Makefiles have been merged into one inside lib for posterity

* A new top-level Makefile wraps "python setup.py"

* argparse.py has been removed and is installed automatically by setuptools/pip

* setup.py and the python/khmer directory have been moved to the root of the
project to conform to the standard layout

* The project contact address is now khmer-project@idyll.org

* Due to the new build system the project now easily builds under OS X + XCode

* In light of the above the installation instructions have been rewritten

* Sphinx now builds the documentation without warnings or errors

* It is now easy to calculate code coverage.

* setup.py is now PEP8 compliant
2014-04-10  Michael R. Crusoe  <mcrusoe@msu.edu>

    * Makefile: run 'build' command before install; ignore _version.py for
    coverage purposes.
    * bink.ipynb: deleted
    * doc/choosing-hash-sizes.txt -> choosing-table-sizes.txt
    * setup.py,doc/{conf.py,index.txt}: update lists of authors
    * doc/development.txt: typo
    * doc/{galaxy,guide,index,introduction,scripts}.txt: remove some
    references to implementation details of the k-mer tables
    * doc/{known-issues,release}.txt: updated
    * khmer/*.cc,lib/*.{cc,hh}: astyle -A10 formatted
    * lib/read_parsers.cc: fixed case statement fall through
    * lib/subset.cc: removed unnecessary NULL check (CID 1054804 & 1195088)
    * scripts/*.py: additional documentation updates
    * tests/test-data/test-overlap1.ht,data/MSB2-surrender.fa &
    data/1m-filtered.fa: removed from repository history, .git is now 36M!

2014-03-31  Titus Brown  <ctb@msu.edu>

    * scripts/normalize-by-median.py: Fixed unbound variable bug introduced in
    20a433c2.

    * khmer/file.py: Fixed incorrect use of __file__ dirname instead of
    os.getcwd(); also fixed bug where statvfs would choke on an empty
    dirname resulting from input files being in the cwd.

2014-03-31  Michael R. Crusoe  <mcrusoe@msu.edu>

    * versioneer.py,ez_setup.py: updated to version 0.10 and 3.4.1
    respectively.
    * docs/release.txt,khmer/_version.py,MANIFEST.in: update ancillary
    versioneer files

2014-03-31  Titus Brown  <ctb@msu.edu>

    * scripts/*.py,khmer/khmer_args.py: added 'info' function to khmer_args,
    and added citation information to each script.
    * CITATION: added basic citation information for khmer functionality.

2013-03-31  Michael R. Crusoe  <mcrusoe@msu.edu>

    * docs/scripts.txt,scripts/*.py,khmer/*.py: overhaul the documentation of
    the scripts. Uses sphinxcontrib.autoprogram to leverage the existing
    argparse objects. Moved the documentation into each script + misc cleanups.
    All scripts support the --version option. Migrated the last scripts to use
    khmer_args
    * docs/blog-posts.txt: removed outdated reference to filter-exact.py; its
    replacement filter-abund.py is better documented in the eel-pond protocol
    * figuregen/,novelty/,plots/,templatem/,scripts/do-partition.sh: removed
    outdated code not part of core project

2013-03-30  Michael R. Crusoe  <mcrusoe@msu.edu>

    * setup.py: monkeypatched distutils.Distribution.reinitialize_command() so
    that it matches the behavior of Distribution.get_command_obj(). This fixes
    issues with 'pip install -e' and './setup.py nosetests' not respecting the
    setup.cfg configuration directives for the build_ext command. Also
    enhanced our build_ext command to respect the dry_run mode.

    * .ycm_extra_conf.py: Update our custom YouCompleteMe configuration to
    query the package configuration for the proper compilation flags.

2014-03-28  Michael R. Crusoe  <mcrusoe@msu.edu>

    * Makefile,setup.py: demote nose & sphinx to extra dependencies.
    Auto-install Python developer tools as needed.

2013-03-27  Michael R. Crusoe  <mcrusoe@msu.edu>

    * The system zlib and bzip2 libraries are now used instead of the bundled
    versions if specified in setup.cfg or the command line.

2014-03-25  Michael R. Crusoe  <mcrusoe@msu.edu>

    * Makefile: update cppcheck command to match new version of Jenkins
    plugin. Now ignores the lib/test*.cc files.

2013-03-20  Michael R. Crusoe  <mcrusoe@msu.edu>

    * lib/storage.hh,khmer/_khmermodule.cc,lib/{readtable,read_parsers}.hh:
    remove unused storage.hh

2014-03-19  Qingpeng Zhang  <qingpeng@msu.edu>

    * hashbits.cc: fix a bug of 'Division or modulo by zero' described in #182
    * test_scripts.py: add test code for count-overlap.py
    * count-overlap.py: (fix a bug because of a typo and hashsize was replaced
    by min_hashsize)
    * count-overlap.py: needs hashbits table generated by load-graph.py. 
    This information is added to the "usage:" line.
    * count-overlap.py: fix minor PyLint issues

2014-03-19  Michael R. Crusoe  <mcrusoe@msu.edu>

    * Update bundled zlib version to 1.2.8 from 1.2.3. Changes of note:
    "Wholesale replacement of gz* functions with faster versions"
    "Added LFS (Large File Summit) support for 64-bit file offsets"
    "Fix serious but very rare decompression bug"

2014-03-19  Michael R. Crusoe <mcrusoe@msu.edu>

    * lib/counting.hh: include hashtable.hh
    * lib/{counting,aligner,hashbits,hashtable,labelhash,node,subset}.{cc,hh},
    kmer.cc,khmer/_khmermodule.cc: removed downcast, replaced non-functional
    asserts() with exception throws.
    * khmer/_khmermodule.cc: fixed parsing of PyLists
    * setup.py: force 64bit only builds on OS X.

2014-03-19  Titus Brown  <t@idyll.org>

    * Makefile: update documentation on targets at top; clean autopep8 output.
    * test_counting_single.py: fixed pep8 violations in spacing
    * test_scripts.py: eliminate popenscript in favor of proper SystemExit
	handling in runscript; fix pep8 violations.

2014-03-19  Michael R. Crusoe <mcrusoe@msu.edu> and Luiz Irber
<luiz.irber@gmail.com>

    * lib/ktable.{cc,hh},khmer/{__init__.py},{_khmermodule.cc}, tests/
    test_{counting_{hash,single},ktable}.py: remove the unused KTable object
    * doc/{index,ktable}.txt: remove references to KTable
    * lib/{ktable.{hh,cc} → kmer_hash.{hh,cc}}: rename remaining ktable files
    to kmer_hash
    * lib/{hashtable,kmer}.hh: replace ktable headers with kmer_hash

2014-03-17  Ram RS  <ramrs@nyu.edu>

    * extract-partitions.py: pylint warnings addressed
    * test_scripts.py: tests added to cover extract-partitions completely

2014-03-16  Michael R. Crusoe <mcrusoe@msu.edu>

    * lib/read_parsers.cc: fix for Coverity CID 1054789: Unititialized scalar
    field II: fill_id is never zeroed out.

2014-03-16  Ram RS  <ramrs@nyu.edu>

    * Project email in copyright headers updated

2014-03-14  Michael R. Crusoe <mcrusoe@msu.edu>

    * khmer/_khmermodule.cc, lib/{khmer.hh, hashtable.{cc,hh}},
    tests/test_{hashbits,hashbits_obj,labelhash}.py: don't implicitly downcast
    tagset_size(). Changes fileformat version for saved tagsets.

2014-03-13  Ram RS  <ramrs@nyu.edu>

    * added: khmer/file.py - script to check disk space, check input file
    status and check space before hashtable writing
    * modified: scripts/*.py - all scripts now use khmer.file for above-mentioned
    functionality.
    * modified: scripts/*.py - pylint violations addressed in all scripts
    under scripts/

2014-03-13  Ram RS  <ramrs@nyu.edu>

    * Bug fix: tests.test_normalize_by_median_no_bigcount() now runs within
    temp directory

2014-03-11  Michael R. Crusoe  <mcrusoe@mcrusoe.edu>

    * lib/read_parsers.hh: fix for Coverity CID 1054789: Uninitialized scalar
    field

2014-03-10  Michael R. Crusoe  <mcrusoe@msu.edu>

    * doc/development.txt: document fork/tag policy + formatting fixes

2014-03-03  Michael R. Crusoe  <mcrusoe@msu.edu>

    * lib/trace_logger.{cc,hh}: fix for Coverity CID 1063852: Uninitialized
    scalar field (UNINIT_CTOR) 
    * lib/node.cc: fix for Coverity CID 1173035:  Uninitialized scalar field
    (UNINIT_CTOR)
    * lib/hashbits.hh: fix for Coverity CID 1153101:  Resource leak in object
    (CTOR_DTOR_LEAK)
    * lib/{perf_metrics.{cc,hh},hashtable.{cc,hh}
    ,read_parsers.{cc,hh},trace_logger.{cc,hh}}: ifndef WITH_INTERNAL_METRICS
    then lets not + astyle -A10

2014-02-27  Michael R. Crusoe <mcrusoe@msu.edu>

    * tagged: version 0.8
    * setup.py: Specify a known working version of setuptools so we don't
    force an unneeded and awkward upgrade.
    * setup.py: We aren't zipsafe, mark as such

2014-02-18  Michael R. Crusoe <mcrusoe@msu.edu>

* Normalized C++ namespace usage to fix CID 1054792
* Updated install instructions. We recommend OS X users and those Linux
users without root access to install virtualenv instead of pip.
* New documentation: doc/known-issues.txt
* Added code review checklist & other guidance: doc/development.txt

2014-02-03  Camille Scott <camille.scott.w@gmail.com>

* Standardized command line arguments in khmer_args; added version flag

* Added support for sparse graph labeling

* Added script to reinflate partitions from read files using the 
  labeling system, called sweep-reads-by-partition-buffered.py

* Implemented __new__ methods for Hashbits, enforced inheritance
  hierarchy between it and the new LabelHash class both in C++
  and CPython API

2013-12-20  Titus Brown  <titus@idyll.org>

* Fixed output_partitioned_file, sweep-reads3.py, and extract-partitions.py
  to retain FASTQ format in output.

2013-12-11  Michael R. Crusoe <mcrusoe@msu.edu>

* normalize-by-median.py: new optional argument: --record-filenames to specify
a path where a list of all the output filenames will be written to. Will
be used to better integrate with Galaxy.

* All commands that use the counting args now support the --version switch

* abundance-dist-single.py, abundance-dist.py, do-partition.py,
interleave-reads.py, load-graph.py, load-into-counting.py
normalize-by-median.py now exit with return code 1 instead of 255 as is
standard.

2013-12-19  Michael R. Crusoe  <mcrusoe@msu.edu>

* doc/install.txt Add setup instructions for RHEL6 & fix invocation to get
master branch to work for non-developers

2013-12-18  Titus Brown  <titus@idyll.org>

* Added a test to ensure that normalize-by-median.py has bigcount set to
  False.

2013-11-22  Camille Scott  <camille.scott.w@gmail.com>

* Makefile: Added debug target for profiling.

2013-11-22  Michael R. Crusoe  <mcrusoe@msu.edu>

* Documented release process

2013-10-21  Michael R. Crusoe  <mcrusoe@msu.edu>

* Version 0.7

* New script: sample-reads-randomly.py which does a single pass random
subsample using reservoir sampling.

* the version number is now only stored in one place

* Makefile: new dist, cppcheck, pep8, and autopep8 targets for developers.
VERSION is now set by versioneer and exported to C/C++ code.

* README switched from MarkDown to ReStructuredText format to clean up PyPI
listing. Install count badge added.

* doc/: updates to how the scripts are called. Sphinx now pulls version
number from versioneer. C/Python integration is now partially documented.
Reference to bleeding-edge has been removed. Release instructions have been
clarified and simplified.

* all python code in khmer/, scripts/, and tests/ should be PEP8 compliant now.

* khmer/_khmermodule.cc has gotten a once-over with cpychecker. Type errors
were eliminated and the error checking has improved.

* Several fixes motivated by the results of a Coverity C/C++ scan. 

* Tests that require greater than 0.5 gigabytes of memory are now annotated as
being 'highmem' and be skipped by changing two lines in setup.cfg

* warnings about -Wstrict-prototypes will no longer appear

* contributors to this release are: ctb, mr-c and camillescott. 

2013-10-15  Michael R. Crusoe  <mcrusoe@msu.edu>

* Version 0.6.1

* No code changes, just build fixes

2013-10-10  Michael R. Crusoe  <mcrusoe@msu.edu>

* Version 0.6

* Switch to setuptools to run the entire build

* The various Makefiles have been merged into one inside lib for posterity

* A new top-level Makefile wraps "python setup.py"

* argparse.py has been removed and is installed automatically by setuptools/pip

* setup.py and the python/khmer directory have been moved to the root of the
project to conform to the standard layout

* The project contact address is now khmer-project@idyll.org

* Due to the new build system the project now easily builds under OS X + XCode

* In light of the above the installation instructions have been rewritten

* Sphinx now builds the documentation without warnings or errors

* It is now easy to calculate code coverage.

* setup.py is now PEP8 compliant<|MERGE_RESOLUTION|>--- conflicted
+++ resolved
@@ -1,10 +1,9 @@
-<<<<<<< HEAD
-2015-03-06  Jessica Mizzi  <mizzijes@msu.edu>
+2015-03-16  Jessica Mizzi  <mizzijes@msu.edu>
 
     * khmer/kfile.py: Added file not existing error for system exit
     * tests/{test_scripts,test_functions}.py: Added tests for
     check_file_status for file existence and force option
-=======
+
 2015-03-15  Kevin Murray  <spam@kdmurray.id.au>  &  Titus Brown  <titus@idyll.org>
 
    * tests/test_counting_hash.py: Skip get_raw_tables test if python doesn't
@@ -33,7 +32,6 @@
    * setup.py: specify that this is a Python 2 only project (for now)
    * tests/test_{counting_single,subset_graph}.py: make explicit the use of
    floor division behavior.
->>>>>>> 7fe13cf3
 
 2015-03-06  Titus Brown  <titus@idyll.org>
 
