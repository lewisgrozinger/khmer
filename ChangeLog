<<<<<<< HEAD
2015-07-07  Jacob Fenton  <bocajnotnef@gmail.com>

   * oxli/functions.py: moved optimization/sanity check func to oxli
   * scripts/normalize-by-median.py,oxli/build_graph.py: added
   optimization/sanity checking via oxli estimation funcs
   * tests/test_normalize_by_median.py: updated tests to cover estimation funcs
=======
2015-07-08  Luiz Irber  <khmer@luizirber.org>

   * lib/{counting,hashbits,hashtable,labelhash,subset}.cc: print hexadecimal
   representation of the signature read from the file.

2015-07-06  Luiz Irber  <khmer@luizirber.org>

   * sandbox/collect-reads.py: Set a default value for coverage based
   on the docstring.
   * sandbox/count-kmers-single.py, tests/test_{functions,script_arguments}.py:
   Replace xrange and cStringIO (not Python 3 compatible).
   * lib/*.{hh,cc}, oxli/functions.py, tests/*.py: make format.
>>>>>>> 0b4c59ec

2015-07-05  Jaob Fenton  <bocajnotnef@gmail.com>

   * doc/whats-new-2.0.rst: added in normalize-by-median.py broken paired 
   updates

2015-07-05  Michael R. Crusoe  <crusoe@ucdavis.edu>

   * Makefile: fix cppcheck invocation
   * khmer/_khmer.cc: switch to prefix increment for non-primitive objects,
   use a C++ cast, adjust scope
   * lib/hashtable.{hh,cc}: make copy constructor no-op explicit. adjust scope
   * lib/{ht-diff,test-HashTables,test-Parser}.cc: remove unused test code
   * lib/labelhash.cc,hllcounter.cc: astyle reformatting
   * lib/read_parsers.hh: more explicit constructors

2015-07-05  Michael R. Crusoe  <crusoe@ucdavis.edu>

   * sandbox/{collect-variants,optimal_args_hashbits,sweep-files}.py:
   update API usage

2015-07-05  Titus Brown  <titus@idyll.org>

   * sandbox/{count-kmers.py,count-kmers-single.py}: added scripts to output
   k-mer counts.
   * tests/test_sandbox_scripts.py: added tests for count-kmers.py and
   count-kmers-single.py.
   * sandbox/README.rst: added count-kmers.py and count-kmers-single.py to
   sandbox/README.

2015-07-05  Kevin Murray  <spam@kdmurray.id.au>

   * lib/*.{cc,hh},sandbox/*.py,khmer/_khmer.cc,tests/test_*.py: Simplify
   exception hierarchy, and ensure all C++ exceptions are converted to python
   errors.
   * scripts/normalize-by-median.py: Clarify error message.
   * tests/khmer_tst_utils.py: Add longify function, converts int => long on
   py2, and passes thru list unmodified on py3.

2015-06-30  Jacob Fenton  <bocajnotnef@gmail.com>

   * tests/{test_script_arguments,test_functions}.py: changed tests to use
   stderr redirection to prevent leaks
   * tests/test_normalize_by_median.py: changed to not duplicate a test
   * tests/test_script_arguments.py: changed tests to use stderr redirection

2015-06-30  Titus Brown  <titus@idyll.org>

   * tests/test_normalize_by_median.py: disabled running
   test_normalize_by_median_report_fp during normal test running.

2015-06-30  Titus Brown  <titus@idyll.org>

   * khmer/khmer_args.py: removed incorrect warning for default max_tablesize
   when -M is used.
   * tests/test_scripts.py: added test for correct max_tablesize behavior.

2015-06-30  Titus Brown  <titus@idyll.org>

   * setup.cfg: changed 'stop=TRUE' to 'stop=FALSE', so that tests do not
   stop running at first failure.

2015-06-30  Kevin Murray  <spam@kdmurray.id.au>

   * scripts/{extract-paired-reads,split-paired-reads}.py: Fix creation of
   default output files even when output files were provided on CLI.

2015-06-29  Sherine Awad  <drmahmoud@ucdavis.edu>

   * khmer/utils.py: Fix bug in naming in interleave-reads.py
   * tests/test_scripts.py: Add a test function for the new behavior
   * tests/test-data/*.fq: Add 3 test files needed for the testing

2015-06-28  Jacob Fenton  <bocajnotnef@gmail.com>

   * tests/test_sandbox_scripts.py: made error more informative and not crashy
   * sandbox/{estimate_optimal_hash,optimal_args_hashbits}.py: minor cleanups

2015-06-28  Qingpeng Zhang  <qingpeng@msu.edu>

   * sandbox/{estimate_optimal_hash,optimal_args_hashbits}.py: added sandbox 
   methods for estimating memory usage based on desired fp rate, etc.

2015-06-27  Kevin Murray  <spam@kdmurray.id.au>

   * doc/dev/binary-file-formats.rst: Fix issue in ksize documentation for
   Countgraph

2015-06-27  Kevin Murray  <spam@kdmurray.id.au>

   * README.rst: Fix link to virtualenv installation instructions.

2015-06-19  Titus Brown  <titus@idyll.org>

   * khmer/__init__.py: split CountingHash into _CountingHash (CPython) and
   CountingHash to mimic Hashbits behavior; pass IOError through
   extract_countinghash_info and extract_hashbits_info so that
   file-does-not-exist errors are correctly reported; fixed FP rate reporting;
   changed to using get_n_primes_near_x to build hashtable sizes; removed
   get_n_primes_above_x, new_hashbits, and new_counting_hash functions.
   * khmer/_khmer.cc: changed tp_flags for KCountingHash so that it could
   be a base class.
   * khmer/khmer_args.py: removed environment variable override for hash size
   defaults; added -M/--max_memory_usage, and functions create_nodegraph()
   and create_countgraph().  Also renamed --min-tablesize to --max-tablesize.
   * khmer/kfile.py: fixed check_space_for_hashtable to depend on args obj.
   * oxli/build_graph.py, scripts/{annotate-partitions.py,count-overlap.py,
   do-partition.py,filter-stoptags.py,
   merge-partitions.py}, sandbox/{assembly-diff.py,assembly-diff-2.py,
   bloom-count-intersection.py,bloom-count.py,build-sparse-graph.py,
   collect-reads.py,saturate-by-median.py, graph-size.py,print-stoptags.py,
   print-tagset.py,stoptags-by-position.py, subset-report.py,
   sweep-out-reads-with-contigs.py,sweep-reads2.py,sweep-reads3.py}: changed
   hashtype over to 'nodegraph' and 'countgraph' in call to report_on_config;
   replaced counting hash/hashbits creation with new khmer_args create*
   functions, and/or new_counting_hash/new_hashbits with CountingHash/Hashbits.
   * doc/scripts.rst: updated hashtable size help text.
   * doc/whats-new-2.0.rst: updated with description of -M/--max-memory-usage.
   * tests/test*.py: switched from new_counting_hash to CountingHash, and
   new_hashbits to Hashbits; adjusts tests for new behavior of hashtable
   size calculation.
   * tests/test_hashbits_obj.py: merged into test_hashbits.py and removed file.
   * tests/test_script_arguments.py: updated for new check_space_for_hashtable
   behavior; added tests for create_countgraph and create_nodegraph.
   * tests/test_counting_single.py: fixed countgraph size & palindrome testing
   beahavior in test_complete_no_collision.

2015-06-19  Titus Brown  <titus@idyll.org>

   * Makefile: temporarily disable 'huge' tests on Linux.

2015-06-17  Titus Brown  <titus@idyll.org>

   * scripts/normalize-by-median.py: changed DEFAULT_DESIRED_COVERAGE to 20,
   and corrected options help.
   * tests/{test_scripts.py,test_normalize_by_median.py}: moved
   normalize-by-median.py tests into a their own file.
   * tests/test-data/{dn-test-all-paired-all-keep.fa,dn-test-none-paired.fa,
   dn-test-some-paired-all-keep.fa}: added test data files for specific
   pairing/saturation behavior.

2015-06-16  Kevin Murray  <spam@kdmurray.id.au>

   * doc/dev/binary-file-formats.rst: Add documentation of khmer's binary file
   formats.
   * doc/dev/index.rst: Add above docs to developer documentation index.

2015-06-14  Michael R. Crusoe  <crusoe@ucdavis.edu>

   * khmer/__init__.py,lib/{counting,hashbits,hashtable,subset,labelhash}.cc,
   lib/khmer.hh: add signature to beginning of all binary file types
   * tests/test-data/{normC20k20.ct,badversion-k32.tagset,
   goodversion-k32.tagset}: update to new format by prepending "OXLI" to the
   data stream
   * tests/test_{counting_hash,functions,scripts,hashbits,hashbits_obj,
   labelhash}.py: tests should fail, not error (add try, except + assert
   blocks). Adapted other tests to cope with the new file formats
   * lib/magic: new, teaches the unix `file` command about khmer file types
   * doc/index.rst,doc/whats-new-2.0.rst: document these changes

2015-06-14  Titus Brown  <titus@idyll.org>

   * scripts/extract-paired-reads.py: added --output_dir, --paired-output,
   and --single-output arguments to change output file details; script
   now accepts stdin, and will output to stdout upon request.
   * scripts/split-paired-reads.py: changed script to output to stdout upon
   request; added '-' as stdin input.
   * tests/test_scripts.py: added tests for new extract-paired-reads.py
   behavior.

2015-06-14  Titus Brown  <titus@idyll.org>

   * tests/test_counting_hash.py: fixed duplicated test
   'get_kmer_counts_too_short' by changing to 'get_kmer_hashes_too_short'.

2015-06-14  Jacob Fenton  <bocajnotnef@gmail.com>

   * scripts/abundance-dist.py: added weird bigcount circumstance detection
   * tests/test_scripts.py: added test for the above

2015-06-14  Kevin Murray  <spam@kdmurray.id.au>

   * lib/counting.cc: Fix infinite loop in gzipped CountingHash I/O
   * tests/test_counting_hash.py: Add test of large CountingHash I/O
   * setup.cfg: Skip tests with the 'huge' label by default

2015-06-13  Michael R. Crusoe  <crusoe@ucdavis.edu>

   * Makefile, build-jenkins.sh: unify sphinx dependencies
   * scripts/readstats.py: fix typo

2015-06-13  Titus Brown  <titus@idyll.org>

   * doc/dev/getting-started.rst: update instructions for creating a new
   branch name to preferred practice (fix/brief_issue_description, instead
   of fix/issuenum).

2015-06-13  Michael R. Crusoe  <crusoe@ucdavis.edu>

   * doc/dev/release.rst: remove false positive from version check
   * tests/test_{counting_hash,scripts}.py: remove scriptpath no-op method

2015-06-12  Luiz Irber  <khmer@luizirber.org>

   * setup.py: revert changes to zlib compilation.
   * setup.cfg: nose should stop on first error by default.
   * Makefile, tests/test_threaded_sequence_processor.py,
   scripts/{do-partition,partition-graph}.py, khmer/thread_utils.py: Remove
   dependency on future package.

2015-06-12  Michael R. Crusoe  <crusoe@ucdavis.edu>

   * setup.py: update screed version to 0.9

2015-06-12  Luiz Irber  <khmer@luizirber.org>

   * *.py: refactor for Python 3 compatibility. Clear separation of Unicode
   and Byte strings, use __future__ imports for compatibility (print function,
   absolute imports, unicode_literals), fix tests to consider changes to random
   number generator between Python versions.
   * khmer/_khmer.cc: rename file, methods return Unicode strings instead of
   Bytestrings.

2015-06-12  Luiz Irber  <khmer@luizirber.org>

   * khmer/{khmermodule.cc},tests/test_hashbits.py: Add Unicode support to
   hashbits.get method.
   * tests/test_hll.py: Avoid using translate for revcomp calculation.

2015-06-12  Sarah Guermond  <sarah.guermond@gmail.com>

   * scripts/trim-low-abund.py: changed _screed_record_dict to Record

2015-06-11  Sherine Awad  <drmahmoud@ucdavis.edu>

   * Change split-paired-reads.py to accept input from stdin.
   * Add test function to test new behavior of split-paired.

2015-06-10  Camille Scott  <camille.scott.w@gmail.com>

   * lib/hashtable.cc: Tweaked median_at_least to reduce number of
   conditional checks.

2015-06-10  Titus Brown  <titus@idyll.org>

   * scripts/find-knots.py: fixed invocation of check_space to take correct
   arguments.
   * tests/test_scripts.py: added simple test of find-knots.py execution.

2015-06-09  Jacob Fenton  <bocajnotnef@gmail.com>

   * scripts/normalize-by-median.py: implemented broken_paired_reader
   * tests/test_scripts.py: modified tests to properly use new args
   * khmer/utils.py: added force-paired option to broken_paired_reader (@ctb)

2015-06-09   Luiz Irber  <khmer@luizirber.org>

   * khmer/_khmermodule.cc, lib/hashtable.{cc,hh}: astyle fixes.

2015-06-09  Titus Brown  <titus@idyll.org>

   * khmer/_khmermodule.cc: fixed nasty Hashtable.get() bug.
   * lib/hashtable.{cc,hh}: add Hashtable::get_kmers(), get_kmer_hashes(),
   and get_kmer_counts().
   * khmer/_khmermodule.cc: add CPython functions for get_kmers(),
   get_kmer_hashes(), and get_kmer_counts(); reorganize hashtable_methods.
   * tests/test_counting_hash.py: add tests for get_kmers(), get_kmer_hashes(),
   and get_kmer_counts(), as well as for nasty Hashtable.get() bug.

2015-06-08  Camille Scott  <camille.scott.w@gmail.com>

   * lib/hashtable.{cc,hh}: Add filter_on_median method to check
   if median k-mer count is above a cutoff
   * khmer/_khmermodule.cc: Expose filter_on_median to python-land
   * scripts/normalize-by-median.py: Switch to new filter_on_median
   * tests/test_counting_hash.py: Tests for new method

2015-06-08  Luiz Irber  <khmer@luizirber.org>

   * tests/test_hll.py: test return values from consume_{string,fasta}.

2015-06-06  Titus Brown  <titus@idyll.org>

   * khmer/_khmermodule.cc: added hllcounter_merge.
   * tests/test_hll.py: added merge tests.
   * lib/hllcounter.cc: changed HLLCounter::consume_string to uppercase input.
   * sandbox/unique-kmers.py: added --stream-out option; updated to print out
   k-mers per file as well as k-mer size used.

2015-06-04  Titus Brown  <titus@idyll.org>

   * khmer/_khmermodule.cc: added error handling to load_partitionmap.
   * lib/subset.cc: modified partitionmap format to detect truncated files;
   changed untestable sanity checks to assertions.
   * tests/{test_counting_hash,test_hashbits,test_subset_graph}.py: added
   tests to try loading all possible truncations of binary save files.

2015-06-04  Titus Brown  <titus@idyll.org>

   * khmer/_khmermodule.cc,lib/hashbits.{cc,hh}: add Hashbits::update_from()
   and Hashbits.update().
   * tests/test_hashbits.py: associated tests.

2015-06-01  Jacob Fenton  <bocajnotnef@gmail.com>

   * scripts/normalize-by-median.py: major refactoring to use context
   managers and classes; fixed -R
   * tests/test_scripts.py: added test for normalize's -R arg

2015-06-01  Tamer Mansour <drtamermansour@gmail.com>

   * scripts/normalize-by-median.py: changed to count kmers from both PE reads
   when either one of them is below the coverage cutoff
   * tests/test_scripts.py: Added test for new behaviour

2015-05-26  Titus Brown  <titus@idyll.org>

   * khmer/_khmermodule.cc: refactor CPython layer so that KHashtable
   is at base of CountingHash and Hashbits.
   * lib/hashbits.hh: add n_entries() function from Hashtable::n_entries.
   * lib/hashtable.hh: add several virtual functions to Hashtable that exist in
   CountingHash and Hashbits.

2015-05-26  Titus Brown  <titus@idyll.org>

   * khmer/{__init__.py,_khmermodule.cc},lib/labelhash.{cc,hh},
   lib/{hashtable,khmer}.hh: changed LabelHash to be a "friend" of Hashtable,
   rather than a subclass; allowed initialization with either a CountingHash
   or a Hashbits; added 'graph' attribute to the Python object to store a
   reference to host object.
   * lib/labelhash.{cc,hh}: changed TagPtr maps to Tag maps to fix disastrous
   bug.
   * lib/labelhash.{cc,hh}: added save/load_tags_and_labels functions for
   saving and loading labels.
   * tests/test_labelhash.py: removed unnecessary tests; added tests for save
   and load.
   * sandbox/sweep-reads.py: updated with LabelHash changes.

2015-05-26  Kevin Murray  <spam@kdmurray.id.au>

   * lib/Makefile: Remove old libkhmer.so versions during make clean

2015-05-25  Kevin Murray  <spam@kdmurray.id.au>

   * Makefile: Fix issue with 'lib' target not building by using FORCE

2015-05-20  Jacob Fenton  <bocajnotnef@gmail.com>

   * oxli/{__init__,khmer_api,common}.py,scripts/build-graph.py,
   tests/test_scripts.py: added oxli module, oxlified load_graph script, tests
   * scripts/load-graph.py: replaced with oxlified version
   * setup.py: added oxli module and entry point

2015-05-20  Kevin Murray  <spam@kdmurray.id.au>

   * .gitignore: Add htmlcov/ and diff-cover.html to gitignore
   * Makefile: Use rm -f to remove files to quash error messages on
   non-existant files

2015-05-18  Sherine Awad  <sherine.awad@gmail.com>

   * tests/test_scripts.py: Test loading of compressed counting table
   with bigcounts,and test abundance with bigcounts

2015-05-18  Michael R. Crusoe  <mcrusoe@msu.edu>

   * all files: references to github.com/ged-lab changed to
   github.com/dib-lab. All GitHub URLs normalized to use HTTPS
   * README.rst: broken landscape.io badge removed
   * doc/user/known-issues.rst: removed two known issues fixed in v1.4 release

2015-05-18  Titus Brown  <titus@idyll.org>

   * sandbox/{assembly-diff-2.py,sandbox/collect-reads.py},
   scripts/{count-median.py,filter-abund-single.py,filter-abund.py}: changed
   sequence-reading behavior to replace 'N' with 'A', to be consistent with
   rest of code base.
   * scripts/{filter-abund.py,filter-abund-single.py}: changed behavior of
   scripts to keep sequences with 'N's in them, and count them as 'A's.
   * tests/test_scripts.py: added tests for new
   filter-abund/filter-abund-single behavior.
   * tests/test-data/test-filter-abund-Ns.fq: new test file for new tests.

2015-05-13  Scott Sievert  <sieve121@umn.edu>

   * tests/*,scripts/*,lib/*,sandbox/*,khmer/*: changed "doc/LICENSE.txt" to
   "LICENSE" in copyright header.

2015-05-13  Michael R. Crusoe  <mcrusoe@msu.edu>

   * doc/dev/getting-started.rst: added missing dev tools to install list

2015-05-12  Kevin Murray  <spam@kdmurray.id.au>

   * scripts/load-into-counting.py,test/test_scripts.py: Add the number of
   reads processed to the machine readable output files of --summary-info.

2015-05-11  Titus Brown  <titus@idyll.org>

   * scripts/sample-reads-randomly.py: fixed boundary error in
   sample-reads-randomly.py.
   * tests/test_scripts.py: updated tests to correspond with correct
   behavior of sample-reads-randomly.py.

2015-04-23  Lex Nederbragt  <lex.nederbragt@ibv.uio.no>

   * tests/test_scripts.py: added a test for extract-partitions:
   whitespace in fasta header.

2015-04-21  Daniel Standage  <daniel.standage@gmail.com>

   * scripts/sample-reads-randomly.py: use broken paired reader to provide
   paired-end read support.
   * tests/test_scripts.py: change test results to compensate for the change in
   implementation.

2015-04-17  Jessica Mizzi  <mizzijes@msu.edu>

   * tests/test_scripts.py: split test_extract_long_sequences 
   into test_extract_long_sequences_fa and test_extract_long_sequences_fq

2015-04-15  Elmar Bucher <buchere@ohsu.edu>

   * khmer/doc/dev/getting-started.rst: add information for OS X
   mac port and homebrew distro users as well as Linux
   Debian and Ubuntu distro users.
   And add copyright header.

2015-04-15  Susan Steinman  <steinman.tutoring@gmail.com>

   * khmer/tests/khmer_tst_utils.py,doc/dev/a-quick-guide-to-testing.rst
      edited docstring and docs to remind people to make sure tests test
      errors correctly

2015-04-15  Michael R. Crusoe  <mcrusoe@msu.edu>

   * sandbox/make-coverage.py: tweak for importability

2015-04-15  Sherine Awad  <sherine.awad@gmail.com>

   * sandbox/make-coverage.py: restored, was deleted by accident

2015-04-15  Susan Steinman  <steinman.tutoring@gmail.com>

   * khmer/tests/test_scripts.py: changed tests that use `runscript` with
      `fail_okay=True` to use asserts to confirm the correct failure type

2015-04-15  Sarah Guermond  <sarah.guermond@gmail.com>

   * doc/dev/getting-started.rst: clarified dev communication

2015-04-15  Sarah Guermond  <sarah.guermond@gmail.com>

   * scripts/trim-low-abund.py: implemented STDOUT output, redirected
   existing print statements to STDERR, fixed existing & new PEP 8 issues 
   * tests/test_scripts.py: added test for above changes

2014-04-15  Andreas Härpfer  <ahaerpfer@gmail.com>

   * doc/conf.py: disable Sphinx smart rendering

2015-04-15  Michael R. Crusoe  <mcrusoe@msu.edu>

   * lib/hashtable.cc: remove memory leak
   * scripts/readstats.py,tests/test_scripts.py: fix PEP8 violations

2015-04-15  Susan Steinman  <steinman.tutoring@gmail.com>

   * khmer/scripts/normalize-by-median.py: pass individual arg values to 
      functions instead of ArgParse object

2015-04-15  Thomas Fenzl  <thomas.fenzl@gmx.net>

   * scripts/{count-overlap.py,readstats.py},tests/test_scripts.py: 
   added a --csv option to readstats
   updated documentation for count-overlap
   * khmer/_khmermodule.cc: fixed missing error handling 
   for hashbits_count_overlap

2015-04-15  en zyme  <en_zyme@outlook.com>

   * khmer/khmer/kfile.py: check_file_status() -> check_input_files()
   * khmer/sandbox/{collect-reads, khmer/sandbox/sweep-reads}.py 
     khmer/scripts/{abundance-dist-single, abundance-dist, annotate-partitions,
     count-median, count-overlap, do-partition, extract-paired-reads, 
     extract-partitions, filter-abund-single, filter-abund, filter-stoptags,
     find-knots, interleave-reads, load-graph, load-into-counting, 
     make-initial-stoptags, merge-partitions, partition-graph,
     sample-reads-randomly, split-paired-reads}.py:
       check_file_status() -> check_input_files()
   * khmer/tests/test_functions.py: check_file_status() -> check_input_files()

2015-04-15  Andreas Härpfer  <ahaerpfer@gmail.com>

   * khmer/utils.py: fix record checks to account for comments in old style
   FASTQ data.
   * tests/test-data/old-style-format-w-comments.fq: new test data.
   * tests/test_scripts.py: add test against new test data.

2015-04-15  Michael R. Crusoe  <mcrusoe@msu.edu>

   * doc/dev/release.txt: update release instructions to more thoroughly run
   tests.

2015-04-14  Susan Steinman  <steinman.tutoring@gmail.com>

   * khmer/scripts/normalize-by-median.py: allow for paired and unpaired
      files to be normalized together. separate function for error check
   * khmer/tests/test_scripts.py: created test for paired/unpaired data

2015-04-14  Scott Fay  <scott.a.fay@gmail.com>

   * doc/user/getting-help.rst: added to user docs
   * doc/index.rst: changed: added link to getting-help doc
   * README.rst: changed: added link to getting-help doc

2015-04-14  Scott Fay  <scott.a.fay@gmail.com>

   * docs/index.rst: added github repo and release notes page to main docs page

2015-04-14  Susan Steinman  <steinman.tutoring@gmail.com>

   * khmer/{__init__.py},sandbox/{collect-reads,collect-variants,
   saturate-by-median},scripts/{do-partition,filter-abund-single,load-graph,
   load-into-counting,normalize-by-median,trim-low-abund}: pulled out check
   max collisions logic to init.
   * khmer/tests/test_scripts.py: modified tests to account for new error
   message

2015-04-14  Josiah Seaman  <josiah@dnaskittle.com>

   * lib/{hashbits.cc}: changed: adding doxygen comments

2015-04-14  Sarah Guermond  <sarah.guermond@gmail.com>

   * doc/dev/coding-guidelines-and-review.rst: added copyright question
   to commit checklist.

2015-04-14  Andreas Härpfer  <ahaerpfer@gmail.com>

   * */*.py: Make docstrings PEP 257 compliant.

2015-04-14  Michael R. Crusoe  <mcrusoe@msu.edu>

   * khmer/_khmermodule.cc: catch more exceptions
   * tests/test_{sandbox_scripts,subset_graph}.py: make tests more resilient

2015-04-14  Michael R. Crusoe  <mcrusoe@msu.edu>

   * lib/count.cc: Make CountingHash::abundance_distribution threadsafe
   * khmer/_khmermodule.cc: remove newly unnecessary check for exception
   * tests/test_scripts.py: added test to confirm the above

2015-04-14  Michael R. Crusoe  <mcrusoe@msu.edu>

   * khmer/{__init__.py,_khmermodule.cc},lib/{counting,hashbits,hashtable,
   subset}.cc: catch IO errors and report them.
   * tests/test_hashbits.py: remove write to fixed path in /tmp
   * tests/test_scripts.py: added test for empty counting table file

2015-04-13  Thomas Fenzl  <thomas.fenzl@gmx.net>

   * lib/{khmer_exception.hh,{counting,hashbits,hashtable,subset}.cc}: changed 
   khmer_exception to use std::string to fix memory management.

2015-04-13  Elmar Bucher  <buchere@ohsu.edu>

   * scripts/normalize-by-median.py (main): introduced warning for when at
   least two input files are named the same.

2015-04-13  Andreas Härpfer  <ahaerpfer@gmail.com>

   * doc/dev/getting-started.rst: clarify Conda usage

2015-04-13  Daniel Standage  <daniel.standage@gmail.com>

   * scripts/normalize-by-median.py: Added support to the diginorm script for
   sending output to terminal (stdout) when using the conventional - as the
   output filename. Also removed --append option.
   * tests/test_scripts.py: Added functional test for diginorm stdout, removed
   test of --append option.

2015-04-13  Scott Fay  <scott.a.fay@gmail.com>

   * scripts/filter-abund.py: added checking of input_table by
   `check_file_status()`

2015-04-13  David Lin

   * scripts/abundance-dist.py: disambiguate documentation for force and 
   squash options

2015-04-13  Michael R. Crusoe  <mcrusoe@msu.edu>

   * README.rst,doc/index.rst: added link to gitter.im chat room
   * doc/README.rst: removed ancient, outdated, and unused file

2015-04-13  Thomas Fenzl  <thomas.fenzl@gmx.net>

   * khmer/_khmermodule.cc: removed unused find_all_tags_truncate_on_abundance
   from python api

2015-04-10  Will Trimble

   * tests/test_script_arguments.py: added a test to check for the empty file
   warning when checking if a file exists

2015-04-10  Jacob Fenton  <bocajnotnef@gmail.com>

   * scripts/test-{scripts.py}: added test for check_file_writable using 
   load_into_counting

2015-04-10  Phillip Garland  <pgarland@gmail.com>

   * khmer/file.py (check_file_writable): new function to check writability
   * scripts/load-into-counting.py (main): early check to see if output is
   writable

2015-04-07  Michael R. Crusoe  <mcrusoe@msu.edu>

    * README.rst: add a ReadTheDocs badge

2015-04-06  Michael R. Crusoe  <mcrusoe@msu.edu>

   * jenkins-build.sh: updated OS X warning flag to quiet the build a bit

2015-04-06  Michael R. Crusoe  <mcrusoe@msu.edu>

   * Makefile: added 'convert-release-notes' target for MD->RST conversion
   * doc/{,release-notes}/index.rst: include release notes in documentation
   * doc/release-notes/*.rst: added pandoc converted versions of release notes
   * jenkins-build.sh: use the Sphinx method to install doc dependencies

2015-04-05  Michael R. Crusoe  <mcrusoe@msu.edu>

   * setup.py: use the release version of screed 0.8

2015-04-05  Michael R. Crusoe  <mcrusoe@msu.edu>

   * doc/*/*.txt: all documentation sources have been renamed to use the rst
   extension to indicate that they are reStructuredText files. This enables
   use of rich text editors on GitHub and elsewhere.
   * doc/conf.py: update Sphinx configuration to reflect this change
   * doc/requirements.txt: added hint to install version 3.4.1 of Setuptools;
   this file is used by ReadTheDocs only.

2015-04-05  Michael R. Crusoe  <mcrusoe@msu.edu>

   * ChangeLog, lib/read_aligner.cc, sandbox/sweep-reads.py: fixed spelling
   errors.

2015-04-05  Kevin Murray  <spam@kdmurray.id.au>

   * lib/read_parsers.{cc,hh}: Work around an issue (#884) in SeqAn 1.4.x
   handling of truncated sequence files. Also revamp exceptions
   * khmer/_khmermodule.cc: Use new/updated exceptions handling malformed
   FASTA/Q files.
   * tests/test_read_parsers.py: add a test of parsing of truncated fastq
   files

2015-04-03  Luiz Irber  <irberlui@msu.edu>

   * lib/hllcounter.cc: Use for loop instead of transform on merge method,
   now works on C++11.

2015-04-01  Luiz Irber  <irberlui@msu.edu>

   * third-party/smhasher/MurmurHash3.{cc,h}: remove unused code, fix warnings.

2015-04-01  Michael R. Crusoe  <mcrusoe@msu.edu>

   * Doxyfile.in: make documentation generation reproducible, removed timestamp

2015-04-01  Alex Hyer  <theonehyer@gmail.com>

   * scripts/find-knots.py: added force argument to check_file_status()
   call in main().

2015-03-31  Kevin Murray  <spam@kdmurray.id.au>

   * lib/read_parsers.{cc,hh}: add read counting to IParser and subclasses
   * khmer/_khmermodule.cc,tests/test_read_parsers.py: add 'num_reads'
   attribute to khmer.ReadParser objects in python land, and test it.

2015-03-28  Kevin Murray  <spam@kdmurray.id.au>

   * lib/hashbits.hh: Add Hashbits::n_tables() accessor

2015-03-27  Michael R. Crusoe  <mcrusoe@msu.edu>

   * lib/read_parsers.{cc,hh}: Obfuscate SeqAn SequenceStream objects with a
   wrapper struct, to avoid #include-ing the SeqAn headers.
   * lib/Makefile: Don't install the SeqAn headers.

2015-03-27  Kevin Murray  <spam@kdmurray.id.au>

   * lib/Makefile: Add libkhmer targets, clean up
   * lib/get_version.py: Rewrite to use versioneer.py
   * lib/.gitignore,third-party/.gitignore: Add more compiled outputs
   * lib/.check_openmp.cc: add source that checks compiler for openmp support.
   * lib/khmer.pc.in: add pkg-config file for khmer

2015-03-23  Kevin Murray  <spam@kdmurray.id.au>

   * lib/counting.hh: Add CountingHash::n_tables() accessor

2015-03-16  Jessica Mizzi  <mizzijes@msu.edu>

    * khmer/kfile.py: Added file not existing error for system exit
    * tests/{test_scripts,test_functions}.py: Added tests for
    check_file_status for file existence and force option

2015-03-15  Kevin Murray  <spam@kdmurray.id.au>  &  Titus Brown  <titus@idyll.org>

   * tests/test_counting_hash.py: Skip get_raw_tables test if python doesn't
   have the memoryview type/function.

2015-03-11  Erich Schwarz  <ems394@cornell.edu>

   * Added URLs and brief descriptions for khmer-relevant documentation in
   doc/introduction.txt, pointing to http://khmer-protocols.readthedocs.org and
   khmer-recipes.readthedocs.org, with brief descriptions of their content.

2015-03-10  Camille Scott  <camille.scott.w@gmail.com>

   * lib/counting.hh, khmer/_khmermodule.cc: Expose the raw tables of
   count-min sketches to the world of python using a buffer interface.
   * tests/test_counting_hash.py: Tests of the above functionality.

2015-03-08  Michael R. Crusoe  <mcrusoe@msu.edu>

   * Makefile: make 'pep8' target be more verbose
   * jenkins-build.sh: specify setuptools version
   * scripts/{abundance-dist,annotate-partitions,count-median,do-partition,
   extract-paired-reads,extract-partitions,filter-stoptags,find-knots,
   interleave-reads,merge-partitions,partition-graph,sample-reads-randomly,
   split-paired-reads}.py,setup.py: fix new PEP8 errors
   * setup.py: specify that this is a Python 2 only project (for now)
   * tests/test_{counting_single,subset_graph}.py: make explicit the use of
   floor division behavior.

2015-03-06  Titus Brown  <titus@idyll.org>

   * sandbox/{collect-reads.py,saturate-by-median.py}: update for 'force'
   argument in khmer.kfile functions, so that khmer-recipes compile.

2015-03-02  Titus Brown  <titus@idyll.org>

   * sandbox/{combine-pe.py,compare-partitions.py,count-within-radius.py,
   degree-by-position.py,dn-identify-errors.py,ec.py,error-correct-pass2.py,
   find-unpart.py,normalize-by-align.py,read-aligner.py,shuffle-fasta.py,
   to-casava-1.8-fastq.py,uniqify-sequences.py}: removed from sandbox/ as
   obsolete/unmaintained.
   * sandbox/README.rst: updated to reflect readstats.py and trim-low-abund.py
   promotion to sandbox/.
   * doc/dev/scripts-and-sandbox.txt: updated to reflect sandbox/ script name
   preferences, and note to remove from README.rst when moved over to scripts/.

2015-02-27  Kevin Murray  <spam@kdmurray.id.au>

   * scripts/load-into-counting.py: Be verbose in the help text, to clarify
   what the -b flag does.

2015-02-25  Hussien Alameldin  <hussien@msu.edu>

   * sandbox/bloom_count.py: renamed to bloom-count.py
   * sandbox/bloom_count_intersection.py: renamed to
     bloom-count-intersection.py
   * sandbox/read_aligner.py: renamed to read-aligner.py

2015-02-26  Tamer A. Mansour  <drtamermansour@gmail.com>

   * scripts/abundance-dist-single.py: Use CSV format for the histogram.
   * scripts/count-overlap.py: Use CSV format for the curve file output.
   Includes column headers.
   * scripts/abundance-dist-single.py: Use CSV format for the histogram. 
   Includes column headers.
   * tests/test_scripts.py: add test functions for the --csv option in
   abundance-dist-single.py and count-overlap.py

2015-02-26  Jacob Fenton  <bocajnotnef@gmail.com>

   * doc/introduction.txt, doc/user/choosing-table-sizes.txt: Updated docs to
   ref correct links and names

2015-02-25  Aditi Gupta  <agupta@msu.edu>

   * sandbox/{collect-reads.py, correct-errors.py, 
   normalize-by-median-pct.py, slice-reads-by-coverage.py, 
   sweep-files.py, sweep-reads3.py, to-casava-1.8-fastq.py}: 
   Replaced 'accuracy' with 'quality'. Fixes #787.

2015-02-25  Tamer A. Mansour  <drtamermansour@gmail.com>

   * scripts/normalize-by-median.py: change to the default behavior to
   overwrite the sequences output file. Also add a new argument --append to
   append new reads to the output file.
   * tests/test_scripts.py: add a test for the --append option in
   normalize-by-median.py

2015-02-25  Hussien Alameldin  <hussien@msu.edu>

   * khmer/khmer_args.py: add 'hll' citation entry "Irber and Brown,
     unpublished." to  _alg. dict.
   * sandbox/unique-kmers.py: add call to 'info' with 'hll' in the
     algorithms list.

2015-02-24  Luiz Irber  <irberlui@msu.edu>

    * khmer/_khmermodule.cc: expose HLL internals as read-only attributes.
    * lib/hllcounter.{cc,hh}: simplify error checking, add getters for HLL.
    * tests/test_hll.py: add test cases for increasing coverage, also fix
    some of the previous ones using the new HLL read-only attributes.

2015-02-24  Luiz Irber  <irberlui@msu.edu>

   * khmer/_khmermodule.cc: Fix coding style violations.

2015-02-24  Luiz Irber  <irberlui@msu.edu>

   * khmer/_khmermodule.cc: Update extension to use recommended practices,
   PyLong instead of PyInt, Type initialization, PyBytes instead of PyString.
   Replace common initialization with explicit type structs, and all types
   conform to the CPython checklist.

2015-02-24  Tamer A. Mansour  <drtamermansour@gmail.com>

   * scripts/abundance-dist.py: Use CSV format for the histogram. Includes
   column headers.
   * tests/test_scripts.py: add coverage for the new --csv option in
   abundance-dist.py

2015-02-24  Michael R. Crusoe  <mcrusoe@msu.edu>

   * jenkins-build.sh: remove examples/stamps/do.sh testing for now; takes too
   long to run on every build. Related to #836

2015-02-24  Kevin Murray  <spam@kdmurray.id.au>

   * scripts/interleave-reads.py: Make the output file name print nicely.

2015-02-23  Titus Brown  <titus@idyll.org>

   * khmer/utils.py: added 'check_is_left' and 'check_is_right' functions;
   fixed bug in check_is_pair.
   * tests/test_functions.py: added tests for now-fixed bug in check_is_pair,
   as well as 'check_is_left' and 'check_is_right'.
   * scripts/interleave-reads.py: updated to handle Casava 1.8 formatting.
   * scripts/split-paired-reads.py: fixed bug where sequences with bad names
   got dropped; updated to properly handle Casava 1.8 names in FASTQ files.
   * scripts/count-median.py: added '--csv' output format; updated to properly
   handle Casava 1.8 FASTQ format when '--csv' is specified.
   * scripts/normalize-by-median.py: replaced pair checking with
   utils.check_is_pair(), which properly handles Casava 1.8 FASTQ format.
   * tests/test_scripts.py: updated script tests to check Casava 1.8
   formatting; fixed extract-long-sequences.py test.
   * scripts/{extract-long-sequences.py,extract-paired-reads.py,
   fastq-to-fasta.py,readstats.py,sample-reads-randomly.py,trim-low-abund.py},
   khmer/thread_utils.py: updated to handle Casava 1.8 FASTQ format by
   setting parse_description=False in screed.open(...).
   * tests/test-data/{paired-mixed.fq,paired-mixed.fq.pe,random-20-a.fq,
   test-abund-read-2.fq,test-abund-read-2.paired2.fq,test-abund-read-paired.fa,
   test-abund-read-paired.fq}: switched some sequences over to Casava 1.8
   format, to test format handling.
   * tests/test-data/{casava_18-pe.fq,test-reads.fq.gz}: new test file for
   Casava 1.8 format handling.
   * tests/test-data/{overlap.curve,paired-mixed.fq.1,paired-mixed.fq.2,
   simple_1.fa,simple_2.fa,simple_3.fa,test-colors.fa,test-est.fa,
   test-graph3.fa,test-graph4.fa,test-graph6.fa}: removed no-longer used
   test files.

2015-02-23  Titus Brown  <titus@idyll.org>

   * setup.cfg: set !linux flag by default, to avoid running tests that
   request too much memory when 'nosetests' is run.  (This is an OS difference
   where Mac OS X attempts to allocate as much memory as requested, while
   on Linux it just crashes).

2015-02-23  Michael R. Crusoe  <mcrusoe@msu.edu>

   * khmer/{__init__.py,_khmermodule.cc},lib/{hashbits.cc,hashbits.hh,
   hashtable,tests/test_{c_wrapper,read_parsers}.py: remove unused callback
   functionality

2015-02-23  Michael R. Crusoe  <mcrusoe@msu.edu>

   * setup.py: point to the latest screed release candidate to work around
   versioneer bug.

2015-02-23  Tamer A. Mansour  <drtamermansour@gmail.com>

   * examples/stamps/do.sh: the argument --savehash was changed to --savetable
   and change mode to u+x
   * jenkins-build.sh: add a test to check for the do.sh file

2015-02-23  Kevin Murray  <spam@kdmurray.id.au>

   * khmer/load_pe.py: Remove unused/undocumented module. See #784

2015-02-21  Hussien Alameldin  <hussien@msu.edu>

   * sandbox/normalize-by-align.py: "copyright header 2013-2015 was added"
   * sandbob/read_aligner.py: "copyright header 2013-2015 was added"
   * sandbox/slice-reads-by-coverage.py: "copyright header 2014  was added"

2015-02-21  Hussien Alameldin  <hussien@msu.edu>

   * sandbox/calc-best-assembly.py, collect-variants.py, graph-size.py: Set executable bits using "chmod +x"

2015-02-21  Michael R. Crusoe  <mcrusoe@msu.edu>

   * khmer/_khmermodule.cc,lib/read_parsers.cc: Rename the 'accuracy' attribute
   of ReadParser Reads to 'quality'
   * tests/test_read_parsers.py: update test to match

2015-02-21  Rhys Kidd  <rhyskidd@gmail.com>

   * sandbox/{calc-best-assembly,calc-error-profile,normalize-by-align,
   read_aligner,slice-reads-by-coverage}.py: reference /usr/bin/env python2
   in the #! line.

2015-02-21  Rhys Kidd  <rhyskidd@gmail.com>

   * sandbox/sweep-paired-reads.py: remove empty script

2015-02-20  Titus Brown  <titus@idyll.org>

   * doc/dev/scripts-and-sandbox.txt: policies for sandbox/ and scripts/
   content, and a process for adding new command line scripts into scripts/.
   * doc/dev/index.txt: added scripts-and-sandbox to developer doc index.

2015-02-20  Michael R. Crusoe  <mcrusoe@msu.edu>

    * khmer/_khmermodule.cc: convert C++ out of memory exceptions to Python
    out of memory exception.
    * test/test_{counting_hash,counting_single,hashbits_obj,labelhash,
    scripts}.py: partial tests for the above

2015-02-20  Aditi Gupta  <agupta@msu.edu>

   * doc/dev/coding-guidelines-and-review.txt: fixed spelling errors.

2015-02-19  Michael R. Crusoe  <mcrusoe@msu.edu>

   * doc/dev/coding-guidelines-and-review.txt: added checklist for new CPython
   types
   * khmer/_khmermodule.cc: Update ReadAligner to follow the new guidelines

2015-02-19  Daniel Standage  <daniel.standage@gmail.com>

   * Makefile: add a new Makefile target `help` to list and describe all
   common targets.
   * khmer/utils.py, tests/test_functions.py: minor style fixes.

2015-02-16  Titus Brown  <titus@idyll.org>

   * khmer/utils.py: added 'check_is_pair', 'broken_paired_reader', and
   'write_record_pair' functions.
   * khmer/khmer_args.py: added streaming reference for future algorithms
   citation.
   * tests/test_functions.py: added unit tests for 'check_is_pair' and
   'broken_paired_reader'.
   * scripts/trim-low-abund.py: upgraded to track pairs properly; added
   proper get_parser information; moved to scripts/ from sandbox/.
   * tests/test_scripts.py: added paired-read tests for
   trim-low-abund.py.
   * tests/test-data/test-abund-read-2.paired.fq: data for paired-read tests.
   * scripts/extract-paired-reads.py: removed 'is_pair' in favor of
   'check_is_pair'; switched to using 'broken_paired_reader'; fixed use
   of sys.argv.
   * scripts/sample-reads-randomly.py: removed unused 'output_single' function.
   * doc/user/scripts.txt: added trim-low-abund.py.

2015-02-13  Qingpeng Zhang  <qingpeng@msu.edu>

   * scripts/sample-reads-randomly.py: fix a glitch about string formatting.

2015-02-11  Titus Brown  <titus@idyll.org>

   * khmer/_khmermodule.cc: fixed k-mer size checking; updated some error
   messages.
   * tests/test_graph.py: added test for k-mer size checking in find_all_tags.

2015-02-09  Titus Brown  <titus@idyll.org>

   * scripts/split-paired-reads.py: added -1 and -2 options to allow fine-
   grain specification of output locations; switch to using write_record
   instead of script-specific output functionality.
   * tests/test_scripts.py: added accompanying tests.

2015-02-09  Bede Constantinides  <bede.constantinides@manchester.ac.uk>

   * scripts/split-paired-reads.py: added -o option to allow specification
   of an output directory
   * tests/test_scripts.py: added accompanying test for split-paired-reads.py

2015-02-01  Titus Brown  <titus@idyll.org>

   * khmer/_khmermodule.cc: added functions hash_find_all_tags_list and
   hash_get_tags_and_positions to CountingHash objects.
   * tests/test_counting_hash.py: added tests for new functionality.

2015-01-25  Titus Brown  <titus@idyll.org>

   * sandbox/correct-errors.py: fixed sequence output so that quality
   scores length always matches the sequence length; fixed argparse
   setup to make use of default parameter.

2015-01-25  Titus Brown  <titus@idyll.org>

    * sandbox/readstats.py: fixed non-functional string interpolation at end;
    added -o to send output to a file; moved to scripts/.
    * doc/user/scripts.txt: added readstats description.
    * tests/test_scripts.py: added tests for readstats.py

2015-01-23  Jessica Mizzi  <mizzijes@msu.edu>

    * khmer/utils.py: Added single write_record fuction to write FASTA/Q
    * scripts/{abundance-dist,extract-long-sequences,extract-partitions,
    interleave-reads,normalize-by-median,sample-reads-randomly}.py: 
    Replaced FASTA/Q writing method with write_record

2015-01-23  Michael R. Crusoe  <mcrusoe@msu.edu>

    * Makefile: remove the user installs for the `install-dependencies` target

2015-01-23  Michael R. Crusoe  <mcrusoe@msu.edu>

    * README.rst,doc/user/install.txt: clarify that we support Python 2.7.x
    and not Python 3.

2015-01-21  Luiz Irber  <irberlui@msu.edu>

    * lib/hllcounter.{cc,hh}: Implemented a HyperLogLog counter.
    * khmer/{_khmermodule.cc, __init__.py}: added HLLCounter class
    initialization and wrapper.
    * tests/test_hll.py: added test functions for the new
    HyperLogLog counter.
    * sandbox/unique-kmers.py: implemented a CLI script for
    approximate cardinality estimation using a HyperLogLog counter.
    * setup.cfg, Makefile, third-party/smhasher/MurmurHash3.{cc,h},
    lib/kmer_hash.{cc,hh}, setup.py: added MurmurHash3 hash function
    and configuration.
    * setup.py: added a function to check if compiler supports OpenMP.

2015-01-14  Reed Cartwright  <cartwright@asu.edu>

    * doc/dev/getting-started.txt: Added install information for
    Arch Linux

2014-01-14  Michael R. Crusoe  <mcrusoe@msu.edu>

    * doc/user/{blog-posts,guide}.txt,examples/stamps/do.sh,sandbox/{
    collect-reads,error-correct-pass2,filter-median-and-pct,filter-median,
    read_aligner,split-sequences-by-length}.py,scripts/{filter-abund,
    load-into-counting}.py,tests/test_{counting_hash,hashbits,scripts}.py:
    remove references to ".kh" files replaces with ".pt" or ".ct" as
    appropriate
    * tests/test-data/{bad-versionk12,normC20k20}.kh: renamed to "*.ct"

2015-01-13  Daniel Standage  <daniel.standage@gmail.com>

    * tests/khmer_tst_utils.py, tests/test_sandbox_scripts.py: removed
    unused module imports
    * .gitignore: added pylint_report.txt so that it is not accidentally
    committed after running make diff_pylint_report
    * khmer/file.py -> khmer/kfile.py: renamed internal file handling
    class to avoid collisions with builtin Python file module
    * sandbox/collect-reads.py, sanbox/saturate-by-median.py,
    sandbox/sweep-files.py, sandbox/sweep-reads.py,
    scripts/abundance-dist-single.py, scripts/abundance-dist.py,
    scripts/annotate-partitions.py, scripts/count-median.py,
    scripts/count-overlap.py, scripts/do-partition.py,
    scripts/extract-long-sequences.py, scripts/extract-paired-reads.py,
    scripts/extract-partitions.py, scripts/filter-abund-single.py,
    scripts/filter-abund.py, scripts/filter-stoptags.py,
    scripts/find-knots.py, scripts/interleave-reads.py,
    scripts/load-graph.py, scripts/load-into-counting.py,
    scripts/make-initial-stoptags.py, scripts/merge-partitions.py,
    scripts/normalize-by-median.py, scripts/partition-graph.py,
    scripts/sample-reads-randomly.py, scripts/split-paired-reads.py,
    tests/test_script_arguments.py, tests/test_scripts.py: changed all
    occurrences of `file` to `kfile`

2015-01-09  Rhys Kidd  <rhyskidd@gmail.com>

    * lib/khmer.hh: implement generic NONCOPYABLE() macro guard
    * lib/hashtable.hh: apply NONCOPYABLE macro guard in case of future 
    modifications to Hashtable that might exposure potential memory corruption 
    with default copy constructor

2014-12-30  Michael Wright  <wrig517@msu.edu>

    * tests/test_scripts.py: Attained complete testing coverage for 
    scripts/filter_abund.py

2014-12-30  Brian Wyss  <wyssbria@msu.edu>

    * tests/test_scripts.py: added four new tests:
    load_into_counting_multifile(), test_abundance_dist_single_nosquash(),
    test_abundance_dist_single_savehash, test_filter_abund_2_singlefile

2015-12-29  Michael R. Crusoe  <mcrusoe@msu.edu>

    * CITATION,khmer/khmer_args.py,scripts/{abundance-dist-single,
    filter-abund-single,load-graph,load-into-counting}.py: Give credit to the
    SeqAn project for their FASTQ/FASTA reader that we use.

2014-12-26  Titus Brown  <titus@idyll.org>

    * tests/tests_sandbox_scripts.py: added import and execfile test for all
    sandbox/ scripts.
    * sandbox/{abundance-hist-by-position.py,
    sandbox/assembly-diff-2.py, sandbox/assembly-diff.py,
    sandbox/bloom_count.py, sandbox/bloom_count_intersection.py,
    sandbox/build-sparse-graph.py, sandbox/combine-pe.py,
    sandbox/compare-partitions.py, sandbox/count-within-radius.py,
    sandbox/degree-by-position.py, sandbox/ec.py,
    sandbox/error-correct-pass2.py, sandbox/extract-single-partition.py,
    sandbox/fasta-to-abundance-hist.py, sandbox/filter-median-and-pct.py,
    sandbox/filter-median.py, sandbox/find-high-abund-kmers.py,
    sandbox/find-unpart.py, sandbox/graph-size.py,
    sandbox/hi-lo-abundance-by-position.py, sandbox/multi-rename.py,
    sandbox/normalize-by-median-pct.py, sandbox/print-stoptags.py,
    sandbox/print-tagset.py, sandbox/readstats.py,
    sandbox/renumber-partitions.py, sandbox/shuffle-fasta.py,
    sandbox/shuffle-reverse-rotary.py, sandbox/split-fasta.py,
    sandbox/split-sequences-by-length.py, sandbox/stoptag-abundance-hist.py,
    sandbox/stoptags-by-position.py, sandbox/strip-partition.py,
    sandbox/subset-report.py, sandbox/sweep-out-reads-with-contigs.py,
    sandbox/sweep-reads2.py, sandbox/sweep-reads3.py,
    sandbox/uniqify-sequences.py, sandbox/write-interleave.py}: cleaned up
    to make 'import'-able and 'execfile'-able.

2014-12-26  Michael R. Crusoe  <mcrusoe@msu.edu>

    * tests/test_functions.py: Generate a temporary filename instead of
    writing to the current directory
    * Makefile: always run the `test` target if specified

2014-12-20  Titus Brown  <titus@idyll.org>

    * sandbox/slice-reads-by-coverage.py: fixed 'N' behavior to match other
    scripts ('N's are now replaced by 'A', not 'G').
    * sandbox/trim-low-abund.py: corrected reporting bug (bp written);
    simplified second-pass logic a bit; expanded reporting.

2014-12-17  Jessica Mizzi  <mizzijes@msu.edu>

    * khmer/file.py,sandbox/sweep-reads.py,scripts/{abundance-dist-single,
    abundance-dist,annotate-partitions,count-median,count-overlap,do-partition,
    extract-paired-reads,extract-partitions,filter-abund-single,filter-abund,
    filter-stoptags,interleave-reads,load-graph,load-into-counting,
    make-initial-stoptags,merge-partitions,normalize-by-median,partition-graph,
    sample-reads-randomly,split-paired-reads}.py,setup.cfg,
    tests/{test_script_arguments,test_scripts}.py: Added force option to all 
    scripts to script IO sanity checks and updated tests to match. 

2014-12-17  Michael R. Crusoe  <mcrusoe@msu.edu>

    * setup.cfg,tests/test_{counting_hash,counting_single,filter,graph,
    hashbits,hashbits_obj,labelhash,lump,read_parsers,scripts,subset_graph}.py:
    reduce memory usage of tests to about 100 megabytes max.

2014-12-17  Michael R. Crusoe  <mcrusoe@msu.edu>

    * scripts/load-graph.py,khmer/_khmermodule.cc: restore threading to
    load-graph.py

2014-12-16  Titus Brown  <titus@idyll.org>

    * sandbox/{calc-error-profile.py,collect-variants.py,correct-errors.py,
    trim-low-abund.py}: Support for k-mer spectral error analysis, sublinear
    error profile calculations from shotgun data sets, adaptive variant
    collection based on graphalign, streaming error correction, and streaming
    error trimming.
    * tests/test_sandbox_scripts.py: added tests for sandbox/trim-low-abund.py.
    * tests/test_counting_hash.py: added tests for new
    CountingHash::find_spectral_error_positions function.

2014-12-16  Michael R. Crusoe  <mcrusoe@msu.edu>  &  Camille Scott
<camille.scott.w@gmail.com>

    * khmer/_khmermodule.cc: fixed memory leak in the ReadParser paired
    iterator (not used by any scripts).
    * lib/read_parsers.cc,khmer/_khmermodule.cc: Improved exception handling.
    * tests/test_read_parsers.py,
    tests/test-data/100-reads.fq.truncated.{bz2,gz}: Added tests for truncated
    compressed files accessed via ReadParser paired and unpaired iterators.

2014-12-09  Michael R. Crusoe  <mcrusoe@msu.edu>

    New FAST[AQ] parser (from the SeqAn project). Fixes known issue and a
    newly found read dropping issue
    https://github.com/dib-lab/khmer/issues/249
    https://github.com/dib-lab/khmer/pull/641
    Supports reading from non-seekable plain and gziped FAST[AQ] files (a.k.a
    pipe or streaming support)

    * khmer/{__init__.py,_khmermodule.cc}: removed the Config object, the
    threads argument to new_counting_hash, and adapted to other changes in API.
    Dropped the unused _dump_report_fn method. Enhanced error reporting.
    * lib/{bittest,consume_prof,error,khmer_config,scoringmatrix,thread_id_map}
    .{cc,hh},tests/test_khmer_config.py: deleted unused files
    * sandbox/collect-reads.py,scripts/{abundance-dist-single,do-partition,
    filter-abund-single,load-into-counting}.py: adapted to Python API changes:
    no threads argument to ReadParser, no more config
    * tests/test_{counting_hash,counting_single,hashbits,hashbits_obj,
    test_read_parsers}.py: updated tests to new error pattern (upon object
    creation, not first access) and the same API change as above. Thanks to
    Camille for her enhanced multi-thread test.
    * lib/{counting,hashtable,ht-diff}.cc,khmer.hh: renamed MAX_COUNT define to
    MAX_KCOUNT; avoids naming conflict with SeqAn
    * khmer/file.py: check_file_status(): ignored input files named '-'
    * khmer/khmer_tst_utils.py: added method to pipe input files to a target
    script
    * tests/test_scripts.py: enhanced streaming tests now that four of them
    work.
    * Makefile: refreshed cppcheck{,-result.xml} targets, added develop
    setuptools command prior to testing

2014-12-08  Michael R. Crusoe  <mcrusoe@msu.edu>

    * doc/user/known_issues.txt: Document that multithreading leads to dropped
    reads.

2014-12-07  Michael R. Crusoe  <mcrusoe@msu.edu>

    This is khmer v1.2

    * Makefile: add sandbox scripts to the pylint_report.txt target
    * doc/dev/coding-guidelines-and-review.txt: Add question about command
    line API to the checklist
    * doc/dev/release.txt: refresh release procedure
    * doc/release-notes/release-1.2.md

2014-12-05  Michael R. Crusoe  <mcrusoe@msu.edu>

    * CITATIONS,khmer/khmer_args.py: update citations for Qingpeng's paper

2014-12-01  Michael R. Crusoe  <mcrusoe@msu.edu>

    * doc/roadmap.txt: Explain the roadmap to v2 through v4

2014-12-01  Kevin Murray  <spam@kdmurray.id.au>

    * tests/test_scripts.py: Stop a test from making a temporary output file
    in the current dir by explicitly specifying an output file.

2014-12-01  Kevin Murray  <spam@kdmurray.id.au>

    * load-into-counting.py: Add a CLI parameter to output a machine-readable
    summary of the run, including number of k-mers, FPR, input files etc in
    json or TSV format.

2014-12-01  Titus Brown  <t@idyll.org>

    * Update sandbox docs: some scripts now used in recipes

2014-11-23  Phillip Garland  <pgarland@gmail.com>

    * lib/khmer.hh (khmer): define KSIZE_MAX
    * khmer/_khmermodule.cc (forward_hash, forward_hash_no_rc) (reverse_hash):
    Use KSIZE_MAX to check whether the user-supplied k is larger than khmer
    supports.

2014-11-19  Michael R. Crusoe  <mcrusoe@msu.edu>

    * CODE_OF_CONDUT.RST,doc/dev/{index,CODE_OF_CONDUCT}.txt: added a code of
    conduct

2014-11-18  Jonathan Gluck  <jdg@cs.umd.edu>

    * tests/test_counting_hash.py: Fixed copy paste error in comments, True to
    False.

2014-11-15  Jacob Fenton  <bocajnotnef@gmail.com>

    * tests/test_scripts.py: added screed/read_parsers stream testing
    * khmer/file.py: modified file size checker to not break when fed
    a fifo/block device
    * tests/test-data/test-abund-read-2.fa.{bz2, gz}: new test files

2014-11-11  Jacob Fenton  <bocajnotnef@gmail.com>

    * do-partition.py: replaced threading args in scripts with things from 
    khmer_args
    * khmer/theading_args.py: removed as it has been deprecated

2014-11-06  Michael R. Crusoe  <mcrusoe@msu.edu>

    * lib/{counting,hashbits}.{cc,hh},lib/hashtable.hh: Moved the n_kmers()
    function into the parent Hashtable class as n_unique_kmers(), adding it to
    CountingHash along the way. Removed the unused start and stop parameters.
    * khmer/_khmermodule.cc: Added Python wrapping for CountingHash::
    n_unique_kmers(); adapted to the dropped start and stop parameters.
    * scripts/{load-graph,load-into-counting,normalize-by-median}.py: used the
    n_unique_kmers() function instead of the n_occupied() function to get the
    number of unique kmers in a table.
    * tests/test_{hashbits,hashbits_obj,labelhash,scripts}.py: updated the
    tests to reflect the above

2014-10-24  Camille Scott  <camille.scott.w@gmail.com>

    * do-partition.py: Add type=int to n_threads arg and assert to check
    number of active threads

2014-10-10  Brian Wyss  <wyssbria@msu.edu>

    * khmer/scripts/{abundance-dist, abundance-dist-single,
    annotate-partitions, count-median, count-overlap, do-partition,
    extract-paired-reads, extract-partitions, filter-abund, filter-abund-single,
    filter-stoptags, find-knots, load-graph, load-into-counting,
    make-initial-stoptags, merge-partitions, normalize-by-median, 
    partition-graph, sample-reads-randomly}.py:
    changed stdout output in scripts to go to stderr.

2014-10-06  Michael R. Crusoe  <mcrusoe@msu.edu>

    * Doxyfile.in: add links to the stdc++ docs

2014-10-01  Ben Taylor  <taylo886@msu.edu>

    * khmer/_khmermodule.cc, lib/hashtable.cc, lib/hashtable.hh,
    tests/test_counting_hash.py, tests/test_labelhash.py,
    tests/test_hashbits.py, tests/test_hashbits_obj.py:
    Removed Hashtable::consume_high_abund_kmers,
    Hashtable::count_kmers_within_depth, Hashtable::find_radius_for_volume,
    Hashtable::count_kmers_on_radius

2014-09-29  Michael R. Crusoe  <mcrusoe@msu.edu>

    * versioneer.py: upgrade versioneer 0.11->0.12

2014-09-29  Sherine Awad  <sherine.awad@gmail.com>

    * scripts/normalize-by-median.py: catch expections generated by wrong
    indentation for 'total'

2014-09-23  Jacob G. Fenton  <bocajnotnef@gmail.com>

    * scripts/{abundance-dist-single, abundance-dist, count-median,
    count-overlap, extract-paired-reads, filter-abund-single,
    load-graph, load-into-counting, make-initial-stoptags,
    partition-graph, split-paired-reads}.py: 
    added output file listing at end of file
    * scripts/extract-long-sequences.py: refactored to set write_out to
    sys.stdout by default; added output location listing.
    * scripts/{fastq-to-fasta, interleave-reads}.py: 
    added output file listing sensitive to optional -o argument
    * tests/test_scripts.py: added test for scripts/make-initial-stoptags.py

2014-09-19  Ben Taylor  <taylo886@msu.edu>

    * Makefile: added --inline-suppr to cppcheck, cppcheck-result.xml targets
    * khmer/_khmermodule.cc: Added comments to address cppcheck false positives
    * lib/hashtable.cc, lib/hashtable.hh: take args to filter_if_present by
    reference, address scope in destructor
    * lib/read_parsers.cc: Added comments to address cppcheck false positives
    * lib/subset.cc, lib/subset.hh: Adjusted output_partitioned_file,
    find_unpart to take args by reference, fix assign_partition_id to use
    .empty() instead of .size()

2014-09-19  Ben Taylor  <taylo886@msu.edu>
		
    * Makefile: Add astyle, format targets
    * doc/dev/coding-guidelines-and-review.txt: Add reference to `make format`
		target

2014-09-10  Titus Brown  <titus@idyll.org>

    * sandbox/calc-median-distribution.py: catch exceptions generated by reads
	shorter than k in length.
    * sandbox/collect-reads.py: added script to collect reads until specific
	average cutoff.
    * sandbox/slice-reads-by-coverage.py: added script to extract reads with
	a specific coverage slice (based on median k-mer abundance).
	
2014-09-09  Titus Brown  <titus@idyll.org>

    * Added sandbox/README.rst to describe/reference removed files,
	 and document remaining sandbox files.

    * Removed many obsolete sandbox files, including:
      sandbox/abund-ablate-reads.py,
      sandbox/annotate-with-median-count.py,
      sandbox/assemble-individual-partitions.py,
      sandbox/assemstats.py,
      sandbox/assemstats2.py,
      sandbox/bench-graphsize-orig.py,
      sandbox/bench-graphsize-th.py,
      sandbox/bin-reads-by-abundance.py,
      sandbox/bowtie-parser.py,
      sandbox/calc-degree.py,
      sandbox/calc-kmer-partition-counts.py,
      sandbox/calc-kmer-read-abunds.py,
      sandbox/calc-kmer-read-stats.py,
      sandbox/calc-kmer-to-partition-ratio.py,
      sandbox/calc-sequence-entropy.py,
      sandbox/choose-largest-assembly.py,
      sandbox/consume-and-traverse.py,
      sandbox/contig-coverage.py,
      sandbox/count-circum-by-position.py,
      sandbox/count-density-by-position.py,
      sandbox/count-distance-to-volume.py,
      sandbox/count-median-abund-by-partition.py,
      sandbox/count-shared-kmers-btw-assemblies.py,
      sandbox/ctb-iterative-bench-2-old.py,
      sandbox/ctb-iterative-bench.py,
      sandbox/discard-high-abund.py,
      sandbox/discard-pre-high-abund.py,
      sandbox/do-intertable-part.py,
      sandbox/do-partition-2.py,
      sandbox/do-partition-stop.py,
      sandbox/do-partition.py,
      sandbox/do-subset-merge.py,
      sandbox/do-th-subset-calc.py,
      sandbox/do-th-subset-load.py,
      sandbox/do-th-subset-save.py,
      sandbox/extract-surrender.py,
      sandbox/extract-with-median-count.py,
      sandbox/fasta-to-fastq.py,
      sandbox/filter-above-median.py,
      sandbox/filter-abund-output-by-length.py,
      sandbox/filter-area.py,
      sandbox/filter-degree.py,
      sandbox/filter-density-explosion.py,
      sandbox/filter-if-present.py,
      sandbox/filter-max255.py,
      sandbox/filter-min2-multi.py,
      sandbox/filter-sodd.py,
      sandbox/filter-subsets-by-partsize.py,
      sandbox/get-occupancy.py,
      sandbox/get-occupancy2.py,
      sandbox/graph-partition-separate.py,
      sandbox/graph-size-circum-trim.py,
      sandbox/graph-size-degree-trim.py,
      sandbox/graph-size-py.py,
      sandbox/join_pe.py,
      sandbox/keep-stoptags.py,
      sandbox/label-pairs.py,
      sandbox/length-dist.py,
      sandbox/load-ht-and-tags.py,
      sandbox/make-coverage-by-position-for-node.py,
      sandbox/make-coverage-histogram.py,
      sandbox/make-coverage.py,
      sandbox/make-random.py,
      sandbox/make-read-stats.py,
      sandbox/multi-abyss.py,
      sandbox/multi-stats.py,
      sandbox/multi-velvet.py,
      sandbox/normalize-by-min.py,
      sandbox/occupy.py,
      sandbox/parse-bowtie-pe.py,
      sandbox/parse-stats.py,
      sandbox/partition-by-contig.py,
      sandbox/partition-by-contig2.py,
      sandbox/partition-size-dist-running.py,
      sandbox/partition-size-dist.py,
      sandbox/path-compare-to-vectors.py,
      sandbox/print-exact-abund-kmer.py,
      sandbox/print-high-density-kmers.py,
      sandbox/quality-trim-pe.py,
      sandbox/quality-trim.py,
      sandbox/reformat.py,
      sandbox/remove-N.py,
      sandbox/softmask-high-abund.py,
      sandbox/split-N.py,
      sandbox/split-fasta-on-circum.py,
      sandbox/split-fasta-on-circum2.py,
      sandbox/split-fasta-on-circum3.py,
      sandbox/split-fasta-on-circum4.py,
      sandbox/split-fasta-on-degree-th.py,
      sandbox/split-fasta-on-degree.py,
      sandbox/split-fasta-on-density.py,
      sandbox/split-reads-on-median-diff.py,
      sandbox/summarize.py,
      sandbox/sweep_perf.py,
      sandbox/test_scripts.py,
      sandbox/traverse-contigs.py,
      sandbox/traverse-from-reads.py,
      sandbox/validate-partitioning.py -- removed as obsolete.

2014-09-01  Michael R. Crusoe  <mcrusoe@msu.edu>

    * doc/dev/coding-guidelines-and-review.txt: Clarify pull request checklist
    * CONTRIBUTING.md: update URL to new dev docs

2014-08-30  Rhys Kidd  <rhyskidd@gmail.com>

    * khmer/_khmermodule.cc: fix table.get("wrong_length_string") gives core
    dump
    * lib/kmer_hash.cc: improve quality of exception error message
    * tests/{test_counting_hash,test_counting_single,test_hashbits,
        test_hashbits_obj}.py: add regression unit tests

2014-08-28  Titus Brown  <titus@idyll.org>

    * scripts/normalize-by-median.py: added reporting output after main loop
	exits, in case it hadn't been triggered.
    * sandbox/saturate-by-median.py: added flag to change reporting frequency,
	cleaned up leftover code from when it was copied from
	normalize-by-median.

2014-08-24  Rhys Kidd  <rhyskidd@gmail.com>

    * khmer/thread_utils.py, sandbox/filter-below-abund.py,
	scripts/{extract-long-sequences,load-graph,load-into-counting,
	normalize-by-median,split-paired-reads}.py,
	scripts/galaxy/gedlab.py: fix minor PyLint issues 

2014-08-20  Michael R. Crusoe  <mcrusoe@msu.edu>

    * test/test_version.py: add Python2.6 compatibility.

2014-08-20  Rhys Kidd  <rhyskidd@gmail.com>

    * setup.py,README.rst,doc/user/install.txt: Test requirement for a 
    64-bit operating system, documentation changes. Fixes #529

2014-08-19  Michael R. Crusoe  <mcrusoe@msu.edu>

    * {setup,versioneer,khmer/_version}.py: upgrade versioneer from 0.10 to 0.11

2014-08-18  Michael R. Crusoe  <mcrusoe@msu.edu>

    * setup.py: Use the system bz2 and/or zlib libraries if specified in
    setup.cfg or overridden on the commandline

2014-08-06  Michael R. Crusoe  <mcrusoe@msu.edu>

    * CITATION: fixed formatting, added BibTeX
    * Makefile: Python code coverage targets will now compile khmer if needed
    * doc/dev/galaxy.txt: moved to doc/user/; updated & simplified
    * doc/{dev,user}/index.txt: galaxy.txt move
    * scripts/*.xml: moved to scripts/galaxy/; citations added; additional
    scripts wrapped
    * scripts/galaxy/README.txt: documented Galaxy codebase requirements
    * doc/citations.txt: symlink to CITATION
    * scripts/galaxy/test-data: added symlinks to files in tests/test-data or
    added short test files from scratch
    * scripts/galaxy/macros.xml: common configuration moved to central file
    * scripts/galaxy/gedlab.py: custom Galaxy datatypes for the counting
    tables and presence tables: it inherits from the Galaxy Binary type but
    isn't sniffable. Written with GalaxyTeam's Dave_B.
    * scripts/filter-abund.py: fix inaccurate parameter description
    * scripts/galaxy/tool_dependencies.xml: document install process
    * scripts/galaxy/filter-below-abund.py: symlink to
    sandbox/filter-below-abund.py for now.
    * khmer/khmer_args.py: point users to online citation file for details

2014-08-05  Michael R. Crusoe  <mcrusoe@msu.edu>

    * lib/read_parsers.{cc,hh}: close file handles. Fixes CID 1222793

2014-08-05  Justin Lippi  <jlippi@gmail.com>

    * khmer/__init__.py: import get_version_cpp method as __version_cpp__.
    * khmer/_khmermodule.cc: added get_version_cpp implementation
    * tests/test_version.py: check that version from C++ matches version from
    khmer.__version__
    * setup.cfg: don't run tests with 'jenkins' @attr with 'make test'

2014-08-04  Michael R. Crusoe  <mcrusoe@msu.edu>

    * khmer/_khmermodule.cc,lib/{kmer_hash.{cc,hh},read_aligner.cc,
    read_parsers.{cc,hh},trace_logger.cc: Replace remaining uses of assert()
    with khmer_exceptions. Fixes #215.
    * setup.py: simplify argparse conditional dependency

2014-08-03  Titus Brown & Michael R. Crusoe  <t@idyll.org>

    * doc/{artifact-removal,partitioning-workflow{.graffle,.png}},{biblio,
    blog-posts,guide,install,choosing-table-sizes,known-issues,scripts,
    partitioning-big-data.txt: moved to doc/user/
    * doc/{crazy-ideas,details,development,galaxy,release,examples}.txt: moved
    to doc/dev/
    * doc/dev/{a-quick-guide-to-testing,codebase-guide,
    coding-guidelines-and-review,for-khmer-developers,getting-started,
    hackathon,index}.txt,doc/user/index.txt: new content.
    * doc/design.txt: deleted
    The documentation has been split into user focused documentation and
    developer focused documentation. The new developer docs were field tested
    as part of the Mozilla Science Lab global sprint that we participated in;
    we are grateful to all the volunteers.

2014-07-24  Ivan Gonzalez  <iglpdc@gmail.com>

    * lib/khmer.hh, lib/khmer_exception.hh: All exceptions are now derived from
	a new base class exception, khmer::khmer_exception. Issue #508.
    * lib/counting.cc, lib/hashbits.cc, lib/hashtable.{cc,hh},lib/kmer_hash.cc,
	lib/labelhash.cc, lib/perf_metrics.hh, lib/read_parsers.{cc,hh},
	lib/subset.cc, lib/thread_id_map.hh: All exceptions thrown are now
	instances (or derived from) khmer::khmer_exception.

2014-07-24  Jiarong Guo  <guojiaro@gmail.com>

    * khmer/_khmermodule.cc: add python exception when thread = 0 for
    ReadParser.
    * tests/test_read_parsers.py: add test_with_zero_threads() to test Python
    exception when ReadParser has zero threads.

2014-07-23  Qingpeng Zhang  <qingpeng@gmail.com>

    * scripts/load-graph.py: write fp rate into *.info file with option 
    to switch on
    * tests/test_scripts.py: add test_load_graph_write_fp

2014-07-23  Ryan R. Boyce  <boycerya@msu.edu>

    * Makefile: fixed >80 character line wrap-around

2014-07-23  Leonor Garcia-Gutierrez  <l.garcia-gutierrez@warwick.ac.uk>

    * tests/test_hashbits.py, tests/test_graph.py, 
    tests/test_lump.py: reduced memory requirement
    
2014-07-23  Heather L. Wiencko  <wienckhl@tcd.ie>

    * khmer_tst_utils.py: added import traceback
    * test_scripts.py: added test for normalize_by_median.py for fpr rate

2014-07-22  Justin Lippi  <jlippi@gmail.com>
 
    * khmer/_khmermodule.cc: removed unused assignment
    * lib/read_aligner.cc,lib/read_aligner.hh: wrapped function declarations
    in the same compiler options that the only invocations are in to avoid
    unusedPrivateFunction violation.
    * lib/read_parsers.cc: fix redundantassignment error by assigning variable
    to its value directly

2014-07-22  Michael R. Crusoe  <mcrusoe@msu.edu>

    * Makefile: combine pip invocation into single "install-dependencies"
    target.

2014-07-22  Justin Lippi  <jlippi@gmail.com>

    * tests/test_subset_graph.py: decrease the amount of memory that is being
    requested for the hash tables in test.

2014-07-22  Jim Stapleton  <jas@msu.edu>

     * scripts/filter-abund.py: no longer asks for parameters that are unused,
     issue #524

2014-07-22  Justin Lippi  <jlippi@gmail.com> 

    * tests/khmer_tst_utils.py: put runscript here
    * tests/test_sandbox_scripts.py: remove 'runsandbox', renamed to runscript
      and placed in khmer_tst_utils
    * tests/test_scripts.py: removed 'runscript' and placed in khmer_tst_utils

2014-07-22  Jeramia Ory  <jeramia.ory@gmail.com>

    * khmer/_khmermodule.cc: removed unused KhmerError, issue #503

2014-07-22  Rodney Picett  <pickett.rodney@gmail.com>

    * lib/scoringmatrix.{cc,hh}: removed assign function, issue #502
 
2014-07-22  Leonor Garcia-Gutierrez  <l.garcia-gutierrez@warwick.ac.uk>

    * tests/test_counting_single.py: reduced memory requirements
    
2014-07-21  Titus Brown  <t@idyll.org>

    * sandbox/saturate-by-median.py: introduce new sandbox script for
	saturation analysis of low-coverage data sets.

2014-07-10  Joe Stein  <joeaarons@gmail.com>

    * sandbox/readstats.py: fixed divide-by-zero error, issue #458

2014-07-06  Titus Brown  <t@idyll.org>

    * doc/release.txt: fix formatting.

2014-06-25  Michael R. Crusoe <mcrusoe@msu.edu>

    * scripts/load-graph.py: fix #507. Threading doesn't give any advantages
    to this script right now; the threading parameter is ignored for now.

2014-06-20  Chuck Pepe-Ranney  <chuck.peperanney@gmail.com>

    * scripts/extract-partitions.py: added epilog documentation for 
	<base>.dist columns.

2014-06-20  Michael R. Crusoe  <mcrusoe@msu.edu>

    * doc/release.txt: Add Coverity Scan to release checklist

2014-06-19  Michael R. Crusoe  <mcrusoe@msu.edu>

    * lib/read_aligner.{cc,hh},khmer/_khmermodule.cc,setup.py,
    tests/test_read_aligner.py,sandbox/{normalize-by-align,read-aligner}.py:
    Update of @fishjord's graph alignment work
    * lib/{aligner,kmer,node}.{cc,hh},tests/test_align.py: removed as they are
    superceded by the above
    * Makefile: fixed wildcards
    * tests/read_parsers.py: tests that are too complicated to run with
    Valgrind's memcheck are now marked @attr('multithread')

2014-06-16  Titus Brown  <t@idyll.org>

    * doc/release.txt: updated release process.
    * doc/known-issues.txt: updated known-issues for v1.1 release
    * doc/release-notes/: added release notes for 1.0, 1.0.1, and 1.1

2014-06-16  Michael R. Crusoe  <mcrusoe@msu.edu>

    * scripts/{abundance-dist-single,filter-abund-single,load-into-counting,
    normalize-by-median,load-graph}.py: restore Python 2.6 compatibility for
    Debian 6, RedHat 6, SL6, and Ubuntu 10.04 LTS users.

2014-06-15  Titus Brown  <t@idyll.org>

    * doc/scripts.txt: removed sweep-reads.py from script documentation.
    * scripts/sweep-reads.py, scripts/sweep-files.py: moved sweep-reads.py
	and sweep-files.py over to sandbox.
    * tests/test_sandbox_scripts.py: created a test file for scripts in
	sandbox/; skip when not in developer mode (e.g. installed egg).
    * tests/test_script_arguments.py: capture file.py output to stderr
	so that it is not displayed during tests.
    * sandbox/calc-median-distribution.py: updates to print cumulative
	distribution for calc-median-distribution.

2014-06-14  Michael R. Crusoe  <mcrusoe@msu.edu>

    * scripts/{abundance-dist-single,filter-abund-single,load-into-counting,
    normalize-by-median,load-graph}.py,tests/test_scripts.py: added
    '--report-total-kmers' option to all scripts that create k-mer tables.

2014-06-14  Titus Brown  <t@idyll.org>

    * doc/scripts.txt, tests/test_scripts.py, scripts/sweep-reads.py:
	renamed sweep-reads-buffered to sweep-reads; added FASTQ output to
	sweep-reads.
    * doc/scripts.txt: added extract-long-sequences.py doc reference.
    * scripts/extract-long-sequences.py: set default sequence length to
	extract to 200 bp.

2014-06-13  Michael R. Crusoe  <mcrusoe@msu.edu>

    * MANIFEST.in: don't include docs/, data/, or examples/ in our PyPI
    distribution. Saves 15MB.

2014-06-13  Michael R. Crusoe  <mcrusoe@msu.edu>

    * Makefile: split coverity target in two: -build and -upload. Added
    configuration target

2014-06-13  Titus Brown  <t@idyll.org>

    * doc/install.txt: updated virtualenv command to use python2 explicitly,
	for arch support.

2014-06-13  Titus Brown  <t@idyll.org>

    * khmer/__init__.py, khmer/file_args.py: Moved copyright message to a
	comment.
    * khmer/file.py: updated error messages for disk-space checking functions;
	added test hooks.
    * tests/test_script_arguments.py: added tests for several functions in
	khmer/file.py.
    * sandbox/assemstats3.py: handle missing input files.

2014-06-12  Michael Wright <wrigh517@msu.edu>

    * sandbox/load-into-hashbits: Deleted from sandbox. It is superseded
    by load-graph.py --no-tagset.

2014-06-11  Michael Wright <wrigh517@msu.edu>

    * scripts/load-into-counting: Fixed docstring misnomer to 
	load-into-counting.py

2014-06-10  Michael R. Crusoe  <mcrusoe@msu.edu>

    * setup.py,tests/{__init__,khmer_tst_utils,test_scripts,
    khmer_test_counting_single}.py: made tests runnable after installation.
    * lib/{khmer.hh,hashtable.hh,read_parsers.cc,read_parsers.hh}: restructure
    exception hierarchy.
    * khmer/_khmermodule.cc: Nicer error checking for hash_consume_fasta,
    hash_abundance_distribution, hashbits_consume_{fasta,fasta_and_tag
    {,with_stoptags},partitioned_fasta}, hashbits_output_partitions, and
    labelhash_consume_{,partitioned_}fasta_and_tag_with_labels.

2014-06-10  Titus Brown  <t@idyll.org>

    * Makefile: remove SHELL setting so that 'make doc' works in virtualenvs.
    * scripts/sample-reads-randomly.py: extend to take multiple subsamples
	with -S.
    * tests/test_scripts.py: added test for multiple subsamples from
	sample-reads-randomly.py

2014-06-10  Michael Wright <wrigh517@msu.edu>

    * scripts/extract-long-sequences: Moved from sandbox, added argparse and 
    FASTQ support.
    * scripts/fastq-to-fasta: Fixed outdated argparse oversight.
    * tests/test_scripts.py: Added tests for extract-long-sequences.py

2014-06-08  Titus Brown  <t@idyll.org>

    * doc/conf.py: set google_analytics_id and disqus_shortname properly;
	disable "editme" popup.
    * doc/_templates/page.html: take google_analytics_id and disqus_shortname
	from doc/conf.py.

2014-06-04  Michael R. Crusoe <mcrusoe@msu.edu>

    * lib/Makefile: do a distclean as the CFLAGS may have changed. Fixes #442

2014-06-03 Chuck Pepe-Ranney <chuck.peperanney@gmail.com>

    * scripts/abundance-dist.py: removed call to check_space on infiles.  

2014-05-31  Michael R. Crusoe  <mcrusoe@msu.edu>

    * khmer/_khmermodule.cc,lib/counting.{cc,hh},
    sandbox/{stoptag-abundance-ham1-hist.py,off-by-one.py,filter-ham1.py}:
    Remove CountingHash get_kmer_abund_mean, get_kmer_abund_abs_deviation, and
    max_hamming1_count along with Python glue code and sandbox scripts. They
    are no longer useful.

2014-05-30  Titus Brown  <t@idyll.org>

    * khmer/_khmermodule.cc: remove merge2* functions: unused, untested.
    * lib/counting.cc, lib/hashbits.cc, lib/hashtable.cc: made file loading
	exceptions more verbose and informative.
    * tests/test_subset_graph.py: added tests for SubsetPartition::
	load_partitionmap.
    * khmer/_khmermodule.cc, lib/subset.cc, wrapped SubsetPartition::
	load_partitionmap to catch, propagate exceptions
    * tests/test_hashbits.py, tests/test_counting_hash.py: added tests
	for fail-on-load of bad file format versions; print exception messages.
    * .gitignore: added various temporary pip & build files
    * lib/counting.cc: added I/O exception handling to CountingHashFileReader
	and CountingHashGzFileReader.
    * lib/hashbits.cc: added I/O exception handling to Hashbits::load.
    * lib/subset.cc: added I/O exception handling to merge_from_disk.
    * lib/hashtable.cc: added I/O exception handling to load_tagset and
	load_stop_tags
    * khmer/_khmermodule.cc: added I/O exception propagation from C++ to
	Python, for all loading functions.

2014-05-22  Michael Wright  <wrigh517@msu.edu>

    * scripts/fastq-to-fasta: Moved and improved fastq-to-fasta.py into scripts 
    from sandbox
    * tests/test_scripts.py: Added tests for fastq-to-fasta.py
    * tests/test-data: Added test-fastq-n-to-fasta.py file with N's in 
    sequence for testing

2014-05-19  Michael R. Crusoe  <mcrusoe@msu.edu>

    * Makefile: add target for python test coverage plain-text report;
    clarified where the HTML report is

2014-05-16  Michael R. Crusoe  <mcrusoe@msu.edu>

    * docs/scripts.txt: include sweep-reads-buffered.py

2014-05-14  Adam Caldwell  <adam.caldwell@gmail.com>

    * Makefile: change pip to pip2. Fixes assorted make problems on systems
    where pip links to pip3

2014-05-14  Michael R. Crusoe  <mcrusoe@msu.edu>

    * lib/{zlib,bzip2} -> third-party/
    * setup.{cfg,py}: Move third party libraries to their own directory
    * Makefile: add sloccount target for humans and the sloccount.sc target for
   Jenkins

2014-05-13  Michael Wright  <wrigh517@msu.edu>

    * sandbox/fastq-to-fasta.py: now reports number of reads dropped due to
    'N's in sequence. close 395

2014-05-13  Michael R. Crusoe  <mcrusoe@msu.edu>

    * doc/release.txt: additional fixes

2014-05-09  Luiz Irber  <irberlui@msu.edu>

    Version 1.0.1

2014-05-09  Michael R. Crusoe  <mcrusoe@msu.edu>

    * doc/release.txt: update release instructions

2014-05-06  Michael R. Crusoe  <mcrusoe@msu.edu>

    * lib/{subset,counting}.cc: fix cppcheck errors; astyle -A10
    --max-code-length=80

2014-05-06  Titus Brown  <titus@idyll.org>

    * sandbox/calc-best-assembly.py: added script to calculate best
    assembly from a list of contig/scaffold files
	
2014-04-23  Titus Brown  <titus@idyll.org>

    * scripts/abundance-dist-single.py: fixed problem where ReadParser was
    being created anew for each thread; regression introduced in 4b823fc.

2014-04-22  Michael R. Crusoe  <mcrusoe@msu.edu>

    *.py: switch to explicit python2 invocation. Fixes #385.

2014-04-21  Titus Brown  <t@idyll.org>

    * doc/development.txt: added spellcheck to review checklist

2014-04-21  Titus Brown  <titus@idyll.org>

    * scripts/normalize-by-median.py: updated FP rate to match latest info from
      Qingpeng's paper; corrected spelling error.

2014-04-21  Michael R. Crusoe  <mcrusoe@msu.edu>

    * setup.py,doc/installing.txt: Remove argparse from the requirements
    unless it isn't available. Argparse is bundled with Python 2.7+. This
    simplifies the installation instructions.

2014-04-17  Ram RS  <ramrs@nyu.edu>

    * scripts/make-initial-stoptags.py: fixed bug that threw error on
     missing .ht input file while actual expected input file is .pt

2014-04-11  Titus Brown  <t@idyll.org>

    * scripts/*.py: fixed argument to check_space_for_hashtable to rely
    on args.n_tables and not args.ksize.

2014-04-06  Titus Brown  <titus@idyll.org>

    * scripts/normalize-by-median.py: added comment about table compatibility
    with abundance-dist.

2014-04-05  Michael R. Crusoe  <mcrusoe@msu.edu>

    * MANIFEST.in,setup.py: fix to correct zlib packaging for #365
    * ChangeLog: fix date for 1.0 release, email addresses

2014-04-01  Michael R. Crusoe  <mcrusoe@msu.edu>

    Version 1.0
    * Makefile: run 'build' command before install; ignore _version.py for
    coverage purposes.
    * bink.ipynb: deleted
    * doc/choosing-hash-sizes.txt -> choosing-table-sizes.txt
    * setup.py,doc/{conf.py,index.txt}: update lists of authors
    * doc/development.txt: typo
    * doc/{galaxy,guide,index,introduction,scripts}.txt: remove some
    references to implementation details of the k-mer tables
    * doc/{known-issues,release}.txt: updated
    * khmer/*.cc,lib/*.{cc,hh}: astyle -A10 formatted
    * lib/read_parsers.cc: fixed case statement fall through
    * lib/subset.cc: removed unnecessary NULL check (CID 1054804 & 1195088)
    * scripts/*.py: additional documentation updates
    * tests/test-data/test-overlap1.ht,data/MSB2-surrender.fa &
    data/1m-filtered.fa: removed from repository history, .git is now 36M!

2014-04-01  Titus Brown  <t@idyll.org>

    * CITATION,khmer/khmer_args.py: Updated khmer software citation for
    release.

2014-03-31  Titus Brown  <t@idyll.org>

    * scripts/normalize-by-median.py: Fixed unbound variable bug introduced in
    20a433c2.

    * khmer/file.py: Fixed incorrect use of __file__ dirname instead of
    os.getcwd(); also fixed bug where statvfs would choke on an empty
    dirname resulting from input files being in the cwd.

2014-03-31  Michael R. Crusoe  <mcrusoe@msu.edu>

    * versioneer.py,ez_setup.py: updated to version 0.10 and 3.4.1
    respectively.
    * docs/release.txt,khmer/_version.py,MANIFEST.in: update ancillary
    versioneer files

2014-03-31  Titus Brown  <t@idyll.org>

    * scripts/*.py,khmer/khmer_args.py: added 'info' function to khmer_args,
    and added citation information to each script.
    * CITATION: added basic citation information for khmer functionality.

2013-03-31  Michael R. Crusoe  <mcrusoe@msu.edu>

    * docs/scripts.txt,scripts/*.py,khmer/*.py: overhaul the documentation of
    the scripts. Uses sphinxcontrib.autoprogram to leverage the existing
    argparse objects. Moved the documentation into each script + misc cleanups.
    All scripts support the --version option. Migrated the last scripts to use
    khmer_args
    * docs/blog-posts.txt: removed outdated reference to filter-exact.py; its
    replacement filter-abund.py is better documented in the eel-pond protocol
    * figuregen/,novelty/,plots/,templatem/,scripts/do-partition.sh: removed
    outdated code not part of core project

2013-03-30  Michael R. Crusoe  <mcrusoe@msu.edu>

    * setup.py: monkeypatched distutils.Distribution.reinitialize_command() so
    that it matches the behavior of Distribution.get_command_obj(). This fixes
    issues with 'pip install -e' and './setup.py nosetests' not respecting the
    setup.cfg configuration directives for the build_ext command. Also
    enhanced our build_ext command to respect the dry_run mode.

    * .ycm_extra_conf.py: Update our custom YouCompleteMe configuration to
    query the package configuration for the proper compilation flags.

2014-03-28  Michael R. Crusoe  <mcrusoe@msu.edu>

    * Makefile,setup.py: demote nose & sphinx to extra dependencies.
    Auto-install Python developer tools as needed.

2013-03-27  Michael R. Crusoe  <mcrusoe@msu.edu>

    * The system zlib and bzip2 libraries are now used instead of the bundled
    versions if specified in setup.cfg or the command line.

2014-03-25  Michael R. Crusoe  <mcrusoe@msu.edu>

    * Makefile: update cppcheck command to match new version of Jenkins
    plugin. Now ignores the lib/test*.cc files.

2013-03-20  Michael R. Crusoe  <mcrusoe@msu.edu>

    * lib/storage.hh,khmer/_khmermodule.cc,lib/{readtable,read_parsers}.hh:
    remove unused storage.hh

2014-03-19  Qingpeng Zhang  <qingpeng@msu.edu>

    * hashbits.cc: fix a bug of 'Division or modulo by zero' described in #182
    * test_scripts.py: add test code for count-overlap.py
    * count-overlap.py: (fix a bug because of a typo and hashsize was replaced
    by min_hashsize)
    * count-overlap.py: needs hashbits table generated by load-graph.py. 
    This information is added to the "usage:" line.
    * count-overlap.py: fix minor PyLint issues

2014-03-19  Michael R. Crusoe  <mcrusoe@msu.edu>

    * Update bundled zlib version to 1.2.8 from 1.2.3. Changes of note:
    "Wholesale replacement of gz* functions with faster versions"
    "Added LFS (Large File Summit) support for 64-bit file offsets"
    "Fix serious but very rare decompression bug"

2014-03-19  Michael R. Crusoe <mcrusoe@msu.edu>

    * lib/counting.hh: include hashtable.hh
    * lib/{counting,aligner,hashbits,hashtable,labelhash,node,subset}.{cc,hh},
    kmer.cc,khmer/_khmermodule.cc: removed downcast, replaced non-functional
    asserts() with exception throws.
    * khmer/_khmermodule.cc: fixed parsing of PyLists
    * setup.py: force 64bit only builds on OS X.

2014-03-19  Titus Brown  <t@idyll.org>

    * Makefile: update documentation on targets at top; clean autopep8 output.
    * test_counting_single.py: fixed pep8 violations in spacing
    * test_scripts.py: eliminate popenscript in favor of proper SystemExit
	handling in runscript; fix pep8 violations.

2014-03-19  Michael R. Crusoe <mcrusoe@msu.edu> and Luiz Irber
<luiz.irber@gmail.com>

    * lib/ktable.{cc,hh},khmer/{__init__.py},{_khmermodule.cc}, tests/
    test_{counting_{hash,single},ktable}.py: remove the unused KTable object
    * doc/{index,ktable}.txt: remove references to KTable
    * lib/{ktable.{hh,cc} → kmer_hash.{hh,cc}}: rename remaining ktable files
    to kmer_hash
    * lib/{hashtable,kmer}.hh: replace ktable headers with kmer_hash

2014-03-17  Ram RS  <ramrs@nyu.edu>

    * extract-partitions.py: pylint warnings addressed
    * test_scripts.py: tests added to cover extract-partitions completely

2014-03-16  Michael R. Crusoe <mcrusoe@msu.edu>

    * lib/read_parsers.cc: fix for Coverity CID 1054789: Unititialized scalar
    field II: fill_id is never zeroed out.

2014-03-16  Ram RS  <ramrs@nyu.edu>

    * Project email in copyright headers updated

2014-03-14  Michael R. Crusoe <mcrusoe@msu.edu>

    * khmer/_khmermodule.cc, lib/{khmer.hh, hashtable.{cc,hh}},
    tests/test_{hashbits,hashbits_obj,labelhash}.py: don't implicitly downcast
    tagset_size(). Changes fileformat version for saved tagsets.

2014-03-13  Ram RS  <ramrs@nyu.edu>

    * added: khmer/file.py - script to check disk space, check input file
    status and check space before hashtable writing
    * modified: scripts/*.py - all scripts now use khmer.file for above-mentioned
    functionality.
    * modified: scripts/*.py - pylint violations addressed in all scripts
    under scripts/

2014-03-13  Ram RS  <ramrs@nyu.edu>

    * Bug fix: tests.test_normalize_by_median_no_bigcount() now runs within
    temp directory

2014-03-11  Michael R. Crusoe  <mcrusoe@mcrusoe.edu>

    * lib/read_parsers.hh: fix for Coverity CID 1054789: Uninitialized scalar
    field

2014-03-10  Michael R. Crusoe  <mcrusoe@msu.edu>

    * doc/development.txt: document fork/tag policy + formatting fixes

2014-03-03  Michael R. Crusoe  <mcrusoe@msu.edu>

    * lib/trace_logger.{cc,hh}: fix for Coverity CID 1063852: Uninitialized
    scalar field (UNINIT_CTOR) 
    * lib/node.cc: fix for Coverity CID 1173035:  Uninitialized scalar field
    (UNINIT_CTOR)
    * lib/hashbits.hh: fix for Coverity CID 1153101:  Resource leak in object
    (CTOR_DTOR_LEAK)
    * lib/{perf_metrics.{cc,hh},hashtable.{cc,hh}
    ,read_parsers.{cc,hh},trace_logger.{cc,hh}}: ifndef WITH_INTERNAL_METRICS
    then lets not + astyle -A10

2014-02-27  Michael R. Crusoe <mcrusoe@msu.edu>

    * tagged: version 0.8
    * setup.py: Specify a known working version of setuptools so we don't
    force an unneeded and awkward upgrade.
    * setup.py: We aren't zipsafe, mark as such

2014-02-18  Michael R. Crusoe <mcrusoe@msu.edu>

* Normalized C++ namespace usage to fix CID 1054792
* Updated install instructions. We recommend OS X users and those Linux
users without root access to install virtualenv instead of pip.
* New documentation: doc/known-issues.txt
* Added code review checklist & other guidance: doc/development.txt

2014-02-03  Camille Scott <camille.scott.w@gmail.com>

* Standardized command line arguments in khmer_args; added version flag

* Added support for sparse graph labeling

* Added script to reinflate partitions from read files using the 
  labeling system, called sweep-reads-by-partition-buffered.py

* Implemented __new__ methods for Hashbits, enforced inheritance
  hierarchy between it and the new LabelHash class both in C++
  and CPython API

2013-12-20  Titus Brown  <titus@idyll.org>

* Fixed output_partitioned_file, sweep-reads3.py, and extract-partitions.py
  to retain FASTQ format in output.

2013-12-11  Michael R. Crusoe <mcrusoe@msu.edu>

* normalize-by-median.py: new optional argument: --record-filenames to specify
a path where a list of all the output filenames will be written to. Will
be used to better integrate with Galaxy.

* All commands that use the counting args now support the --version switch

* abundance-dist-single.py, abundance-dist.py, do-partition.py,
interleave-reads.py, load-graph.py, load-into-counting.py
normalize-by-median.py now exit with return code 1 instead of 255 as is
standard.

2013-12-19  Michael R. Crusoe  <mcrusoe@msu.edu>

* doc/install.txt Add setup instructions for RHEL6 & fix invocation to get
master branch to work for non-developers

2013-12-18  Titus Brown  <titus@idyll.org>

* Added a test to ensure that normalize-by-median.py has bigcount set to
  False.

2013-11-22  Camille Scott  <camille.scott.w@gmail.com>

* Makefile: Added debug target for profiling.

2013-11-22  Michael R. Crusoe  <mcrusoe@msu.edu>

* Documented release process

2013-10-21  Michael R. Crusoe  <mcrusoe@msu.edu>

* Version 0.7

* New script: sample-reads-randomly.py which does a single pass random
subsample using reservoir sampling.

* the version number is now only stored in one place

* Makefile: new dist, cppcheck, pep8, and autopep8 targets for developers.
VERSION is now set by versioneer and exported to C/C++ code.

* README switched from MarkDown to ReStructuredText format to clean up PyPI
listing. Install count badge added.

* doc/: updates to how the scripts are called. Sphinx now pulls version
number from versioneer. C/Python integration is now partially documented.
Reference to bleeding-edge has been removed. Release instructions have been
clarified and simplified.

* all python code in khmer/, scripts/, and tests/ should be PEP8 compliant now.

* khmer/_khmermodule.cc has gotten a once-over with cpychecker. Type errors
were eliminated and the error checking has improved.

* Several fixes motivated by the results of a Coverity C/C++ scan. 

* Tests that require greater than 0.5 gigabytes of memory are now annotated as
being 'highmem' and be skipped by changing two lines in setup.cfg

* warnings about -Wstrict-prototypes will no longer appear

* contributors to this release are: ctb, mr-c and camillescott. 

2013-10-15  Michael R. Crusoe  <mcrusoe@msu.edu>

* Version 0.6.1

* No code changes, just build fixes

2013-10-10  Michael R. Crusoe  <mcrusoe@msu.edu>

* Version 0.6

* Switch to setuptools to run the entire build

* The various Makefiles have been merged into one inside lib for posterity

* A new top-level Makefile wraps "python setup.py"

* argparse.py has been removed and is installed automatically by setuptools/pip

* setup.py and the python/khmer directory have been moved to the root of the
project to conform to the standard layout

* The project contact address is now khmer-project@idyll.org

* Due to the new build system the project now easily builds under OS X + XCode

* In light of the above the installation instructions have been rewritten

* Sphinx now builds the documentation without warnings or errors

* It is now easy to calculate code coverage.

* setup.py is now PEP8 compliant
2014-04-10  Michael R. Crusoe  <mcrusoe@msu.edu>

    * Makefile: run 'build' command before install; ignore _version.py for
    coverage purposes.
    * bink.ipynb: deleted
    * doc/choosing-hash-sizes.txt -> choosing-table-sizes.txt
    * setup.py,doc/{conf.py,index.txt}: update lists of authors
    * doc/development.txt: typo
    * doc/{galaxy,guide,index,introduction,scripts}.txt: remove some
    references to implementation details of the k-mer tables
    * doc/{known-issues,release}.txt: updated
    * khmer/*.cc,lib/*.{cc,hh}: astyle -A10 formatted
    * lib/read_parsers.cc: fixed case statement fall through
    * lib/subset.cc: removed unnecessary NULL check (CID 1054804 & 1195088)
    * scripts/*.py: additional documentation updates
    * tests/test-data/test-overlap1.ht,data/MSB2-surrender.fa &
    data/1m-filtered.fa: removed from repository history, .git is now 36M!

2014-03-31  Titus Brown  <ctb@msu.edu>

    * scripts/normalize-by-median.py: Fixed unbound variable bug introduced in
    20a433c2.

    * khmer/file.py: Fixed incorrect use of __file__ dirname instead of
    os.getcwd(); also fixed bug where statvfs would choke on an empty
    dirname resulting from input files being in the cwd.

2014-03-31  Michael R. Crusoe  <mcrusoe@msu.edu>

    * versioneer.py,ez_setup.py: updated to version 0.10 and 3.4.1
    respectively.
    * docs/release.txt,khmer/_version.py,MANIFEST.in: update ancillary
    versioneer files

2014-03-31  Titus Brown  <ctb@msu.edu>

    * scripts/*.py,khmer/khmer_args.py: added 'info' function to khmer_args,
    and added citation information to each script.
    * CITATION: added basic citation information for khmer functionality.

2013-03-31  Michael R. Crusoe  <mcrusoe@msu.edu>

    * docs/scripts.txt,scripts/*.py,khmer/*.py: overhaul the documentation of
    the scripts. Uses sphinxcontrib.autoprogram to leverage the existing
    argparse objects. Moved the documentation into each script + misc cleanups.
    All scripts support the --version option. Migrated the last scripts to use
    khmer_args
    * docs/blog-posts.txt: removed outdated reference to filter-exact.py; its
    replacement filter-abund.py is better documented in the eel-pond protocol
    * figuregen/,novelty/,plots/,templatem/,scripts/do-partition.sh: removed
    outdated code not part of core project

2013-03-30  Michael R. Crusoe  <mcrusoe@msu.edu>

    * setup.py: monkeypatched distutils.Distribution.reinitialize_command() so
    that it matches the behavior of Distribution.get_command_obj(). This fixes
    issues with 'pip install -e' and './setup.py nosetests' not respecting the
    setup.cfg configuration directives for the build_ext command. Also
    enhanced our build_ext command to respect the dry_run mode.

    * .ycm_extra_conf.py: Update our custom YouCompleteMe configuration to
    query the package configuration for the proper compilation flags.

2014-03-28  Michael R. Crusoe  <mcrusoe@msu.edu>

    * Makefile,setup.py: demote nose & sphinx to extra dependencies.
    Auto-install Python developer tools as needed.

2013-03-27  Michael R. Crusoe  <mcrusoe@msu.edu>

    * The system zlib and bzip2 libraries are now used instead of the bundled
    versions if specified in setup.cfg or the command line.

2014-03-25  Michael R. Crusoe  <mcrusoe@msu.edu>

    * Makefile: update cppcheck command to match new version of Jenkins
    plugin. Now ignores the lib/test*.cc files.

2013-03-20  Michael R. Crusoe  <mcrusoe@msu.edu>

    * lib/storage.hh,khmer/_khmermodule.cc,lib/{readtable,read_parsers}.hh:
    remove unused storage.hh

2014-03-19  Qingpeng Zhang  <qingpeng@msu.edu>

    * hashbits.cc: fix a bug of 'Division or modulo by zero' described in #182
    * test_scripts.py: add test code for count-overlap.py
    * count-overlap.py: (fix a bug because of a typo and hashsize was replaced
    by min_hashsize)
    * count-overlap.py: needs hashbits table generated by load-graph.py. 
    This information is added to the "usage:" line.
    * count-overlap.py: fix minor PyLint issues

2014-03-19  Michael R. Crusoe  <mcrusoe@msu.edu>

    * Update bundled zlib version to 1.2.8 from 1.2.3. Changes of note:
    "Wholesale replacement of gz* functions with faster versions"
    "Added LFS (Large File Summit) support for 64-bit file offsets"
    "Fix serious but very rare decompression bug"

2014-03-19  Michael R. Crusoe <mcrusoe@msu.edu>

    * lib/counting.hh: include hashtable.hh
    * lib/{counting,aligner,hashbits,hashtable,labelhash,node,subset}.{cc,hh},
    kmer.cc,khmer/_khmermodule.cc: removed downcast, replaced non-functional
    asserts() with exception throws.
    * khmer/_khmermodule.cc: fixed parsing of PyLists
    * setup.py: force 64bit only builds on OS X.

2014-03-19  Titus Brown  <t@idyll.org>

    * Makefile: update documentation on targets at top; clean autopep8 output.
    * test_counting_single.py: fixed pep8 violations in spacing
    * test_scripts.py: eliminate popenscript in favor of proper SystemExit
	handling in runscript; fix pep8 violations.

2014-03-19  Michael R. Crusoe <mcrusoe@msu.edu> and Luiz Irber
<luiz.irber@gmail.com>

    * lib/ktable.{cc,hh},khmer/{__init__.py},{_khmermodule.cc}, tests/
    test_{counting_{hash,single},ktable}.py: remove the unused KTable object
    * doc/{index,ktable}.txt: remove references to KTable
    * lib/{ktable.{hh,cc} → kmer_hash.{hh,cc}}: rename remaining ktable files
    to kmer_hash
    * lib/{hashtable,kmer}.hh: replace ktable headers with kmer_hash

2014-03-17  Ram RS  <ramrs@nyu.edu>

    * extract-partitions.py: pylint warnings addressed
    * test_scripts.py: tests added to cover extract-partitions completely

2014-03-16  Michael R. Crusoe <mcrusoe@msu.edu>

    * lib/read_parsers.cc: fix for Coverity CID 1054789: Unititialized scalar
    field II: fill_id is never zeroed out.

2014-03-16  Ram RS  <ramrs@nyu.edu>

    * Project email in copyright headers updated

2014-03-14  Michael R. Crusoe <mcrusoe@msu.edu>

    * khmer/_khmermodule.cc, lib/{khmer.hh, hashtable.{cc,hh}},
    tests/test_{hashbits,hashbits_obj,labelhash}.py: don't implicitly downcast
    tagset_size(). Changes fileformat version for saved tagsets.

2014-03-13  Ram RS  <ramrs@nyu.edu>

    * added: khmer/file.py - script to check disk space, check input file
    status and check space before hashtable writing
    * modified: scripts/*.py - all scripts now use khmer.file for above-mentioned
    functionality.
    * modified: scripts/*.py - pylint violations addressed in all scripts
    under scripts/

2014-03-13  Ram RS  <ramrs@nyu.edu>

    * Bug fix: tests.test_normalize_by_median_no_bigcount() now runs within
    temp directory

2014-03-11  Michael R. Crusoe  <mcrusoe@mcrusoe.edu>

    * lib/read_parsers.hh: fix for Coverity CID 1054789: Uninitialized scalar
    field

2014-03-10  Michael R. Crusoe  <mcrusoe@msu.edu>

    * doc/development.txt: document fork/tag policy + formatting fixes

2014-03-03  Michael R. Crusoe  <mcrusoe@msu.edu>

    * lib/trace_logger.{cc,hh}: fix for Coverity CID 1063852: Uninitialized
    scalar field (UNINIT_CTOR) 
    * lib/node.cc: fix for Coverity CID 1173035:  Uninitialized scalar field
    (UNINIT_CTOR)
    * lib/hashbits.hh: fix for Coverity CID 1153101:  Resource leak in object
    (CTOR_DTOR_LEAK)
    * lib/{perf_metrics.{cc,hh},hashtable.{cc,hh}
    ,read_parsers.{cc,hh},trace_logger.{cc,hh}}: ifndef WITH_INTERNAL_METRICS
    then lets not + astyle -A10

2014-02-27  Michael R. Crusoe <mcrusoe@msu.edu>

    * tagged: version 0.8
    * setup.py: Specify a known working version of setuptools so we don't
    force an unneeded and awkward upgrade.
    * setup.py: We aren't zipsafe, mark as such

2014-02-18  Michael R. Crusoe <mcrusoe@msu.edu>

* Normalized C++ namespace usage to fix CID 1054792
* Updated install instructions. We recommend OS X users and those Linux
users without root access to install virtualenv instead of pip.
* New documentation: doc/known-issues.txt
* Added code review checklist & other guidance: doc/development.txt

2014-02-03  Camille Scott <camille.scott.w@gmail.com>

* Standardized command line arguments in khmer_args; added version flag

* Added support for sparse graph labeling

* Added script to reinflate partitions from read files using the 
  labeling system, called sweep-reads-by-partition-buffered.py

* Implemented __new__ methods for Hashbits, enforced inheritance
  hierarchy between it and the new LabelHash class both in C++
  and CPython API

2013-12-20  Titus Brown  <titus@idyll.org>

* Fixed output_partitioned_file, sweep-reads3.py, and extract-partitions.py
  to retain FASTQ format in output.

2013-12-11  Michael R. Crusoe <mcrusoe@msu.edu>

* normalize-by-median.py: new optional argument: --record-filenames to specify
a path where a list of all the output filenames will be written to. Will
be used to better integrate with Galaxy.

* All commands that use the counting args now support the --version switch

* abundance-dist-single.py, abundance-dist.py, do-partition.py,
interleave-reads.py, load-graph.py, load-into-counting.py
normalize-by-median.py now exit with return code 1 instead of 255 as is
standard.

2013-12-19  Michael R. Crusoe  <mcrusoe@msu.edu>

* doc/install.txt Add setup instructions for RHEL6 & fix invocation to get
master branch to work for non-developers

2013-12-18  Titus Brown  <titus@idyll.org>

* Added a test to ensure that normalize-by-median.py has bigcount set to
  False.

2013-11-22  Camille Scott  <camille.scott.w@gmail.com>

* Makefile: Added debug target for profiling.

2013-11-22  Michael R. Crusoe  <mcrusoe@msu.edu>

* Documented release process

2013-10-21  Michael R. Crusoe  <mcrusoe@msu.edu>

* Version 0.7

* New script: sample-reads-randomly.py which does a single pass random
subsample using reservoir sampling.

* the version number is now only stored in one place

* Makefile: new dist, cppcheck, pep8, and autopep8 targets for developers.
VERSION is now set by versioneer and exported to C/C++ code.

* README switched from MarkDown to ReStructuredText format to clean up PyPI
listing. Install count badge added.

* doc/: updates to how the scripts are called. Sphinx now pulls version
number from versioneer. C/Python integration is now partially documented.
Reference to bleeding-edge has been removed. Release instructions have been
clarified and simplified.

* all python code in khmer/, scripts/, and tests/ should be PEP8 compliant now.

* khmer/_khmermodule.cc has gotten a once-over with cpychecker. Type errors
were eliminated and the error checking has improved.

* Several fixes motivated by the results of a Coverity C/C++ scan. 

* Tests that require greater than 0.5 gigabytes of memory are now annotated as
being 'highmem' and be skipped by changing two lines in setup.cfg

* warnings about -Wstrict-prototypes will no longer appear

* contributors to this release are: ctb, mr-c and camillescott. 

2013-10-15  Michael R. Crusoe  <mcrusoe@msu.edu>

* Version 0.6.1

* No code changes, just build fixes

2013-10-10  Michael R. Crusoe  <mcrusoe@msu.edu>

* Version 0.6

* Switch to setuptools to run the entire build

* The various Makefiles have been merged into one inside lib for posterity

* A new top-level Makefile wraps "python setup.py"

* argparse.py has been removed and is installed automatically by setuptools/pip

* setup.py and the python/khmer directory have been moved to the root of the
project to conform to the standard layout

* The project contact address is now khmer-project@idyll.org

* Due to the new build system the project now easily builds under OS X + XCode

* In light of the above the installation instructions have been rewritten

* Sphinx now builds the documentation without warnings or errors

* It is now easy to calculate code coverage.

* setup.py is now PEP8 compliant<|MERGE_RESOLUTION|>--- conflicted
+++ resolved
@@ -1,11 +1,10 @@
-<<<<<<< HEAD
-2015-07-07  Jacob Fenton  <bocajnotnef@gmail.com>
+2015-07-09  Jacob Fenton  <bocajnotnef@gmail.com>
 
    * oxli/functions.py: moved optimization/sanity check func to oxli
    * scripts/normalize-by-median.py,oxli/build_graph.py: added
    optimization/sanity checking via oxli estimation funcs
    * tests/test_normalize_by_median.py: updated tests to cover estimation funcs
-=======
+
 2015-07-08  Luiz Irber  <khmer@luizirber.org>
 
    * lib/{counting,hashbits,hashtable,labelhash,subset}.cc: print hexadecimal
@@ -18,7 +17,6 @@
    * sandbox/count-kmers-single.py, tests/test_{functions,script_arguments}.py:
    Replace xrange and cStringIO (not Python 3 compatible).
    * lib/*.{hh,cc}, oxli/functions.py, tests/*.py: make format.
->>>>>>> 0b4c59ec
 
 2015-07-05  Jaob Fenton  <bocajnotnef@gmail.com>
 
