<<<<<<< HEAD
2015-07-05  Jacob Fenton  <bocajnotnef@gmail.com>

   * oxli/functions.py: changed estimate functions to use correct letter
   abbreviations
   * sandbox/estimate_optimal_hash.py: changed to use renamed estimate 
   functions
   * sandbox/unique-kmers.py: changed to not output reccomended HT args by
   default
   * tests/test_oxli_functions.py: changed to use renamed estimate functions
=======
2015-07-08  Luiz Irber  <khmer@luizirber.org>

   * lib/{counting,hashbits,hashtable,labelhash,subset}.cc: print hexadecimal
   representation of the signature read from the file.

2015-07-06  Luiz Irber  <khmer@luizirber.org>

   * sandbox/collect-reads.py: Set a default value for coverage based
   on the docstring.
   * sandbox/count-kmers-single.py, tests/test_{functions,script_arguments}.py:
   Replace xrange and cStringIO (not Python 3 compatible).
   * lib/*.{hh,cc}, oxli/functions.py, tests/*.py: make format.

2015-07-05  Jaob Fenton  <bocajnotnef@gmail.com>

   * doc/whats-new-2.0.rst: added in normalize-by-median.py broken paired 
   updates

2015-07-05  Michael R. Crusoe  <crusoe@ucdavis.edu>

   * Makefile: fix cppcheck invocation
   * khmer/_khmer.cc: switch to prefix increment for non-primitive objects,
   use a C++ cast, adjust scope
   * lib/hashtable.{hh,cc}: make copy constructor no-op explicit. adjust scope
   * lib/{ht-diff,test-HashTables,test-Parser}.cc: remove unused test code
   * lib/labelhash.cc,hllcounter.cc: astyle reformatting
   * lib/read_parsers.hh: more explicit constructors
>>>>>>> 0b4c59ec

2015-07-05  Michael R. Crusoe  <crusoe@ucdavis.edu>

   * sandbox/{collect-variants,optimal_args_hashbits,sweep-files}.py:
   update API usage

2015-07-05  Titus Brown  <titus@idyll.org>

   * sandbox/{count-kmers.py,count-kmers-single.py}: added scripts to output
   k-mer counts.
   * tests/test_sandbox_scripts.py: added tests for count-kmers.py and
   count-kmers-single.py.
   * sandbox/README.rst: added count-kmers.py and count-kmers-single.py to
   sandbox/README.

2015-07-05  Kevin Murray  <spam@kdmurray.id.au>

   * lib/*.{cc,hh},sandbox/*.py,khmer/_khmer.cc,tests/test_*.py: Simplify
   exception hierarchy, and ensure all C++ exceptions are converted to python
   errors.
   * scripts/normalize-by-median.py: Clarify error message.
   * tests/khmer_tst_utils.py: Add longify function, converts int => long on
   py2, and passes thru list unmodified on py3.

2015-06-30  Jacob Fenton  <bocajnotnef@gmail.com>

   * tests/{test_script_arguments,test_functions}.py: changed tests to use
   stderr redirection to prevent leaks
   * tests/test_normalize_by_median.py: changed to not duplicate a test
   * tests/test_script_arguments.py: changed tests to use stderr redirection

2015-06-30  Titus Brown  <titus@idyll.org>

   * tests/test_normalize_by_median.py: disabled running
   test_normalize_by_median_report_fp during normal test running.

2015-06-30  Titus Brown  <titus@idyll.org>

   * khmer/khmer_args.py: removed incorrect warning for default max_tablesize
   when -M is used.
   * tests/test_scripts.py: added test for correct max_tablesize behavior.

2015-06-30  Titus Brown  <titus@idyll.org>

   * setup.cfg: changed 'stop=TRUE' to 'stop=FALSE', so that tests do not
   stop running at first failure.

2015-06-30  Kevin Murray  <spam@kdmurray.id.au>

   * scripts/{extract-paired-reads,split-paired-reads}.py: Fix creation of
   default output files even when output files were provided on CLI.

2015-06-29  Sherine Awad  <drmahmoud@ucdavis.edu>

   * khmer/utils.py: Fix bug in naming in interleave-reads.py
   * tests/test_scripts.py: Add a test function for the new behavior
   * tests/test-data/*.fq: Add 3 test files needed for the testing

2015-06-28  Jacob Fenton  <bocajnotnef@gmail.com>

   * tests/test_sandbox_scripts.py: made error more informative and not crashy
   * sandbox/{estimate_optimal_hash,optimal_args_hashbits}.py: minor cleanups

2015-06-28  Qingpeng Zhang  <qingpeng@msu.edu>

   * sandbox/{estimate_optimal_hash,optimal_args_hashbits}.py: added sandbox 
   methods for estimating memory usage based on desired fp rate, etc.

2015-06-27  Kevin Murray  <spam@kdmurray.id.au>

   * doc/dev/binary-file-formats.rst: Fix issue in ksize documentation for
   Countgraph

2015-06-27  Kevin Murray  <spam@kdmurray.id.au>

   * README.rst: Fix link to virtualenv installation instructions.

2015-06-19  Titus Brown  <titus@idyll.org>

   * khmer/__init__.py: split CountingHash into _CountingHash (CPython) and
   CountingHash to mimic Hashbits behavior; pass IOError through
   extract_countinghash_info and extract_hashbits_info so that
   file-does-not-exist errors are correctly reported; fixed FP rate reporting;
   changed to using get_n_primes_near_x to build hashtable sizes; removed
   get_n_primes_above_x, new_hashbits, and new_counting_hash functions.
   * khmer/_khmer.cc: changed tp_flags for KCountingHash so that it could
   be a base class.
   * khmer/khmer_args.py: removed environment variable override for hash size
   defaults; added -M/--max_memory_usage, and functions create_nodegraph()
   and create_countgraph().  Also renamed --min-tablesize to --max-tablesize.
   * khmer/kfile.py: fixed check_space_for_hashtable to depend on args obj.
   * oxli/build_graph.py, scripts/{annotate-partitions.py,count-overlap.py,
   do-partition.py,filter-stoptags.py,
   merge-partitions.py}, sandbox/{assembly-diff.py,assembly-diff-2.py,
   bloom-count-intersection.py,bloom-count.py,build-sparse-graph.py,
   collect-reads.py,saturate-by-median.py, graph-size.py,print-stoptags.py,
   print-tagset.py,stoptags-by-position.py, subset-report.py,
   sweep-out-reads-with-contigs.py,sweep-reads2.py,sweep-reads3.py}: changed
   hashtype over to 'nodegraph' and 'countgraph' in call to report_on_config;
   replaced counting hash/hashbits creation with new khmer_args create*
   functions, and/or new_counting_hash/new_hashbits with CountingHash/Hashbits.
   * doc/scripts.rst: updated hashtable size help text.
   * doc/whats-new-2.0.rst: updated with description of -M/--max-memory-usage.
   * tests/test*.py: switched from new_counting_hash to CountingHash, and
   new_hashbits to Hashbits; adjusts tests for new behavior of hashtable
   size calculation.
   * tests/test_hashbits_obj.py: merged into test_hashbits.py and removed file.
   * tests/test_script_arguments.py: updated for new check_space_for_hashtable
   behavior; added tests for create_countgraph and create_nodegraph.
   * tests/test_counting_single.py: fixed countgraph size & palindrome testing
   beahavior in test_complete_no_collision.

2015-06-19  Titus Brown  <titus@idyll.org>

   * Makefile: temporarily disable 'huge' tests on Linux.

2015-06-17  Titus Brown  <titus@idyll.org>

   * scripts/normalize-by-median.py: changed DEFAULT_DESIRED_COVERAGE to 20,
   and corrected options help.
   * tests/{test_scripts.py,test_normalize_by_median.py}: moved
   normalize-by-median.py tests into a their own file.
   * tests/test-data/{dn-test-all-paired-all-keep.fa,dn-test-none-paired.fa,
   dn-test-some-paired-all-keep.fa}: added test data files for specific
   pairing/saturation behavior.

2015-06-16  Kevin Murray  <spam@kdmurray.id.au>

   * doc/dev/binary-file-formats.rst: Add documentation of khmer's binary file
   formats.
   * doc/dev/index.rst: Add above docs to developer documentation index.

2015-06-14  Michael R. Crusoe  <crusoe@ucdavis.edu>

   * khmer/__init__.py,lib/{counting,hashbits,hashtable,subset,labelhash}.cc,
   lib/khmer.hh: add signature to beginning of all binary file types
   * tests/test-data/{normC20k20.ct,badversion-k32.tagset,
   goodversion-k32.tagset}: update to new format by prepending "OXLI" to the
   data stream
   * tests/test_{counting_hash,functions,scripts,hashbits,hashbits_obj,
   labelhash}.py: tests should fail, not error (add try, except + assert
   blocks). Adapted other tests to cope with the new file formats
   * lib/magic: new, teaches the unix `file` command about khmer file types
   * doc/index.rst,doc/whats-new-2.0.rst: document these changes

2015-06-14  Titus Brown  <titus@idyll.org>

   * scripts/extract-paired-reads.py: added --output_dir, --paired-output,
   and --single-output arguments to change output file details; script
   now accepts stdin, and will output to stdout upon request.
   * scripts/split-paired-reads.py: changed script to output to stdout upon
   request; added '-' as stdin input.
   * tests/test_scripts.py: added tests for new extract-paired-reads.py
   behavior.

2015-06-14  Titus Brown  <titus@idyll.org>

   * tests/test_counting_hash.py: fixed duplicated test
   'get_kmer_counts_too_short' by changing to 'get_kmer_hashes_too_short'.

2015-06-14  Jacob Fenton  <bocajnotnef@gmail.com>

   * scripts/abundance-dist.py: added weird bigcount circumstance detection
   * tests/test_scripts.py: added test for the above

2015-06-14  Kevin Murray  <spam@kdmurray.id.au>

   * lib/counting.cc: Fix infinite loop in gzipped CountingHash I/O
   * tests/test_counting_hash.py: Add test of large CountingHash I/O
   * setup.cfg: Skip tests with the 'huge' label by default

2015-06-13  Michael R. Crusoe  <crusoe@ucdavis.edu>

   * Makefile, build-jenkins.sh: unify sphinx dependencies
   * scripts/readstats.py: fix typo

2015-06-13  Titus Brown  <titus@idyll.org>

   * doc/dev/getting-started.rst: update instructions for creating a new
   branch name to preferred practice (fix/brief_issue_description, instead
   of fix/issuenum).

2015-06-13  Michael R. Crusoe  <crusoe@ucdavis.edu>

   * doc/dev/release.rst: remove false positive from version check
   * tests/test_{counting_hash,scripts}.py: remove scriptpath no-op method

2015-06-12  Luiz Irber  <khmer@luizirber.org>

   * setup.py: revert changes to zlib compilation.
   * setup.cfg: nose should stop on first error by default.
   * Makefile, tests/test_threaded_sequence_processor.py,
   scripts/{do-partition,partition-graph}.py, khmer/thread_utils.py: Remove
   dependency on future package.

2015-06-12  Michael R. Crusoe  <crusoe@ucdavis.edu>

   * setup.py: update screed version to 0.9

2015-06-12  Luiz Irber  <khmer@luizirber.org>

   * *.py: refactor for Python 3 compatibility. Clear separation of Unicode
   and Byte strings, use __future__ imports for compatibility (print function,
   absolute imports, unicode_literals), fix tests to consider changes to random
   number generator between Python versions.
   * khmer/_khmer.cc: rename file, methods return Unicode strings instead of
   Bytestrings.

2015-06-12  Luiz Irber  <khmer@luizirber.org>

   * khmer/{khmermodule.cc},tests/test_hashbits.py: Add Unicode support to
   hashbits.get method.
   * tests/test_hll.py: Avoid using translate for revcomp calculation.

2015-06-12  Sarah Guermond  <sarah.guermond@gmail.com>

   * scripts/trim-low-abund.py: changed _screed_record_dict to Record

2015-06-11  Sherine Awad  <drmahmoud@ucdavis.edu>

   * Change split-paired-reads.py to accept input from stdin.
   * Add test function to test new behavior of split-paired.

2015-06-10  Camille Scott  <camille.scott.w@gmail.com>

   * lib/hashtable.cc: Tweaked median_at_least to reduce number of
   conditional checks.

2015-06-10  Titus Brown  <titus@idyll.org>

   * scripts/find-knots.py: fixed invocation of check_space to take correct
   arguments.
   * tests/test_scripts.py: added simple test of find-knots.py execution.

2015-06-09  Jacob Fenton  <bocajnotnef@gmail.com>

   * scripts/normalize-by-median.py: implemented broken_paired_reader
   * tests/test_scripts.py: modified tests to properly use new args
   * khmer/utils.py: added force-paired option to broken_paired_reader (@ctb)

2015-06-09   Luiz Irber  <khmer@luizirber.org>

   * khmer/_khmermodule.cc, lib/hashtable.{cc,hh}: astyle fixes.

2015-06-09  Titus Brown  <titus@idyll.org>

   * khmer/_khmermodule.cc: fixed nasty Hashtable.get() bug.
   * lib/hashtable.{cc,hh}: add Hashtable::get_kmers(), get_kmer_hashes(),
   and get_kmer_counts().
   * khmer/_khmermodule.cc: add CPython functions for get_kmers(),
   get_kmer_hashes(), and get_kmer_counts(); reorganize hashtable_methods.
   * tests/test_counting_hash.py: add tests for get_kmers(), get_kmer_hashes(),
   and get_kmer_counts(), as well as for nasty Hashtable.get() bug.

2015-06-08  Camille Scott  <camille.scott.w@gmail.com>

   * lib/hashtable.{cc,hh}: Add filter_on_median method to check
   if median k-mer count is above a cutoff
   * khmer/_khmermodule.cc: Expose filter_on_median to python-land
   * scripts/normalize-by-median.py: Switch to new filter_on_median
   * tests/test_counting_hash.py: Tests for new method

2015-06-08  Luiz Irber  <khmer@luizirber.org>

   * tests/test_hll.py: test return values from consume_{string,fasta}.

2015-06-06  Titus Brown  <titus@idyll.org>

   * khmer/_khmermodule.cc: added hllcounter_merge.
   * tests/test_hll.py: added merge tests.
   * lib/hllcounter.cc: changed HLLCounter::consume_string to uppercase input.
   * sandbox/unique-kmers.py: added --stream-out option; updated to print out
   k-mers per file as well as k-mer size used.

2015-06-04  Titus Brown  <titus@idyll.org>

   * khmer/_khmermodule.cc: added error handling to load_partitionmap.
   * lib/subset.cc: modified partitionmap format to detect truncated files;
   changed untestable sanity checks to assertions.
   * tests/{test_counting_hash,test_hashbits,test_subset_graph}.py: added
   tests to try loading all possible truncations of binary save files.

2015-06-04  Titus Brown  <titus@idyll.org>

   * khmer/_khmermodule.cc,lib/hashbits.{cc,hh}: add Hashbits::update_from()
   and Hashbits.update().
   * tests/test_hashbits.py: associated tests.

2015-06-01  Jacob Fenton  <bocajnotnef@gmail.com>

   * scripts/normalize-by-median.py: major refactoring to use context
   managers and classes; fixed -R
   * tests/test_scripts.py: added test for normalize's -R arg

2015-06-01  Tamer Mansour <drtamermansour@gmail.com>

   * scripts/normalize-by-median.py: changed to count kmers from both PE reads
   when either one of them is below the coverage cutoff
   * tests/test_scripts.py: Added test for new behaviour

2015-05-26  Titus Brown  <titus@idyll.org>

   * khmer/_khmermodule.cc: refactor CPython layer so that KHashtable
   is at base of CountingHash and Hashbits.
   * lib/hashbits.hh: add n_entries() function from Hashtable::n_entries.
   * lib/hashtable.hh: add several virtual functions to Hashtable that exist in
   CountingHash and Hashbits.

2015-05-26  Titus Brown  <titus@idyll.org>

   * khmer/{__init__.py,_khmermodule.cc},lib/labelhash.{cc,hh},
   lib/{hashtable,khmer}.hh: changed LabelHash to be a "friend" of Hashtable,
   rather than a subclass; allowed initialization with either a CountingHash
   or a Hashbits; added 'graph' attribute to the Python object to store a
   reference to host object.
   * lib/labelhash.{cc,hh}: changed TagPtr maps to Tag maps to fix disastrous
   bug.
   * lib/labelhash.{cc,hh}: added save/load_tags_and_labels functions for
   saving and loading labels.
   * tests/test_labelhash.py: removed unnecessary tests; added tests for save
   and load.
   * sandbox/sweep-reads.py: updated with LabelHash changes.

2015-05-26  Kevin Murray  <spam@kdmurray.id.au>

   * lib/Makefile: Remove old libkhmer.so versions during make clean

2015-05-25  Kevin Murray  <spam@kdmurray.id.au>

   * Makefile: Fix issue with 'lib' target not building by using FORCE

2015-05-20  Jacob Fenton  <bocajnotnef@gmail.com>

   * oxli/{__init__,khmer_api,common}.py,scripts/build-graph.py,
   tests/test_scripts.py: added oxli module, oxlified load_graph script, tests
   * scripts/load-graph.py: replaced with oxlified version
   * setup.py: added oxli module and entry point

2015-05-20  Kevin Murray  <spam@kdmurray.id.au>

   * .gitignore: Add htmlcov/ and diff-cover.html to gitignore
   * Makefile: Use rm -f to remove files to quash error messages on
   non-existant files

2015-05-18  Sherine Awad  <sherine.awad@gmail.com>

   * tests/test_scripts.py: Test loading of compressed counting table
   with bigcounts,and test abundance with bigcounts

2015-05-18  Michael R. Crusoe  <mcrusoe@msu.edu>

   * all files: references to github.com/ged-lab changed to
   github.com/dib-lab. All GitHub URLs normalized to use HTTPS
   * README.rst: broken landscape.io badge removed
   * doc/user/known-issues.rst: removed two known issues fixed in v1.4 release

2015-05-18  Titus Brown  <titus@idyll.org>

   * sandbox/{assembly-diff-2.py,sandbox/collect-reads.py},
   scripts/{count-median.py,filter-abund-single.py,filter-abund.py}: changed
   sequence-reading behavior to replace 'N' with 'A', to be consistent with
   rest of code base.
   * scripts/{filter-abund.py,filter-abund-single.py}: changed behavior of
   scripts to keep sequences with 'N's in them, and count them as 'A's.
   * tests/test_scripts.py: added tests for new
   filter-abund/filter-abund-single behavior.
   * tests/test-data/test-filter-abund-Ns.fq: new test file for new tests.

2015-05-13  Scott Sievert  <sieve121@umn.edu>

   * tests/*,scripts/*,lib/*,sandbox/*,khmer/*: changed "doc/LICENSE.txt" to
   "LICENSE" in copyright header.

2015-05-13  Michael R. Crusoe  <mcrusoe@msu.edu>

   * doc/dev/getting-started.rst: added missing dev tools to install list

2015-05-12  Kevin Murray  <spam@kdmurray.id.au>

   * scripts/load-into-counting.py,test/test_scripts.py: Add the number of
   reads processed to the machine readable output files of --summary-info.

2015-05-11  Titus Brown  <titus@idyll.org>

   * scripts/sample-reads-randomly.py: fixed boundary error in
   sample-reads-randomly.py.
   * tests/test_scripts.py: updated tests to correspond with correct
   behavior of sample-reads-randomly.py.

2015-04-23  Lex Nederbragt  <lex.nederbragt@ibv.uio.no>

   * tests/test_scripts.py: added a test for extract-partitions:
   whitespace in fasta header.

2015-04-21  Daniel Standage  <daniel.standage@gmail.com>

   * scripts/sample-reads-randomly.py: use broken paired reader to provide
   paired-end read support.
   * tests/test_scripts.py: change test results to compensate for the change in
   implementation.

2015-04-17  Jessica Mizzi  <mizzijes@msu.edu>

   * tests/test_scripts.py: split test_extract_long_sequences 
   into test_extract_long_sequences_fa and test_extract_long_sequences_fq

2015-04-15  Elmar Bucher <buchere@ohsu.edu>

   * khmer/doc/dev/getting-started.rst: add information for OS X
   mac port and homebrew distro users as well as Linux
   Debian and Ubuntu distro users.
   And add copyright header.

2015-04-15  Susan Steinman  <steinman.tutoring@gmail.com>

   * khmer/tests/khmer_tst_utils.py,doc/dev/a-quick-guide-to-testing.rst
      edited docstring and docs to remind people to make sure tests test
      errors correctly

2015-04-15  Michael R. Crusoe  <mcrusoe@msu.edu>

   * sandbox/make-coverage.py: tweak for importability

2015-04-15  Sherine Awad  <sherine.awad@gmail.com>

   * sandbox/make-coverage.py: restored, was deleted by accident

2015-04-15  Susan Steinman  <steinman.tutoring@gmail.com>

   * khmer/tests/test_scripts.py: changed tests that use `runscript` with
      `fail_okay=True` to use asserts to confirm the correct failure type

2015-04-15  Sarah Guermond  <sarah.guermond@gmail.com>

   * doc/dev/getting-started.rst: clarified dev communication

2015-04-15  Sarah Guermond  <sarah.guermond@gmail.com>

   * scripts/trim-low-abund.py: implemented STDOUT output, redirected
   existing print statements to STDERR, fixed existing & new PEP 8 issues 
   * tests/test_scripts.py: added test for above changes

2014-04-15  Andreas Härpfer  <ahaerpfer@gmail.com>

   * doc/conf.py: disable Sphinx smart rendering

2015-04-15  Michael R. Crusoe  <mcrusoe@msu.edu>

   * lib/hashtable.cc: remove memory leak
   * scripts/readstats.py,tests/test_scripts.py: fix PEP8 violations

2015-04-15  Susan Steinman  <steinman.tutoring@gmail.com>

   * khmer/scripts/normalize-by-median.py: pass individual arg values to 
      functions instead of ArgParse object

2015-04-15  Thomas Fenzl  <thomas.fenzl@gmx.net>

   * scripts/{count-overlap.py,readstats.py},tests/test_scripts.py: 
   added a --csv option to readstats
   updated documentation for count-overlap
   * khmer/_khmermodule.cc: fixed missing error handling 
   for hashbits_count_overlap

2015-04-15  en zyme  <en_zyme@outlook.com>

   * khmer/khmer/kfile.py: check_file_status() -> check_input_files()
   * khmer/sandbox/{collect-reads, khmer/sandbox/sweep-reads}.py 
     khmer/scripts/{abundance-dist-single, abundance-dist, annotate-partitions,
     count-median, count-overlap, do-partition, extract-paired-reads, 
     extract-partitions, filter-abund-single, filter-abund, filter-stoptags,
     find-knots, interleave-reads, load-graph, load-into-counting, 
     make-initial-stoptags, merge-partitions, partition-graph,
     sample-reads-randomly, split-paired-reads}.py:
       check_file_status() -> check_input_files()
   * khmer/tests/test_functions.py: check_file_status() -> check_input_files()

2015-04-15  Andreas Härpfer  <ahaerpfer@gmail.com>

   * khmer/utils.py: fix record checks to account for comments in old style
   FASTQ data.
   * tests/test-data/old-style-format-w-comments.fq: new test data.
   * tests/test_scripts.py: add test against new test data.

2015-04-15  Michael R. Crusoe  <mcrusoe@msu.edu>

   * doc/dev/release.txt: update release instructions to more thoroughly run
   tests.

2015-04-14  Susan Steinman  <steinman.tutoring@gmail.com>

   * khmer/scripts/normalize-by-median.py: allow for paired and unpaired
      files to be normalized together. separate function for error check
   * khmer/tests/test_scripts.py: created test for paired/unpaired data

2015-04-14  Scott Fay  <scott.a.fay@gmail.com>

   * doc/user/getting-help.rst: added to user docs
   * doc/index.rst: changed: added link to getting-help doc
   * README.rst: changed: added link to getting-help doc

2015-04-14  Scott Fay  <scott.a.fay@gmail.com>

   * docs/index.rst: added github repo and release notes page to main docs page

2015-04-14  Susan Steinman  <steinman.tutoring@gmail.com>

   * khmer/{__init__.py},sandbox/{collect-reads,collect-variants,
   saturate-by-median},scripts/{do-partition,filter-abund-single,load-graph,
   load-into-counting,normalize-by-median,trim-low-abund}: pulled out check
   max collisions logic to init.
   * khmer/tests/test_scripts.py: modified tests to account for new error
   message

2015-04-14  Josiah Seaman  <josiah@dnaskittle.com>

   * lib/{hashbits.cc}: changed: adding doxygen comments

2015-04-14  Sarah Guermond  <sarah.guermond@gmail.com>

   * doc/dev/coding-guidelines-and-review.rst: added copyright question
   to commit checklist.

2015-04-14  Andreas Härpfer  <ahaerpfer@gmail.com>

   * */*.py: Make docstrings PEP 257 compliant.

2015-04-14  Michael R. Crusoe  <mcrusoe@msu.edu>

   * khmer/_khmermodule.cc: catch more exceptions
   * tests/test_{sandbox_scripts,subset_graph}.py: make tests more resilient

2015-04-14  Michael R. Crusoe  <mcrusoe@msu.edu>

   * lib/count.cc: Make CountingHash::abundance_distribution threadsafe
   * khmer/_khmermodule.cc: remove newly unnecessary check for exception
   * tests/test_scripts.py: added test to confirm the above

2015-04-14  Michael R. Crusoe  <mcrusoe@msu.edu>

   * khmer/{__init__.py,_khmermodule.cc},lib/{counting,hashbits,hashtable,
   subset}.cc: catch IO errors and report them.
   * tests/test_hashbits.py: remove write to fixed path in /tmp
   * tests/test_scripts.py: added test for empty counting table file

2015-04-13  Thomas Fenzl  <thomas.fenzl@gmx.net>

   * lib/{khmer_exception.hh,{counting,hashbits,hashtable,subset}.cc}: changed 
   khmer_exception to use std::string to fix memory management.

2015-04-13  Elmar Bucher  <buchere@ohsu.edu>

   * scripts/normalize-by-median.py (main): introduced warning for when at
   least two input files are named the same.

2015-04-13  Andreas Härpfer  <ahaerpfer@gmail.com>

   * doc/dev/getting-started.rst: clarify Conda usage

2015-04-13  Daniel Standage  <daniel.standage@gmail.com>

   * scripts/normalize-by-median.py: Added support to the diginorm script for
   sending output to terminal (stdout) when using the conventional - as the
   output filename. Also removed --append option.
   * tests/test_scripts.py: Added functional test for diginorm stdout, removed
   test of --append option.

2015-04-13  Scott Fay  <scott.a.fay@gmail.com>

   * scripts/filter-abund.py: added checking of input_table by
   `check_file_status()`

2015-04-13  David Lin

   * scripts/abundance-dist.py: disambiguate documentation for force and 
   squash options

2015-04-13  Michael R. Crusoe  <mcrusoe@msu.edu>

   * README.rst,doc/index.rst: added link to gitter.im chat room
   * doc/README.rst: removed ancient, outdated, and unused file

2015-04-13  Thomas Fenzl  <thomas.fenzl@gmx.net>

   * khmer/_khmermodule.cc: removed unused find_all_tags_truncate_on_abundance
   from python api

2015-04-10  Will Trimble

   * tests/test_script_arguments.py: added a test to check for the empty file
   warning when checking if a file exists

2015-04-10  Jacob Fenton  <bocajnotnef@gmail.com>

   * scripts/test-{scripts.py}: added test for check_file_writable using 
   load_into_counting

2015-04-10  Phillip Garland  <pgarland@gmail.com>

   * khmer/file.py (check_file_writable): new function to check writability
   * scripts/load-into-counting.py (main): early check to see if output is
   writable

2015-04-07  Michael R. Crusoe  <mcrusoe@msu.edu>

    * README.rst: add a ReadTheDocs badge

2015-04-06  Michael R. Crusoe  <mcrusoe@msu.edu>

   * jenkins-build.sh: updated OS X warning flag to quiet the build a bit

2015-04-06  Michael R. Crusoe  <mcrusoe@msu.edu>

   * Makefile: added 'convert-release-notes' target for MD->RST conversion
   * doc/{,release-notes}/index.rst: include release notes in documentation
   * doc/release-notes/*.rst: added pandoc converted versions of release notes
   * jenkins-build.sh: use the Sphinx method to install doc dependencies

2015-04-05  Michael R. Crusoe  <mcrusoe@msu.edu>

   * setup.py: use the release version of screed 0.8

2015-04-05  Michael R. Crusoe  <mcrusoe@msu.edu>

   * doc/*/*.txt: all documentation sources have been renamed to use the rst
   extension to indicate that they are reStructuredText files. This enables
   use of rich text editors on GitHub and elsewhere.
   * doc/conf.py: update Sphinx configuration to reflect this change
   * doc/requirements.txt: added hint to install version 3.4.1 of Setuptools;
   this file is used by ReadTheDocs only.

2015-04-05  Michael R. Crusoe  <mcrusoe@msu.edu>

   * ChangeLog, lib/read_aligner.cc, sandbox/sweep-reads.py: fixed spelling
   errors.

2015-04-05  Kevin Murray  <spam@kdmurray.id.au>

   * lib/read_parsers.{cc,hh}: Work around an issue (#884) in SeqAn 1.4.x
   handling of truncated sequence files. Also revamp exceptions
   * khmer/_khmermodule.cc: Use new/updated exceptions handling malformed
   FASTA/Q files.
   * tests/test_read_parsers.py: add a test of parsing of truncated fastq
   files

2015-04-03  Luiz Irber  <irberlui@msu.edu>

   * lib/hllcounter.cc: Use for loop instead of transform on merge method,
   now works on C++11.

2015-04-01  Luiz Irber  <irberlui@msu.edu>

   * third-party/smhasher/MurmurHash3.{cc,h}: remove unused code, fix warnings.

2015-04-01  Michael R. Crusoe  <mcrusoe@msu.edu>

   * Doxyfile.in: make documentation generation reproducible, removed timestamp

2015-04-01  Alex Hyer  <theonehyer@gmail.com>

   * scripts/find-knots.py: added force argument to check_file_status()
   call in main().

2015-03-31  Kevin Murray  <spam@kdmurray.id.au>

   * lib/read_parsers.{cc,hh}: add read counting to IParser and subclasses
   * khmer/_khmermodule.cc,tests/test_read_parsers.py: add 'num_reads'
   attribute to khmer.ReadParser objects in python land, and test it.

2015-03-28  Kevin Murray  <spam@kdmurray.id.au>

   * lib/hashbits.hh: Add Hashbits::n_tables() accessor

2015-03-27  Michael R. Crusoe  <mcrusoe@msu.edu>

   * lib/read_parsers.{cc,hh}: Obfuscate SeqAn SequenceStream objects with a
   wrapper struct, to avoid #include-ing the SeqAn headers.
   * lib/Makefile: Don't install the SeqAn headers.

2015-03-27  Kevin Murray  <spam@kdmurray.id.au>

   * lib/Makefile: Add libkhmer targets, clean up
   * lib/get_version.py: Rewrite to use versioneer.py
   * lib/.gitignore,third-party/.gitignore: Add more compiled outputs
   * lib/.check_openmp.cc: add source that checks compiler for openmp support.
   * lib/khmer.pc.in: add pkg-config file for khmer

2015-03-23  Kevin Murray  <spam@kdmurray.id.au>

   * lib/counting.hh: Add CountingHash::n_tables() accessor

2015-03-16  Jessica Mizzi  <mizzijes@msu.edu>

    * khmer/kfile.py: Added file not existing error for system exit
    * tests/{test_scripts,test_functions}.py: Added tests for
    check_file_status for file existence and force option

2015-03-15  Kevin Murray  <spam@kdmurray.id.au>  &  Titus Brown  <titus@idyll.org>

   * tests/test_counting_hash.py: Skip get_raw_tables test if python doesn't
   have the memoryview type/function.

2015-03-11  Erich Schwarz  <ems394@cornell.edu>

   * Added URLs and brief descriptions for khmer-relevant documentation in
   doc/introduction.txt, pointing to http://khmer-protocols.readthedocs.org and
   khmer-recipes.readthedocs.org, with brief descriptions of their content.

2015-03-10  Camille Scott  <camille.scott.w@gmail.com>

   * lib/counting.hh, khmer/_khmermodule.cc: Expose the raw tables of
   count-min sketches to the world of python using a buffer interface.
   * tests/test_counting_hash.py: Tests of the above functionality.

2015-03-08  Michael R. Crusoe  <mcrusoe@msu.edu>

   * Makefile: make 'pep8' target be more verbose
   * jenkins-build.sh: specify setuptools version
   * scripts/{abundance-dist,annotate-partitions,count-median,do-partition,
   extract-paired-reads,extract-partitions,filter-stoptags,find-knots,
   interleave-reads,merge-partitions,partition-graph,sample-reads-randomly,
   split-paired-reads}.py,setup.py: fix new PEP8 errors
   * setup.py: specify that this is a Python 2 only project (for now)
   * tests/test_{counting_single,subset_graph}.py: make explicit the use of
   floor division behavior.

2015-03-06  Titus Brown  <titus@idyll.org>

   * sandbox/{collect-reads.py,saturate-by-median.py}: update for 'force'
   argument in khmer.kfile functions, so that khmer-recipes compile.

2015-03-02  Titus Brown  <titus@idyll.org>

   * sandbox/{combine-pe.py,compare-partitions.py,count-within-radius.py,
   degree-by-position.py,dn-identify-errors.py,ec.py,error-correct-pass2.py,
   find-unpart.py,normalize-by-align.py,read-aligner.py,shuffle-fasta.py,
   to-casava-1.8-fastq.py,uniqify-sequences.py}: removed from sandbox/ as
   obsolete/unmaintained.
   * sandbox/README.rst: updated to reflect readstats.py and trim-low-abund.py
   promotion to sandbox/.
   * doc/dev/scripts-and-sandbox.txt: updated to reflect sandbox/ script name
   preferences, and note to remove from README.rst when moved over to scripts/.

2015-02-27  Kevin Murray  <spam@kdmurray.id.au>

   * scripts/load-into-counting.py: Be verbose in the help text, to clarify
   what the -b flag does.

2015-02-25  Hussien Alameldin  <hussien@msu.edu>

   * sandbox/bloom_count.py: renamed to bloom-count.py
   * sandbox/bloom_count_intersection.py: renamed to
     bloom-count-intersection.py
   * sandbox/read_aligner.py: renamed to read-aligner.py

2015-02-26  Tamer A. Mansour  <drtamermansour@gmail.com>

   * scripts/abundance-dist-single.py: Use CSV format for the histogram.
   * scripts/count-overlap.py: Use CSV format for the curve file output.
   Includes column headers.
   * scripts/abundance-dist-single.py: Use CSV format for the histogram. 
   Includes column headers.
   * tests/test_scripts.py: add test functions for the --csv option in
   abundance-dist-single.py and count-overlap.py

2015-02-26  Jacob Fenton  <bocajnotnef@gmail.com>

   * doc/introduction.txt, doc/user/choosing-table-sizes.txt: Updated docs to
   ref correct links and names

2015-02-25  Aditi Gupta  <agupta@msu.edu>

   * sandbox/{collect-reads.py, correct-errors.py, 
   normalize-by-median-pct.py, slice-reads-by-coverage.py, 
   sweep-files.py, sweep-reads3.py, to-casava-1.8-fastq.py}: 
   Replaced 'accuracy' with 'quality'. Fixes #787.

2015-02-25  Tamer A. Mansour  <drtamermansour@gmail.com>

   * scripts/normalize-by-median.py: change to the default behavior to
   overwrite the sequences output file. Also add a new argument --append to
   append new reads to the output file.
   * tests/test_scripts.py: add a test for the --append option in
   normalize-by-median.py

2015-02-25  Hussien Alameldin  <hussien@msu.edu>

   * khmer/khmer_args.py: add 'hll' citation entry "Irber and Brown,
     unpublished." to  _alg. dict.
   * sandbox/unique-kmers.py: add call to 'info' with 'hll' in the
     algorithms list.

2015-02-24  Luiz Irber  <irberlui@msu.edu>

    * khmer/_khmermodule.cc: expose HLL internals as read-only attributes.
    * lib/hllcounter.{cc,hh}: simplify error checking, add getters for HLL.
    * tests/test_hll.py: add test cases for increasing coverage, also fix
    some of the previous ones using the new HLL read-only attributes.

2015-02-24  Luiz Irber  <irberlui@msu.edu>

   * khmer/_khmermodule.cc: Fix coding style violations.

2015-02-24  Luiz Irber  <irberlui@msu.edu>

   * khmer/_khmermodule.cc: Update extension to use recommended practices,
   PyLong instead of PyInt, Type initialization, PyBytes instead of PyString.
   Replace common initialization with explicit type structs, and all types
   conform to the CPython checklist.

2015-02-24  Tamer A. Mansour  <drtamermansour@gmail.com>

   * scripts/abundance-dist.py: Use CSV format for the histogram. Includes
   column headers.
   * tests/test_scripts.py: add coverage for the new --csv option in
   abundance-dist.py

2015-02-24  Michael R. Crusoe  <mcrusoe@msu.edu>

   * jenkins-build.sh: remove examples/stamps/do.sh testing for now; takes too
   long to run on every build. Related to #836

2015-02-24  Kevin Murray  <spam@kdmurray.id.au>

   * scripts/interleave-reads.py: Make the output file name print nicely.

2015-02-23  Titus Brown  <titus@idyll.org>

   * khmer/utils.py: added 'check_is_left' and 'check_is_right' functions;
   fixed bug in check_is_pair.
   * tests/test_functions.py: added tests for now-fixed bug in check_is_pair,
   as well as 'check_is_left' and 'check_is_right'.
   * scripts/interleave-reads.py: updated to handle Casava 1.8 formatting.
   * scripts/split-paired-reads.py: fixed bug where sequences with bad names
   got dropped; updated to properly handle Casava 1.8 names in FASTQ files.
   * scripts/count-median.py: added '--csv' output format; updated to properly
   handle Casava 1.8 FASTQ format when '--csv' is specified.
   * scripts/normalize-by-median.py: replaced pair checking with
   utils.check_is_pair(), which properly handles Casava 1.8 FASTQ format.
   * tests/test_scripts.py: updated script tests to check Casava 1.8
   formatting; fixed extract-long-sequences.py test.
   * scripts/{extract-long-sequences.py,extract-paired-reads.py,
   fastq-to-fasta.py,readstats.py,sample-reads-randomly.py,trim-low-abund.py},
   khmer/thread_utils.py: updated to handle Casava 1.8 FASTQ format by
   setting parse_description=False in screed.open(...).
   * tests/test-data/{paired-mixed.fq,paired-mixed.fq.pe,random-20-a.fq,
   test-abund-read-2.fq,test-abund-read-2.paired2.fq,test-abund-read-paired.fa,
   test-abund-read-paired.fq}: switched some sequences over to Casava 1.8
   format, to test format handling.
   * tests/test-data/{casava_18-pe.fq,test-reads.fq.gz}: new test file for
   Casava 1.8 format handling.
   * tests/test-data/{overlap.curve,paired-mixed.fq.1,paired-mixed.fq.2,
   simple_1.fa,simple_2.fa,simple_3.fa,test-colors.fa,test-est.fa,
   test-graph3.fa,test-graph4.fa,test-graph6.fa}: removed no-longer used
   test files.

2015-02-23  Titus Brown  <titus@idyll.org>

   * setup.cfg: set !linux flag by default, to avoid running tests that
   request too much memory when 'nosetests' is run.  (This is an OS difference
   where Mac OS X attempts to allocate as much memory as requested, while
   on Linux it just crashes).

2015-02-23  Michael R. Crusoe  <mcrusoe@msu.edu>

   * khmer/{__init__.py,_khmermodule.cc},lib/{hashbits.cc,hashbits.hh,
   hashtable,tests/test_{c_wrapper,read_parsers}.py: remove unused callback
   functionality

2015-02-23  Michael R. Crusoe  <mcrusoe@msu.edu>

   * setup.py: point to the latest screed release candidate to work around
   versioneer bug.

2015-02-23  Tamer A. Mansour  <drtamermansour@gmail.com>

   * examples/stamps/do.sh: the argument --savehash was changed to --savetable
   and change mode to u+x
   * jenkins-build.sh: add a test to check for the do.sh file

2015-02-23  Kevin Murray  <spam@kdmurray.id.au>

   * khmer/load_pe.py: Remove unused/undocumented module. See #784

2015-02-21  Hussien Alameldin  <hussien@msu.edu>

   * sandbox/normalize-by-align.py: "copyright header 2013-2015 was added"
   * sandbob/read_aligner.py: "copyright header 2013-2015 was added"
   * sandbox/slice-reads-by-coverage.py: "copyright header 2014  was added"

2015-02-21  Hussien Alameldin  <hussien@msu.edu>

   * sandbox/calc-best-assembly.py, collect-variants.py, graph-size.py: Set executable bits using "chmod +x"

2015-02-21  Michael R. Crusoe  <mcrusoe@msu.edu>

   * khmer/_khmermodule.cc,lib/read_parsers.cc: Rename the 'accuracy' attribute
   of ReadParser Reads to 'quality'
   * tests/test_read_parsers.py: update test to match

2015-02-21  Rhys Kidd  <rhyskidd@gmail.com>

   * sandbox/{calc-best-assembly,calc-error-profile,normalize-by-align,
   read_aligner,slice-reads-by-coverage}.py: reference /usr/bin/env python2
   in the #! line.

2015-02-21  Rhys Kidd  <rhyskidd@gmail.com>

   * sandbox/sweep-paired-reads.py: remove empty script

2015-02-20  Titus Brown  <titus@idyll.org>

   * doc/dev/scripts-and-sandbox.txt: policies for sandbox/ and scripts/
   content, and a process for adding new command line scripts into scripts/.
   * doc/dev/index.txt: added scripts-and-sandbox to developer doc index.

2015-02-20  Michael R. Crusoe  <mcrusoe@msu.edu>

    * khmer/_khmermodule.cc: convert C++ out of memory exceptions to Python
    out of memory exception.
    * test/test_{counting_hash,counting_single,hashbits_obj,labelhash,
    scripts}.py: partial tests for the above

2015-02-20  Aditi Gupta  <agupta@msu.edu>

   * doc/dev/coding-guidelines-and-review.txt: fixed spelling errors.

2015-02-19  Michael R. Crusoe  <mcrusoe@msu.edu>

   * doc/dev/coding-guidelines-and-review.txt: added checklist for new CPython
   types
   * khmer/_khmermodule.cc: Update ReadAligner to follow the new guidelines

2015-02-19  Daniel Standage  <daniel.standage@gmail.com>

   * Makefile: add a new Makefile target `help` to list and describe all
   common targets.
   * khmer/utils.py, tests/test_functions.py: minor style fixes.

2015-02-16  Titus Brown  <titus@idyll.org>

   * khmer/utils.py: added 'check_is_pair', 'broken_paired_reader', and
   'write_record_pair' functions.
   * khmer/khmer_args.py: added streaming reference for future algorithms
   citation.
   * tests/test_functions.py: added unit tests for 'check_is_pair' and
   'broken_paired_reader'.
   * scripts/trim-low-abund.py: upgraded to track pairs properly; added
   proper get_parser information; moved to scripts/ from sandbox/.
   * tests/test_scripts.py: added paired-read tests for
   trim-low-abund.py.
   * tests/test-data/test-abund-read-2.paired.fq: data for paired-read tests.
   * scripts/extract-paired-reads.py: removed 'is_pair' in favor of
   'check_is_pair'; switched to using 'broken_paired_reader'; fixed use
   of sys.argv.
   * scripts/sample-reads-randomly.py: removed unused 'output_single' function.
   * doc/user/scripts.txt: added trim-low-abund.py.

2015-02-13  Qingpeng Zhang  <qingpeng@msu.edu>

   * scripts/sample-reads-randomly.py: fix a glitch about string formatting.

2015-02-11  Titus Brown  <titus@idyll.org>

   * khmer/_khmermodule.cc: fixed k-mer size checking; updated some error
   messages.
   * tests/test_graph.py: added test for k-mer size checking in find_all_tags.

2015-02-09  Titus Brown  <titus@idyll.org>

   * scripts/split-paired-reads.py: added -1 and -2 options to allow fine-
   grain specification of output locations; switch to using write_record
   instead of script-specific output functionality.
   * tests/test_scripts.py: added accompanying tests.

2015-02-09  Bede Constantinides  <bede.constantinides@manchester.ac.uk>

   * scripts/split-paired-reads.py: added -o option to allow specification
   of an output directory
   * tests/test_scripts.py: added accompanying test for split-paired-reads.py

2015-02-01  Titus Brown  <titus@idyll.org>

   * khmer/_khmermodule.cc: added functions hash_find_all_tags_list and
   hash_get_tags_and_positions to CountingHash objects.
   * tests/test_counting_hash.py: added tests for new functionality.

2015-01-25  Titus Brown  <titus@idyll.org>

   * sandbox/correct-errors.py: fixed sequence output so that quality
   scores length always matches the sequence length; fixed argparse
   setup to make use of default parameter.

2015-01-25  Titus Brown  <titus@idyll.org>

    * sandbox/readstats.py: fixed non-functional string interpolation at end;
    added -o to send output to a file; moved to scripts/.
    * doc/user/scripts.txt: added readstats description.
    * tests/test_scripts.py: added tests for readstats.py

2015-01-23  Jessica Mizzi  <mizzijes@msu.edu>

    * khmer/utils.py: Added single write_record fuction to write FASTA/Q
    * scripts/{abundance-dist,extract-long-sequences,extract-partitions,
    interleave-reads,normalize-by-median,sample-reads-randomly}.py: 
    Replaced FASTA/Q writing method with write_record

2015-01-23  Michael R. Crusoe  <mcrusoe@msu.edu>

    * Makefile: remove the user installs for the `install-dependencies` target

2015-01-23  Michael R. Crusoe  <mcrusoe@msu.edu>

    * README.rst,doc/user/install.txt: clarify that we support Python 2.7.x
    and not Python 3.

2015-01-21  Luiz Irber  <irberlui@msu.edu>

    * lib/hllcounter.{cc,hh}: Implemented a HyperLogLog counter.
    * khmer/{_khmermodule.cc, __init__.py}: added HLLCounter class
    initialization and wrapper.
    * tests/test_hll.py: added test functions for the new
    HyperLogLog counter.
    * sandbox/unique-kmers.py: implemented a CLI script for
    approximate cardinality estimation using a HyperLogLog counter.
    * setup.cfg, Makefile, third-party/smhasher/MurmurHash3.{cc,h},
    lib/kmer_hash.{cc,hh}, setup.py: added MurmurHash3 hash function
    and configuration.
    * setup.py: added a function to check if compiler supports OpenMP.

2015-01-14  Reed Cartwright  <cartwright@asu.edu>

    * doc/dev/getting-started.txt: Added install information for
    Arch Linux

2014-01-14  Michael R. Crusoe  <mcrusoe@msu.edu>

    * doc/user/{blog-posts,guide}.txt,examples/stamps/do.sh,sandbox/{
    collect-reads,error-correct-pass2,filter-median-and-pct,filter-median,
    read_aligner,split-sequences-by-length}.py,scripts/{filter-abund,
    load-into-counting}.py,tests/test_{counting_hash,hashbits,scripts}.py:
    remove references to ".kh" files replaces with ".pt" or ".ct" as
    appropriate
    * tests/test-data/{bad-versionk12,normC20k20}.kh: renamed to "*.ct"

2015-01-13  Daniel Standage  <daniel.standage@gmail.com>

    * tests/khmer_tst_utils.py, tests/test_sandbox_scripts.py: removed
    unused module imports
    * .gitignore: added pylint_report.txt so that it is not accidentally
    committed after running make diff_pylint_report
    * khmer/file.py -> khmer/kfile.py: renamed internal file handling
    class to avoid collisions with builtin Python file module
    * sandbox/collect-reads.py, sanbox/saturate-by-median.py,
    sandbox/sweep-files.py, sandbox/sweep-reads.py,
    scripts/abundance-dist-single.py, scripts/abundance-dist.py,
    scripts/annotate-partitions.py, scripts/count-median.py,
    scripts/count-overlap.py, scripts/do-partition.py,
    scripts/extract-long-sequences.py, scripts/extract-paired-reads.py,
    scripts/extract-partitions.py, scripts/filter-abund-single.py,
    scripts/filter-abund.py, scripts/filter-stoptags.py,
    scripts/find-knots.py, scripts/interleave-reads.py,
    scripts/load-graph.py, scripts/load-into-counting.py,
    scripts/make-initial-stoptags.py, scripts/merge-partitions.py,
    scripts/normalize-by-median.py, scripts/partition-graph.py,
    scripts/sample-reads-randomly.py, scripts/split-paired-reads.py,
    tests/test_script_arguments.py, tests/test_scripts.py: changed all
    occurrences of `file` to `kfile`

2015-01-09  Rhys Kidd  <rhyskidd@gmail.com>

    * lib/khmer.hh: implement generic NONCOPYABLE() macro guard
    * lib/hashtable.hh: apply NONCOPYABLE macro guard in case of future 
    modifications to Hashtable that might exposure potential memory corruption 
    with default copy constructor

2014-12-30  Michael Wright  <wrig517@msu.edu>

    * tests/test_scripts.py: Attained complete testing coverage for 
    scripts/filter_abund.py

2014-12-30  Brian Wyss  <wyssbria@msu.edu>

    * tests/test_scripts.py: added four new tests:
    load_into_counting_multifile(), test_abundance_dist_single_nosquash(),
    test_abundance_dist_single_savehash, test_filter_abund_2_singlefile

2015-12-29  Michael R. Crusoe  <mcrusoe@msu.edu>

    * CITATION,khmer/khmer_args.py,scripts/{abundance-dist-single,
    filter-abund-single,load-graph,load-into-counting}.py: Give credit to the
    SeqAn project for their FASTQ/FASTA reader that we use.

2014-12-26  Titus Brown  <titus@idyll.org>

    * tests/tests_sandbox_scripts.py: added import and execfile test for all
    sandbox/ scripts.
    * sandbox/{abundance-hist-by-position.py,
    sandbox/assembly-diff-2.py, sandbox/assembly-diff.py,
    sandbox/bloom_count.py, sandbox/bloom_count_intersection.py,
    sandbox/build-sparse-graph.py, sandbox/combine-pe.py,
    sandbox/compare-partitions.py, sandbox/count-within-radius.py,
    sandbox/degree-by-position.py, sandbox/ec.py,
    sandbox/error-correct-pass2.py, sandbox/extract-single-partition.py,
    sandbox/fasta-to-abundance-hist.py, sandbox/filter-median-and-pct.py,
    sandbox/filter-median.py, sandbox/find-high-abund-kmers.py,
    sandbox/find-unpart.py, sandbox/graph-size.py,
    sandbox/hi-lo-abundance-by-position.py, sandbox/multi-rename.py,
    sandbox/normalize-by-median-pct.py, sandbox/print-stoptags.py,
    sandbox/print-tagset.py, sandbox/readstats.py,
    sandbox/renumber-partitions.py, sandbox/shuffle-fasta.py,
    sandbox/shuffle-reverse-rotary.py, sandbox/split-fasta.py,
    sandbox/split-sequences-by-length.py, sandbox/stoptag-abundance-hist.py,
    sandbox/stoptags-by-position.py, sandbox/strip-partition.py,
    sandbox/subset-report.py, sandbox/sweep-out-reads-with-contigs.py,
    sandbox/sweep-reads2.py, sandbox/sweep-reads3.py,
    sandbox/uniqify-sequences.py, sandbox/write-interleave.py}: cleaned up
    to make 'import'-able and 'execfile'-able.

2014-12-26  Michael R. Crusoe  <mcrusoe@msu.edu>

    * tests/test_functions.py: Generate a temporary filename instead of
    writing to the current directory
    * Makefile: always run the `test` target if specified

2014-12-20  Titus Brown  <titus@idyll.org>

    * sandbox/slice-reads-by-coverage.py: fixed 'N' behavior to match other
    scripts ('N's are now replaced by 'A', not 'G').
    * sandbox/trim-low-abund.py: corrected reporting bug (bp written);
    simplified second-pass logic a bit; expanded reporting.

2014-12-17  Jessica Mizzi  <mizzijes@msu.edu>

    * khmer/file.py,sandbox/sweep-reads.py,scripts/{abundance-dist-single,
    abundance-dist,annotate-partitions,count-median,count-overlap,do-partition,
    extract-paired-reads,extract-partitions,filter-abund-single,filter-abund,
    filter-stoptags,interleave-reads,load-graph,load-into-counting,
    make-initial-stoptags,merge-partitions,normalize-by-median,partition-graph,
    sample-reads-randomly,split-paired-reads}.py,setup.cfg,
    tests/{test_script_arguments,test_scripts}.py: Added force option to all 
    scripts to script IO sanity checks and updated tests to match. 

2014-12-17  Michael R. Crusoe  <mcrusoe@msu.edu>

    * setup.cfg,tests/test_{counting_hash,counting_single,filter,graph,
    hashbits,hashbits_obj,labelhash,lump,read_parsers,scripts,subset_graph}.py:
    reduce memory usage of tests to about 100 megabytes max.

2014-12-17  Michael R. Crusoe  <mcrusoe@msu.edu>

    * scripts/load-graph.py,khmer/_khmermodule.cc: restore threading to
    load-graph.py

2014-12-16  Titus Brown  <titus@idyll.org>

    * sandbox/{calc-error-profile.py,collect-variants.py,correct-errors.py,
    trim-low-abund.py}: Support for k-mer spectral error analysis, sublinear
    error profile calculations from shotgun data sets, adaptive variant
    collection based on graphalign, streaming error correction, and streaming
    error trimming.
    * tests/test_sandbox_scripts.py: added tests for sandbox/trim-low-abund.py.
    * tests/test_counting_hash.py: added tests for new
    CountingHash::find_spectral_error_positions function.

2014-12-16  Michael R. Crusoe  <mcrusoe@msu.edu>  &  Camille Scott
<camille.scott.w@gmail.com>

    * khmer/_khmermodule.cc: fixed memory leak in the ReadParser paired
    iterator (not used by any scripts).
    * lib/read_parsers.cc,khmer/_khmermodule.cc: Improved exception handling.
    * tests/test_read_parsers.py,
    tests/test-data/100-reads.fq.truncated.{bz2,gz}: Added tests for truncated
    compressed files accessed via ReadParser paired and unpaired iterators.

2014-12-09  Michael R. Crusoe  <mcrusoe@msu.edu>

    New FAST[AQ] parser (from the SeqAn project). Fixes known issue and a
    newly found read dropping issue
    https://github.com/dib-lab/khmer/issues/249
    https://github.com/dib-lab/khmer/pull/641
    Supports reading from non-seekable plain and gziped FAST[AQ] files (a.k.a
    pipe or streaming support)

    * khmer/{__init__.py,_khmermodule.cc}: removed the Config object, the
    threads argument to new_counting_hash, and adapted to other changes in API.
    Dropped the unused _dump_report_fn method. Enhanced error reporting.
    * lib/{bittest,consume_prof,error,khmer_config,scoringmatrix,thread_id_map}
    .{cc,hh},tests/test_khmer_config.py: deleted unused files
    * sandbox/collect-reads.py,scripts/{abundance-dist-single,do-partition,
    filter-abund-single,load-into-counting}.py: adapted to Python API changes:
    no threads argument to ReadParser, no more config
    * tests/test_{counting_hash,counting_single,hashbits,hashbits_obj,
    test_read_parsers}.py: updated tests to new error pattern (upon object
    creation, not first access) and the same API change as above. Thanks to
    Camille for her enhanced multi-thread test.
    * lib/{counting,hashtable,ht-diff}.cc,khmer.hh: renamed MAX_COUNT define to
    MAX_KCOUNT; avoids naming conflict with SeqAn
    * khmer/file.py: check_file_status(): ignored input files named '-'
    * khmer/khmer_tst_utils.py: added method to pipe input files to a target
    script
    * tests/test_scripts.py: enhanced streaming tests now that four of them
    work.
    * Makefile: refreshed cppcheck{,-result.xml} targets, added develop
    setuptools command prior to testing

2014-12-08  Michael R. Crusoe  <mcrusoe@msu.edu>

    * doc/user/known_issues.txt: Document that multithreading leads to dropped
    reads.

2014-12-07  Michael R. Crusoe  <mcrusoe@msu.edu>

    This is khmer v1.2

    * Makefile: add sandbox scripts to the pylint_report.txt target
    * doc/dev/coding-guidelines-and-review.txt: Add question about command
    line API to the checklist
    * doc/dev/release.txt: refresh release procedure
    * doc/release-notes/release-1.2.md

2014-12-05  Michael R. Crusoe  <mcrusoe@msu.edu>

    * CITATIONS,khmer/khmer_args.py: update citations for Qingpeng's paper

2014-12-01  Michael R. Crusoe  <mcrusoe@msu.edu>

    * doc/roadmap.txt: Explain the roadmap to v2 through v4

2014-12-01  Kevin Murray  <spam@kdmurray.id.au>

    * tests/test_scripts.py: Stop a test from making a temporary output file
    in the current dir by explicitly specifying an output file.

2014-12-01  Kevin Murray  <spam@kdmurray.id.au>

    * load-into-counting.py: Add a CLI parameter to output a machine-readable
    summary of the run, including number of k-mers, FPR, input files etc in
    json or TSV format.

2014-12-01  Titus Brown  <t@idyll.org>

    * Update sandbox docs: some scripts now used in recipes

2014-11-23  Phillip Garland  <pgarland@gmail.com>

    * lib/khmer.hh (khmer): define KSIZE_MAX
    * khmer/_khmermodule.cc (forward_hash, forward_hash_no_rc) (reverse_hash):
    Use KSIZE_MAX to check whether the user-supplied k is larger than khmer
    supports.

2014-11-19  Michael R. Crusoe  <mcrusoe@msu.edu>

    * CODE_OF_CONDUT.RST,doc/dev/{index,CODE_OF_CONDUCT}.txt: added a code of
    conduct

2014-11-18  Jonathan Gluck  <jdg@cs.umd.edu>

    * tests/test_counting_hash.py: Fixed copy paste error in comments, True to
    False.

2014-11-15  Jacob Fenton  <bocajnotnef@gmail.com>

    * tests/test_scripts.py: added screed/read_parsers stream testing
    * khmer/file.py: modified file size checker to not break when fed
    a fifo/block device
    * tests/test-data/test-abund-read-2.fa.{bz2, gz}: new test files

2014-11-11  Jacob Fenton  <bocajnotnef@gmail.com>

    * do-partition.py: replaced threading args in scripts with things from 
    khmer_args
    * khmer/theading_args.py: removed as it has been deprecated

2014-11-06  Michael R. Crusoe  <mcrusoe@msu.edu>

    * lib/{counting,hashbits}.{cc,hh},lib/hashtable.hh: Moved the n_kmers()
    function into the parent Hashtable class as n_unique_kmers(), adding it to
    CountingHash along the way. Removed the unused start and stop parameters.
    * khmer/_khmermodule.cc: Added Python wrapping for CountingHash::
    n_unique_kmers(); adapted to the dropped start and stop parameters.
    * scripts/{load-graph,load-into-counting,normalize-by-median}.py: used the
    n_unique_kmers() function instead of the n_occupied() function to get the
    number of unique kmers in a table.
    * tests/test_{hashbits,hashbits_obj,labelhash,scripts}.py: updated the
    tests to reflect the above

2014-10-24  Camille Scott  <camille.scott.w@gmail.com>

    * do-partition.py: Add type=int to n_threads arg and assert to check
    number of active threads

2014-10-10  Brian Wyss  <wyssbria@msu.edu>

    * khmer/scripts/{abundance-dist, abundance-dist-single,
    annotate-partitions, count-median, count-overlap, do-partition,
    extract-paired-reads, extract-partitions, filter-abund, filter-abund-single,
    filter-stoptags, find-knots, load-graph, load-into-counting,
    make-initial-stoptags, merge-partitions, normalize-by-median, 
    partition-graph, sample-reads-randomly}.py:
    changed stdout output in scripts to go to stderr.

2014-10-06  Michael R. Crusoe  <mcrusoe@msu.edu>

    * Doxyfile.in: add links to the stdc++ docs

2014-10-01  Ben Taylor  <taylo886@msu.edu>

    * khmer/_khmermodule.cc, lib/hashtable.cc, lib/hashtable.hh,
    tests/test_counting_hash.py, tests/test_labelhash.py,
    tests/test_hashbits.py, tests/test_hashbits_obj.py:
    Removed Hashtable::consume_high_abund_kmers,
    Hashtable::count_kmers_within_depth, Hashtable::find_radius_for_volume,
    Hashtable::count_kmers_on_radius

2014-09-29  Michael R. Crusoe  <mcrusoe@msu.edu>

    * versioneer.py: upgrade versioneer 0.11->0.12

2014-09-29  Sherine Awad  <sherine.awad@gmail.com>

    * scripts/normalize-by-median.py: catch expections generated by wrong
    indentation for 'total'

2014-09-23  Jacob G. Fenton  <bocajnotnef@gmail.com>

    * scripts/{abundance-dist-single, abundance-dist, count-median,
    count-overlap, extract-paired-reads, filter-abund-single,
    load-graph, load-into-counting, make-initial-stoptags,
    partition-graph, split-paired-reads}.py: 
    added output file listing at end of file
    * scripts/extract-long-sequences.py: refactored to set write_out to
    sys.stdout by default; added output location listing.
    * scripts/{fastq-to-fasta, interleave-reads}.py: 
    added output file listing sensitive to optional -o argument
    * tests/test_scripts.py: added test for scripts/make-initial-stoptags.py

2014-09-19  Ben Taylor  <taylo886@msu.edu>

    * Makefile: added --inline-suppr to cppcheck, cppcheck-result.xml targets
    * khmer/_khmermodule.cc: Added comments to address cppcheck false positives
    * lib/hashtable.cc, lib/hashtable.hh: take args to filter_if_present by
    reference, address scope in destructor
    * lib/read_parsers.cc: Added comments to address cppcheck false positives
    * lib/subset.cc, lib/subset.hh: Adjusted output_partitioned_file,
    find_unpart to take args by reference, fix assign_partition_id to use
    .empty() instead of .size()

2014-09-19  Ben Taylor  <taylo886@msu.edu>
		
    * Makefile: Add astyle, format targets
    * doc/dev/coding-guidelines-and-review.txt: Add reference to `make format`
		target

2014-09-10  Titus Brown  <titus@idyll.org>

    * sandbox/calc-median-distribution.py: catch exceptions generated by reads
	shorter than k in length.
    * sandbox/collect-reads.py: added script to collect reads until specific
	average cutoff.
    * sandbox/slice-reads-by-coverage.py: added script to extract reads with
	a specific coverage slice (based on median k-mer abundance).
	
2014-09-09  Titus Brown  <titus@idyll.org>

    * Added sandbox/README.rst to describe/reference removed files,
	 and document remaining sandbox files.

    * Removed many obsolete sandbox files, including:
      sandbox/abund-ablate-reads.py,
      sandbox/annotate-with-median-count.py,
      sandbox/assemble-individual-partitions.py,
      sandbox/assemstats.py,
      sandbox/assemstats2.py,
      sandbox/bench-graphsize-orig.py,
      sandbox/bench-graphsize-th.py,
      sandbox/bin-reads-by-abundance.py,
      sandbox/bowtie-parser.py,
      sandbox/calc-degree.py,
      sandbox/calc-kmer-partition-counts.py,
      sandbox/calc-kmer-read-abunds.py,
      sandbox/calc-kmer-read-stats.py,
      sandbox/calc-kmer-to-partition-ratio.py,
      sandbox/calc-sequence-entropy.py,
      sandbox/choose-largest-assembly.py,
      sandbox/consume-and-traverse.py,
      sandbox/contig-coverage.py,
      sandbox/count-circum-by-position.py,
      sandbox/count-density-by-position.py,
      sandbox/count-distance-to-volume.py,
      sandbox/count-median-abund-by-partition.py,
      sandbox/count-shared-kmers-btw-assemblies.py,
      sandbox/ctb-iterative-bench-2-old.py,
      sandbox/ctb-iterative-bench.py,
      sandbox/discard-high-abund.py,
      sandbox/discard-pre-high-abund.py,
      sandbox/do-intertable-part.py,
      sandbox/do-partition-2.py,
      sandbox/do-partition-stop.py,
      sandbox/do-partition.py,
      sandbox/do-subset-merge.py,
      sandbox/do-th-subset-calc.py,
      sandbox/do-th-subset-load.py,
      sandbox/do-th-subset-save.py,
      sandbox/extract-surrender.py,
      sandbox/extract-with-median-count.py,
      sandbox/fasta-to-fastq.py,
      sandbox/filter-above-median.py,
      sandbox/filter-abund-output-by-length.py,
      sandbox/filter-area.py,
      sandbox/filter-degree.py,
      sandbox/filter-density-explosion.py,
      sandbox/filter-if-present.py,
      sandbox/filter-max255.py,
      sandbox/filter-min2-multi.py,
      sandbox/filter-sodd.py,
      sandbox/filter-subsets-by-partsize.py,
      sandbox/get-occupancy.py,
      sandbox/get-occupancy2.py,
      sandbox/graph-partition-separate.py,
      sandbox/graph-size-circum-trim.py,
      sandbox/graph-size-degree-trim.py,
      sandbox/graph-size-py.py,
      sandbox/join_pe.py,
      sandbox/keep-stoptags.py,
      sandbox/label-pairs.py,
      sandbox/length-dist.py,
      sandbox/load-ht-and-tags.py,
      sandbox/make-coverage-by-position-for-node.py,
      sandbox/make-coverage-histogram.py,
      sandbox/make-coverage.py,
      sandbox/make-random.py,
      sandbox/make-read-stats.py,
      sandbox/multi-abyss.py,
      sandbox/multi-stats.py,
      sandbox/multi-velvet.py,
      sandbox/normalize-by-min.py,
      sandbox/occupy.py,
      sandbox/parse-bowtie-pe.py,
      sandbox/parse-stats.py,
      sandbox/partition-by-contig.py,
      sandbox/partition-by-contig2.py,
      sandbox/partition-size-dist-running.py,
      sandbox/partition-size-dist.py,
      sandbox/path-compare-to-vectors.py,
      sandbox/print-exact-abund-kmer.py,
      sandbox/print-high-density-kmers.py,
      sandbox/quality-trim-pe.py,
      sandbox/quality-trim.py,
      sandbox/reformat.py,
      sandbox/remove-N.py,
      sandbox/softmask-high-abund.py,
      sandbox/split-N.py,
      sandbox/split-fasta-on-circum.py,
      sandbox/split-fasta-on-circum2.py,
      sandbox/split-fasta-on-circum3.py,
      sandbox/split-fasta-on-circum4.py,
      sandbox/split-fasta-on-degree-th.py,
      sandbox/split-fasta-on-degree.py,
      sandbox/split-fasta-on-density.py,
      sandbox/split-reads-on-median-diff.py,
      sandbox/summarize.py,
      sandbox/sweep_perf.py,
      sandbox/test_scripts.py,
      sandbox/traverse-contigs.py,
      sandbox/traverse-from-reads.py,
      sandbox/validate-partitioning.py -- removed as obsolete.

2014-09-01  Michael R. Crusoe  <mcrusoe@msu.edu>

    * doc/dev/coding-guidelines-and-review.txt: Clarify pull request checklist
    * CONTRIBUTING.md: update URL to new dev docs

2014-08-30  Rhys Kidd  <rhyskidd@gmail.com>

    * khmer/_khmermodule.cc: fix table.get("wrong_length_string") gives core
    dump
    * lib/kmer_hash.cc: improve quality of exception error message
    * tests/{test_counting_hash,test_counting_single,test_hashbits,
        test_hashbits_obj}.py: add regression unit tests

2014-08-28  Titus Brown  <titus@idyll.org>

    * scripts/normalize-by-median.py: added reporting output after main loop
	exits, in case it hadn't been triggered.
    * sandbox/saturate-by-median.py: added flag to change reporting frequency,
	cleaned up leftover code from when it was copied from
	normalize-by-median.

2014-08-24  Rhys Kidd  <rhyskidd@gmail.com>

    * khmer/thread_utils.py, sandbox/filter-below-abund.py,
	scripts/{extract-long-sequences,load-graph,load-into-counting,
	normalize-by-median,split-paired-reads}.py,
	scripts/galaxy/gedlab.py: fix minor PyLint issues 

2014-08-20  Michael R. Crusoe  <mcrusoe@msu.edu>

    * test/test_version.py: add Python2.6 compatibility.

2014-08-20  Rhys Kidd  <rhyskidd@gmail.com>

    * setup.py,README.rst,doc/user/install.txt: Test requirement for a 
    64-bit operating system, documentation changes. Fixes #529

2014-08-19  Michael R. Crusoe  <mcrusoe@msu.edu>

    * {setup,versioneer,khmer/_version}.py: upgrade versioneer from 0.10 to 0.11

2014-08-18  Michael R. Crusoe  <mcrusoe@msu.edu>

    * setup.py: Use the system bz2 and/or zlib libraries if specified in
    setup.cfg or overridden on the commandline

2014-08-06  Michael R. Crusoe  <mcrusoe@msu.edu>

    * CITATION: fixed formatting, added BibTeX
    * Makefile: Python code coverage targets will now compile khmer if needed
    * doc/dev/galaxy.txt: moved to doc/user/; updated & simplified
    * doc/{dev,user}/index.txt: galaxy.txt move
    * scripts/*.xml: moved to scripts/galaxy/; citations added; additional
    scripts wrapped
    * scripts/galaxy/README.txt: documented Galaxy codebase requirements
    * doc/citations.txt: symlink to CITATION
    * scripts/galaxy/test-data: added symlinks to files in tests/test-data or
    added short test files from scratch
    * scripts/galaxy/macros.xml: common configuration moved to central file
    * scripts/galaxy/gedlab.py: custom Galaxy datatypes for the counting
    tables and presence tables: it inherits from the Galaxy Binary type but
    isn't sniffable. Written with GalaxyTeam's Dave_B.
    * scripts/filter-abund.py: fix inaccurate parameter description
    * scripts/galaxy/tool_dependencies.xml: document install process
    * scripts/galaxy/filter-below-abund.py: symlink to
    sandbox/filter-below-abund.py for now.
    * khmer/khmer_args.py: point users to online citation file for details

2014-08-05  Michael R. Crusoe  <mcrusoe@msu.edu>

    * lib/read_parsers.{cc,hh}: close file handles. Fixes CID 1222793

2014-08-05  Justin Lippi  <jlippi@gmail.com>

    * khmer/__init__.py: import get_version_cpp method as __version_cpp__.
    * khmer/_khmermodule.cc: added get_version_cpp implementation
    * tests/test_version.py: check that version from C++ matches version from
    khmer.__version__
    * setup.cfg: don't run tests with 'jenkins' @attr with 'make test'

2014-08-04  Michael R. Crusoe  <mcrusoe@msu.edu>

    * khmer/_khmermodule.cc,lib/{kmer_hash.{cc,hh},read_aligner.cc,
    read_parsers.{cc,hh},trace_logger.cc: Replace remaining uses of assert()
    with khmer_exceptions. Fixes #215.
    * setup.py: simplify argparse conditional dependency

2014-08-03  Titus Brown & Michael R. Crusoe  <t@idyll.org>

    * doc/{artifact-removal,partitioning-workflow{.graffle,.png}},{biblio,
    blog-posts,guide,install,choosing-table-sizes,known-issues,scripts,
    partitioning-big-data.txt: moved to doc/user/
    * doc/{crazy-ideas,details,development,galaxy,release,examples}.txt: moved
    to doc/dev/
    * doc/dev/{a-quick-guide-to-testing,codebase-guide,
    coding-guidelines-and-review,for-khmer-developers,getting-started,
    hackathon,index}.txt,doc/user/index.txt: new content.
    * doc/design.txt: deleted
    The documentation has been split into user focused documentation and
    developer focused documentation. The new developer docs were field tested
    as part of the Mozilla Science Lab global sprint that we participated in;
    we are grateful to all the volunteers.

2014-07-24  Ivan Gonzalez  <iglpdc@gmail.com>

    * lib/khmer.hh, lib/khmer_exception.hh: All exceptions are now derived from
	a new base class exception, khmer::khmer_exception. Issue #508.
    * lib/counting.cc, lib/hashbits.cc, lib/hashtable.{cc,hh},lib/kmer_hash.cc,
	lib/labelhash.cc, lib/perf_metrics.hh, lib/read_parsers.{cc,hh},
	lib/subset.cc, lib/thread_id_map.hh: All exceptions thrown are now
	instances (or derived from) khmer::khmer_exception.

2014-07-24  Jiarong Guo  <guojiaro@gmail.com>

    * khmer/_khmermodule.cc: add python exception when thread = 0 for
    ReadParser.
    * tests/test_read_parsers.py: add test_with_zero_threads() to test Python
    exception when ReadParser has zero threads.

2014-07-23  Qingpeng Zhang  <qingpeng@gmail.com>

    * scripts/load-graph.py: write fp rate into *.info file with option 
    to switch on
    * tests/test_scripts.py: add test_load_graph_write_fp

2014-07-23  Ryan R. Boyce  <boycerya@msu.edu>

    * Makefile: fixed >80 character line wrap-around

2014-07-23  Leonor Garcia-Gutierrez  <l.garcia-gutierrez@warwick.ac.uk>

    * tests/test_hashbits.py, tests/test_graph.py, 
    tests/test_lump.py: reduced memory requirement
    
2014-07-23  Heather L. Wiencko  <wienckhl@tcd.ie>

    * khmer_tst_utils.py: added import traceback
    * test_scripts.py: added test for normalize_by_median.py for fpr rate

2014-07-22  Justin Lippi  <jlippi@gmail.com>
 
    * khmer/_khmermodule.cc: removed unused assignment
    * lib/read_aligner.cc,lib/read_aligner.hh: wrapped function declarations
    in the same compiler options that the only invocations are in to avoid
    unusedPrivateFunction violation.
    * lib/read_parsers.cc: fix redundantassignment error by assigning variable
    to its value directly

2014-07-22  Michael R. Crusoe  <mcrusoe@msu.edu>

    * Makefile: combine pip invocation into single "install-dependencies"
    target.

2014-07-22  Justin Lippi  <jlippi@gmail.com>

    * tests/test_subset_graph.py: decrease the amount of memory that is being
    requested for the hash tables in test.

2014-07-22  Jim Stapleton  <jas@msu.edu>

     * scripts/filter-abund.py: no longer asks for parameters that are unused,
     issue #524

2014-07-22  Justin Lippi  <jlippi@gmail.com> 

    * tests/khmer_tst_utils.py: put runscript here
    * tests/test_sandbox_scripts.py: remove 'runsandbox', renamed to runscript
      and placed in khmer_tst_utils
    * tests/test_scripts.py: removed 'runscript' and placed in khmer_tst_utils

2014-07-22  Jeramia Ory  <jeramia.ory@gmail.com>

    * khmer/_khmermodule.cc: removed unused KhmerError, issue #503

2014-07-22  Rodney Picett  <pickett.rodney@gmail.com>

    * lib/scoringmatrix.{cc,hh}: removed assign function, issue #502
 
2014-07-22  Leonor Garcia-Gutierrez  <l.garcia-gutierrez@warwick.ac.uk>

    * tests/test_counting_single.py: reduced memory requirements
    
2014-07-21  Titus Brown  <t@idyll.org>

    * sandbox/saturate-by-median.py: introduce new sandbox script for
	saturation analysis of low-coverage data sets.

2014-07-10  Joe Stein  <joeaarons@gmail.com>

    * sandbox/readstats.py: fixed divide-by-zero error, issue #458

2014-07-06  Titus Brown  <t@idyll.org>

    * doc/release.txt: fix formatting.

2014-06-25  Michael R. Crusoe <mcrusoe@msu.edu>

    * scripts/load-graph.py: fix #507. Threading doesn't give any advantages
    to this script right now; the threading parameter is ignored for now.

2014-06-20  Chuck Pepe-Ranney  <chuck.peperanney@gmail.com>

    * scripts/extract-partitions.py: added epilog documentation for 
	<base>.dist columns.

2014-06-20  Michael R. Crusoe  <mcrusoe@msu.edu>

    * doc/release.txt: Add Coverity Scan to release checklist

2014-06-19  Michael R. Crusoe  <mcrusoe@msu.edu>

    * lib/read_aligner.{cc,hh},khmer/_khmermodule.cc,setup.py,
    tests/test_read_aligner.py,sandbox/{normalize-by-align,read-aligner}.py:
    Update of @fishjord's graph alignment work
    * lib/{aligner,kmer,node}.{cc,hh},tests/test_align.py: removed as they are
    superceded by the above
    * Makefile: fixed wildcards
    * tests/read_parsers.py: tests that are too complicated to run with
    Valgrind's memcheck are now marked @attr('multithread')

2014-06-16  Titus Brown  <t@idyll.org>

    * doc/release.txt: updated release process.
    * doc/known-issues.txt: updated known-issues for v1.1 release
    * doc/release-notes/: added release notes for 1.0, 1.0.1, and 1.1

2014-06-16  Michael R. Crusoe  <mcrusoe@msu.edu>

    * scripts/{abundance-dist-single,filter-abund-single,load-into-counting,
    normalize-by-median,load-graph}.py: restore Python 2.6 compatibility for
    Debian 6, RedHat 6, SL6, and Ubuntu 10.04 LTS users.

2014-06-15  Titus Brown  <t@idyll.org>

    * doc/scripts.txt: removed sweep-reads.py from script documentation.
    * scripts/sweep-reads.py, scripts/sweep-files.py: moved sweep-reads.py
	and sweep-files.py over to sandbox.
    * tests/test_sandbox_scripts.py: created a test file for scripts in
	sandbox/; skip when not in developer mode (e.g. installed egg).
    * tests/test_script_arguments.py: capture file.py output to stderr
	so that it is not displayed during tests.
    * sandbox/calc-median-distribution.py: updates to print cumulative
	distribution for calc-median-distribution.

2014-06-14  Michael R. Crusoe  <mcrusoe@msu.edu>

    * scripts/{abundance-dist-single,filter-abund-single,load-into-counting,
    normalize-by-median,load-graph}.py,tests/test_scripts.py: added
    '--report-total-kmers' option to all scripts that create k-mer tables.

2014-06-14  Titus Brown  <t@idyll.org>

    * doc/scripts.txt, tests/test_scripts.py, scripts/sweep-reads.py:
	renamed sweep-reads-buffered to sweep-reads; added FASTQ output to
	sweep-reads.
    * doc/scripts.txt: added extract-long-sequences.py doc reference.
    * scripts/extract-long-sequences.py: set default sequence length to
	extract to 200 bp.

2014-06-13  Michael R. Crusoe  <mcrusoe@msu.edu>

    * MANIFEST.in: don't include docs/, data/, or examples/ in our PyPI
    distribution. Saves 15MB.

2014-06-13  Michael R. Crusoe  <mcrusoe@msu.edu>

    * Makefile: split coverity target in two: -build and -upload. Added
    configuration target

2014-06-13  Titus Brown  <t@idyll.org>

    * doc/install.txt: updated virtualenv command to use python2 explicitly,
	for arch support.

2014-06-13  Titus Brown  <t@idyll.org>

    * khmer/__init__.py, khmer/file_args.py: Moved copyright message to a
	comment.
    * khmer/file.py: updated error messages for disk-space checking functions;
	added test hooks.
    * tests/test_script_arguments.py: added tests for several functions in
	khmer/file.py.
    * sandbox/assemstats3.py: handle missing input files.

2014-06-12  Michael Wright <wrigh517@msu.edu>

    * sandbox/load-into-hashbits: Deleted from sandbox. It is superseded
    by load-graph.py --no-tagset.

2014-06-11  Michael Wright <wrigh517@msu.edu>

    * scripts/load-into-counting: Fixed docstring misnomer to 
	load-into-counting.py

2014-06-10  Michael R. Crusoe  <mcrusoe@msu.edu>

    * setup.py,tests/{__init__,khmer_tst_utils,test_scripts,
    khmer_test_counting_single}.py: made tests runnable after installation.
    * lib/{khmer.hh,hashtable.hh,read_parsers.cc,read_parsers.hh}: restructure
    exception hierarchy.
    * khmer/_khmermodule.cc: Nicer error checking for hash_consume_fasta,
    hash_abundance_distribution, hashbits_consume_{fasta,fasta_and_tag
    {,with_stoptags},partitioned_fasta}, hashbits_output_partitions, and
    labelhash_consume_{,partitioned_}fasta_and_tag_with_labels.

2014-06-10  Titus Brown  <t@idyll.org>

    * Makefile: remove SHELL setting so that 'make doc' works in virtualenvs.
    * scripts/sample-reads-randomly.py: extend to take multiple subsamples
	with -S.
    * tests/test_scripts.py: added test for multiple subsamples from
	sample-reads-randomly.py

2014-06-10  Michael Wright <wrigh517@msu.edu>

    * scripts/extract-long-sequences: Moved from sandbox, added argparse and 
    FASTQ support.
    * scripts/fastq-to-fasta: Fixed outdated argparse oversight.
    * tests/test_scripts.py: Added tests for extract-long-sequences.py

2014-06-08  Titus Brown  <t@idyll.org>

    * doc/conf.py: set google_analytics_id and disqus_shortname properly;
	disable "editme" popup.
    * doc/_templates/page.html: take google_analytics_id and disqus_shortname
	from doc/conf.py.

2014-06-04  Michael R. Crusoe <mcrusoe@msu.edu>

    * lib/Makefile: do a distclean as the CFLAGS may have changed. Fixes #442

2014-06-03 Chuck Pepe-Ranney <chuck.peperanney@gmail.com>

    * scripts/abundance-dist.py: removed call to check_space on infiles.  

2014-05-31  Michael R. Crusoe  <mcrusoe@msu.edu>

    * khmer/_khmermodule.cc,lib/counting.{cc,hh},
    sandbox/{stoptag-abundance-ham1-hist.py,off-by-one.py,filter-ham1.py}:
    Remove CountingHash get_kmer_abund_mean, get_kmer_abund_abs_deviation, and
    max_hamming1_count along with Python glue code and sandbox scripts. They
    are no longer useful.

2014-05-30  Titus Brown  <t@idyll.org>

    * khmer/_khmermodule.cc: remove merge2* functions: unused, untested.
    * lib/counting.cc, lib/hashbits.cc, lib/hashtable.cc: made file loading
	exceptions more verbose and informative.
    * tests/test_subset_graph.py: added tests for SubsetPartition::
	load_partitionmap.
    * khmer/_khmermodule.cc, lib/subset.cc, wrapped SubsetPartition::
	load_partitionmap to catch, propagate exceptions
    * tests/test_hashbits.py, tests/test_counting_hash.py: added tests
	for fail-on-load of bad file format versions; print exception messages.
    * .gitignore: added various temporary pip & build files
    * lib/counting.cc: added I/O exception handling to CountingHashFileReader
	and CountingHashGzFileReader.
    * lib/hashbits.cc: added I/O exception handling to Hashbits::load.
    * lib/subset.cc: added I/O exception handling to merge_from_disk.
    * lib/hashtable.cc: added I/O exception handling to load_tagset and
	load_stop_tags
    * khmer/_khmermodule.cc: added I/O exception propagation from C++ to
	Python, for all loading functions.

2014-05-22  Michael Wright  <wrigh517@msu.edu>

    * scripts/fastq-to-fasta: Moved and improved fastq-to-fasta.py into scripts 
    from sandbox
    * tests/test_scripts.py: Added tests for fastq-to-fasta.py
    * tests/test-data: Added test-fastq-n-to-fasta.py file with N's in 
    sequence for testing

2014-05-19  Michael R. Crusoe  <mcrusoe@msu.edu>

    * Makefile: add target for python test coverage plain-text report;
    clarified where the HTML report is

2014-05-16  Michael R. Crusoe  <mcrusoe@msu.edu>

    * docs/scripts.txt: include sweep-reads-buffered.py

2014-05-14  Adam Caldwell  <adam.caldwell@gmail.com>

    * Makefile: change pip to pip2. Fixes assorted make problems on systems
    where pip links to pip3

2014-05-14  Michael R. Crusoe  <mcrusoe@msu.edu>

    * lib/{zlib,bzip2} -> third-party/
    * setup.{cfg,py}: Move third party libraries to their own directory
    * Makefile: add sloccount target for humans and the sloccount.sc target for
   Jenkins

2014-05-13  Michael Wright  <wrigh517@msu.edu>

    * sandbox/fastq-to-fasta.py: now reports number of reads dropped due to
    'N's in sequence. close 395

2014-05-13  Michael R. Crusoe  <mcrusoe@msu.edu>

    * doc/release.txt: additional fixes

2014-05-09  Luiz Irber  <irberlui@msu.edu>

    Version 1.0.1

2014-05-09  Michael R. Crusoe  <mcrusoe@msu.edu>

    * doc/release.txt: update release instructions

2014-05-06  Michael R. Crusoe  <mcrusoe@msu.edu>

    * lib/{subset,counting}.cc: fix cppcheck errors; astyle -A10
    --max-code-length=80

2014-05-06  Titus Brown  <titus@idyll.org>

    * sandbox/calc-best-assembly.py: added script to calculate best
    assembly from a list of contig/scaffold files
	
2014-04-23  Titus Brown  <titus@idyll.org>

    * scripts/abundance-dist-single.py: fixed problem where ReadParser was
    being created anew for each thread; regression introduced in 4b823fc.

2014-04-22  Michael R. Crusoe  <mcrusoe@msu.edu>

    *.py: switch to explicit python2 invocation. Fixes #385.

2014-04-21  Titus Brown  <t@idyll.org>

    * doc/development.txt: added spellcheck to review checklist

2014-04-21  Titus Brown  <titus@idyll.org>

    * scripts/normalize-by-median.py: updated FP rate to match latest info from
      Qingpeng's paper; corrected spelling error.

2014-04-21  Michael R. Crusoe  <mcrusoe@msu.edu>

    * setup.py,doc/installing.txt: Remove argparse from the requirements
    unless it isn't available. Argparse is bundled with Python 2.7+. This
    simplifies the installation instructions.

2014-04-17  Ram RS  <ramrs@nyu.edu>

    * scripts/make-initial-stoptags.py: fixed bug that threw error on
     missing .ht input file while actual expected input file is .pt

2014-04-11  Titus Brown  <t@idyll.org>

    * scripts/*.py: fixed argument to check_space_for_hashtable to rely
    on args.n_tables and not args.ksize.

2014-04-06  Titus Brown  <titus@idyll.org>

    * scripts/normalize-by-median.py: added comment about table compatibility
    with abundance-dist.

2014-04-05  Michael R. Crusoe  <mcrusoe@msu.edu>

    * MANIFEST.in,setup.py: fix to correct zlib packaging for #365
    * ChangeLog: fix date for 1.0 release, email addresses

2014-04-01  Michael R. Crusoe  <mcrusoe@msu.edu>

    Version 1.0
    * Makefile: run 'build' command before install; ignore _version.py for
    coverage purposes.
    * bink.ipynb: deleted
    * doc/choosing-hash-sizes.txt -> choosing-table-sizes.txt
    * setup.py,doc/{conf.py,index.txt}: update lists of authors
    * doc/development.txt: typo
    * doc/{galaxy,guide,index,introduction,scripts}.txt: remove some
    references to implementation details of the k-mer tables
    * doc/{known-issues,release}.txt: updated
    * khmer/*.cc,lib/*.{cc,hh}: astyle -A10 formatted
    * lib/read_parsers.cc: fixed case statement fall through
    * lib/subset.cc: removed unnecessary NULL check (CID 1054804 & 1195088)
    * scripts/*.py: additional documentation updates
    * tests/test-data/test-overlap1.ht,data/MSB2-surrender.fa &
    data/1m-filtered.fa: removed from repository history, .git is now 36M!

2014-04-01  Titus Brown  <t@idyll.org>

    * CITATION,khmer/khmer_args.py: Updated khmer software citation for
    release.

2014-03-31  Titus Brown  <t@idyll.org>

    * scripts/normalize-by-median.py: Fixed unbound variable bug introduced in
    20a433c2.

    * khmer/file.py: Fixed incorrect use of __file__ dirname instead of
    os.getcwd(); also fixed bug where statvfs would choke on an empty
    dirname resulting from input files being in the cwd.

2014-03-31  Michael R. Crusoe  <mcrusoe@msu.edu>

    * versioneer.py,ez_setup.py: updated to version 0.10 and 3.4.1
    respectively.
    * docs/release.txt,khmer/_version.py,MANIFEST.in: update ancillary
    versioneer files

2014-03-31  Titus Brown  <t@idyll.org>

    * scripts/*.py,khmer/khmer_args.py: added 'info' function to khmer_args,
    and added citation information to each script.
    * CITATION: added basic citation information for khmer functionality.

2013-03-31  Michael R. Crusoe  <mcrusoe@msu.edu>

    * docs/scripts.txt,scripts/*.py,khmer/*.py: overhaul the documentation of
    the scripts. Uses sphinxcontrib.autoprogram to leverage the existing
    argparse objects. Moved the documentation into each script + misc cleanups.
    All scripts support the --version option. Migrated the last scripts to use
    khmer_args
    * docs/blog-posts.txt: removed outdated reference to filter-exact.py; its
    replacement filter-abund.py is better documented in the eel-pond protocol
    * figuregen/,novelty/,plots/,templatem/,scripts/do-partition.sh: removed
    outdated code not part of core project

2013-03-30  Michael R. Crusoe  <mcrusoe@msu.edu>

    * setup.py: monkeypatched distutils.Distribution.reinitialize_command() so
    that it matches the behavior of Distribution.get_command_obj(). This fixes
    issues with 'pip install -e' and './setup.py nosetests' not respecting the
    setup.cfg configuration directives for the build_ext command. Also
    enhanced our build_ext command to respect the dry_run mode.

    * .ycm_extra_conf.py: Update our custom YouCompleteMe configuration to
    query the package configuration for the proper compilation flags.

2014-03-28  Michael R. Crusoe  <mcrusoe@msu.edu>

    * Makefile,setup.py: demote nose & sphinx to extra dependencies.
    Auto-install Python developer tools as needed.

2013-03-27  Michael R. Crusoe  <mcrusoe@msu.edu>

    * The system zlib and bzip2 libraries are now used instead of the bundled
    versions if specified in setup.cfg or the command line.

2014-03-25  Michael R. Crusoe  <mcrusoe@msu.edu>

    * Makefile: update cppcheck command to match new version of Jenkins
    plugin. Now ignores the lib/test*.cc files.

2013-03-20  Michael R. Crusoe  <mcrusoe@msu.edu>

    * lib/storage.hh,khmer/_khmermodule.cc,lib/{readtable,read_parsers}.hh:
    remove unused storage.hh

2014-03-19  Qingpeng Zhang  <qingpeng@msu.edu>

    * hashbits.cc: fix a bug of 'Division or modulo by zero' described in #182
    * test_scripts.py: add test code for count-overlap.py
    * count-overlap.py: (fix a bug because of a typo and hashsize was replaced
    by min_hashsize)
    * count-overlap.py: needs hashbits table generated by load-graph.py. 
    This information is added to the "usage:" line.
    * count-overlap.py: fix minor PyLint issues

2014-03-19  Michael R. Crusoe  <mcrusoe@msu.edu>

    * Update bundled zlib version to 1.2.8 from 1.2.3. Changes of note:
    "Wholesale replacement of gz* functions with faster versions"
    "Added LFS (Large File Summit) support for 64-bit file offsets"
    "Fix serious but very rare decompression bug"

2014-03-19  Michael R. Crusoe <mcrusoe@msu.edu>

    * lib/counting.hh: include hashtable.hh
    * lib/{counting,aligner,hashbits,hashtable,labelhash,node,subset}.{cc,hh},
    kmer.cc,khmer/_khmermodule.cc: removed downcast, replaced non-functional
    asserts() with exception throws.
    * khmer/_khmermodule.cc: fixed parsing of PyLists
    * setup.py: force 64bit only builds on OS X.

2014-03-19  Titus Brown  <t@idyll.org>

    * Makefile: update documentation on targets at top; clean autopep8 output.
    * test_counting_single.py: fixed pep8 violations in spacing
    * test_scripts.py: eliminate popenscript in favor of proper SystemExit
	handling in runscript; fix pep8 violations.

2014-03-19  Michael R. Crusoe <mcrusoe@msu.edu> and Luiz Irber
<luiz.irber@gmail.com>

    * lib/ktable.{cc,hh},khmer/{__init__.py},{_khmermodule.cc}, tests/
    test_{counting_{hash,single},ktable}.py: remove the unused KTable object
    * doc/{index,ktable}.txt: remove references to KTable
    * lib/{ktable.{hh,cc} → kmer_hash.{hh,cc}}: rename remaining ktable files
    to kmer_hash
    * lib/{hashtable,kmer}.hh: replace ktable headers with kmer_hash

2014-03-17  Ram RS  <ramrs@nyu.edu>

    * extract-partitions.py: pylint warnings addressed
    * test_scripts.py: tests added to cover extract-partitions completely

2014-03-16  Michael R. Crusoe <mcrusoe@msu.edu>

    * lib/read_parsers.cc: fix for Coverity CID 1054789: Unititialized scalar
    field II: fill_id is never zeroed out.

2014-03-16  Ram RS  <ramrs@nyu.edu>

    * Project email in copyright headers updated

2014-03-14  Michael R. Crusoe <mcrusoe@msu.edu>

    * khmer/_khmermodule.cc, lib/{khmer.hh, hashtable.{cc,hh}},
    tests/test_{hashbits,hashbits_obj,labelhash}.py: don't implicitly downcast
    tagset_size(). Changes fileformat version for saved tagsets.

2014-03-13  Ram RS  <ramrs@nyu.edu>

    * added: khmer/file.py - script to check disk space, check input file
    status and check space before hashtable writing
    * modified: scripts/*.py - all scripts now use khmer.file for above-mentioned
    functionality.
    * modified: scripts/*.py - pylint violations addressed in all scripts
    under scripts/

2014-03-13  Ram RS  <ramrs@nyu.edu>

    * Bug fix: tests.test_normalize_by_median_no_bigcount() now runs within
    temp directory

2014-03-11  Michael R. Crusoe  <mcrusoe@mcrusoe.edu>

    * lib/read_parsers.hh: fix for Coverity CID 1054789: Uninitialized scalar
    field

2014-03-10  Michael R. Crusoe  <mcrusoe@msu.edu>

    * doc/development.txt: document fork/tag policy + formatting fixes

2014-03-03  Michael R. Crusoe  <mcrusoe@msu.edu>

    * lib/trace_logger.{cc,hh}: fix for Coverity CID 1063852: Uninitialized
    scalar field (UNINIT_CTOR) 
    * lib/node.cc: fix for Coverity CID 1173035:  Uninitialized scalar field
    (UNINIT_CTOR)
    * lib/hashbits.hh: fix for Coverity CID 1153101:  Resource leak in object
    (CTOR_DTOR_LEAK)
    * lib/{perf_metrics.{cc,hh},hashtable.{cc,hh}
    ,read_parsers.{cc,hh},trace_logger.{cc,hh}}: ifndef WITH_INTERNAL_METRICS
    then lets not + astyle -A10

2014-02-27  Michael R. Crusoe <mcrusoe@msu.edu>

    * tagged: version 0.8
    * setup.py: Specify a known working version of setuptools so we don't
    force an unneeded and awkward upgrade.
    * setup.py: We aren't zipsafe, mark as such

2014-02-18  Michael R. Crusoe <mcrusoe@msu.edu>

* Normalized C++ namespace usage to fix CID 1054792
* Updated install instructions. We recommend OS X users and those Linux
users without root access to install virtualenv instead of pip.
* New documentation: doc/known-issues.txt
* Added code review checklist & other guidance: doc/development.txt

2014-02-03  Camille Scott <camille.scott.w@gmail.com>

* Standardized command line arguments in khmer_args; added version flag

* Added support for sparse graph labeling

* Added script to reinflate partitions from read files using the 
  labeling system, called sweep-reads-by-partition-buffered.py

* Implemented __new__ methods for Hashbits, enforced inheritance
  hierarchy between it and the new LabelHash class both in C++
  and CPython API

2013-12-20  Titus Brown  <titus@idyll.org>

* Fixed output_partitioned_file, sweep-reads3.py, and extract-partitions.py
  to retain FASTQ format in output.

2013-12-11  Michael R. Crusoe <mcrusoe@msu.edu>

* normalize-by-median.py: new optional argument: --record-filenames to specify
a path where a list of all the output filenames will be written to. Will
be used to better integrate with Galaxy.

* All commands that use the counting args now support the --version switch

* abundance-dist-single.py, abundance-dist.py, do-partition.py,
interleave-reads.py, load-graph.py, load-into-counting.py
normalize-by-median.py now exit with return code 1 instead of 255 as is
standard.

2013-12-19  Michael R. Crusoe  <mcrusoe@msu.edu>

* doc/install.txt Add setup instructions for RHEL6 & fix invocation to get
master branch to work for non-developers

2013-12-18  Titus Brown  <titus@idyll.org>

* Added a test to ensure that normalize-by-median.py has bigcount set to
  False.

2013-11-22  Camille Scott  <camille.scott.w@gmail.com>

* Makefile: Added debug target for profiling.

2013-11-22  Michael R. Crusoe  <mcrusoe@msu.edu>

* Documented release process

2013-10-21  Michael R. Crusoe  <mcrusoe@msu.edu>

* Version 0.7

* New script: sample-reads-randomly.py which does a single pass random
subsample using reservoir sampling.

* the version number is now only stored in one place

* Makefile: new dist, cppcheck, pep8, and autopep8 targets for developers.
VERSION is now set by versioneer and exported to C/C++ code.

* README switched from MarkDown to ReStructuredText format to clean up PyPI
listing. Install count badge added.

* doc/: updates to how the scripts are called. Sphinx now pulls version
number from versioneer. C/Python integration is now partially documented.
Reference to bleeding-edge has been removed. Release instructions have been
clarified and simplified.

* all python code in khmer/, scripts/, and tests/ should be PEP8 compliant now.

* khmer/_khmermodule.cc has gotten a once-over with cpychecker. Type errors
were eliminated and the error checking has improved.

* Several fixes motivated by the results of a Coverity C/C++ scan. 

* Tests that require greater than 0.5 gigabytes of memory are now annotated as
being 'highmem' and be skipped by changing two lines in setup.cfg

* warnings about -Wstrict-prototypes will no longer appear

* contributors to this release are: ctb, mr-c and camillescott. 

2013-10-15  Michael R. Crusoe  <mcrusoe@msu.edu>

* Version 0.6.1

* No code changes, just build fixes

2013-10-10  Michael R. Crusoe  <mcrusoe@msu.edu>

* Version 0.6

* Switch to setuptools to run the entire build

* The various Makefiles have been merged into one inside lib for posterity

* A new top-level Makefile wraps "python setup.py"

* argparse.py has been removed and is installed automatically by setuptools/pip

* setup.py and the python/khmer directory have been moved to the root of the
project to conform to the standard layout

* The project contact address is now khmer-project@idyll.org

* Due to the new build system the project now easily builds under OS X + XCode

* In light of the above the installation instructions have been rewritten

* Sphinx now builds the documentation without warnings or errors

* It is now easy to calculate code coverage.

* setup.py is now PEP8 compliant
2014-04-10  Michael R. Crusoe  <mcrusoe@msu.edu>

    * Makefile: run 'build' command before install; ignore _version.py for
    coverage purposes.
    * bink.ipynb: deleted
    * doc/choosing-hash-sizes.txt -> choosing-table-sizes.txt
    * setup.py,doc/{conf.py,index.txt}: update lists of authors
    * doc/development.txt: typo
    * doc/{galaxy,guide,index,introduction,scripts}.txt: remove some
    references to implementation details of the k-mer tables
    * doc/{known-issues,release}.txt: updated
    * khmer/*.cc,lib/*.{cc,hh}: astyle -A10 formatted
    * lib/read_parsers.cc: fixed case statement fall through
    * lib/subset.cc: removed unnecessary NULL check (CID 1054804 & 1195088)
    * scripts/*.py: additional documentation updates
    * tests/test-data/test-overlap1.ht,data/MSB2-surrender.fa &
    data/1m-filtered.fa: removed from repository history, .git is now 36M!

2014-03-31  Titus Brown  <ctb@msu.edu>

    * scripts/normalize-by-median.py: Fixed unbound variable bug introduced in
    20a433c2.

    * khmer/file.py: Fixed incorrect use of __file__ dirname instead of
    os.getcwd(); also fixed bug where statvfs would choke on an empty
    dirname resulting from input files being in the cwd.

2014-03-31  Michael R. Crusoe  <mcrusoe@msu.edu>

    * versioneer.py,ez_setup.py: updated to version 0.10 and 3.4.1
    respectively.
    * docs/release.txt,khmer/_version.py,MANIFEST.in: update ancillary
    versioneer files

2014-03-31  Titus Brown  <ctb@msu.edu>

    * scripts/*.py,khmer/khmer_args.py: added 'info' function to khmer_args,
    and added citation information to each script.
    * CITATION: added basic citation information for khmer functionality.

2013-03-31  Michael R. Crusoe  <mcrusoe@msu.edu>

    * docs/scripts.txt,scripts/*.py,khmer/*.py: overhaul the documentation of
    the scripts. Uses sphinxcontrib.autoprogram to leverage the existing
    argparse objects. Moved the documentation into each script + misc cleanups.
    All scripts support the --version option. Migrated the last scripts to use
    khmer_args
    * docs/blog-posts.txt: removed outdated reference to filter-exact.py; its
    replacement filter-abund.py is better documented in the eel-pond protocol
    * figuregen/,novelty/,plots/,templatem/,scripts/do-partition.sh: removed
    outdated code not part of core project

2013-03-30  Michael R. Crusoe  <mcrusoe@msu.edu>

    * setup.py: monkeypatched distutils.Distribution.reinitialize_command() so
    that it matches the behavior of Distribution.get_command_obj(). This fixes
    issues with 'pip install -e' and './setup.py nosetests' not respecting the
    setup.cfg configuration directives for the build_ext command. Also
    enhanced our build_ext command to respect the dry_run mode.

    * .ycm_extra_conf.py: Update our custom YouCompleteMe configuration to
    query the package configuration for the proper compilation flags.

2014-03-28  Michael R. Crusoe  <mcrusoe@msu.edu>

    * Makefile,setup.py: demote nose & sphinx to extra dependencies.
    Auto-install Python developer tools as needed.

2013-03-27  Michael R. Crusoe  <mcrusoe@msu.edu>

    * The system zlib and bzip2 libraries are now used instead of the bundled
    versions if specified in setup.cfg or the command line.

2014-03-25  Michael R. Crusoe  <mcrusoe@msu.edu>

    * Makefile: update cppcheck command to match new version of Jenkins
    plugin. Now ignores the lib/test*.cc files.

2013-03-20  Michael R. Crusoe  <mcrusoe@msu.edu>

    * lib/storage.hh,khmer/_khmermodule.cc,lib/{readtable,read_parsers}.hh:
    remove unused storage.hh

2014-03-19  Qingpeng Zhang  <qingpeng@msu.edu>

    * hashbits.cc: fix a bug of 'Division or modulo by zero' described in #182
    * test_scripts.py: add test code for count-overlap.py
    * count-overlap.py: (fix a bug because of a typo and hashsize was replaced
    by min_hashsize)
    * count-overlap.py: needs hashbits table generated by load-graph.py. 
    This information is added to the "usage:" line.
    * count-overlap.py: fix minor PyLint issues

2014-03-19  Michael R. Crusoe  <mcrusoe@msu.edu>

    * Update bundled zlib version to 1.2.8 from 1.2.3. Changes of note:
    "Wholesale replacement of gz* functions with faster versions"
    "Added LFS (Large File Summit) support for 64-bit file offsets"
    "Fix serious but very rare decompression bug"

2014-03-19  Michael R. Crusoe <mcrusoe@msu.edu>

    * lib/counting.hh: include hashtable.hh
    * lib/{counting,aligner,hashbits,hashtable,labelhash,node,subset}.{cc,hh},
    kmer.cc,khmer/_khmermodule.cc: removed downcast, replaced non-functional
    asserts() with exception throws.
    * khmer/_khmermodule.cc: fixed parsing of PyLists
    * setup.py: force 64bit only builds on OS X.

2014-03-19  Titus Brown  <t@idyll.org>

    * Makefile: update documentation on targets at top; clean autopep8 output.
    * test_counting_single.py: fixed pep8 violations in spacing
    * test_scripts.py: eliminate popenscript in favor of proper SystemExit
	handling in runscript; fix pep8 violations.

2014-03-19  Michael R. Crusoe <mcrusoe@msu.edu> and Luiz Irber
<luiz.irber@gmail.com>

    * lib/ktable.{cc,hh},khmer/{__init__.py},{_khmermodule.cc}, tests/
    test_{counting_{hash,single},ktable}.py: remove the unused KTable object
    * doc/{index,ktable}.txt: remove references to KTable
    * lib/{ktable.{hh,cc} → kmer_hash.{hh,cc}}: rename remaining ktable files
    to kmer_hash
    * lib/{hashtable,kmer}.hh: replace ktable headers with kmer_hash

2014-03-17  Ram RS  <ramrs@nyu.edu>

    * extract-partitions.py: pylint warnings addressed
    * test_scripts.py: tests added to cover extract-partitions completely

2014-03-16  Michael R. Crusoe <mcrusoe@msu.edu>

    * lib/read_parsers.cc: fix for Coverity CID 1054789: Unititialized scalar
    field II: fill_id is never zeroed out.

2014-03-16  Ram RS  <ramrs@nyu.edu>

    * Project email in copyright headers updated

2014-03-14  Michael R. Crusoe <mcrusoe@msu.edu>

    * khmer/_khmermodule.cc, lib/{khmer.hh, hashtable.{cc,hh}},
    tests/test_{hashbits,hashbits_obj,labelhash}.py: don't implicitly downcast
    tagset_size(). Changes fileformat version for saved tagsets.

2014-03-13  Ram RS  <ramrs@nyu.edu>

    * added: khmer/file.py - script to check disk space, check input file
    status and check space before hashtable writing
    * modified: scripts/*.py - all scripts now use khmer.file for above-mentioned
    functionality.
    * modified: scripts/*.py - pylint violations addressed in all scripts
    under scripts/

2014-03-13  Ram RS  <ramrs@nyu.edu>

    * Bug fix: tests.test_normalize_by_median_no_bigcount() now runs within
    temp directory

2014-03-11  Michael R. Crusoe  <mcrusoe@mcrusoe.edu>

    * lib/read_parsers.hh: fix for Coverity CID 1054789: Uninitialized scalar
    field

2014-03-10  Michael R. Crusoe  <mcrusoe@msu.edu>

    * doc/development.txt: document fork/tag policy + formatting fixes

2014-03-03  Michael R. Crusoe  <mcrusoe@msu.edu>

    * lib/trace_logger.{cc,hh}: fix for Coverity CID 1063852: Uninitialized
    scalar field (UNINIT_CTOR) 
    * lib/node.cc: fix for Coverity CID 1173035:  Uninitialized scalar field
    (UNINIT_CTOR)
    * lib/hashbits.hh: fix for Coverity CID 1153101:  Resource leak in object
    (CTOR_DTOR_LEAK)
    * lib/{perf_metrics.{cc,hh},hashtable.{cc,hh}
    ,read_parsers.{cc,hh},trace_logger.{cc,hh}}: ifndef WITH_INTERNAL_METRICS
    then lets not + astyle -A10

2014-02-27  Michael R. Crusoe <mcrusoe@msu.edu>

    * tagged: version 0.8
    * setup.py: Specify a known working version of setuptools so we don't
    force an unneeded and awkward upgrade.
    * setup.py: We aren't zipsafe, mark as such

2014-02-18  Michael R. Crusoe <mcrusoe@msu.edu>

* Normalized C++ namespace usage to fix CID 1054792
* Updated install instructions. We recommend OS X users and those Linux
users without root access to install virtualenv instead of pip.
* New documentation: doc/known-issues.txt
* Added code review checklist & other guidance: doc/development.txt

2014-02-03  Camille Scott <camille.scott.w@gmail.com>

* Standardized command line arguments in khmer_args; added version flag

* Added support for sparse graph labeling

* Added script to reinflate partitions from read files using the 
  labeling system, called sweep-reads-by-partition-buffered.py

* Implemented __new__ methods for Hashbits, enforced inheritance
  hierarchy between it and the new LabelHash class both in C++
  and CPython API

2013-12-20  Titus Brown  <titus@idyll.org>

* Fixed output_partitioned_file, sweep-reads3.py, and extract-partitions.py
  to retain FASTQ format in output.

2013-12-11  Michael R. Crusoe <mcrusoe@msu.edu>

* normalize-by-median.py: new optional argument: --record-filenames to specify
a path where a list of all the output filenames will be written to. Will
be used to better integrate with Galaxy.

* All commands that use the counting args now support the --version switch

* abundance-dist-single.py, abundance-dist.py, do-partition.py,
interleave-reads.py, load-graph.py, load-into-counting.py
normalize-by-median.py now exit with return code 1 instead of 255 as is
standard.

2013-12-19  Michael R. Crusoe  <mcrusoe@msu.edu>

* doc/install.txt Add setup instructions for RHEL6 & fix invocation to get
master branch to work for non-developers

2013-12-18  Titus Brown  <titus@idyll.org>

* Added a test to ensure that normalize-by-median.py has bigcount set to
  False.

2013-11-22  Camille Scott  <camille.scott.w@gmail.com>

* Makefile: Added debug target for profiling.

2013-11-22  Michael R. Crusoe  <mcrusoe@msu.edu>

* Documented release process

2013-10-21  Michael R. Crusoe  <mcrusoe@msu.edu>

* Version 0.7

* New script: sample-reads-randomly.py which does a single pass random
subsample using reservoir sampling.

* the version number is now only stored in one place

* Makefile: new dist, cppcheck, pep8, and autopep8 targets for developers.
VERSION is now set by versioneer and exported to C/C++ code.

* README switched from MarkDown to ReStructuredText format to clean up PyPI
listing. Install count badge added.

* doc/: updates to how the scripts are called. Sphinx now pulls version
number from versioneer. C/Python integration is now partially documented.
Reference to bleeding-edge has been removed. Release instructions have been
clarified and simplified.

* all python code in khmer/, scripts/, and tests/ should be PEP8 compliant now.

* khmer/_khmermodule.cc has gotten a once-over with cpychecker. Type errors
were eliminated and the error checking has improved.

* Several fixes motivated by the results of a Coverity C/C++ scan. 

* Tests that require greater than 0.5 gigabytes of memory are now annotated as
being 'highmem' and be skipped by changing two lines in setup.cfg

* warnings about -Wstrict-prototypes will no longer appear

* contributors to this release are: ctb, mr-c and camillescott. 

2013-10-15  Michael R. Crusoe  <mcrusoe@msu.edu>

* Version 0.6.1

* No code changes, just build fixes

2013-10-10  Michael R. Crusoe  <mcrusoe@msu.edu>

* Version 0.6

* Switch to setuptools to run the entire build

* The various Makefiles have been merged into one inside lib for posterity

* A new top-level Makefile wraps "python setup.py"

* argparse.py has been removed and is installed automatically by setuptools/pip

* setup.py and the python/khmer directory have been moved to the root of the
project to conform to the standard layout

* The project contact address is now khmer-project@idyll.org

* Due to the new build system the project now easily builds under OS X + XCode

* In light of the above the installation instructions have been rewritten

* Sphinx now builds the documentation without warnings or errors

* It is now easy to calculate code coverage.

* setup.py is now PEP8 compliant<|MERGE_RESOLUTION|>--- conflicted
+++ resolved
@@ -1,5 +1,4 @@
-<<<<<<< HEAD
-2015-07-05  Jacob Fenton  <bocajnotnef@gmail.com>
+2015-07-08  Jacob Fenton  <bocajnotnef@gmail.com>
 
    * oxli/functions.py: changed estimate functions to use correct letter
    abbreviations
@@ -8,7 +7,7 @@
    * sandbox/unique-kmers.py: changed to not output reccomended HT args by
    default
    * tests/test_oxli_functions.py: changed to use renamed estimate functions
-=======
+
 2015-07-08  Luiz Irber  <khmer@luizirber.org>
 
    * lib/{counting,hashbits,hashtable,labelhash,subset}.cc: print hexadecimal
@@ -22,7 +21,7 @@
    Replace xrange and cStringIO (not Python 3 compatible).
    * lib/*.{hh,cc}, oxli/functions.py, tests/*.py: make format.
 
-2015-07-05  Jaob Fenton  <bocajnotnef@gmail.com>
+2015-07-05  Jacob Fenton  <bocajnotnef@gmail.com>
 
    * doc/whats-new-2.0.rst: added in normalize-by-median.py broken paired 
    updates
@@ -36,7 +35,6 @@
    * lib/{ht-diff,test-HashTables,test-Parser}.cc: remove unused test code
    * lib/labelhash.cc,hllcounter.cc: astyle reformatting
    * lib/read_parsers.hh: more explicit constructors
->>>>>>> 0b4c59ec
 
 2015-07-05  Michael R. Crusoe  <crusoe@ucdavis.edu>
 
