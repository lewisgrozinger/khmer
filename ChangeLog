--- conflicted
+++ resolved
@@ -1,11 +1,9 @@
-<<<<<<< HEAD
-2015-06-02  Jacob Fenton  <bocajnotnef@gmail.com>
+2015-06-05  Jacob Fenton  <bocajnotnef@gmail.com>
 
    * scripts/normalize-by-median.py: implemented broken_paired_reader
    * tests/test_scripts.py: modified tests to properly use new args
    * khmer/utils.py: added force-paired option to broken_paired_reader (@ctb)
 
-=======
 2015-06-04  Titus Brown  <titus@idyll.org>
 
    * khmer/_khmermodule.cc: added error handling to load_partitionmap.
@@ -19,7 +17,6 @@
    * khmer/_khmermodule.cc,lib/hashbits.{cc,hh}: add Hashbits::update_from()
    and Hashbits.update().
    * tests/test_hashbits.py: associated tests.
->>>>>>> 74351e5b
 
 2015-06-01  Jacob Fenton  <bocajnotnef@gmail.com>
 
