--- conflicted
+++ resolved
@@ -1,14 +1,10 @@
-<<<<<<< HEAD
-2015-07-16  Sherine Awad  <drmahmoud@ucdavis.edu>
+2015-07-27  Sherine Awad  <drmahmoud@ucdavis.edu>
 
    * Add a line break in multi-rename.py 
    * Add a test module for the multirename.py 
    * Move multi-rename.py to scripts 
 
-2015-07-09  Jacob Fenton  <bocajnotnef@gmail.com>
-=======
 2015-07-22  Jacob Fenton  <bocajnotnef@gmail.com>
->>>>>>> 40ddbf14
 
    * tests/test_read_parsers.py: added workaround for bug in OSX Python
    * Makefile: respect that workaround when running the tests
