<<<<<<< HEAD
2015-02-24  Sherine Awad  <sherine.awad@gmail.com>

   * tests/test_scripts.py: Test loading of gzipped counting table with bigcounts and test abundance with bigcounts
=======
2015-04-07  Michael R. Crusoe  <mcrusoe@msu.edu>

    * README.rst: add a ReadTheDocs badge

2015-04-06  Michael R. Crusoe  <mcrusoe@msu.edu>

   * jenkins-build.sh: updated OS X warning flag to quiet the build a bit

2015-04-06  Michael R. Crusoe  <mcrusoe@msu.edu>

   * Makefile: added 'convert-release-notes' target for MD->RST conversion
   * doc/{,release-notes}/index.rst: include release notes in documentation
   * doc/release-notes/*.rst: added pandoc converted versions of release notes
   * jenkins-build.sh: use the Sphinx method to install doc dependencies

2015-04-05  Michael R. Crusoe  <mcrusoe@msu.edu>

   * setup.py: use the release version of screed 0.8

2015-04-05  Michael R. Crusoe  <mcrusoe@msu.edu>

   * doc/*/*.txt: all documentation sources have been renamed to use the rst
   extension to indicate that they are reStructuredText files. This enables
   use of rich text editors on GitHub and elsewhere.
   * doc/conf.py: update Sphinx configuration to reflect this change
   * doc/requirements.txt: added hint to install version 3.4.1 of Setuptools;
   this file is used by ReadTheDocs only.

2015-04-05  Michael R. Crusoe  <mcrusoe@msu.edu>

   * ChangeLog, lib/read_aligner.cc, sandbox/sweep-reads.py: fixed spelling
   errors.

2015-04-05  Kevin Murray  <spam@kdmurray.id.au>

   * lib/read_parsers.{cc,hh}: Work around an issue (#884) in SeqAn 1.4.x
   handling of truncated sequence files. Also revamp exceptions
   * khmer/_khmermodule.cc: Use new/updated exceptions handling malformed
   FASTA/Q files.
   * tests/test_read_parsers.py: add a test of parsing of truncated fastq
   files

2015-04-03  Luiz Irber  <irberlui@msu.edu>

   * lib/hllcounter.cc: Use for loop instead of transform on merge method,
   now works on C++11.

2015-04-01  Luiz Irber  <irberlui@msu.edu>

   * third-party/smhasher/MurmurHash3.{cc,h}: remove unused code, fix warnings.

2015-04-01  Michael R. Crusoe  <mcrusoe@msu.edu>

   * Doxyfile.in: make documentation generation reproducible, removed timestamp

2015-04-01  Alex Hyer  <theonehyer@gmail.com>

   * scripts/find-knots.py: added force argument to check_file_status()
   call in main().

2015-03-31  Kevin Murray  <spam@kdmurray.id.au>

   * lib/read_parsers.{cc,hh}: add read counting to IParser and subclasses
   * khmer/_khmermodule.cc,tests/test_read_parsers.py: add 'num_reads'
   attribute to khmer.ReadParser objects in python land, and test it.

2015-03-28  Kevin Murray  <spam@kdmurray.id.au>

   * lib/hashbits.hh: Add Hashbits::n_tables() accessor

2015-03-27  Michael R. Crusoe  <mcrusoe@msu.edu>

   * lib/read_parsers.{cc,hh}: Obfuscate SeqAn SequenceStream objects with a
   wrapper struct, to avoid #include-ing the SeqAn headers.
   * lib/Makefile: Don't install the SeqAn headers.

2015-03-27  Kevin Murray  <spam@kdmurray.id.au>

   * lib/Makefile: Add libkhmer targets, clean up
   * lib/get_version.py: Rewrite to use versioneer.py
   * lib/.gitignore,third-party/.gitignore: Add more compiled outputs
   * lib/.check_openmp.cc: add source that checks compiler for openmp support.
   * lib/khmer.pc.in: add pkg-config file for khmer

2015-03-23  Kevin Murray  <spam@kdmurray.id.au>

   * lib/counting.hh: Add CountingHash::n_tables() accessor

2015-03-16  Jessica Mizzi  <mizzijes@msu.edu>

    * khmer/kfile.py: Added file not existing error for system exit
    * tests/{test_scripts,test_functions}.py: Added tests for
    check_file_status for file existence and force option

2015-03-15  Kevin Murray  <spam@kdmurray.id.au>  &  Titus Brown  <titus@idyll.org>

   * tests/test_counting_hash.py: Skip get_raw_tables test if python doesn't
   have the memoryview type/function.

2015-03-11  Erich Schwarz  <ems394@cornell.edu>

   * Added URLs and brief descriptions for khmer-relevant documentation in
   doc/introduction.txt, pointing to http://khmer-protocols.readthedocs.org and
   khmer-recipes.readthedocs.org, with brief descriptions of their content.

2015-03-10  Camille Scott  <camille.scott.w@gmail.com>

   * lib/counting.hh, khmer/_khmermodule.cc: Expose the raw tables of
   count-min sketches to the world of python using a buffer interface.
   * tests/test_counting_hash.py: Tests of the above functionality.

2015-03-08  Michael R. Crusoe  <mcrusoe@msu.edu>

   * Makefile: make 'pep8' target be more verbose
   * jenkins-build.sh: specify setuptools version
   * scripts/{abundance-dist,annotate-partitions,count-median,do-partition,
   extract-paired-reads,extract-partitions,filter-stoptags,find-knots,
   interleave-reads,merge-partitions,partition-graph,sample-reads-randomly,
   split-paired-reads}.py,setup.py: fix new PEP8 errors
   * setup.py: specify that this is a Python 2 only project (for now)
   * tests/test_{counting_single,subset_graph}.py: make explicit the use of
   floor division behavior.
>>>>>>> 05c72a52

2015-03-06  Titus Brown  <titus@idyll.org>

   * sandbox/{collect-reads.py,saturate-by-median.py}: update for 'force'
   argument in khmer.kfile functions, so that khmer-recipes compile.

2015-03-02  Titus Brown  <titus@idyll.org>

   * sandbox/{combine-pe.py,compare-partitions.py,count-within-radius.py,
   degree-by-position.py,dn-identify-errors.py,ec.py,error-correct-pass2.py,
   find-unpart.py,normalize-by-align.py,read-aligner.py,shuffle-fasta.py,
   to-casava-1.8-fastq.py,uniqify-sequences.py}: removed from sandbox/ as
   obsolete/unmaintained.
   * sandbox/README.rst: updated to reflect readstats.py and trim-low-abund.py
   promotion to sandbox/.
   * doc/dev/scripts-and-sandbox.txt: updated to reflect sandbox/ script name
   preferences, and note to remove from README.rst when moved over to scripts/.

2015-02-27  Kevin Murray  <spam@kdmurray.id.au>

   * scripts/load-into-counting.py: Be verbose in the help text, to clarify
   what the -b flag does.

2015-02-25  Hussien Alameldin  <hussien@msu.edu>

   * sandbox/bloom_count.py: renamed to bloom-count.py
   * sandbox/bloom_count_intersection.py: renamed to
     bloom-count-intersection.py
   * sandbox/read_aligner.py: renamed to read-aligner.py

2015-02-26  Tamer A. Mansour  <drtamermansour@gmail.com>

   * scripts/abundance-dist-single.py: Use CSV format for the histogram.
   * scripts/count-overlap.py: Use CSV format for the curve file output.
   Includes column headers.
   * scripts/abundance-dist-single.py: Use CSV format for the histogram. 
   Includes column headers.
   * tests/test_scripts.py: add test functions for the --csv option in
   abundance-dist-single.py and count-overlap.py

2015-02-26  Jacob Fenton  <bocajnotnef@gmail.com>

   * doc/introduction.txt, doc/user/choosing-table-sizes.txt: Updated docs to
   ref correct links and names

2015-02-25  Aditi Gupta  <agupta@msu.edu>

   * sandbox/{collect-reads.py, correct-errors.py, 
   normalize-by-median-pct.py, slice-reads-by-coverage.py, 
   sweep-files.py, sweep-reads3.py, to-casava-1.8-fastq.py}: 
   Replaced 'accuracy' with 'quality'. Fixes #787.

2015-02-25  Tamer A. Mansour  <drtamermansour@gmail.com>

   * scripts/normalize-by-median.py: change to the default behavior to
   overwrite the sequences output file. Also add a new argument --append to
   append new reads to the output file.
   * tests/test_scripts.py: add a test for the --append option in
   normalize-by-median.py

2015-02-25  Hussien Alameldin  <hussien@msu.edu>

   * khmer/khmer_args.py: add 'hll' citation entry "Irber and Brown,
     unpublished." to  _alg. dict.
   * sandbox/unique-kmers.py: add call to 'info' with 'hll' in the
     algorithms list.

2015-02-24  Luiz Irber  <irberlui@msu.edu>

    * khmer/_khmermodule.cc: expose HLL internals as read-only attributes.
    * lib/hllcounter.{cc,hh}: simplify error checking, add getters for HLL.
    * tests/test_hll.py: add test cases for increasing coverage, also fix
    some of the previous ones using the new HLL read-only attributes.

2015-02-24  Luiz Irber  <irberlui@msu.edu>

   * khmer/_khmermodule.cc: Fix coding style violations.

2015-02-24  Luiz Irber  <irberlui@msu.edu>

   * khmer/_khmermodule.cc: Update extension to use recommended practices,
   PyLong instead of PyInt, Type initialization, PyBytes instead of PyString.
   Replace common initialization with explicit type structs, and all types
   conform to the CPython checklist.

2015-02-24  Tamer A. Mansour  <drtamermansour@gmail.com>

   * scripts/abundance-dist.py: Use CSV format for the histogram. Includes
   column headers.
   * tests/test_scripts.py: add coverage for the new --csv option in
   abundance-dist.py

2015-02-24  Michael R. Crusoe  <mcrusoe@msu.edu>

   * jenkins-build.sh: remove examples/stamps/do.sh testing for now; takes too
   long to run on every build. Related to #836

2015-02-24  Kevin Murray  <spam@kdmurray.id.au>

   * scripts/interleave-reads.py: Make the output file name print nicely.

2015-02-23  Titus Brown  <titus@idyll.org>

   * khmer/utils.py: added 'check_is_left' and 'check_is_right' functions;
   fixed bug in check_is_pair.
   * tests/test_functions.py: added tests for now-fixed bug in check_is_pair,
   as well as 'check_is_left' and 'check_is_right'.
   * scripts/interleave-reads.py: updated to handle Casava 1.8 formatting.
   * scripts/split-paired-reads.py: fixed bug where sequences with bad names
   got dropped; updated to properly handle Casava 1.8 names in FASTQ files.
   * scripts/count-median.py: added '--csv' output format; updated to properly
   handle Casava 1.8 FASTQ format when '--csv' is specified.
   * scripts/normalize-by-median.py: replaced pair checking with
   utils.check_is_pair(), which properly handles Casava 1.8 FASTQ format.
   * tests/test_scripts.py: updated script tests to check Casava 1.8
   formatting; fixed extract-long-sequences.py test.
   * scripts/{extract-long-sequences.py,extract-paired-reads.py,
   fastq-to-fasta.py,readstats.py,sample-reads-randomly.py,trim-low-abund.py},
   khmer/thread_utils.py: updated to handle Casava 1.8 FASTQ format by
   setting parse_description=False in screed.open(...).
   * tests/test-data/{paired-mixed.fq,paired-mixed.fq.pe,random-20-a.fq,
   test-abund-read-2.fq,test-abund-read-2.paired2.fq,test-abund-read-paired.fa,
   test-abund-read-paired.fq}: switched some sequences over to Casava 1.8
   format, to test format handling.
   * tests/test-data/{casava_18-pe.fq,test-reads.fq.gz}: new test file for
   Casava 1.8 format handling.
   * tests/test-data/{overlap.curve,paired-mixed.fq.1,paired-mixed.fq.2,
   simple_1.fa,simple_2.fa,simple_3.fa,test-colors.fa,test-est.fa,
   test-graph3.fa,test-graph4.fa,test-graph6.fa}: removed no-longer used
   test files.

2015-02-23  Titus Brown  <titus@idyll.org>

   * setup.cfg: set !linux flag by default, to avoid running tests that
   request too much memory when 'nosetests' is run.  (This is an OS difference
   where Mac OS X attempts to allocate as much memory as requested, while
   on Linux it just crashes).

2015-02-23  Michael R. Crusoe  <mcrusoe@msu.edu>

   * khmer/{__init__.py,_khmermodule.cc},lib/{hashbits.cc,hashbits.hh,
   hashtable,tests/test_{c_wrapper,read_parsers}.py: remove unused callback
   functionality

2015-02-23  Michael R. Crusoe  <mcrusoe@msu.edu>

   * setup.py: point to the latest screed release candidate to work around
   versioneer bug.

2015-02-23  Tamer A. Mansour  <drtamermansour@gmail.com>

   * examples/stamps/do.sh: the argument --savehash was changed to --savetable
   and change mode to u+x
   * jenkins-build.sh: add a test to check for the do.sh file

2015-02-23  Kevin Murray  <spam@kdmurray.id.au>

   * khmer/load_pe.py: Remove unused/undocumented module. See #784

2015-02-21  Hussien Alameldin  <hussien@msu.edu>

   * sandbox/normalize-by-align.py: "copyright header 2013-2015 was added"
   * sandbob/read_aligner.py: "copyright header 2013-2015 was added"
   * sandbox/slice-reads-by-coverage.py: "copyright header 2014  was added"

2015-02-21  Hussien Alameldin  <hussien@msu.edu>

   * sandbox/calc-best-assembly.py, collect-variants.py, graph-size.py: Set executable bits using "chmod +x"

2015-02-21  Michael R. Crusoe  <mcrusoe@msu.edu>

   * khmer/_khmermodule.cc,lib/read_parsers.cc: Rename the 'accuracy' attribute
   of ReadParser Reads to 'quality'
   * tests/test_read_parsers.py: update test to match

2015-02-21  Rhys Kidd  <rhyskidd@gmail.com>

   * sandbox/{calc-best-assembly,calc-error-profile,normalize-by-align,
   read_aligner,slice-reads-by-coverage}.py: reference /usr/bin/env python2
   in the #! line.

2015-02-21  Rhys Kidd  <rhyskidd@gmail.com>

   * sandbox/sweep-paired-reads.py: remove empty script

2015-02-20  Titus Brown  <titus@idyll.org>

   * doc/dev/scripts-and-sandbox.txt: policies for sandbox/ and scripts/
   content, and a process for adding new command line scripts into scripts/.
   * doc/dev/index.txt: added scripts-and-sandbox to developer doc index.

2015-02-20  Michael R. Crusoe  <mcrusoe@msu.edu>

    * khmer/_khmermodule.cc: convert C++ out of memory exceptions to Python
    out of memory exception.
    * test/test_{counting_hash,counting_single,hashbits_obj,labelhash,
    scripts}.py: partial tests for the above

2015-02-20  Aditi Gupta  <agupta@msu.edu>

   * doc/dev/coding-guidelines-and-review.txt: fixed spelling errors.

2015-02-19  Michael R. Crusoe  <mcrusoe@msu.edu>

   * doc/dev/coding-guidelines-and-review.txt: added checklist for new CPython
   types
   * khmer/_khmermodule.cc: Update ReadAligner to follow the new guidelines

2015-02-19  Daniel Standage  <daniel.standage@gmail.com>

   * Makefile: add a new Makefile target `help` to list and describe all
   common targets.
   * khmer/utils.py, tests/test_functions.py: minor style fixes.

2015-02-16  Titus Brown  <titus@idyll.org>

   * khmer/utils.py: added 'check_is_pair', 'broken_paired_reader', and
   'write_record_pair' functions.
   * khmer/khmer_args.py: added streaming reference for future algorithms
   citation.
   * tests/test_functions.py: added unit tests for 'check_is_pair' and
   'broken_paired_reader'.
   * scripts/trim-low-abund.py: upgraded to track pairs properly; added
   proper get_parser information; moved to scripts/ from sandbox/.
   * tests/test_scripts.py: added paired-read tests for
   trim-low-abund.py.
   * tests/test-data/test-abund-read-2.paired.fq: data for paired-read tests.
   * scripts/extract-paired-reads.py: removed 'is_pair' in favor of
   'check_is_pair'; switched to using 'broken_paired_reader'; fixed use
   of sys.argv.
   * scripts/sample-reads-randomly.py: removed unused 'output_single' function.
   * doc/user/scripts.txt: added trim-low-abund.py.

2015-02-13  Qingpeng Zhang  <qingpeng@msu.edu>

   * scripts/sample-reads-randomly.py: fix a glitch about string formatting.

2015-02-11  Titus Brown  <titus@idyll.org>

   * khmer/_khmermodule.cc: fixed k-mer size checking; updated some error
   messages.
   * tests/test_graph.py: added test for k-mer size checking in find_all_tags.

2015-02-09  Titus Brown  <titus@idyll.org>

   * scripts/split-paired-reads.py: added -1 and -2 options to allow fine-
   grain specification of output locations; switch to using write_record
   instead of script-specific output functionality.
   * tests/test_scripts.py: added accompanying tests.

2015-02-09  Bede Constantinides  <bede.constantinides@manchester.ac.uk>

   * scripts/split-paired-reads.py: added -o option to allow specification
   of an output directory
   * tests/test_scripts.py: added accompanying test for split-paired-reads.py

2015-02-01  Titus Brown  <titus@idyll.org>

   * khmer/_khmermodule.cc: added functions hash_find_all_tags_list and
   hash_get_tags_and_positions to CountingHash objects.
   * tests/test_counting_hash.py: added tests for new functionality.

2015-01-25  Titus Brown  <titus@idyll.org>

   * sandbox/correct-errors.py: fixed sequence output so that quality
   scores length always matches the sequence length; fixed argparse
   setup to make use of default parameter.

2015-01-25  Titus Brown  <titus@idyll.org>

    * sandbox/readstats.py: fixed non-functional string interpolation at end;
    added -o to send output to a file; moved to scripts/.
    * doc/user/scripts.txt: added readstats description.
    * tests/test_scripts.py: added tests for readstats.py

2015-01-23  Jessica Mizzi  <mizzijes@msu.edu>

    * khmer/utils.py: Added single write_record fuction to write FASTA/Q
    * scripts/{abundance-dist,extract-long-sequences,extract-partitions,
    interleave-reads,normalize-by-median,sample-reads-randomly}.py: 
    Replaced FASTA/Q writing method with write_record

2015-01-23  Michael R. Crusoe  <mcrusoe@msu.edu>

    * Makefile: remove the user installs for the `install-dependencies` target

2015-01-23  Michael R. Crusoe  <mcrusoe@msu.edu>

    * README.rst,doc/user/install.txt: clarify that we support Python 2.7.x
    and not Python 3.

2015-01-21  Luiz Irber  <irberlui@msu.edu>

    * lib/hllcounter.{cc,hh}: Implemented a HyperLogLog counter.
    * khmer/{_khmermodule.cc, __init__.py}: added HLLCounter class
    initialization and wrapper.
    * tests/test_hll.py: added test functions for the new
    HyperLogLog counter.
    * sandbox/unique-kmers.py: implemented a CLI script for
    approximate cardinality estimation using a HyperLogLog counter.
    * setup.cfg, Makefile, third-party/smhasher/MurmurHash3.{cc,h},
    lib/kmer_hash.{cc,hh}, setup.py: added MurmurHash3 hash function
    and configuration.
    * setup.py: added a function to check if compiler supports OpenMP.

2015-01-14  Reed Cartwright  <cartwright@asu.edu>

    * doc/dev/getting-started.txt: Added install information for
    Arch Linux

2014-01-14  Michael R. Crusoe  <mcrusoe@msu.edu>

    * doc/user/{blog-posts,guide}.txt,examples/stamps/do.sh,sandbox/{
    collect-reads,error-correct-pass2,filter-median-and-pct,filter-median,
    read_aligner,split-sequences-by-length}.py,scripts/{filter-abund,
    load-into-counting}.py,tests/test_{counting_hash,hashbits,scripts}.py:
    remove references to ".kh" files replaces with ".pt" or ".ct" as
    appropriate
    * tests/test-data/{bad-versionk12,normC20k20}.kh: renamed to "*.ct"

2015-01-13  Daniel Standage  <daniel.standage@gmail.com>

    * tests/khmer_tst_utils.py, tests/test_sandbox_scripts.py: removed
    unused module imports
    * .gitignore: added pylint_report.txt so that it is not accidentally
    committed after running make diff_pylint_report
    * khmer/file.py -> khmer/kfile.py: renamed internal file handling
    class to avoid collisions with builtin Python file module
    * sandbox/collect-reads.py, sanbox/saturate-by-median.py,
    sandbox/sweep-files.py, sandbox/sweep-reads.py,
    scripts/abundance-dist-single.py, scripts/abundance-dist.py,
    scripts/annotate-partitions.py, scripts/count-median.py,
    scripts/count-overlap.py, scripts/do-partition.py,
    scripts/extract-long-sequences.py, scripts/extract-paired-reads.py,
    scripts/extract-partitions.py, scripts/filter-abund-single.py,
    scripts/filter-abund.py, scripts/filter-stoptags.py,
    scripts/find-knots.py, scripts/interleave-reads.py,
    scripts/load-graph.py, scripts/load-into-counting.py,
    scripts/make-initial-stoptags.py, scripts/merge-partitions.py,
    scripts/normalize-by-median.py, scripts/partition-graph.py,
    scripts/sample-reads-randomly.py, scripts/split-paired-reads.py,
    tests/test_script_arguments.py, tests/test_scripts.py: changed all
    occurrences of `file` to `kfile`

2015-01-09  Rhys Kidd  <rhyskidd@gmail.com>

    * lib/khmer.hh: implement generic NONCOPYABLE() macro guard
    * lib/hashtable.hh: apply NONCOPYABLE macro guard in case of future 
    modifications to Hashtable that might exposure potential memory corruption 
    with default copy constructor

2014-12-30  Michael Wright  <wrig517@msu.edu>

    * tests/test_scripts.py: Attained complete testing coverage for 
    scripts/filter_abund.py

2014-12-30  Brian Wyss  <wyssbria@msu.edu>

    * tests/test_scripts.py: added four new tests:
    load_into_counting_multifile(), test_abundance_dist_single_nosquash(),
    test_abundance_dist_single_savehash, test_filter_abund_2_singlefile

2015-12-29  Michael R. Crusoe  <mcrusoe@msu.edu>

    * CITATION,khmer/khmer_args.py,scripts/{abundance-dist-single,
    filter-abund-single,load-graph,load-into-counting}.py: Give credit to the
    SeqAn project for their FASTQ/FASTA reader that we use.

2014-12-26  Titus Brown  <titus@idyll.org>

    * tests/tests_sandbox_scripts.py: added import and execfile test for all
    sandbox/ scripts.
    * sandbox/{abundance-hist-by-position.py,
    sandbox/assembly-diff-2.py, sandbox/assembly-diff.py,
    sandbox/bloom_count.py, sandbox/bloom_count_intersection.py,
    sandbox/build-sparse-graph.py, sandbox/combine-pe.py,
    sandbox/compare-partitions.py, sandbox/count-within-radius.py,
    sandbox/degree-by-position.py, sandbox/ec.py,
    sandbox/error-correct-pass2.py, sandbox/extract-single-partition.py,
    sandbox/fasta-to-abundance-hist.py, sandbox/filter-median-and-pct.py,
    sandbox/filter-median.py, sandbox/find-high-abund-kmers.py,
    sandbox/find-unpart.py, sandbox/graph-size.py,
    sandbox/hi-lo-abundance-by-position.py, sandbox/multi-rename.py,
    sandbox/normalize-by-median-pct.py, sandbox/print-stoptags.py,
    sandbox/print-tagset.py, sandbox/readstats.py,
    sandbox/renumber-partitions.py, sandbox/shuffle-fasta.py,
    sandbox/shuffle-reverse-rotary.py, sandbox/split-fasta.py,
    sandbox/split-sequences-by-length.py, sandbox/stoptag-abundance-hist.py,
    sandbox/stoptags-by-position.py, sandbox/strip-partition.py,
    sandbox/subset-report.py, sandbox/sweep-out-reads-with-contigs.py,
    sandbox/sweep-reads2.py, sandbox/sweep-reads3.py,
    sandbox/uniqify-sequences.py, sandbox/write-interleave.py}: cleaned up
    to make 'import'-able and 'execfile'-able.

2014-12-26  Michael R. Crusoe  <mcrusoe@msu.edu>

    * tests/test_functions.py: Generate a temporary filename instead of
    writing to the current directory
    * Makefile: always run the `test` target if specified

2014-12-20  Titus Brown  <titus@idyll.org>

    * sandbox/slice-reads-by-coverage.py: fixed 'N' behavior to match other
    scripts ('N's are now replaced by 'A', not 'G').
    * sandbox/trim-low-abund.py: corrected reporting bug (bp written);
    simplified second-pass logic a bit; expanded reporting.

2014-12-17  Jessica Mizzi  <mizzijes@msu.edu>

    * khmer/file.py,sandbox/sweep-reads.py,scripts/{abundance-dist-single,
    abundance-dist,annotate-partitions,count-median,count-overlap,do-partition,
    extract-paired-reads,extract-partitions,filter-abund-single,filter-abund,
    filter-stoptags,interleave-reads,load-graph,load-into-counting,
    make-initial-stoptags,merge-partitions,normalize-by-median,partition-graph,
    sample-reads-randomly,split-paired-reads}.py,setup.cfg,
    tests/{test_script_arguments,test_scripts}.py: Added force option to all 
    scripts to script IO sanity checks and updated tests to match. 

2014-12-17  Michael R. Crusoe  <mcrusoe@msu.edu>

    * setup.cfg,tests/test_{counting_hash,counting_single,filter,graph,
    hashbits,hashbits_obj,labelhash,lump,read_parsers,scripts,subset_graph}.py:
    reduce memory usage of tests to about 100 megabytes max.

2014-12-17  Michael R. Crusoe  <mcrusoe@msu.edu>

    * scripts/load-graph.py,khmer/_khmermodule.cc: restore threading to
    load-graph.py

2014-12-16  Titus Brown  <titus@idyll.org>

    * sandbox/{calc-error-profile.py,collect-variants.py,correct-errors.py,
    trim-low-abund.py}: Support for k-mer spectral error analysis, sublinear
    error profile calculations from shotgun data sets, adaptive variant
    collection based on graphalign, streaming error correction, and streaming
    error trimming.
    * tests/test_sandbox_scripts.py: added tests for sandbox/trim-low-abund.py.
    * tests/test_counting_hash.py: added tests for new
    CountingHash::find_spectral_error_positions function.

2014-12-16  Michael R. Crusoe  <mcrusoe@msu.edu>  &  Camille Scott
<camille.scott.w@gmail.com>

    * khmer/_khmermodule.cc: fixed memory leak in the ReadParser paired
    iterator (not used by any scripts).
    * lib/read_parsers.cc,khmer/_khmermodule.cc: Improved exception handling.
    * tests/test_read_parsers.py,
    tests/test-data/100-reads.fq.truncated.{bz2,gz}: Added tests for truncated
    compressed files accessed via ReadParser paired and unpaired iterators.

2014-12-09  Michael R. Crusoe  <mcrusoe@msu.edu>

    New FAST[AQ] parser (from the SeqAn project). Fixes known issue and a
    newly found read dropping issue
    https://github.com/ged-lab/khmer/issues/249
    https://github.com/ged-lab/khmer/pull/641
    Supports reading from non-seekable plain and gziped FAST[AQ] files (a.k.a
    pipe or streaming support)

    * khmer/{__init__.py,_khmermodule.cc}: removed the Config object, the
    threads argument to new_counting_hash, and adapted to other changes in API.
    Dropped the unused _dump_report_fn method. Enhanced error reporting.
    * lib/{bittest,consume_prof,error,khmer_config,scoringmatrix,thread_id_map}
    .{cc,hh},tests/test_khmer_config.py: deleted unused files
    * sandbox/collect-reads.py,scripts/{abundance-dist-single,do-partition,
    filter-abund-single,load-into-counting}.py: adapted to Python API changes:
    no threads argument to ReadParser, no more config
    * tests/test_{counting_hash,counting_single,hashbits,hashbits_obj,
    test_read_parsers}.py: updated tests to new error pattern (upon object
    creation, not first access) and the same API change as above. Thanks to
    Camille for her enhanced multi-thread test.
    * lib/{counting,hashtable,ht-diff}.cc,khmer.hh: renamed MAX_COUNT define to
    MAX_KCOUNT; avoids naming conflict with SeqAn
    * khmer/file.py: check_file_status(): ignored input files named '-'
    * khmer/khmer_tst_utils.py: added method to pipe input files to a target
    script
    * tests/test_scripts.py: enhanced streaming tests now that four of them
    work.
    * Makefile: refreshed cppcheck{,-result.xml} targets, added develop
    setuptools command prior to testing

2014-12-08  Michael R. Crusoe  <mcrusoe@msu.edu>

    * doc/user/known_issues.txt: Document that multithreading leads to dropped
    reads.

2014-12-07  Michael R. Crusoe  <mcrusoe@msu.edu>

    This is khmer v1.2

    * Makefile: add sandbox scripts to the pylint_report.txt target
    * doc/dev/coding-guidelines-and-review.txt: Add question about command
    line API to the checklist
    * doc/dev/release.txt: refresh release procedure
    * doc/release-notes/release-1.2.md

2014-12-05  Michael R. Crusoe  <mcrusoe@msu.edu>

    * CITATIONS,khmer/khmer_args.py: update citations for Qingpeng's paper

2014-12-01  Michael R. Crusoe  <mcrusoe@msu.edu>

    * doc/roadmap.txt: Explain the roadmap to v2 through v4

2014-12-01  Kevin Murray  <spam@kdmurray.id.au>

    * tests/test_scripts.py: Stop a test from making a temporary output file
    in the current dir by explicitly specifying an output file.

2014-12-01  Kevin Murray  <spam@kdmurray.id.au>

    * load-into-counting.py: Add a CLI parameter to output a machine-readable
    summary of the run, including number of k-mers, FPR, input files etc in
    json or TSV format.

2014-12-01  Titus Brown  <t@idyll.org>

    * Update sandbox docs: some scripts now used in recipes

2014-11-23  Phillip Garland  <pgarland@gmail.com>

    * lib/khmer.hh (khmer): define KSIZE_MAX
    * khmer/_khmermodule.cc (forward_hash, forward_hash_no_rc) (reverse_hash):
    Use KSIZE_MAX to check whether the user-supplied k is larger than khmer
    supports.

2014-11-19  Michael R. Crusoe  <mcrusoe@msu.edu>

    * CODE_OF_CONDUT.RST,doc/dev/{index,CODE_OF_CONDUCT}.txt: added a code of
    conduct

2014-11-18  Jonathan Gluck  <jdg@cs.umd.edu>

    * tests/test_counting_hash.py: Fixed copy paste error in comments, True to
    False.

2014-11-15  Jacob Fenton  <bocajnotnef@gmail.com>

    * tests/test_scripts.py: added screed/read_parsers stream testing
    * khmer/file.py: modified file size checker to not break when fed
    a fifo/block device
    * tests/test-data/test-abund-read-2.fa.{bz2, gz}: new test files

2014-11-11  Jacob Fenton  <bocajnotnef@gmail.com>

    * do-partition.py: replaced threading args in scripts with things from 
    khmer_args
    * khmer/theading_args.py: removed as it has been deprecated

2014-11-06  Michael R. Crusoe  <mcrusoe@msu.edu>

    * lib/{counting,hashbits}.{cc,hh},lib/hashtable.hh: Moved the n_kmers()
    function into the parent Hashtable class as n_unique_kmers(), adding it to
    CountingHash along the way. Removed the unused start and stop parameters.
    * khmer/_khmermodule.cc: Added Python wrapping for CountingHash::
    n_unique_kmers(); adapted to the dropped start and stop parameters.
    * scripts/{load-graph,load-into-counting,normalize-by-median}.py: used the
    n_unique_kmers() function instead of the n_occupied() function to get the
    number of unique kmers in a table.
    * tests/test_{hashbits,hashbits_obj,labelhash,scripts}.py: updated the
    tests to reflect the above

2014-10-24  Camille Scott  <camille.scott.w@gmail.com>

    * do-partition.py: Add type=int to n_threads arg and assert to check
    number of active threads

2014-10-10  Brian Wyss  <wyssbria@msu.edu>

    * khmer/scripts/{abundance-dist, abundance-dist-single,
    annotate-partitions, count-median, count-overlap, do-partition,
    extract-paired-reads, extract-partitions, filter-abund, filter-abund-single,
    filter-stoptags, find-knots, load-graph, load-into-counting,
    make-initial-stoptags, merge-partitions, normalize-by-median, 
    partition-graph, sample-reads-randomly}.py:
    changed stdout output in scripts to go to stderr.

2014-10-06  Michael R. Crusoe  <mcrusoe@msu.edu>

    * Doxyfile.in: add links to the stdc++ docs

2014-10-01  Ben Taylor  <taylo886@msu.edu>

    * khmer/_khmermodule.cc, lib/hashtable.cc, lib/hashtable.hh,
    tests/test_counting_hash.py, tests/test_labelhash.py,
    tests/test_hashbits.py, tests/test_hashbits_obj.py:
    Removed Hashtable::consume_high_abund_kmers,
    Hashtable::count_kmers_within_depth, Hashtable::find_radius_for_volume,
    Hashtable::count_kmers_on_radius

2014-09-29  Michael R. Crusoe  <mcrusoe@msu.edu>

    * versioneer.py: upgrade versioneer 0.11->0.12

2014-09-29  Sherine Awad  <sherine.awad@gmail.com>

    * scripts/normalize-by-median.py: catch expections generated by wrong
    indentation for 'total'

2014-09-23  Jacob G. Fenton  <bocajnotnef@gmail.com>

    * scripts/{abundance-dist-single, abundance-dist, count-median,
    count-overlap, extract-paired-reads, filter-abund-single,
    load-graph, load-into-counting, make-initial-stoptags,
    partition-graph, split-paired-reads}.py: 
    added output file listing at end of file
    * scripts/extract-long-sequences.py: refactored to set write_out to
    sys.stdout by default; added output location listing.
    * scripts/{fastq-to-fasta, interleave-reads}.py: 
    added output file listing sensitive to optional -o argument
    * tests/test_scripts.py: added test for scripts/make-initial-stoptags.py

2014-09-19  Ben Taylor  <taylo886@msu.edu>

    * Makefile: added --inline-suppr to cppcheck, cppcheck-result.xml targets
    * khmer/_khmermodule.cc: Added comments to address cppcheck false positives
    * lib/hashtable.cc, lib/hashtable.hh: take args to filter_if_present by
    reference, address scope in destructor
    * lib/read_parsers.cc: Added comments to address cppcheck false positives
    * lib/subset.cc, lib/subset.hh: Adjusted output_partitioned_file,
    find_unpart to take args by reference, fix assign_partition_id to use
    .empty() instead of .size()

2014-09-19  Ben Taylor  <taylo886@msu.edu>
		
    * Makefile: Add astyle, format targets
    * doc/dev/coding-guidelines-and-review.txt: Add reference to `make format`
		target

2014-09-10  Titus Brown  <titus@idyll.org>

    * sandbox/calc-median-distribution.py: catch exceptions generated by reads
	shorter than k in length.
    * sandbox/collect-reads.py: added script to collect reads until specific
	average cutoff.
    * sandbox/slice-reads-by-coverage.py: added script to extract reads with
	a specific coverage slice (based on median k-mer abundance).
	
2014-09-09  Titus Brown  <titus@idyll.org>

    * Added sandbox/README.rst to describe/reference removed files,
	 and document remaining sandbox files.

    * Removed many obsolete sandbox files, including:
      sandbox/abund-ablate-reads.py,
      sandbox/annotate-with-median-count.py,
      sandbox/assemble-individual-partitions.py,
      sandbox/assemstats.py,
      sandbox/assemstats2.py,
      sandbox/bench-graphsize-orig.py,
      sandbox/bench-graphsize-th.py,
      sandbox/bin-reads-by-abundance.py,
      sandbox/bowtie-parser.py,
      sandbox/calc-degree.py,
      sandbox/calc-kmer-partition-counts.py,
      sandbox/calc-kmer-read-abunds.py,
      sandbox/calc-kmer-read-stats.py,
      sandbox/calc-kmer-to-partition-ratio.py,
      sandbox/calc-sequence-entropy.py,
      sandbox/choose-largest-assembly.py,
      sandbox/consume-and-traverse.py,
      sandbox/contig-coverage.py,
      sandbox/count-circum-by-position.py,
      sandbox/count-density-by-position.py,
      sandbox/count-distance-to-volume.py,
      sandbox/count-median-abund-by-partition.py,
      sandbox/count-shared-kmers-btw-assemblies.py,
      sandbox/ctb-iterative-bench-2-old.py,
      sandbox/ctb-iterative-bench.py,
      sandbox/discard-high-abund.py,
      sandbox/discard-pre-high-abund.py,
      sandbox/do-intertable-part.py,
      sandbox/do-partition-2.py,
      sandbox/do-partition-stop.py,
      sandbox/do-partition.py,
      sandbox/do-subset-merge.py,
      sandbox/do-th-subset-calc.py,
      sandbox/do-th-subset-load.py,
      sandbox/do-th-subset-save.py,
      sandbox/extract-surrender.py,
      sandbox/extract-with-median-count.py,
      sandbox/fasta-to-fastq.py,
      sandbox/filter-above-median.py,
      sandbox/filter-abund-output-by-length.py,
      sandbox/filter-area.py,
      sandbox/filter-degree.py,
      sandbox/filter-density-explosion.py,
      sandbox/filter-if-present.py,
      sandbox/filter-max255.py,
      sandbox/filter-min2-multi.py,
      sandbox/filter-sodd.py,
      sandbox/filter-subsets-by-partsize.py,
      sandbox/get-occupancy.py,
      sandbox/get-occupancy2.py,
      sandbox/graph-partition-separate.py,
      sandbox/graph-size-circum-trim.py,
      sandbox/graph-size-degree-trim.py,
      sandbox/graph-size-py.py,
      sandbox/join_pe.py,
      sandbox/keep-stoptags.py,
      sandbox/label-pairs.py,
      sandbox/length-dist.py,
      sandbox/load-ht-and-tags.py,
      sandbox/make-coverage-by-position-for-node.py,
      sandbox/make-coverage-histogram.py,
      sandbox/make-coverage.py,
      sandbox/make-random.py,
      sandbox/make-read-stats.py,
      sandbox/multi-abyss.py,
      sandbox/multi-stats.py,
      sandbox/multi-velvet.py,
      sandbox/normalize-by-min.py,
      sandbox/occupy.py,
      sandbox/parse-bowtie-pe.py,
      sandbox/parse-stats.py,
      sandbox/partition-by-contig.py,
      sandbox/partition-by-contig2.py,
      sandbox/partition-size-dist-running.py,
      sandbox/partition-size-dist.py,
      sandbox/path-compare-to-vectors.py,
      sandbox/print-exact-abund-kmer.py,
      sandbox/print-high-density-kmers.py,
      sandbox/quality-trim-pe.py,
      sandbox/quality-trim.py,
      sandbox/reformat.py,
      sandbox/remove-N.py,
      sandbox/softmask-high-abund.py,
      sandbox/split-N.py,
      sandbox/split-fasta-on-circum.py,
      sandbox/split-fasta-on-circum2.py,
      sandbox/split-fasta-on-circum3.py,
      sandbox/split-fasta-on-circum4.py,
      sandbox/split-fasta-on-degree-th.py,
      sandbox/split-fasta-on-degree.py,
      sandbox/split-fasta-on-density.py,
      sandbox/split-reads-on-median-diff.py,
      sandbox/summarize.py,
      sandbox/sweep_perf.py,
      sandbox/test_scripts.py,
      sandbox/traverse-contigs.py,
      sandbox/traverse-from-reads.py,
      sandbox/validate-partitioning.py -- removed as obsolete.

2014-09-01  Michael R. Crusoe  <mcrusoe@msu.edu>

    * doc/dev/coding-guidelines-and-review.txt: Clarify pull request checklist
    * CONTRIBUTING.md: update URL to new dev docs

2014-08-30  Rhys Kidd  <rhyskidd@gmail.com>

    * khmer/_khmermodule.cc: fix table.get("wrong_length_string") gives core
    dump
    * lib/kmer_hash.cc: improve quality of exception error message
    * tests/{test_counting_hash,test_counting_single,test_hashbits,
        test_hashbits_obj}.py: add regression unit tests

2014-08-28  Titus Brown  <titus@idyll.org>

    * scripts/normalize-by-median.py: added reporting output after main loop
	exits, in case it hadn't been triggered.
    * sandbox/saturate-by-median.py: added flag to change reporting frequency,
	cleaned up leftover code from when it was copied from
	normalize-by-median.

2014-08-24  Rhys Kidd  <rhyskidd@gmail.com>

    * khmer/thread_utils.py, sandbox/filter-below-abund.py,
	scripts/{extract-long-sequences,load-graph,load-into-counting,
	normalize-by-median,split-paired-reads}.py,
	scripts/galaxy/gedlab.py: fix minor PyLint issues 

2014-08-20  Michael R. Crusoe  <mcrusoe@msu.edu>

    * test/test_version.py: add Python2.6 compatibility.

2014-08-20  Rhys Kidd  <rhyskidd@gmail.com>

    * setup.py,README.rst,doc/user/install.txt: Test requirement for a 
    64-bit operating system, documentation changes. Fixes #529

2014-08-19  Michael R. Crusoe  <mcrusoe@msu.edu>

    * {setup,versioneer,khmer/_version}.py: upgrade versioneer from 0.10 to 0.11

2014-08-18  Michael R. Crusoe  <mcrusoe@msu.edu>

    * setup.py: Use the system bz2 and/or zlib libraries if specified in
    setup.cfg or overridden on the commandline

2014-08-06  Michael R. Crusoe  <mcrusoe@msu.edu>

    * CITATION: fixed formatting, added BibTeX
    * Makefile: Python code coverage targets will now compile khmer if needed
    * doc/dev/galaxy.txt: moved to doc/user/; updated & simplified
    * doc/{dev,user}/index.txt: galaxy.txt move
    * scripts/*.xml: moved to scripts/galaxy/; citations added; additional
    scripts wrapped
    * scripts/galaxy/README.txt: documented Galaxy codebase requirements
    * doc/citations.txt: symlink to CITATION
    * scripts/galaxy/test-data: added symlinks to files in tests/test-data or
    added short test files from scratch
    * scripts/galaxy/macros.xml: common configuration moved to central file
    * scripts/galaxy/gedlab.py: custom Galaxy datatypes for the counting
    tables and presence tables: it inherits from the Galaxy Binary type but
    isn't sniffable. Written with GalaxyTeam's Dave_B.
    * scripts/filter-abund.py: fix inaccurate parameter description
    * scripts/galaxy/tool_dependencies.xml: document install process
    * scripts/galaxy/filter-below-abund.py: symlink to
    sandbox/filter-below-abund.py for now.
    * khmer/khmer_args.py: point users to online citation file for details

2014-08-05  Michael R. Crusoe  <mcrusoe@msu.edu>

    * lib/read_parsers.{cc,hh}: close file handles. Fixes CID 1222793

2014-08-05  Justin Lippi  <jlippi@gmail.com>

    * khmer/__init__.py: import get_version_cpp method as __version_cpp__.
    * khmer/_khmermodule.cc: added get_version_cpp implementation
    * tests/test_version.py: check that version from C++ matches version from
    khmer.__version__
    * setup.cfg: don't run tests with 'jenkins' @attr with 'make test'

2014-08-04  Michael R. Crusoe  <mcrusoe@msu.edu>

    * khmer/_khmermodule.cc,lib/{kmer_hash.{cc,hh},read_aligner.cc,
    read_parsers.{cc,hh},trace_logger.cc: Replace remaining uses of assert()
    with khmer_exceptions. Fixes #215.
    * setup.py: simplify argparse conditional dependency

2014-08-03  Titus Brown & Michael R. Crusoe  <t@idyll.org>

    * doc/{artifact-removal,partitioning-workflow{.graffle,.png}},{biblio,
    blog-posts,guide,install,choosing-table-sizes,known-issues,scripts,
    partitioning-big-data.txt: moved to doc/user/
    * doc/{crazy-ideas,details,development,galaxy,release,examples}.txt: moved
    to doc/dev/
    * doc/dev/{a-quick-guide-to-testing,codebase-guide,
    coding-guidelines-and-review,for-khmer-developers,getting-started,
    hackathon,index}.txt,doc/user/index.txt: new content.
    * doc/design.txt: deleted
    The documentation has been split into user focused documentation and
    developer focused documentation. The new developer docs were field tested
    as part of the Mozilla Science Lab global sprint that we participated in;
    we are grateful to all the volunteers.

2014-07-24  Ivan Gonzalez  <iglpdc@gmail.com>

    * lib/khmer.hh, lib/khmer_exception.hh: All exceptions are now derived from
	a new base class exception, khmer::khmer_exception. Issue #508.
    * lib/counting.cc, lib/hashbits.cc, lib/hashtable.{cc,hh},lib/kmer_hash.cc,
	lib/labelhash.cc, lib/perf_metrics.hh, lib/read_parsers.{cc,hh},
	lib/subset.cc, lib/thread_id_map.hh: All exceptions thrown are now
	instances (or derived from) khmer::khmer_exception.

2014-07-24  Jiarong Guo  <guojiaro@gmail.com>

    * khmer/_khmermodule.cc: add python exception when thread = 0 for
    ReadParser.
    * tests/test_read_parsers.py: add test_with_zero_threads() to test Python
    exception when ReadParser has zero threads.

2014-07-23  Qingpeng Zhang  <qingpeng@gmail.com>

    * scripts/load-graph.py: write fp rate into *.info file with option 
    to switch on
    * tests/test_scripts.py: add test_load_graph_write_fp

2014-07-23  Ryan R. Boyce  <boycerya@msu.edu>

    * Makefile: fixed >80 character line wrap-around

2014-07-23  Leonor Garcia-Gutierrez  <l.garcia-gutierrez@warwick.ac.uk>

    * tests/test_hashbits.py, tests/test_graph.py, 
    tests/test_lump.py: reduced memory requirement
    
2014-07-23  Heather L. Wiencko  <wienckhl@tcd.ie>

    * khmer_tst_utils.py: added import traceback
    * test_scripts.py: added test for normalize_by_median.py for fpr rate

2014-07-22  Justin Lippi  <jlippi@gmail.com>
 
    * khmer/_khmermodule.cc: removed unused assignment
    * lib/read_aligner.cc,lib/read_aligner.hh: wrapped function declarations
    in the same compiler options that the only invocations are in to avoid
    unusedPrivateFunction violation.
    * lib/read_parsers.cc: fix redundantassignment error by assigning variable
    to its value directly

2014-07-22  Michael R. Crusoe  <mcrusoe@msu.edu>

    * Makefile: combine pip invocation into single "install-dependencies"
    target.

2014-07-22  Justin Lippi  <jlippi@gmail.com>

    * tests/test_subset_graph.py: decrease the amount of memory that is being
    requested for the hash tables in test.

2014-07-22  Jim Stapleton  <jas@msu.edu>

     * scripts/filter-abund.py: no longer asks for parameters that are unused,
     issue #524

2014-07-22  Justin Lippi  <jlippi@gmail.com> 

    * tests/khmer_tst_utils.py: put runscript here
    * tests/test_sandbox_scripts.py: remove 'runsandbox', renamed to runscript
      and placed in khmer_tst_utils
    * tests/test_scripts.py: removed 'runscript' and placed in khmer_tst_utils

2014-07-22  Jeramia Ory  <jeramia.ory@gmail.com>

    * khmer/_khmermodule.cc: removed unused KhmerError, issue #503

2014-07-22  Rodney Picett  <pickett.rodney@gmail.com>

    * lib/scoringmatrix.{cc,hh}: removed assign function, issue #502
 
2014-07-22  Leonor Garcia-Gutierrez  <l.garcia-gutierrez@warwick.ac.uk>

    * tests/test_counting_single.py: reduced memory requirements
    
2014-07-21  Titus Brown  <t@idyll.org>

    * sandbox/saturate-by-median.py: introduce new sandbox script for
	saturation analysis of low-coverage data sets.

2014-07-10  Joe Stein  <joeaarons@gmail.com>

    * sandbox/readstats.py: fixed divide-by-zero error, issue #458

2014-07-06  Titus Brown  <t@idyll.org>

    * doc/release.txt: fix formatting.

2014-06-25  Michael R. Crusoe <mcrusoe@msu.edu>

    * scripts/load-graph.py: fix #507. Threading doesn't give any advantages
    to this script right now; the threading parameter is ignored for now.

2014-06-20  Chuck Pepe-Ranney  <chuck.peperanney@gmail.com>

    * scripts/extract-partitions.py: added epilog documentation for 
	<base>.dist columns.

2014-06-20  Michael R. Crusoe  <mcrusoe@msu.edu>

    * doc/release.txt: Add Coverity Scan to release checklist

2014-06-19  Michael R. Crusoe  <mcrusoe@msu.edu>

    * lib/read_aligner.{cc,hh},khmer/_khmermodule.cc,setup.py,
    tests/test_read_aligner.py,sandbox/{normalize-by-align,read-aligner}.py:
    Update of @fishjord's graph alignment work
    * lib/{aligner,kmer,node}.{cc,hh},tests/test_align.py: removed as they are
    superceded by the above
    * Makefile: fixed wildcards
    * tests/read_parsers.py: tests that are too complicated to run with
    Valgrind's memcheck are now marked @attr('multithread')

2014-06-16  Titus Brown  <t@idyll.org>

    * doc/release.txt: updated release process.
    * doc/known-issues.txt: updated known-issues for v1.1 release
    * doc/release-notes/: added release notes for 1.0, 1.0.1, and 1.1

2014-06-16  Michael R. Crusoe  <mcrusoe@msu.edu>

    * scripts/{abundance-dist-single,filter-abund-single,load-into-counting,
    normalize-by-median,load-graph}.py: restore Python 2.6 compatibility for
    Debian 6, RedHat 6, SL6, and Ubuntu 10.04 LTS users.

2014-06-15  Titus Brown  <t@idyll.org>

    * doc/scripts.txt: removed sweep-reads.py from script documentation.
    * scripts/sweep-reads.py, scripts/sweep-files.py: moved sweep-reads.py
	and sweep-files.py over to sandbox.
    * tests/test_sandbox_scripts.py: created a test file for scripts in
	sandbox/; skip when not in developer mode (e.g. installed egg).
    * tests/test_script_arguments.py: capture file.py output to stderr
	so that it is not displayed during tests.
    * sandbox/calc-median-distribution.py: updates to print cumulative
	distribution for calc-median-distribution.

2014-06-14  Michael R. Crusoe  <mcrusoe@msu.edu>

    * scripts/{abundance-dist-single,filter-abund-single,load-into-counting,
    normalize-by-median,load-graph}.py,tests/test_scripts.py: added
    '--report-total-kmers' option to all scripts that create k-mer tables.

2014-06-14  Titus Brown  <t@idyll.org>

    * doc/scripts.txt, tests/test_scripts.py, scripts/sweep-reads.py:
	renamed sweep-reads-buffered to sweep-reads; added FASTQ output to
	sweep-reads.
    * doc/scripts.txt: added extract-long-sequences.py doc reference.
    * scripts/extract-long-sequences.py: set default sequence length to
	extract to 200 bp.

2014-06-13  Michael R. Crusoe  <mcrusoe@msu.edu>

    * MANIFEST.in: don't include docs/, data/, or examples/ in our PyPI
    distribution. Saves 15MB.

2014-06-13  Michael R. Crusoe  <mcrusoe@msu.edu>

    * Makefile: split coverity target in two: -build and -upload. Added
    configuration target

2014-06-13  Titus Brown  <t@idyll.org>

    * doc/install.txt: updated virtualenv command to use python2 explicitly,
	for arch support.

2014-06-13  Titus Brown  <t@idyll.org>

    * khmer/__init__.py, khmer/file_args.py: Moved copyright message to a
	comment.
    * khmer/file.py: updated error messages for disk-space checking functions;
	added test hooks.
    * tests/test_script_arguments.py: added tests for several functions in
	khmer/file.py.
    * sandbox/assemstats3.py: handle missing input files.

2014-06-12  Michael Wright <wrigh517@msu.edu>

    * sandbox/load-into-hashbits: Deleted from sandbox. It is superseded
    by load-graph.py --no-tagset.

2014-06-11  Michael Wright <wrigh517@msu.edu>

    * scripts/load-into-counting: Fixed docstring misnomer to 
	load-into-counting.py

2014-06-10  Michael R. Crusoe  <mcrusoe@msu.edu>

    * setup.py,tests/{__init__,khmer_tst_utils,test_scripts,
    khmer_test_counting_single}.py: made tests runnable after installation.
    * lib/{khmer.hh,hashtable.hh,read_parsers.cc,read_parsers.hh}: restructure
    exception hierarchy.
    * khmer/_khmermodule.cc: Nicer error checking for hash_consume_fasta,
    hash_abundance_distribution, hashbits_consume_{fasta,fasta_and_tag
    {,with_stoptags},partitioned_fasta}, hashbits_output_partitions, and
    labelhash_consume_{,partitioned_}fasta_and_tag_with_labels.

2014-06-10  Titus Brown  <t@idyll.org>

    * Makefile: remove SHELL setting so that 'make doc' works in virtualenvs.
    * scripts/sample-reads-randomly.py: extend to take multiple subsamples
	with -S.
    * tests/test_scripts.py: added test for multiple subsamples from
	sample-reads-randomly.py

2014-06-10  Michael Wright <wrigh517@msu.edu>

    * scripts/extract-long-sequences: Moved from sandbox, added argparse and 
    FASTQ support.
    * scripts/fastq-to-fasta: Fixed outdated argparse oversight.
    * tests/test_scripts.py: Added tests for extract-long-sequences.py

2014-06-08  Titus Brown  <t@idyll.org>

    * doc/conf.py: set google_analytics_id and disqus_shortname properly;
	disable "editme" popup.
    * doc/_templates/page.html: take google_analytics_id and disqus_shortname
	from doc/conf.py.

2014-06-04  Michael R. Crusoe <mcrusoe@msu.edu>

    * lib/Makefile: do a distclean as the CFLAGS may have changed. Fixes #442

2014-06-03 Chuck Pepe-Ranney <chuck.peperanney@gmail.com>

    * scripts/abundance-dist.py: removed call to check_space on infiles.  

2014-05-31  Michael R. Crusoe  <mcrusoe@msu.edu>

    * khmer/_khmermodule.cc,lib/counting.{cc,hh},
    sandbox/{stoptag-abundance-ham1-hist.py,off-by-one.py,filter-ham1.py}:
    Remove CountingHash get_kmer_abund_mean, get_kmer_abund_abs_deviation, and
    max_hamming1_count along with Python glue code and sandbox scripts. They
    are no longer useful.

2014-05-30  Titus Brown  <t@idyll.org>

    * khmer/_khmermodule.cc: remove merge2* functions: unused, untested.
    * lib/counting.cc, lib/hashbits.cc, lib/hashtable.cc: made file loading
	exceptions more verbose and informative.
    * tests/test_subset_graph.py: added tests for SubsetPartition::
	load_partitionmap.
    * khmer/_khmermodule.cc, lib/subset.cc, wrapped SubsetPartition::
	load_partitionmap to catch, propagate exceptions
    * tests/test_hashbits.py, tests/test_counting_hash.py: added tests
	for fail-on-load of bad file format versions; print exception messages.
    * .gitignore: added various temporary pip & build files
    * lib/counting.cc: added I/O exception handling to CountingHashFileReader
	and CountingHashGzFileReader.
    * lib/hashbits.cc: added I/O exception handling to Hashbits::load.
    * lib/subset.cc: added I/O exception handling to merge_from_disk.
    * lib/hashtable.cc: added I/O exception handling to load_tagset and
	load_stop_tags
    * khmer/_khmermodule.cc: added I/O exception propagation from C++ to
	Python, for all loading functions.

2014-05-22  Michael Wright  <wrigh517@msu.edu>

    * scripts/fastq-to-fasta: Moved and improved fastq-to-fasta.py into scripts 
    from sandbox
    * tests/test_scripts.py: Added tests for fastq-to-fasta.py
    * tests/test-data: Added test-fastq-n-to-fasta.py file with N's in 
    sequence for testing

2014-05-19  Michael R. Crusoe  <mcrusoe@msu.edu>

    * Makefile: add target for python test coverage plain-text report;
    clarified where the HTML report is

2014-05-16  Michael R. Crusoe  <mcrusoe@msu.edu>

    * docs/scripts.txt: include sweep-reads-buffered.py

2014-05-14  Adam Caldwell  <adam.caldwell@gmail.com>

    * Makefile: change pip to pip2. Fixes assorted make problems on systems
    where pip links to pip3

2014-05-14  Michael R. Crusoe  <mcrusoe@msu.edu>

    * lib/{zlib,bzip2} -> third-party/
    * setup.{cfg,py}: Move third party libraries to their own directory
    * Makefile: add sloccount target for humans and the sloccount.sc target for
   Jenkins

2014-05-13  Michael Wright  <wrigh517@msu.edu>

    * sandbox/fastq-to-fasta.py: now reports number of reads dropped due to
    'N's in sequence. close 395

2014-05-13  Michael R. Crusoe  <mcrusoe@msu.edu>

    * doc/release.txt: additional fixes

2014-05-09  Luiz Irber  <irberlui@msu.edu>

    Version 1.0.1

2014-05-09  Michael R. Crusoe  <mcrusoe@msu.edu>

    * doc/release.txt: update release instructions

2014-05-06  Michael R. Crusoe  <mcrusoe@msu.edu>

    * lib/{subset,counting}.cc: fix cppcheck errors; astyle -A10
    --max-code-length=80

2014-05-06  Titus Brown  <titus@idyll.org>

    * sandbox/calc-best-assembly.py: added script to calculate best
    assembly from a list of contig/scaffold files
	
2014-04-23  Titus Brown  <titus@idyll.org>

    * scripts/abundance-dist-single.py: fixed problem where ReadParser was
    being created anew for each thread; regression introduced in 4b823fc.

2014-04-22  Michael R. Crusoe  <mcrusoe@msu.edu>

    *.py: switch to explicit python2 invocation. Fixes #385.

2014-04-21  Titus Brown  <t@idyll.org>

    * doc/development.txt: added spellcheck to review checklist

2014-04-21  Titus Brown  <titus@idyll.org>

    * scripts/normalize-by-median.py: updated FP rate to match latest info from
      Qingpeng's paper; corrected spelling error.

2014-04-21  Michael R. Crusoe  <mcrusoe@msu.edu>

    * setup.py,doc/installing.txt: Remove argparse from the requirements
    unless it isn't available. Argparse is bundled with Python 2.7+. This
    simplifies the installation instructions.

2014-04-17  Ram RS  <ramrs@nyu.edu>

    * scripts/make-initial-stoptags.py: fixed bug that threw error on
     missing .ht input file while actual expected input file is .pt

2014-04-11  Titus Brown  <t@idyll.org>

    * scripts/*.py: fixed argument to check_space_for_hashtable to rely
    on args.n_tables and not args.ksize.

2014-04-06  Titus Brown  <titus@idyll.org>

    * scripts/normalize-by-median.py: added comment about table compatibility
    with abundance-dist.

2014-04-05  Michael R. Crusoe  <mcrusoe@msu.edu>

    * MANIFEST.in,setup.py: fix to correct zlib packaging for #365
    * ChangeLog: fix date for 1.0 release, email addresses

2014-04-01  Michael R. Crusoe  <mcrusoe@msu.edu>

    Version 1.0
    * Makefile: run 'build' command before install; ignore _version.py for
    coverage purposes.
    * bink.ipynb: deleted
    * doc/choosing-hash-sizes.txt -> choosing-table-sizes.txt
    * setup.py,doc/{conf.py,index.txt}: update lists of authors
    * doc/development.txt: typo
    * doc/{galaxy,guide,index,introduction,scripts}.txt: remove some
    references to implementation details of the k-mer tables
    * doc/{known-issues,release}.txt: updated
    * khmer/*.cc,lib/*.{cc,hh}: astyle -A10 formatted
    * lib/read_parsers.cc: fixed case statement fall through
    * lib/subset.cc: removed unnecessary NULL check (CID 1054804 & 1195088)
    * scripts/*.py: additional documentation updates
    * tests/test-data/test-overlap1.ht,data/MSB2-surrender.fa &
    data/1m-filtered.fa: removed from repository history, .git is now 36M!

2014-04-01  Titus Brown  <t@idyll.org>

    * CITATION,khmer/khmer_args.py: Updated khmer software citation for
    release.

2014-03-31  Titus Brown  <t@idyll.org>

    * scripts/normalize-by-median.py: Fixed unbound variable bug introduced in
    20a433c2.

    * khmer/file.py: Fixed incorrect use of __file__ dirname instead of
    os.getcwd(); also fixed bug where statvfs would choke on an empty
    dirname resulting from input files being in the cwd.

2014-03-31  Michael R. Crusoe  <mcrusoe@msu.edu>

    * versioneer.py,ez_setup.py: updated to version 0.10 and 3.4.1
    respectively.
    * docs/release.txt,khmer/_version.py,MANIFEST.in: update ancillary
    versioneer files

2014-03-31  Titus Brown  <t@idyll.org>

    * scripts/*.py,khmer/khmer_args.py: added 'info' function to khmer_args,
    and added citation information to each script.
    * CITATION: added basic citation information for khmer functionality.

2013-03-31  Michael R. Crusoe  <mcrusoe@msu.edu>

    * docs/scripts.txt,scripts/*.py,khmer/*.py: overhaul the documentation of
    the scripts. Uses sphinxcontrib.autoprogram to leverage the existing
    argparse objects. Moved the documentation into each script + misc cleanups.
    All scripts support the --version option. Migrated the last scripts to use
    khmer_args
    * docs/blog-posts.txt: removed outdated reference to filter-exact.py; its
    replacement filter-abund.py is better documented in the eel-pond protocol
    * figuregen/,novelty/,plots/,templatem/,scripts/do-partition.sh: removed
    outdated code not part of core project

2013-03-30  Michael R. Crusoe  <mcrusoe@msu.edu>

    * setup.py: monkeypatched distutils.Distribution.reinitialize_command() so
    that it matches the behavior of Distribution.get_command_obj(). This fixes
    issues with 'pip install -e' and './setup.py nosetests' not respecting the
    setup.cfg configuration directives for the build_ext command. Also
    enhanced our build_ext command to respect the dry_run mode.

    * .ycm_extra_conf.py: Update our custom YouCompleteMe configuration to
    query the package configuration for the proper compilation flags.

2014-03-28  Michael R. Crusoe  <mcrusoe@msu.edu>

    * Makefile,setup.py: demote nose & sphinx to extra dependencies.
    Auto-install Python developer tools as needed.

2013-03-27  Michael R. Crusoe  <mcrusoe@msu.edu>

    * The system zlib and bzip2 libraries are now used instead of the bundled
    versions if specified in setup.cfg or the command line.

2014-03-25  Michael R. Crusoe  <mcrusoe@msu.edu>

    * Makefile: update cppcheck command to match new version of Jenkins
    plugin. Now ignores the lib/test*.cc files.

2013-03-20  Michael R. Crusoe  <mcrusoe@msu.edu>

    * lib/storage.hh,khmer/_khmermodule.cc,lib/{readtable,read_parsers}.hh:
    remove unused storage.hh

2014-03-19  Qingpeng Zhang  <qingpeng@msu.edu>

    * hashbits.cc: fix a bug of 'Division or modulo by zero' described in #182
    * test_scripts.py: add test code for count-overlap.py
    * count-overlap.py: (fix a bug because of a typo and hashsize was replaced
    by min_hashsize)
    * count-overlap.py: needs hashbits table generated by load-graph.py. 
    This information is added to the "usage:" line.
    * count-overlap.py: fix minor PyLint issues

2014-03-19  Michael R. Crusoe  <mcrusoe@msu.edu>

    * Update bundled zlib version to 1.2.8 from 1.2.3. Changes of note:
    "Wholesale replacement of gz* functions with faster versions"
    "Added LFS (Large File Summit) support for 64-bit file offsets"
    "Fix serious but very rare decompression bug"

2014-03-19  Michael R. Crusoe <mcrusoe@msu.edu>

    * lib/counting.hh: include hashtable.hh
    * lib/{counting,aligner,hashbits,hashtable,labelhash,node,subset}.{cc,hh},
    kmer.cc,khmer/_khmermodule.cc: removed downcast, replaced non-functional
    asserts() with exception throws.
    * khmer/_khmermodule.cc: fixed parsing of PyLists
    * setup.py: force 64bit only builds on OS X.

2014-03-19  Titus Brown  <t@idyll.org>

    * Makefile: update documentation on targets at top; clean autopep8 output.
    * test_counting_single.py: fixed pep8 violations in spacing
    * test_scripts.py: eliminate popenscript in favor of proper SystemExit
	handling in runscript; fix pep8 violations.

2014-03-19  Michael R. Crusoe <mcrusoe@msu.edu> and Luiz Irber
<luiz.irber@gmail.com>

    * lib/ktable.{cc,hh},khmer/{__init__.py},{_khmermodule.cc}, tests/
    test_{counting_{hash,single},ktable}.py: remove the unused KTable object
    * doc/{index,ktable}.txt: remove references to KTable
    * lib/{ktable.{hh,cc} → kmer_hash.{hh,cc}}: rename remaining ktable files
    to kmer_hash
    * lib/{hashtable,kmer}.hh: replace ktable headers with kmer_hash

2014-03-17  Ram RS  <ramrs@nyu.edu>

    * extract-partitions.py: pylint warnings addressed
    * test_scripts.py: tests added to cover extract-partitions completely

2014-03-16  Michael R. Crusoe <mcrusoe@msu.edu>

    * lib/read_parsers.cc: fix for Coverity CID 1054789: Unititialized scalar
    field II: fill_id is never zeroed out.

2014-03-16  Ram RS  <ramrs@nyu.edu>

    * Project email in copyright headers updated

2014-03-14  Michael R. Crusoe <mcrusoe@msu.edu>

    * khmer/_khmermodule.cc, lib/{khmer.hh, hashtable.{cc,hh}},
    tests/test_{hashbits,hashbits_obj,labelhash}.py: don't implicitly downcast
    tagset_size(). Changes fileformat version for saved tagsets.

2014-03-13  Ram RS  <ramrs@nyu.edu>

    * added: khmer/file.py - script to check disk space, check input file
    status and check space before hashtable writing
    * modified: scripts/*.py - all scripts now use khmer.file for above-mentioned
    functionality.
    * modified: scripts/*.py - pylint violations addressed in all scripts
    under scripts/

2014-03-13  Ram RS  <ramrs@nyu.edu>

    * Bug fix: tests.test_normalize_by_median_no_bigcount() now runs within
    temp directory

2014-03-11  Michael R. Crusoe  <mcrusoe@mcrusoe.edu>

    * lib/read_parsers.hh: fix for Coverity CID 1054789: Uninitialized scalar
    field

2014-03-10  Michael R. Crusoe  <mcrusoe@msu.edu>

    * doc/development.txt: document fork/tag policy + formatting fixes

2014-03-03  Michael R. Crusoe  <mcrusoe@msu.edu>

    * lib/trace_logger.{cc,hh}: fix for Coverity CID 1063852: Uninitialized
    scalar field (UNINIT_CTOR) 
    * lib/node.cc: fix for Coverity CID 1173035:  Uninitialized scalar field
    (UNINIT_CTOR)
    * lib/hashbits.hh: fix for Coverity CID 1153101:  Resource leak in object
    (CTOR_DTOR_LEAK)
    * lib/{perf_metrics.{cc,hh},hashtable.{cc,hh}
    ,read_parsers.{cc,hh},trace_logger.{cc,hh}}: ifndef WITH_INTERNAL_METRICS
    then lets not + astyle -A10

2014-02-27  Michael R. Crusoe <mcrusoe@msu.edu>

    * tagged: version 0.8
    * setup.py: Specify a known working version of setuptools so we don't
    force an unneeded and awkward upgrade.
    * setup.py: We aren't zipsafe, mark as such

2014-02-18  Michael R. Crusoe <mcrusoe@msu.edu>

* Normalized C++ namespace usage to fix CID 1054792
* Updated install instructions. We recommend OS X users and those Linux
users without root access to install virtualenv instead of pip.
* New documentation: doc/known-issues.txt
* Added code review checklist & other guidance: doc/development.txt

2014-02-03  Camille Scott <camille.scott.w@gmail.com>

* Standardized command line arguments in khmer_args; added version flag

* Added support for sparse graph labeling

* Added script to reinflate partitions from read files using the 
  labeling system, called sweep-reads-by-partition-buffered.py

* Implemented __new__ methods for Hashbits, enforced inheritance
  hierarchy between it and the new LabelHash class both in C++
  and CPython API

2013-12-20  Titus Brown  <titus@idyll.org>

* Fixed output_partitioned_file, sweep-reads3.py, and extract-partitions.py
  to retain FASTQ format in output.

2013-12-11  Michael R. Crusoe <mcrusoe@msu.edu>

* normalize-by-median.py: new optional argument: --record-filenames to specify
a path where a list of all the output filenames will be written to. Will
be used to better integrate with Galaxy.

* All commands that use the counting args now support the --version switch

* abundance-dist-single.py, abundance-dist.py, do-partition.py,
interleave-reads.py, load-graph.py, load-into-counting.py
normalize-by-median.py now exit with return code 1 instead of 255 as is
standard.

2013-12-19  Michael R. Crusoe  <mcrusoe@msu.edu>

* doc/install.txt Add setup instructions for RHEL6 & fix invocation to get
master branch to work for non-developers

2013-12-18  Titus Brown  <titus@idyll.org>

* Added a test to ensure that normalize-by-median.py has bigcount set to
  False.

2013-11-22  Camille Scott  <camille.scott.w@gmail.com>

* Makefile: Added debug target for profiling.

2013-11-22  Michael R. Crusoe  <mcrusoe@msu.edu>

* Documented release process

2013-10-21  Michael R. Crusoe  <mcrusoe@msu.edu>

* Version 0.7

* New script: sample-reads-randomly.py which does a single pass random
subsample using reservoir sampling.

* the version number is now only stored in one place

* Makefile: new dist, cppcheck, pep8, and autopep8 targets for developers.
VERSION is now set by versioneer and exported to C/C++ code.

* README switched from MarkDown to ReStructuredText format to clean up PyPI
listing. Install count badge added.

* doc/: updates to how the scripts are called. Sphinx now pulls version
number from versioneer. C/Python integration is now partially documented.
Reference to bleeding-edge has been removed. Release instructions have been
clarified and simplified.

* all python code in khmer/, scripts/, and tests/ should be PEP8 compliant now.

* khmer/_khmermodule.cc has gotten a once-over with cpychecker. Type errors
were eliminated and the error checking has improved.

* Several fixes motivated by the results of a Coverity C/C++ scan. 

* Tests that require greater than 0.5 gigabytes of memory are now annotated as
being 'highmem' and be skipped by changing two lines in setup.cfg

* warnings about -Wstrict-prototypes will no longer appear

* contributors to this release are: ctb, mr-c and camillescott. 

2013-10-15  Michael R. Crusoe  <mcrusoe@msu.edu>

* Version 0.6.1

* No code changes, just build fixes

2013-10-10  Michael R. Crusoe  <mcrusoe@msu.edu>

* Version 0.6

* Switch to setuptools to run the entire build

* The various Makefiles have been merged into one inside lib for posterity

* A new top-level Makefile wraps "python setup.py"

* argparse.py has been removed and is installed automatically by setuptools/pip

* setup.py and the python/khmer directory have been moved to the root of the
project to conform to the standard layout

* The project contact address is now khmer-project@idyll.org

* Due to the new build system the project now easily builds under OS X + XCode

* In light of the above the installation instructions have been rewritten

* Sphinx now builds the documentation without warnings or errors

* It is now easy to calculate code coverage.

* setup.py is now PEP8 compliant
2014-04-10  Michael R. Crusoe  <mcrusoe@msu.edu>

    * Makefile: run 'build' command before install; ignore _version.py for
    coverage purposes.
    * bink.ipynb: deleted
    * doc/choosing-hash-sizes.txt -> choosing-table-sizes.txt
    * setup.py,doc/{conf.py,index.txt}: update lists of authors
    * doc/development.txt: typo
    * doc/{galaxy,guide,index,introduction,scripts}.txt: remove some
    references to implementation details of the k-mer tables
    * doc/{known-issues,release}.txt: updated
    * khmer/*.cc,lib/*.{cc,hh}: astyle -A10 formatted
    * lib/read_parsers.cc: fixed case statement fall through
    * lib/subset.cc: removed unnecessary NULL check (CID 1054804 & 1195088)
    * scripts/*.py: additional documentation updates
    * tests/test-data/test-overlap1.ht,data/MSB2-surrender.fa &
    data/1m-filtered.fa: removed from repository history, .git is now 36M!

2014-03-31  Titus Brown  <ctb@msu.edu>

    * scripts/normalize-by-median.py: Fixed unbound variable bug introduced in
    20a433c2.

    * khmer/file.py: Fixed incorrect use of __file__ dirname instead of
    os.getcwd(); also fixed bug where statvfs would choke on an empty
    dirname resulting from input files being in the cwd.

2014-03-31  Michael R. Crusoe  <mcrusoe@msu.edu>

    * versioneer.py,ez_setup.py: updated to version 0.10 and 3.4.1
    respectively.
    * docs/release.txt,khmer/_version.py,MANIFEST.in: update ancillary
    versioneer files

2014-03-31  Titus Brown  <ctb@msu.edu>

    * scripts/*.py,khmer/khmer_args.py: added 'info' function to khmer_args,
    and added citation information to each script.
    * CITATION: added basic citation information for khmer functionality.

2013-03-31  Michael R. Crusoe  <mcrusoe@msu.edu>

    * docs/scripts.txt,scripts/*.py,khmer/*.py: overhaul the documentation of
    the scripts. Uses sphinxcontrib.autoprogram to leverage the existing
    argparse objects. Moved the documentation into each script + misc cleanups.
    All scripts support the --version option. Migrated the last scripts to use
    khmer_args
    * docs/blog-posts.txt: removed outdated reference to filter-exact.py; its
    replacement filter-abund.py is better documented in the eel-pond protocol
    * figuregen/,novelty/,plots/,templatem/,scripts/do-partition.sh: removed
    outdated code not part of core project

2013-03-30  Michael R. Crusoe  <mcrusoe@msu.edu>

    * setup.py: monkeypatched distutils.Distribution.reinitialize_command() so
    that it matches the behavior of Distribution.get_command_obj(). This fixes
    issues with 'pip install -e' and './setup.py nosetests' not respecting the
    setup.cfg configuration directives for the build_ext command. Also
    enhanced our build_ext command to respect the dry_run mode.

    * .ycm_extra_conf.py: Update our custom YouCompleteMe configuration to
    query the package configuration for the proper compilation flags.

2014-03-28  Michael R. Crusoe  <mcrusoe@msu.edu>

    * Makefile,setup.py: demote nose & sphinx to extra dependencies.
    Auto-install Python developer tools as needed.

2013-03-27  Michael R. Crusoe  <mcrusoe@msu.edu>

    * The system zlib and bzip2 libraries are now used instead of the bundled
    versions if specified in setup.cfg or the command line.

2014-03-25  Michael R. Crusoe  <mcrusoe@msu.edu>

    * Makefile: update cppcheck command to match new version of Jenkins
    plugin. Now ignores the lib/test*.cc files.

2013-03-20  Michael R. Crusoe  <mcrusoe@msu.edu>

    * lib/storage.hh,khmer/_khmermodule.cc,lib/{readtable,read_parsers}.hh:
    remove unused storage.hh

2014-03-19  Qingpeng Zhang  <qingpeng@msu.edu>

    * hashbits.cc: fix a bug of 'Division or modulo by zero' described in #182
    * test_scripts.py: add test code for count-overlap.py
    * count-overlap.py: (fix a bug because of a typo and hashsize was replaced
    by min_hashsize)
    * count-overlap.py: needs hashbits table generated by load-graph.py. 
    This information is added to the "usage:" line.
    * count-overlap.py: fix minor PyLint issues

2014-03-19  Michael R. Crusoe  <mcrusoe@msu.edu>

    * Update bundled zlib version to 1.2.8 from 1.2.3. Changes of note:
    "Wholesale replacement of gz* functions with faster versions"
    "Added LFS (Large File Summit) support for 64-bit file offsets"
    "Fix serious but very rare decompression bug"

2014-03-19  Michael R. Crusoe <mcrusoe@msu.edu>

    * lib/counting.hh: include hashtable.hh
    * lib/{counting,aligner,hashbits,hashtable,labelhash,node,subset}.{cc,hh},
    kmer.cc,khmer/_khmermodule.cc: removed downcast, replaced non-functional
    asserts() with exception throws.
    * khmer/_khmermodule.cc: fixed parsing of PyLists
    * setup.py: force 64bit only builds on OS X.

2014-03-19  Titus Brown  <t@idyll.org>

    * Makefile: update documentation on targets at top; clean autopep8 output.
    * test_counting_single.py: fixed pep8 violations in spacing
    * test_scripts.py: eliminate popenscript in favor of proper SystemExit
	handling in runscript; fix pep8 violations.

2014-03-19  Michael R. Crusoe <mcrusoe@msu.edu> and Luiz Irber
<luiz.irber@gmail.com>

    * lib/ktable.{cc,hh},khmer/{__init__.py},{_khmermodule.cc}, tests/
    test_{counting_{hash,single},ktable}.py: remove the unused KTable object
    * doc/{index,ktable}.txt: remove references to KTable
    * lib/{ktable.{hh,cc} → kmer_hash.{hh,cc}}: rename remaining ktable files
    to kmer_hash
    * lib/{hashtable,kmer}.hh: replace ktable headers with kmer_hash

2014-03-17  Ram RS  <ramrs@nyu.edu>

    * extract-partitions.py: pylint warnings addressed
    * test_scripts.py: tests added to cover extract-partitions completely

2014-03-16  Michael R. Crusoe <mcrusoe@msu.edu>

    * lib/read_parsers.cc: fix for Coverity CID 1054789: Unititialized scalar
    field II: fill_id is never zeroed out.

2014-03-16  Ram RS  <ramrs@nyu.edu>

    * Project email in copyright headers updated

2014-03-14  Michael R. Crusoe <mcrusoe@msu.edu>

    * khmer/_khmermodule.cc, lib/{khmer.hh, hashtable.{cc,hh}},
    tests/test_{hashbits,hashbits_obj,labelhash}.py: don't implicitly downcast
    tagset_size(). Changes fileformat version for saved tagsets.

2014-03-13  Ram RS  <ramrs@nyu.edu>

    * added: khmer/file.py - script to check disk space, check input file
    status and check space before hashtable writing
    * modified: scripts/*.py - all scripts now use khmer.file for above-mentioned
    functionality.
    * modified: scripts/*.py - pylint violations addressed in all scripts
    under scripts/

2014-03-13  Ram RS  <ramrs@nyu.edu>

    * Bug fix: tests.test_normalize_by_median_no_bigcount() now runs within
    temp directory

2014-03-11  Michael R. Crusoe  <mcrusoe@mcrusoe.edu>

    * lib/read_parsers.hh: fix for Coverity CID 1054789: Uninitialized scalar
    field

2014-03-10  Michael R. Crusoe  <mcrusoe@msu.edu>

    * doc/development.txt: document fork/tag policy + formatting fixes

2014-03-03  Michael R. Crusoe  <mcrusoe@msu.edu>

    * lib/trace_logger.{cc,hh}: fix for Coverity CID 1063852: Uninitialized
    scalar field (UNINIT_CTOR) 
    * lib/node.cc: fix for Coverity CID 1173035:  Uninitialized scalar field
    (UNINIT_CTOR)
    * lib/hashbits.hh: fix for Coverity CID 1153101:  Resource leak in object
    (CTOR_DTOR_LEAK)
    * lib/{perf_metrics.{cc,hh},hashtable.{cc,hh}
    ,read_parsers.{cc,hh},trace_logger.{cc,hh}}: ifndef WITH_INTERNAL_METRICS
    then lets not + astyle -A10

2014-02-27  Michael R. Crusoe <mcrusoe@msu.edu>

    * tagged: version 0.8
    * setup.py: Specify a known working version of setuptools so we don't
    force an unneeded and awkward upgrade.
    * setup.py: We aren't zipsafe, mark as such

2014-02-18  Michael R. Crusoe <mcrusoe@msu.edu>

* Normalized C++ namespace usage to fix CID 1054792
* Updated install instructions. We recommend OS X users and those Linux
users without root access to install virtualenv instead of pip.
* New documentation: doc/known-issues.txt
* Added code review checklist & other guidance: doc/development.txt

2014-02-03  Camille Scott <camille.scott.w@gmail.com>

* Standardized command line arguments in khmer_args; added version flag

* Added support for sparse graph labeling

* Added script to reinflate partitions from read files using the 
  labeling system, called sweep-reads-by-partition-buffered.py

* Implemented __new__ methods for Hashbits, enforced inheritance
  hierarchy between it and the new LabelHash class both in C++
  and CPython API

2013-12-20  Titus Brown  <titus@idyll.org>

* Fixed output_partitioned_file, sweep-reads3.py, and extract-partitions.py
  to retain FASTQ format in output.

2013-12-11  Michael R. Crusoe <mcrusoe@msu.edu>

* normalize-by-median.py: new optional argument: --record-filenames to specify
a path where a list of all the output filenames will be written to. Will
be used to better integrate with Galaxy.

* All commands that use the counting args now support the --version switch

* abundance-dist-single.py, abundance-dist.py, do-partition.py,
interleave-reads.py, load-graph.py, load-into-counting.py
normalize-by-median.py now exit with return code 1 instead of 255 as is
standard.

2013-12-19  Michael R. Crusoe  <mcrusoe@msu.edu>

* doc/install.txt Add setup instructions for RHEL6 & fix invocation to get
master branch to work for non-developers

2013-12-18  Titus Brown  <titus@idyll.org>

* Added a test to ensure that normalize-by-median.py has bigcount set to
  False.

2013-11-22  Camille Scott  <camille.scott.w@gmail.com>

* Makefile: Added debug target for profiling.

2013-11-22  Michael R. Crusoe  <mcrusoe@msu.edu>

* Documented release process

2013-10-21  Michael R. Crusoe  <mcrusoe@msu.edu>

* Version 0.7

* New script: sample-reads-randomly.py which does a single pass random
subsample using reservoir sampling.

* the version number is now only stored in one place

* Makefile: new dist, cppcheck, pep8, and autopep8 targets for developers.
VERSION is now set by versioneer and exported to C/C++ code.

* README switched from MarkDown to ReStructuredText format to clean up PyPI
listing. Install count badge added.

* doc/: updates to how the scripts are called. Sphinx now pulls version
number from versioneer. C/Python integration is now partially documented.
Reference to bleeding-edge has been removed. Release instructions have been
clarified and simplified.

* all python code in khmer/, scripts/, and tests/ should be PEP8 compliant now.

* khmer/_khmermodule.cc has gotten a once-over with cpychecker. Type errors
were eliminated and the error checking has improved.

* Several fixes motivated by the results of a Coverity C/C++ scan. 

* Tests that require greater than 0.5 gigabytes of memory are now annotated as
being 'highmem' and be skipped by changing two lines in setup.cfg

* warnings about -Wstrict-prototypes will no longer appear

* contributors to this release are: ctb, mr-c and camillescott. 

2013-10-15  Michael R. Crusoe  <mcrusoe@msu.edu>

* Version 0.6.1

* No code changes, just build fixes

2013-10-10  Michael R. Crusoe  <mcrusoe@msu.edu>

* Version 0.6

* Switch to setuptools to run the entire build

* The various Makefiles have been merged into one inside lib for posterity

* A new top-level Makefile wraps "python setup.py"

* argparse.py has been removed and is installed automatically by setuptools/pip

* setup.py and the python/khmer directory have been moved to the root of the
project to conform to the standard layout

* The project contact address is now khmer-project@idyll.org

* Due to the new build system the project now easily builds under OS X + XCode

* In light of the above the installation instructions have been rewritten

* Sphinx now builds the documentation without warnings or errors

* It is now easy to calculate code coverage.

* setup.py is now PEP8 compliant<|MERGE_RESOLUTION|>--- conflicted
+++ resolved
@@ -1,8 +1,7 @@
-<<<<<<< HEAD
 2015-02-24  Sherine Awad  <sherine.awad@gmail.com>
 
    * tests/test_scripts.py: Test loading of gzipped counting table with bigcounts and test abundance with bigcounts
-=======
+
 2015-04-07  Michael R. Crusoe  <mcrusoe@msu.edu>
 
     * README.rst: add a ReadTheDocs badge
@@ -125,7 +124,6 @@
    * setup.py: specify that this is a Python 2 only project (for now)
    * tests/test_{counting_single,subset_graph}.py: make explicit the use of
    floor division behavior.
->>>>>>> 05c72a52
 
 2015-03-06  Titus Brown  <titus@idyll.org>
 
