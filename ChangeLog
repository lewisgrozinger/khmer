<<<<<<< HEAD
2015-02-20  Titus Brown  <titus@idyll.org>

   * doc/dev/scripts-and-sandbox.txt: policies for sandbox/ and scripts/
   content, and a process for adding new command line scripts into scripts/.
   * doc/dev/index.txt: added scripts-and-sandbox to developer doc index.
=======
2014-12-29  Michael R. Crusoe  <mcrusoe@msu.edu>

    * khmer/_khmermodule.cc: convert C++ out of memory exceptions to Python
    out of memory exception.
    * test/test_{counting_hash,counting_single,hashbits_obj,labelhash,
    scripts}.py: partial tests for the above
>>>>>>> 68c8f3ee

2015-02-20  Aditi Gupta  <agupta@msu.edu>

   * doc/dev/coding-guidelines-and-review.txt: fixed spelling errors.

2015-02-19  Michael R. Crusoe  <mcrusoe@msu.edu>

   * doc/dev/coding-guidelines-and-review.txt: added checklist for new CPython
   types
   * khmer/_khmermodule.cc: Update ReadAligner to follow the new guidelines

2015-02-19  Daniel Standage  <daniel.standage@gmail.com>

   * Makefile: add a new Makefile target `help` to list and describe all
   common targets.
   * khmer/utils.py, tests/test_functions.py: minor style fixes.

2015-02-16  Titus Brown  <titus@idyll.org>

   * khmer/utils.py: added 'check_is_pair', 'broken_paired_reader', and
   'write_record_pair' functions.
   * khmer/khmer_args.py: added streaming reference for future algorithms
   citation.
   * tests/test_functions.py: added unit tests for 'check_is_pair' and
   'broken_paired_reader'.
   * scripts/trim-low-abund.py: upgraded to track pairs properly; added
   proper get_parser information; moved to scripts/ from sandbox/.
   * tests/test_scripts.py: added paired-read tests for
   trim-low-abund.py.
   * tests/test-data/test-abund-read-2.paired.fq: data for paired-read tests.
   * scripts/extract-paired-reads.py: removed 'is_pair' in favor of
   'check_is_pair'; switched to using 'broken_paired_reader'; fixed use
   of sys.argv.
   * scripts/sample-reads-randomly.py: removed unused 'output_single' function.
   * doc/user/scripts.txt: added trim-low-abund.py.

2015-02-13  Qingpeng Zhang  <qingpeng@msu.edu>

   * scripts/sample-reads-randomly.py: fix a glitch about string formatting.

2015-02-11  Titus Brown  <titus@idyll.org>

   * khmer/_khmermodule.cc: fixed k-mer size checking; updated some error
   messages.
   * tests/test_graph.py: added test for k-mer size checking in find_all_tags.

2015-02-09  Titus Brown  <titus@idyll.org>

   * scripts/split-paired-reads.py: added -1 and -2 options to allow fine-
   grain specification of output locations; switch to using write_record
   instead of script-specific output functionality.
   * tests/test_scripts.py: added accompanying tests.

2015-02-09  Bede Constantinides  <bede.constantinides@manchester.ac.uk>

   * scripts/split-paired-reads.py: added -o option to allow specification
   of an output directory
   * tests/test_scripts.py: added accompanying test for split-paired-reads.py

2015-02-01  Titus Brown  <titus@idyll.org>

   * khmer/_khmermodule.cc: added functions hash_find_all_tags_list and
   hash_get_tags_and_positions to CountingHash objects.
   * tests/test_counting_hash.py: added tests for new functionality.

2015-01-25  Titus Brown  <titus@idyll.org>

   * sandbox/correct-errors.py: fixed sequence output so that quality
   scores length always matches the sequence length; fixed argparse
   setup to make use of default parameter.

2015-01-25  Titus Brown  <titus@idyll.org>

    * sandbox/readstats.py: fixed non-functional string interpolation at end;
    added -o to send output to a file; moved to scripts/.
    * doc/user/scripts.txt: added readstats description.
    * tests/test_scripts.py: added tests for readstats.py

2015-01-23  Jessica Mizzi  <mizzijes@msu.edu>

    * khmer/utils.py: Added single write_record fuction to write FASTA/Q
    * scripts/{abundance-dist,extract-long-sequences,extract-partitions,
    interleave-reads,normalize-by-median,sample-reads-randomly}.py: 
    Replaced FASTA/Q writing method with write_record

2015-01-23  Michael R. Crusoe  <mcrusoe@msu.edu>

    * Makefile: remove the user installs for the `install-dependencies` target

2015-01-23  Michael R. Crusoe  <mcrusoe@msu.edu>

    * README.rst,doc/user/install.txt: clarify that we support Python 2.7.x
    and not Python 3.

2015-01-21  Luiz Irber  <irberlui@msu.edu>

    * lib/hllcounter.{cc,hh}: Implemented a HyperLogLog counter.
    * khmer/{_khmermodule.cc, __init__.py}: added HLLCounter class
    initialization and wrapper.
    * tests/test_hll.py: added test functions for the new
    HyperLogLog counter.
    * sandbox/unique-kmers.py: implemented a CLI script for
    approximate cardinality estimation using a HyperLogLog counter.
    * setup.cfg, Makefile, third-party/smhasher/MurmurHash3.{cc,h},
    lib/kmer_hash.{cc,hh}, setup.py: added MurmurHash3 hash function
    and configuration.
    * setup.py: added a function to check if compiler supports OpenMP.

2015-01-14  Reed Cartwright  <cartwright@asu.edu>

    * doc/dev/getting-started.txt: Added install information for
    Arch Linux

2014-01-14  Michael R. Crusoe  <mcrusoe@msu.edu>

    * doc/user/{blog-posts,guide}.txt,examples/stamps/do.sh,sandbox/{
    collect-reads,error-correct-pass2,filter-median-and-pct,filter-median,
    read_aligner,split-sequences-by-length}.py,scripts/{filter-abund,
    load-into-counting}.py,tests/test_{counting_hash,hashbits,scripts}.py:
    remove references to ".kh" files replaces with ".pt" or ".ct" as
    appropriate
    * tests/test-data/{bad-versionk12,normC20k20}.kh: renamed to "*.ct"

2015-01-13  Daniel Standage  <daniel.standage@gmail.com>

    * tests/khmer_tst_utils.py, tests/test_sandbox_scripts.py: removed
    unused module imports
    * .gitignore: added pylint_report.txt so that it is not accidentally
    committed after running make diff_pylint_report
    * khmer/file.py -> khmer/kfile.py: renamed internal file handling
    class to avoid collisions with builtin Python file module
    * sandbox/collect-reads.py, sanbox/saturate-by-median.py,
    sandbox/sweep-files.py, sandbox/sweep-reads.py,
    scripts/abundance-dist-single.py, scripts/abundance-dist.py,
    scripts/annotate-partitions.py, scripts/count-median.py,
    scripts/count-overlap.py, scripts/do-partition.py,
    scripts/extract-long-sequences.py, scripts/extract-paired-reads.py,
    scripts/extract-partitions.py, scripts/filter-abund-single.py,
    scripts/filter-abund.py, scripts/filter-stoptags.py,
    scripts/find-knots.py, scripts/interleave-reads.py,
    scripts/load-graph.py, scripts/load-into-counting.py,
    scripts/make-initial-stoptags.py, scripts/merge-partitions.py,
    scripts/normalize-by-median.py, scripts/partition-graph.py,
    scripts/sample-reads-randomly.py, scripts/split-paired-reads.py,
    tests/test_script_arguments.py, tests/test_scripts.py: changed all
    occurrences of `file` to `kfile`

2015-01-09  Rhys Kidd  <rhyskidd@gmail.com>

    * lib/khmer.hh: implement generic NONCOPYABLE() macro guard
    * lib/hashtable.hh: apply NONCOPYABLE macro guard in case of future 
    modifications to Hashtable that might exposure potential memory corruption 
    with default copy constructor

2014-12-30  Michael Wright  <wrig517@msu.edu>

    * tests/test_scripts.py: Attained complete testing coverage for 
    scripts/filter_abund.py

2014-12-30  Brian Wyss  <wyssbria@msu.edu>

    * tests/test_scripts.py: added four new tests:
    load_into_counting_multifile(), test_abundance_dist_single_nosquash(),
    test_abundance_dist_single_savehash, test_filter_abund_2_singlefile

2015-12-29  Michael R. Crusoe  <mcrusoe@msu.edu>

    * CITATION,khmer/khmer_args.py,scripts/{abundance-dist-single,
    filter-abund-single,load-graph,load-into-counting}.py: Give credit to the
    SeqAn project for their FASTQ/FASTA reader that we use.

2014-12-26  Titus Brown  <titus@idyll.org>

    * tests/tests_sandbox_scripts.py: added import and execfile test for all
    sandbox/ scripts.
    * sandbox/{abundance-hist-by-position.py,
    sandbox/assembly-diff-2.py, sandbox/assembly-diff.py,
    sandbox/bloom_count.py, sandbox/bloom_count_intersection.py,
    sandbox/build-sparse-graph.py, sandbox/combine-pe.py,
    sandbox/compare-partitions.py, sandbox/count-within-radius.py,
    sandbox/degree-by-position.py, sandbox/ec.py,
    sandbox/error-correct-pass2.py, sandbox/extract-single-partition.py,
    sandbox/fasta-to-abundance-hist.py, sandbox/filter-median-and-pct.py,
    sandbox/filter-median.py, sandbox/find-high-abund-kmers.py,
    sandbox/find-unpart.py, sandbox/graph-size.py,
    sandbox/hi-lo-abundance-by-position.py, sandbox/multi-rename.py,
    sandbox/normalize-by-median-pct.py, sandbox/print-stoptags.py,
    sandbox/print-tagset.py, sandbox/readstats.py,
    sandbox/renumber-partitions.py, sandbox/shuffle-fasta.py,
    sandbox/shuffle-reverse-rotary.py, sandbox/split-fasta.py,
    sandbox/split-sequences-by-length.py, sandbox/stoptag-abundance-hist.py,
    sandbox/stoptags-by-position.py, sandbox/strip-partition.py,
    sandbox/subset-report.py, sandbox/sweep-out-reads-with-contigs.py,
    sandbox/sweep-reads2.py, sandbox/sweep-reads3.py,
    sandbox/uniqify-sequences.py, sandbox/write-interleave.py}: cleaned up
    to make 'import'-able and 'execfile'-able.

2014-12-26  Michael R. Crusoe  <mcrusoe@msu.edu>

    * tests/test_functions.py: Generate a temporary filename instead of
    writing to the current directory
    * Makefile: always run the `test` target if specified

2014-12-20  Titus Brown  <titus@idyll.org>

    * sandbox/slice-reads-by-coverage.py: fixed 'N' behavior to match other
    scripts ('N's are now replaced by 'A', not 'G').
    * sandbox/trim-low-abund.py: corrected reporting bug (bp written);
    simplified second-pass logic a bit; expanded reporting.

2014-12-17  Jessica Mizzi  <mizzijes@msu.edu>

    * khmer/file.py,sandbox/sweep-reads.py,scripts/{abundance-dist-single,
    abundance-dist,annotate-partitions,count-median,count-overlap,do-partition,
    extract-paired-reads,extract-partitions,filter-abund-single,filter-abund,
    filter-stoptags,interleave-reads,load-graph,load-into-counting,
    make-initial-stoptags,merge-partitions,normalize-by-median,partition-graph,
    sample-reads-randomly,split-paired-reads}.py,setup.cfg,
    tests/{test_script_arguments,test_scripts}.py: Added force option to all 
    scripts to script IO sanity checks and updated tests to match. 

2014-12-17  Michael R. Crusoe  <mcrusoe@msu.edu>

    * setup.cfg,tests/test_{counting_hash,counting_single,filter,graph,
    hashbits,hashbits_obj,labelhash,lump,read_parsers,scripts,subset_graph}.py:
    reduce memory usage of tests to about 100 megabytes max.

2014-12-17  Michael R. Crusoe  <mcrusoe@msu.edu>

    * scripts/load-graph.py,khmer/_khmermodule.cc: restore threading to
    load-graph.py

2014-12-16  Titus Brown  <titus@idyll.org>

    * sandbox/{calc-error-profile.py,collect-variants.py,correct-errors.py,
    trim-low-abund.py}: Support for k-mer spectral error analysis, sublinear
    error profile calculations from shotgun data sets, adaptive variant
    collection based on graphalign, streaming error correction, and streaming
    error trimming.
    * tests/test_sandbox_scripts.py: added tests for sandbox/trim-low-abund.py.
    * tests/test_counting_hash.py: added tests for new
    CountingHash::find_spectral_error_positions function.

2014-12-16  Michael R. Crusoe  <mcrusoe@msu.edu>  &  Camille Scott
<camille.scott.w@gmail.com>

    * khmer/_khmermodule.cc: fixed memory leak in the ReadParser paired
    iterator (not used by any scripts).
    * lib/read_parsers.cc,khmer/_khmermodule.cc: Improved exception handling.
    * tests/test_read_parsers.py,
    tests/test-data/100-reads.fq.truncated.{bz2,gz}: Added tests for truncated
    compressed files accessed via ReadParser paired and unpaired iterators.

2014-12-09  Michael R. Crusoe  <mcrusoe@msu.edu>

    New FAST[AQ] parser (from the SeqAn project). Fixes known issue and a
    newly found read dropping issue
    https://github.com/ged-lab/khmer/issues/249
    https://github.com/ged-lab/khmer/pull/641
    Supports reading from non-seekable plain and gziped FAST[AQ] files (a.k.a
    pipe or streaming support)

    * khmer/{__init__.py,_khmermodule.cc}: removed the Config object, the
    threads argument to new_counting_hash, and adapted to other changes in API.
    Dropped the unused _dump_report_fn method. Enhanced error reporting.
    * lib/{bittest,consume_prof,error,khmer_config,scoringmatrix,thread_id_map}
    .{cc,hh},tests/test_khmer_config.py: deleted unused files
    * sandbox/collect-reads.py,scripts/{abundance-dist-single,do-partition,
    filter-abund-single,load-into-counting}.py: adapted to Python API changes:
    no threads argument to ReadParser, no more config
    * tests/test_{counting_hash,counting_single,hashbits,hashbits_obj,
    test_read_parsers}.py: updated tests to new error pattern (upon object
    creation, not first access) and the same API change as above. Thanks to
    Camille for her enhanced multi-thread test.
    * lib/{counting,hashtable,ht-diff}.cc,khmer.hh: renamed MAX_COUNT define to
    MAX_KCOUNT; avoids naming conflict with SeqAn
    * khmer/file.py: check_file_status(): ignored input files named '-'
    * khmer/khmer_tst_utils.py: added method to pipe input files to a target
    script
    * tests/test_scripts.py: enhanced streaming tests now that four of them
    work.
    * Makefile: refreshed cppcheck{,-result.xml} targets, added develop
    setuptools command prior to testing

2014-12-08  Michael R. Crusoe  <mcrusoe@msu.edu>

    * doc/user/known_issues.txt: Document that multithreading leads to dropped
    reads.

2014-12-07  Michael R. Crusoe  <mcrusoe@msu.edu>

    This is khmer v1.2

    * Makefile: add sandbox scripts to the pylint_report.txt target
    * doc/dev/coding-guidelines-and-review.txt: Add question about command
    line API to the checklist
    * doc/dev/release.txt: refresh release procedure
    * doc/release-notes/release-1.2.md

2014-12-05  Michael R. Crusoe  <mcrusoe@msu.edu>

    * CITATIONS,khmer/khmer_args.py: update citations for Qingpeng's paper

2014-12-01  Michael R. Crusoe  <mcrusoe@msu.edu>

    * doc/roadmap.txt: Explain the roadmap to v2 through v4

2014-12-01  Kevin Murray  <spam@kdmurray.id.au>

    * tests/test_scripts.py: Stop a test from making a temporary output file
    in the current dir by explictly specifying an output file.

2014-12-01  Kevin Murray  <spam@kdmurray.id.au>

    * load-into-counting.py: Add a CLI parameter to output a machine-readable
    summary of the run, including number of k-mers, FPR, input files etc in
    json or TSV format.

2014-12-01  Titus Brown  <t@idyll.org>

    * Update sandbox docs: some scripts now used in recipes

2014-11-23  Phillip Garland  <pgarland@gmail.com>

    * lib/khmer.hh (khmer): define KSIZE_MAX
    * khmer/_khmermodule.cc (forward_hash, forward_hash_no_rc) (reverse_hash):
    Use KSIZE_MAX to check whether the user-supplied k is larger than khmer
    supports.

2014-11-19  Michael R. Crusoe  <mcrusoe@msu.edu>

    * CODE_OF_CONDUT.RST,doc/dev/{index,CODE_OF_CONDUCT}.txt: added a code of
    conduct

2014-11-18  Jonathan Gluck  <jdg@cs.umd.edu>

    * tests/test_counting_hash.py: Fixed copy paste error in comments, True to
    False.

2014-11-15  Jacob Fenton  <bocajnotnef@gmail.com>

    * tests/test_scripts.py: added screed/read_parsers stream testing
    * khmer/file.py: modified file size checker to not break when fed
    a fifo/block device
    * tests/test-data/test-abund-read-2.fa.{bz2, gz}: new test files

2014-11-11  Jacob Fenton  <bocajnotnef@gmail.com>

    * do-partition.py: replaced threading args in scripts with things from 
    khmer_args
    * khmer/theading_args.py: removed as it has been deprecated

2014-11-06  Michael R. Crusoe  <mcrusoe@msu.edu>

    * lib/{counting,hashbits}.{cc,hh},lib/hashtable.hh: Moved the n_kmers()
    function into the parent Hashtable class as n_unique_kmers(), adding it to
    CountingHash along the way. Removed the unused start and stop parameters.
    * khmer/_khmermodule.cc: Added Python wrapping for CountingHash::
    n_unique_kmers(); adapted to the dropped start and stop parameters.
    * scripts/{load-graph,load-into-counting,normalize-by-median}.py: used the
    n_unique_kmers() function instead of the n_occupied() function to get the
    number of unique kmers in a table.
    * tests/test_{hashbits,hashbits_obj,labelhash,scripts}.py: updated the
    tests to reflect the above

2014-10-24  Camille Scott  <camille.scott.w@gmail.com>

    * do-partition.py: Add type=int to n_threads arg and assert to check
    number of active threads

2014-10-10  Brian Wyss  <wyssbria@msu.edu>

    * khmer/scripts/{abundance-dist, abundance-dist-single,
    annotate-partitions, count-median, count-overlap, do-partition,
    extract-paired-reads, extract-partitions, filter-abund, filter-abund-single,
    filter-stoptags, find-knots, load-graph, load-into-counting,
    make-initial-stoptags, merge-partitions, normalize-by-median, 
    partition-graph, sample-reads-randomly}.py:
    changed stdout output in scripts to go to stderr.

2014-10-06  Michael R. Crusoe  <mcrusoe@msu.edu>

    * Doxyfile.in: add links to the stdc++ docs

2014-10-01  Ben Taylor  <taylo886@msu.edu>

    * khmer/_khmermodule.cc, lib/hashtable.cc, lib/hashtable.hh,
    tests/test_counting_hash.py, tests/test_labelhash.py,
    tests/test_hashbits.py, tests/test_hashbits_obj.py:
    Removed Hashtable::consume_high_abund_kmers,
    Hashtable::count_kmers_within_depth, Hashtable::find_radius_for_volume,
    Hashtable::count_kmers_on_radius

2014-09-29  Michael R. Crusoe  <mcrusoe@msu.edu>

    * versioneer.py: upgrade versioneer 0.11->0.12

2014-09-29  Sherine Awad  <sherine.awad@gmail.com>

    * scripts/normalize-by-median.py: catch expections generated by wrong
    indentation for 'total'

2014-09-23  Jacob G. Fenton  <bocajnotnef@gmail.com>

    * scripts/{abundance-dist-single, abundance-dist, count-median,
    count-overlap, extract-paired-reads, filter-abund-single,
    load-graph, load-into-counting, make-initial-stoptags,
    partition-graph, split-paired-reads}.py: 
    added output file listing at end of file
    * scripts/extract-long-sequences.py: refactored to set write_out to
    sys.stdout by default; added output location listing.
    * scripts/{fastq-to-fasta, interleave-reads}.py: 
    added output file listing sensitive to optional -o argument
    * tests/test_scripts.py: added test for scripts/make-initial-stoptags.py

2014-09-19  Ben Taylor  <taylo886@msu.edu>

    * Makefile: added --inline-suppr to cppcheck, cppcheck-result.xml targets
    * khmer/_khmermodule.cc: Added comments to address cppcheck false positives
    * lib/hashtable.cc, lib/hashtable.hh: take args to filter_if_present by
    reference, address scope in destructor
    * lib/read_parsers.cc: Added comments to address cppcheck false positives
    * lib/subset.cc, lib/subset.hh: Adjusted output_partitioned_file,
    find_unpart to take args by reference, fix assign_partition_id to use
    .empty() instead of .size()

2014-09-19  Ben Taylor  <taylo886@msu.edu>
		
    * Makefile: Add astyle, format targets
    * doc/dev/coding-guidelines-and-review.txt: Add reference to `make format`
		target

2014-09-10  Titus Brown  <titus@idyll.org>

    * sandbox/calc-median-distribution.py: catch exceptions generated by reads
	shorter than k in length.
    * sandbox/collect-reads.py: added script to collect reads until specific
	average cutoff.
    * sandbox/slice-reads-by-coverage.py: added script to extract reads with
	a specific coverage slice (based on median k-mer abundance).
	
2014-09-09  Titus Brown  <titus@idyll.org>

    * Added sandbox/README.rst to describe/reference removed files,
	 and document remaining sandbox files.

    * Removed many obsolete sandbox files, including:
      sandbox/abund-ablate-reads.py,
      sandbox/annotate-with-median-count.py,
      sandbox/assemble-individual-partitions.py,
      sandbox/assemstats.py,
      sandbox/assemstats2.py,
      sandbox/bench-graphsize-orig.py,
      sandbox/bench-graphsize-th.py,
      sandbox/bin-reads-by-abundance.py,
      sandbox/bowtie-parser.py,
      sandbox/calc-degree.py,
      sandbox/calc-kmer-partition-counts.py,
      sandbox/calc-kmer-read-abunds.py,
      sandbox/calc-kmer-read-stats.py,
      sandbox/calc-kmer-to-partition-ratio.py,
      sandbox/calc-sequence-entropy.py,
      sandbox/choose-largest-assembly.py,
      sandbox/consume-and-traverse.py,
      sandbox/contig-coverage.py,
      sandbox/count-circum-by-position.py,
      sandbox/count-density-by-position.py,
      sandbox/count-distance-to-volume.py,
      sandbox/count-median-abund-by-partition.py,
      sandbox/count-shared-kmers-btw-assemblies.py,
      sandbox/ctb-iterative-bench-2-old.py,
      sandbox/ctb-iterative-bench.py,
      sandbox/discard-high-abund.py,
      sandbox/discard-pre-high-abund.py,
      sandbox/do-intertable-part.py,
      sandbox/do-partition-2.py,
      sandbox/do-partition-stop.py,
      sandbox/do-partition.py,
      sandbox/do-subset-merge.py,
      sandbox/do-th-subset-calc.py,
      sandbox/do-th-subset-load.py,
      sandbox/do-th-subset-save.py,
      sandbox/extract-surrender.py,
      sandbox/extract-with-median-count.py,
      sandbox/fasta-to-fastq.py,
      sandbox/filter-above-median.py,
      sandbox/filter-abund-output-by-length.py,
      sandbox/filter-area.py,
      sandbox/filter-degree.py,
      sandbox/filter-density-explosion.py,
      sandbox/filter-if-present.py,
      sandbox/filter-max255.py,
      sandbox/filter-min2-multi.py,
      sandbox/filter-sodd.py,
      sandbox/filter-subsets-by-partsize.py,
      sandbox/get-occupancy.py,
      sandbox/get-occupancy2.py,
      sandbox/graph-partition-separate.py,
      sandbox/graph-size-circum-trim.py,
      sandbox/graph-size-degree-trim.py,
      sandbox/graph-size-py.py,
      sandbox/join_pe.py,
      sandbox/keep-stoptags.py,
      sandbox/label-pairs.py,
      sandbox/length-dist.py,
      sandbox/load-ht-and-tags.py,
      sandbox/make-coverage-by-position-for-node.py,
      sandbox/make-coverage-histogram.py,
      sandbox/make-coverage.py,
      sandbox/make-random.py,
      sandbox/make-read-stats.py,
      sandbox/multi-abyss.py,
      sandbox/multi-stats.py,
      sandbox/multi-velvet.py,
      sandbox/normalize-by-min.py,
      sandbox/occupy.py,
      sandbox/parse-bowtie-pe.py,
      sandbox/parse-stats.py,
      sandbox/partition-by-contig.py,
      sandbox/partition-by-contig2.py,
      sandbox/partition-size-dist-running.py,
      sandbox/partition-size-dist.py,
      sandbox/path-compare-to-vectors.py,
      sandbox/print-exact-abund-kmer.py,
      sandbox/print-high-density-kmers.py,
      sandbox/quality-trim-pe.py,
      sandbox/quality-trim.py,
      sandbox/reformat.py,
      sandbox/remove-N.py,
      sandbox/softmask-high-abund.py,
      sandbox/split-N.py,
      sandbox/split-fasta-on-circum.py,
      sandbox/split-fasta-on-circum2.py,
      sandbox/split-fasta-on-circum3.py,
      sandbox/split-fasta-on-circum4.py,
      sandbox/split-fasta-on-degree-th.py,
      sandbox/split-fasta-on-degree.py,
      sandbox/split-fasta-on-density.py,
      sandbox/split-reads-on-median-diff.py,
      sandbox/summarize.py,
      sandbox/sweep_perf.py,
      sandbox/test_scripts.py,
      sandbox/traverse-contigs.py,
      sandbox/traverse-from-reads.py,
      sandbox/validate-partitioning.py -- removed as obsolete.

2014-09-01  Michael R. Crusoe  <mcrusoe@msu.edu>

    * doc/dev/coding-guidelines-and-review.txt: Clarify pull request checklist
    * CONTRIBUTING.md: update URL to new dev docs

2014-08-30  Rhys Kidd  <rhyskidd@gmail.com>

    * khmer/_khmermodule.cc: fix table.get("wrong_length_string") gives core
    dump
    * lib/kmer_hash.cc: improve quality of exception error message
    * tests/{test_counting_hash,test_counting_single,test_hashbits,
        test_hashbits_obj}.py: add regression unit tests

2014-08-28  Titus Brown  <titus@idyll.org>

    * scripts/normalize-by-median.py: added reporting output after main loop
	exits, in case it hadn't been triggered.
    * sandbox/saturate-by-median.py: added flag to change reporting frequency,
	cleaned up leftover code from when it was copied from
	normalize-by-median.

2014-08-24  Rhys Kidd  <rhyskidd@gmail.com>

    * khmer/thread_utils.py, sandbox/filter-below-abund.py,
	scripts/{extract-long-sequences,load-graph,load-into-counting,
	normalize-by-median,split-paired-reads}.py,
	scripts/galaxy/gedlab.py: fix minor PyLint issues 

2014-08-20  Michael R. Crusoe  <mcrusoe@msu.edu>

    * test/test_version.py: add Python2.6 compatibility.

2014-08-20  Rhys Kidd  <rhyskidd@gmail.com>

    * setup.py,README.rst,doc/user/install.txt: Test requirement for a 
    64-bit operating system, documentation changes. Fixes #529

2014-08-19  Michael R. Crusoe  <mcrusoe@msu.edu>

    * {setup,versioneer,khmer/_version}.py: upgrade versioneer from 0.10 to 0.11

2014-08-18  Michael R. Crusoe  <mcrusoe@msu.edu>

    * setup.py: Use the system bz2 and/or zlib libraries if specified in
    setup.cfg or overridden on the commandline

2014-08-06  Michael R. Crusoe  <mcrusoe@msu.edu>

    * CITATION: fixed formatting, added BibTeX
    * Makefile: Python code coverage targets will now compile khmer if needed
    * doc/dev/galaxy.txt: moved to doc/user/; updated & simplified
    * doc/{dev,user}/index.txt: galaxy.txt move
    * scripts/*.xml: moved to scripts/galaxy/; citations added; additional
    scripts wrapped
    * scripts/galaxy/README.txt: documented Galaxy codebase requirements
    * doc/citations.txt: symlink to CITATION
    * scripts/galaxy/test-data: added symlinks to files in tests/test-data or
    added short test files from scratch
    * scripts/galaxy/macros.xml: common configuration moved to central file
    * scripts/galaxy/gedlab.py: custom Galaxy datatypes for the counting
    tables and presence tables: it inherits from the Galaxy Binary type but
    isn't sniffable. Written with GalaxyTeam's Dave_B.
    * scripts/filter-abund.py: fix inaccurate parameter description
    * scripts/galaxy/tool_dependencies.xml: document install process
    * scripts/galaxy/filter-below-abund.py: symlink to
    sandbox/filter-below-abund.py for now.
    * khmer/khmer_args.py: point users to online citation file for details

2014-08-05  Michael R. Crusoe  <mcrusoe@msu.edu>

    * lib/read_parsers.{cc,hh}: close file handles. Fixes CID 1222793

2014-08-05  Justin Lippi  <jlippi@gmail.com>

    * khmer/__init__.py: import get_version_cpp method as __version_cpp__.
    * khmer/_khmermodule.cc: added get_version_cpp implementation
    * tests/test_version.py: check that version from C++ matches version from
    khmer.__version__
    * setup.cfg: don't run tests with 'jenkins' @attr with 'make test'

2014-08-04  Michael R. Crusoe  <mcrusoe@msu.edu>

    * khmer/_khmermodule.cc,lib/{kmer_hash.{cc,hh},read_aligner.cc,
    read_parsers.{cc,hh},trace_logger.cc: Replace remaining uses of assert()
    with khmer_exceptions. Fixes #215.
    * setup.py: simplify argparse conditional dependency

2014-08-03  Titus Brown & Michael R. Crusoe  <t@idyll.org>

    * doc/{artifact-removal,partitioning-workflow{.graffle,.png}},{biblio,
    blog-posts,guide,install,choosing-table-sizes,known-issues,scripts,
    partitioning-big-data.txt: moved to doc/user/
    * doc/{crazy-ideas,details,development,galaxy,release,examples}.txt: moved
    to doc/dev/
    * doc/dev/{a-quick-guide-to-testing,codebase-guide,
    coding-guidelines-and-review,for-khmer-developers,getting-started,
    hackathon,index}.txt,doc/user/index.txt: new content.
    * doc/design.txt: deleted
    The documentation has been split into user focused documentation and
    developer focused documentation. The new developer docs were field tested
    as part of the Mozilla Science Lab global sprint that we participated in;
    we are grateful to all the volunteers.

2014-07-24  Ivan Gonzalez  <iglpdc@gmail.com>

    * lib/khmer.hh, lib/khmer_exception.hh: All exceptions are now derived from
	a new base class exception, khmer::khmer_exception. Issue #508.
    * lib/counting.cc, lib/hashbits.cc, lib/hashtable.{cc,hh},lib/kmer_hash.cc,
	lib/labelhash.cc, lib/perf_metrics.hh, lib/read_parsers.{cc,hh},
	lib/subset.cc, lib/thread_id_map.hh: All exceptions thrown are now
	instances (or derived from) khmer::khmer_exception.

2014-07-24  Jiarong Guo  <guojiaro@gmail.com>

    * khmer/_khmermodule.cc: add python exception when thread = 0 for
    ReadParser.
    * tests/test_read_parsers.py: add test_with_zero_threads() to test Python
    exception when ReadParser has zero threads.

2014-07-23  Qingpeng Zhang  <qingpeng@gmail.com>

    * scripts/load-graph.py: write fp rate into *.info file with option 
    to switch on
    * tests/test_scripts.py: add test_load_graph_write_fp

2014-07-23  Ryan R. Boyce  <boycerya@msu.edu>

    * Makefile: fixed >80 character line wrap-around

2014-07-23  Leonor Garcia-Gutierrez  <l.garcia-gutierrez@warwick.ac.uk>

    * tests/test_hashbits.py, tests/test_graph.py, 
    tests/test_lump.py: reduced memory requirement
    
2014-07-23  Heather L. Wiencko  <wienckhl@tcd.ie>

    * khmer_tst_utils.py: added import traceback
    * test_scripts.py: added test for normalize_by_median.py for fpr rate

2014-07-22  Justin Lippi  <jlippi@gmail.com>
 
    * khmer/_khmermodule.cc: removed unused assignment
    * lib/read_aligner.cc,lib/read_aligner.hh: wrapped function declarations
    in the same compiler options that the only invocations are in to avoid
    unusedPrivateFunction violation.
    * lib/read_parsers.cc: fix redundantassignment error by assigning variable
    to its value directly

2014-07-22  Michael R. Crusoe  <mcrusoe@msu.edu>

    * Makefile: combine pip invocation into single "install-dependencies"
    target.

2014-07-22  Justin Lippi  <jlippi@gmail.com>

    * tests/test_subset_graph.py: decrease the amount of memory that is being
    requested for the hash tables in test.

2014-07-22  Jim Stapleton  <jas@msu.edu>

     * scripts/filter-abund.py: no longer asks for parameters that are unused,
     issue #524

2014-07-22  Justin Lippi  <jlippi@gmail.com> 

    * tests/khmer_tst_utils.py: put runscript here
    * tests/test_sandbox_scripts.py: remove 'runsandbox', renamed to runscript
      and placed in khmer_tst_utils
    * tests/test_scripts.py: removed 'runscript' and placed in khmer_tst_utils

2014-07-22  Jeramia Ory  <jeramia.ory@gmail.com>

    * khmer/_khmermodule.cc: removed unused KhmerError, issue #503

2014-07-22  Rodney Picett  <pickett.rodney@gmail.com>

    * lib/scoringmatrix.{cc,hh}: removed assign function, issue #502
 
2014-07-22  Leonor Garcia-Gutierrez  <l.garcia-gutierrez@warwick.ac.uk>

    * tests/test_counting_single.py: reduced memory requirements
    
2014-07-21  Titus Brown  <t@idyll.org>

    * sandbox/saturate-by-median.py: introduce new sandbox script for
	saturation analysis of low-coverage data sets.

2014-07-10  Joe Stein  <joeaarons@gmail.com>

    * sandbox/readstats.py: fixed divide-by-zero error, issue #458

2014-07-06  Titus Brown  <t@idyll.org>

    * doc/release.txt: fix formatting.

2014-06-25  Michael R. Crusoe <mcrusoe@msu.edu>

    * scripts/load-graph.py: fix #507. Threading doesn't give any advantages
    to this script right now; the threading parameter is ignored for now.

2014-06-20  Chuck Pepe-Ranney  <chuck.peperanney@gmail.com>

    * scripts/extract-partitions.py: added epilog documentation for 
	<base>.dist columns.

2014-06-20  Michael R. Crusoe  <mcrusoe@msu.edu>

    * doc/release.txt: Add Coverity Scan to release checklist

2014-06-19  Michael R. Crusoe  <mcrusoe@msu.edu>

    * lib/read_aligner.{cc,hh},khmer/_khmermodule.cc,setup.py,
    tests/test_read_aligner.py,sandbox/{normalize-by-align,read-aligner}.py:
    Update of @fishjord's graph alignment work
    * lib/{aligner,kmer,node}.{cc,hh},tests/test_align.py: removed as they are
    superceded by the above
    * Makefile: fixed wildcards
    * tests/read_parsers.py: tests that are too complicated to run with
    Valgrind's memcheck are now marked @attr('multithread')

2014-06-16  Titus Brown  <t@idyll.org>

    * doc/release.txt: updated release process.
    * doc/known-issues.txt: updated known-issues for v1.1 release
    * doc/release-notes/: added release notes for 1.0, 1.0.1, and 1.1

2014-06-16  Michael R. Crusoe  <mcrusoe@msu.edu>

    * scripts/{abundance-dist-single,filter-abund-single,load-into-counting,
    normalize-by-median,load-graph}.py: restore Python 2.6 compatability for
    Debian 6, RedHat 6, SL6, and Ubuntu 10.04 LTS users.

2014-06-15  Titus Brown  <t@idyll.org>

    * doc/scripts.txt: removed sweep-reads.py from script documentation.
    * scripts/sweep-reads.py, scripts/sweep-files.py: moved sweep-reads.py
	and sweep-files.py over to sandbox.
    * tests/test_sandbox_scripts.py: created a test file for scripts in
	sandbox/; skip when not in developer mode (e.g. installed egg).
    * tests/test_script_arguments.py: capture file.py output to stderr
	so that it is not displayed during tests.
    * sandbox/calc-median-distribution.py: updates to print cumulative
	distribution for calc-median-distribution.

2014-06-14  Michael R. Crusoe  <mcrusoe@msu.edu>

    * scripts/{abundance-dist-single,filter-abund-single,load-into-counting,
    normalize-by-median,load-graph}.py,tests/test_scripts.py: added
    '--report-total-kmers' option to all scripts that create k-mer tables.

2014-06-14  Titus Brown  <t@idyll.org>

    * doc/scripts.txt, tests/test_scripts.py, scripts/sweep-reads.py:
	renamed sweep-reads-buffered to sweep-reads; added FASTQ output to
	sweep-reads.
    * doc/scripts.txt: added extract-long-sequences.py doc reference.
    * scripts/extract-long-sequences.py: set default sequence length to
	extract to 200 bp.

2014-06-13  Michael R. Crusoe  <mcrusoe@msu.edu>

    * MANIFEST.in: don't include docs/, data/, or examples/ in our PyPI
    distribution. Saves 15MB.

2014-06-13  Michael R. Crusoe  <mcrusoe@msu.edu>

    * Makefile: split coverity target in two: -build and -upload. Added
    configuration target

2014-06-13  Titus Brown  <t@idyll.org>

    * doc/install.txt: updated virtualenv command to use python2 explicitly,
	for arch support.

2014-06-13  Titus Brown  <t@idyll.org>

    * khmer/__init__.py, khmer/file_args.py: Moved copyright message to a
	comment.
    * khmer/file.py: updated error messages for disk-space checking functions;
	added test hooks.
    * tests/test_script_arguments.py: added tests for several functions in
	khmer/file.py.
    * sandbox/assemstats3.py: handle missing input files.

2014-06-12  Michael Wright <wrigh517@msu.edu>

    * sandbox/load-into-hashbits: Deleted from sandbox. It is superseded
    by load-graph.py --no-tagset.

2014-06-11  Michael Wright <wrigh517@msu.edu>

    * scripts/load-into-counting: Fixed docstring misnomer to 
	load-into-counting.py

2014-06-10  Michael R. Crusoe  <mcrusoe@msu.edu>

    * setup.py,tests/{__init__,khmer_tst_utils,test_scripts,
    khmer_test_counting_single}.py: made tests runnable after installation.
    * lib/{khmer.hh,hashtable.hh,read_parsers.cc,read_parsers.hh}: restructure
    exception hierarchy.
    * khmer/_khmermodule.cc: Nicer error checking for hash_consume_fasta,
    hash_abundance_distribution, hashbits_consume_{fasta,fasta_and_tag
    {,with_stoptags},partitioned_fasta}, hashbits_output_partitions, and
    labelhash_consume_{,partitioned_}fasta_and_tag_with_labels.

2014-06-10  Titus Brown  <t@idyll.org>

    * Makefile: remove SHELL setting so that 'make doc' works in virtualenvs.
    * scripts/sample-reads-randomly.py: extend to take multiple subsamples
	with -S.
    * tests/test_scripts.py: added test for multiple subsamples from
	sample-reads-randomly.py

2014-06-10  Michael Wright <wrigh517@msu.edu>

    * scripts/extract-long-sequences: Moved from sandbox, added argparse and 
    FASTQ support.
    * scripts/fastq-to-fasta: Fixed outdated argparse oversight.
    * tests/test_scripts.py: Added tests for extract-long-sequences.py

2014-06-08  Titus Brown  <t@idyll.org>

    * doc/conf.py: set google_analytics_id and disqus_shortname properly;
	disable "editme" popup.
    * doc/_templates/page.html: take google_analytics_id and disqus_shortname
	from doc/conf.py.

2014-06-04  Michael R. Crusoe <mcrusoe@msu.edu>

    * lib/Makefile: do a distclean as the CFLAGS may have changed. Fixes #442

2014-06-03 Chuck Pepe-Ranney <chuck.peperanney@gmail.com>

    * scripts/abundance-dist.py: removed call to check_space on infiles.  

2014-05-31  Michael R. Crusoe  <mcrusoe@msu.edu>

    * khmer/_khmermodule.cc,lib/counting.{cc,hh},
    sandbox/{stoptag-abundance-ham1-hist.py,off-by-one.py,filter-ham1.py}:
    Remove CountingHash get_kmer_abund_mean, get_kmer_abund_abs_deviation, and
    max_hamming1_count along with Python glue code and sandbox scripts. They
    are no longer useful.

2014-05-30  Titus Brown  <t@idyll.org>

    * khmer/_khmermodule.cc: remove merge2* functions: unused, untested.
    * lib/counting.cc, lib/hashbits.cc, lib/hashtable.cc: made file loading
	exceptions more verbose and informative.
    * tests/test_subset_graph.py: added tests for SubsetPartition::
	load_partitionmap.
    * khmer/_khmermodule.cc, lib/subset.cc, wrapped SubsetPartition::
	load_partitionmap to catch, propagate exceptions
    * tests/test_hashbits.py, tests/test_counting_hash.py: added tests
	for fail-on-load of bad file format versions; print exception messages.
    * .gitignore: added various temporary pip & build files
    * lib/counting.cc: added I/O exception handling to CountingHashFileReader
	and CountingHashGzFileReader.
    * lib/hashbits.cc: added I/O exception handling to Hashbits::load.
    * lib/subset.cc: added I/O exception handling to merge_from_disk.
    * lib/hashtable.cc: added I/O exception handling to load_tagset and
	load_stop_tags
    * khmer/_khmermodule.cc: added I/O exception propagation from C++ to
	Python, for all loading functions.

2014-05-22  Michael Wright  <wrigh517@msu.edu>

    * scripts/fastq-to-fasta: Moved and improved fastq-to-fasta.py into scripts 
    from sandbox
    * tests/test_scripts.py: Added tests for fastq-to-fasta.py
    * tests/test-data: Added test-fastq-n-to-fasta.py file with N's in 
    sequence for testing

2014-05-19  Michael R. Crusoe  <mcrusoe@msu.edu>

    * Makefile: add target for python test coverage plain-text report;
    clarified where the HTML report is

2014-05-16  Michael R. Crusoe  <mcrusoe@msu.edu>

    * docs/scripts.txt: include sweep-reads-buffered.py

2014-05-14  Adam Caldwell  <adam.caldwell@gmail.com>

    * Makefile: change pip to pip2. Fixes assorted make problems on systems
    where pip links to pip3

2014-05-14  Michael R. Crusoe  <mcrusoe@msu.edu>

    * lib/{zlib,bzip2} -> third-party/
    * setup.{cfg,py}: Move third party libraries to their own directory
    * Makefile: add sloccount target for humans and the sloccount.sc target for
   Jenkins

2014-05-13  Michael Wright  <wrigh517@msu.edu>

    * sandbox/fastq-to-fasta.py: now reports number of reads dropped due to
    'N's in sequence. close 395

2014-05-13  Michael R. Crusoe  <mcrusoe@msu.edu>

    * doc/release.txt: additional fixes

2014-05-09  Luiz Irber  <irberlui@msu.edu>

    Version 1.0.1

2014-05-09  Michael R. Crusoe  <mcrusoe@msu.edu>

    * doc/release.txt: update release instructions

2014-05-06  Michael R. Crusoe  <mcrusoe@msu.edu>

    * lib/{subset,counting}.cc: fix cppcheck errors; astyle -A10
    --max-code-length=80

2014-05-06  Titus Brown  <titus@idyll.org>

    * sandbox/calc-best-assembly.py: added script to calculate best
    assembly from a list of contig/scaffold files
	
2014-04-23  Titus Brown  <titus@idyll.org>

    * scripts/abundance-dist-single.py: fixed problem where ReadParser was
    being created anew for each thread; regression introduced in 4b823fc.

2014-04-22  Michael R. Crusoe  <mcrusoe@msu.edu>

    *.py: switch to explicit python2 invocation. Fixes #385.

2014-04-21  Titus Brown  <t@idyll.org>

    * doc/development.txt: added spellcheck to review checklist

2014-04-21  Titus Brown  <titus@idyll.org>

    * scripts/normalize-by-median.py: updated FP rate to match latest info from
      Qingpeng's paper; corrected spelling error.

2014-04-21  Michael R. Crusoe  <mcrusoe@msu.edu>

    * setup.py,doc/installing.txt: Remove argparse from the requirements
    unless it isn't available. Argparse is bundled with Python 2.7+. This
    simplifies the installation instructions.

2014-04-17  Ram RS  <ramrs@nyu.edu>

    * scripts/make-initial-stoptags.py: fixed bug that threw error on
     missing .ht input file while actual expected input file is .pt

2014-04-11  Titus Brown  <t@idyll.org>

    * scripts/*.py: fixed argument to check_space_for_hashtable to rely
    on args.n_tables and not args.ksize.

2014-04-06  Titus Brown  <titus@idyll.org>

    * scripts/normalize-by-median.py: added comment about table compatibility
    with abundance-dist.

2014-04-05  Michael R. Crusoe  <mcrusoe@msu.edu>

    * MANIFEST.in,setup.py: fix to correct zlib packaging for #365
    * ChangeLog: fix date for 1.0 release, email addresses

2014-04-01  Michael R. Crusoe  <mcrusoe@msu.edu>

    Version 1.0
    * Makefile: run 'build' command before install; ignore _version.py for
    coverage purposes.
    * bink.ipynb: deleted
    * doc/choosing-hash-sizes.txt -> choosing-table-sizes.txt
    * setup.py,doc/{conf.py,index.txt}: update lists of authors
    * doc/development.txt: typo
    * doc/{galaxy,guide,index,introduction,scripts}.txt: remove some
    references to implementation details of the k-mer tables
    * doc/{known-issues,release}.txt: updated
    * khmer/*.cc,lib/*.{cc,hh}: astyle -A10 formatted
    * lib/read_parsers.cc: fixed case statement fall through
    * lib/subset.cc: removed unnecessary NULL check (CID 1054804 & 1195088)
    * scripts/*.py: additional documentation updates
    * tests/test-data/test-overlap1.ht,data/MSB2-surrender.fa &
    data/1m-filtered.fa: removed from repository history, .git is now 36M!

2014-04-01  Titus Brown  <t@idyll.org>

    * CITATION,khmer/khmer_args.py: Updated khmer software citation for
    release.

2014-03-31  Titus Brown  <t@idyll.org>

    * scripts/normalize-by-median.py: Fixed unbound variable bug introduced in
    20a433c2.

    * khmer/file.py: Fixed incorrect use of __file__ dirname instead of
    os.getcwd(); also fixed bug where statvfs would choke on an empty
    dirname resulting from input files being in the cwd.

2014-03-31  Michael R. Crusoe  <mcrusoe@msu.edu>

    * versioneer.py,ez_setup.py: updated to version 0.10 and 3.4.1
    respectively.
    * docs/release.txt,khmer/_version.py,MANIFEST.in: update ancillary
    versioneer files

2014-03-31  Titus Brown  <t@idyll.org>

    * scripts/*.py,khmer/khmer_args.py: added 'info' function to khmer_args,
    and added citation information to each script.
    * CITATION: added basic citation information for khmer functionality.

2013-03-31  Michael R. Crusoe  <mcrusoe@msu.edu>

    * docs/scripts.txt,scripts/*.py,khmer/*.py: overhaul the documentation of
    the scripts. Uses sphinxcontrib.autoprogram to leverage the existing
    argparse objects. Moved the documentation into each script + misc cleanups.
    All scripts support the --version option. Migrated the last scripts to use
    khmer_args
    * docs/blog-posts.txt: removed outdated reference to filter-exact.py; its
    replacement filter-abund.py is better documented in the eel-pond protocol
    * figuregen/,novelty/,plots/,templatem/,scripts/do-partition.sh: removed
    outdated code not part of core project

2013-03-30  Michael R. Crusoe  <mcrusoe@msu.edu>

    * setup.py: monkeypatched distutils.Distribution.reinitialize_command() so
    that it matches the behavior of Distribution.get_command_obj(). This fixes
    issues with 'pip install -e' and './setup.py nosetests' not respecting the
    setup.cfg configuration directives for the build_ext command. Also
    enhanced our build_ext command to respect the dry_run mode.

    * .ycm_extra_conf.py: Update our custom YouCompleteMe configuration to
    query the package configuration for the proper compilation flags.

2014-03-28  Michael R. Crusoe  <mcrusoe@msu.edu>

    * Makefile,setup.py: demote nose & sphinx to extra dependencies.
    Auto-install Python developer tools as needed.

2013-03-27  Michael R. Crusoe  <mcrusoe@msu.edu>

    * The system zlib and bzip2 libraries are now used instead of the bundled
    versions if specified in setup.cfg or the command line.

2014-03-25  Michael R. Crusoe  <mcrusoe@msu.edu>

    * Makefile: update cppcheck command to match new version of Jenkins
    plugin. Now ignores the lib/test*.cc files.

2013-03-20  Michael R. Crusoe  <mcrusoe@msu.edu>

    * lib/storage.hh,khmer/_khmermodule.cc,lib/{readtable,read_parsers}.hh:
    remove unused storage.hh

2014-03-19  Qingpeng Zhang  <qingpeng@msu.edu>

    * hashbits.cc: fix a bug of 'Division or modulo by zero' described in #182
    * test_scripts.py: add test code for count-overlap.py
    * count-overlap.py: (fix a bug because of a typo and hashsize was replaced
    by min_hashsize)
    * count-overlap.py: needs hashbits table generated by load-graph.py. 
    This information is added to the "usage:" line.
    * count-overlap.py: fix minor PyLint issues

2014-03-19  Michael R. Crusoe  <mcrusoe@msu.edu>

    * Update bundled zlib version to 1.2.8 from 1.2.3. Changes of note:
    "Wholesale replacement of gz* functions with faster versions"
    "Added LFS (Large File Summit) support for 64-bit file offsets"
    "Fix serious but very rare decompression bug"

2014-03-19  Michael R. Crusoe <mcrusoe@msu.edu>

    * lib/counting.hh: include hashtable.hh
    * lib/{counting,aligner,hashbits,hashtable,labelhash,node,subset}.{cc,hh},
    kmer.cc,khmer/_khmermodule.cc: removed downcast, replaced non-functional
    asserts() with exception throws.
    * khmer/_khmermodule.cc: fixed parsing of PyLists
    * setup.py: force 64bit only builds on OS X.

2014-03-19  Titus Brown  <t@idyll.org>

    * Makefile: update documentation on targets at top; clean autopep8 output.
    * test_counting_single.py: fixed pep8 violations in spacing
    * test_scripts.py: eliminate popenscript in favor of proper SystemExit
	handling in runscript; fix pep8 violations.

2014-03-19  Michael R. Crusoe <mcrusoe@msu.edu> and Luiz Irber
<luiz.irber@gmail.com>

    * lib/ktable.{cc,hh},khmer/{__init__.py},{_khmermodule.cc}, tests/
    test_{counting_{hash,single},ktable}.py: remove the unused KTable object
    * doc/{index,ktable}.txt: remove references to KTable
    * lib/{ktable.{hh,cc} → kmer_hash.{hh,cc}}: rename remaining ktable files
    to kmer_hash
    * lib/{hashtable,kmer}.hh: replace ktable headers with kmer_hash

2014-03-17  Ram RS  <ramrs@nyu.edu>

    * extract-partitions.py: pylint warnings addressed
    * test_scripts.py: tests added to cover extract-partitions completely

2014-03-16  Michael R. Crusoe <mcrusoe@msu.edu>

    * lib/read_parsers.cc: fix for Coverity CID 1054789: Unititialized scalar
    field II: fill_id is never zeroed out.

2014-03-16  Ram RS  <ramrs@nyu.edu>

    * Project email in copyright headers updated

2014-03-14  Michael R. Crusoe <mcrusoe@msu.edu>

    * khmer/_khmermodule.cc, lib/{khmer.hh, hashtable.{cc,hh}},
    tests/test_{hashbits,hashbits_obj,labelhash}.py: don't implicitly downcast
    tagset_size(). Changes fileformat version for saved tagsets.

2014-03-13  Ram RS  <ramrs@nyu.edu>

    * added: khmer/file.py - script to check disk space, check input file
    status and check space before hashtable writing
    * modified: scripts/*.py - all scripts now use khmer.file for above-mentioned
    functionality.
    * modified: scripts/*.py - pylint violations addressed in all scripts
    under scripts/

2014-03-13  Ram RS  <ramrs@nyu.edu>

    * Bug fix: tests.test_normalize_by_median_no_bigcount() now runs within
    temp directory

2014-03-11  Michael R. Crusoe  <mcrusoe@mcrusoe.edu>

    * lib/read_parsers.hh: fix for Coverity CID 1054789: Uninitialized scalar
    field

2014-03-10  Michael R. Crusoe  <mcrusoe@msu.edu>

    * doc/development.txt: document fork/tag policy + formatting fixes

2014-03-03  Michael R. Crusoe  <mcrusoe@msu.edu>

    * lib/trace_logger.{cc,hh}: fix for Coverity CID 1063852: Uninitialized
    scalar field (UNINIT_CTOR) 
    * lib/node.cc: fix for Coverity CID 1173035:  Uninitialized scalar field
    (UNINIT_CTOR)
    * lib/hashbits.hh: fix for Coverity CID 1153101:  Resource leak in object
    (CTOR_DTOR_LEAK)
    * lib/{perf_metrics.{cc,hh},hashtable.{cc,hh}
    ,read_parsers.{cc,hh},trace_logger.{cc,hh}}: ifndef WITH_INTERNAL_METRICS
    then lets not + astyle -A10

2014-02-27  Michael R. Crusoe <mcrusoe@msu.edu>

    * tagged: version 0.8
    * setup.py: Specify a known working version of setuptools so we don't
    force an unneeded and awkward upgrade.
    * setup.py: We aren't zipsafe, mark as such

2014-02-18  Michael R. Crusoe <mcrusoe@msu.edu>

* Normalized C++ namespace usage to fix CID 1054792
* Updated install instructions. We recommend OS X users and those Linux
users without root access to install virtualenv instead of pip.
* New documentation: doc/known-issues.txt
* Added code review checklist & other guidance: doc/development.txt

2014-02-03  Camille Scott <camille.scott.w@gmail.com>

* Standardized command line arguments in khmer_args; added version flag

* Added support for sparse graph labeling

* Added script to reinflate partitions from read files using the 
  labeling system, called sweep-reads-by-partition-buffered.py

* Implemented __new__ methods for Hashbits, enforced inheritance
  hierarchy between it and the new LabelHash class both in C++
  and CPython API

2013-12-20  Titus Brown  <titus@idyll.org>

* Fixed output_partitioned_file, sweep-reads3.py, and extract-partitions.py
  to retain FASTQ format in output.

2013-12-11  Michael R. Crusoe <mcrusoe@msu.edu>

* normalize-by-median.py: new optional argument: --record-filenames to specify
a path where a list of all the output filenames will be written to. Will
be used to better integrate with Galaxy.

* All commands that use the counting args now support the --version switch

* abundance-dist-single.py, abundance-dist.py, do-partition.py,
interleave-reads.py, load-graph.py, load-into-counting.py
normalize-by-median.py now exit with return code 1 instead of 255 as is
standard.

2013-12-19  Michael R. Crusoe  <mcrusoe@msu.edu>

* doc/install.txt Add setup instructions for RHEL6 & fix invocation to get
master branch to work for non-developers

2013-12-18  Titus Brown  <titus@idyll.org>

* Added a test to ensure that normalize-by-median.py has bigcount set to
  False.

2013-11-22  Camille Scott  <camille.scott.w@gmail.com>

* Makefile: Added debug target for profiling.

2013-11-22  Michael R. Crusoe  <mcrusoe@msu.edu>

* Documented release process

2013-10-21  Michael R. Crusoe  <mcrusoe@msu.edu>

* Version 0.7

* New script: sample-reads-randomly.py which does a single pass random
subsample using reservoir sampling.

* the version number is now only stored in one place

* Makefile: new dist, cppcheck, pep8, and autopep8 targets for developers.
VERSION is now set by versioneer and exported to C/C++ code.

* README switched from MarkDown to ReStructuredText format to clean up PyPI
listing. Install count badge added.

* doc/: updates to how the scripts are called. Sphinx now pulls version
number from versioneer. C/Python integration is now partially documented.
Reference to bleeding-edge has been removed. Release instructions have been
clarified and simplified.

* all python code in khmer/, scripts/, and tests/ should be PEP8 compliant now.

* khmer/_khmermodule.cc has gotten a once-over with cpychecker. Type errors
were eliminated and the error checking has improved.

* Several fixes motivated by the results of a Coverity C/C++ scan. 

* Tests that require greater than 0.5 gigabytes of memory are now annotated as
being 'highmem' and be skipped by changing two lines in setup.cfg

* warnings about -Wstrict-prototypes will no longer appear

* contributors to this release are: ctb, mr-c and camillescott. 

2013-10-15  Michael R. Crusoe  <mcrusoe@msu.edu>

* Version 0.6.1

* No code changes, just build fixes

2013-10-10  Michael R. Crusoe  <mcrusoe@msu.edu>

* Version 0.6

* Switch to setuptools to run the entire build

* The various Makefiles have been merged into one inside lib for posterity

* A new top-level Makefile wraps "python setup.py"

* argparse.py has been removed and is installed automatically by setuptools/pip

* setup.py and the python/khmer directory have been moved to the root of the
project to conform to the standard layout

* The project contact address is now khmer-project@idyll.org

* Due to the new build system the project now easily builds under OS X + XCode

* In light of the above the installation instructions have been rewritten

* Sphinx now builds the documentation without warnings or errors

* It is now easy to calculate code coverage.

* setup.py is now PEP8 compliant
2014-04-10  Michael R. Crusoe  <mcrusoe@msu.edu>

    * Makefile: run 'build' command before install; ignore _version.py for
    coverage purposes.
    * bink.ipynb: deleted
    * doc/choosing-hash-sizes.txt -> choosing-table-sizes.txt
    * setup.py,doc/{conf.py,index.txt}: update lists of authors
    * doc/development.txt: typo
    * doc/{galaxy,guide,index,introduction,scripts}.txt: remove some
    references to implementation details of the k-mer tables
    * doc/{known-issues,release}.txt: updated
    * khmer/*.cc,lib/*.{cc,hh}: astyle -A10 formatted
    * lib/read_parsers.cc: fixed case statement fall through
    * lib/subset.cc: removed unnecessary NULL check (CID 1054804 & 1195088)
    * scripts/*.py: additional documentation updates
    * tests/test-data/test-overlap1.ht,data/MSB2-surrender.fa &
    data/1m-filtered.fa: removed from repository history, .git is now 36M!

2014-03-31  Titus Brown  <ctb@msu.edu>

    * scripts/normalize-by-median.py: Fixed unbound variable bug introduced in
    20a433c2.

    * khmer/file.py: Fixed incorrect use of __file__ dirname instead of
    os.getcwd(); also fixed bug where statvfs would choke on an empty
    dirname resulting from input files being in the cwd.

2014-03-31  Michael R. Crusoe  <mcrusoe@msu.edu>

    * versioneer.py,ez_setup.py: updated to version 0.10 and 3.4.1
    respectively.
    * docs/release.txt,khmer/_version.py,MANIFEST.in: update ancillary
    versioneer files

2014-03-31  Titus Brown  <ctb@msu.edu>

    * scripts/*.py,khmer/khmer_args.py: added 'info' function to khmer_args,
    and added citation information to each script.
    * CITATION: added basic citation information for khmer functionality.

2013-03-31  Michael R. Crusoe  <mcrusoe@msu.edu>

    * docs/scripts.txt,scripts/*.py,khmer/*.py: overhaul the documentation of
    the scripts. Uses sphinxcontrib.autoprogram to leverage the existing
    argparse objects. Moved the documentation into each script + misc cleanups.
    All scripts support the --version option. Migrated the last scripts to use
    khmer_args
    * docs/blog-posts.txt: removed outdated reference to filter-exact.py; its
    replacement filter-abund.py is better documented in the eel-pond protocol
    * figuregen/,novelty/,plots/,templatem/,scripts/do-partition.sh: removed
    outdated code not part of core project

2013-03-30  Michael R. Crusoe  <mcrusoe@msu.edu>

    * setup.py: monkeypatched distutils.Distribution.reinitialize_command() so
    that it matches the behavior of Distribution.get_command_obj(). This fixes
    issues with 'pip install -e' and './setup.py nosetests' not respecting the
    setup.cfg configuration directives for the build_ext command. Also
    enhanced our build_ext command to respect the dry_run mode.

    * .ycm_extra_conf.py: Update our custom YouCompleteMe configuration to
    query the package configuration for the proper compilation flags.

2014-03-28  Michael R. Crusoe  <mcrusoe@msu.edu>

    * Makefile,setup.py: demote nose & sphinx to extra dependencies.
    Auto-install Python developer tools as needed.

2013-03-27  Michael R. Crusoe  <mcrusoe@msu.edu>

    * The system zlib and bzip2 libraries are now used instead of the bundled
    versions if specified in setup.cfg or the command line.

2014-03-25  Michael R. Crusoe  <mcrusoe@msu.edu>

    * Makefile: update cppcheck command to match new version of Jenkins
    plugin. Now ignores the lib/test*.cc files.

2013-03-20  Michael R. Crusoe  <mcrusoe@msu.edu>

    * lib/storage.hh,khmer/_khmermodule.cc,lib/{readtable,read_parsers}.hh:
    remove unused storage.hh

2014-03-19  Qingpeng Zhang  <qingpeng@msu.edu>

    * hashbits.cc: fix a bug of 'Division or modulo by zero' described in #182
    * test_scripts.py: add test code for count-overlap.py
    * count-overlap.py: (fix a bug because of a typo and hashsize was replaced
    by min_hashsize)
    * count-overlap.py: needs hashbits table generated by load-graph.py. 
    This information is added to the "usage:" line.
    * count-overlap.py: fix minor PyLint issues

2014-03-19  Michael R. Crusoe  <mcrusoe@msu.edu>

    * Update bundled zlib version to 1.2.8 from 1.2.3. Changes of note:
    "Wholesale replacement of gz* functions with faster versions"
    "Added LFS (Large File Summit) support for 64-bit file offsets"
    "Fix serious but very rare decompression bug"

2014-03-19  Michael R. Crusoe <mcrusoe@msu.edu>

    * lib/counting.hh: include hashtable.hh
    * lib/{counting,aligner,hashbits,hashtable,labelhash,node,subset}.{cc,hh},
    kmer.cc,khmer/_khmermodule.cc: removed downcast, replaced non-functional
    asserts() with exception throws.
    * khmer/_khmermodule.cc: fixed parsing of PyLists
    * setup.py: force 64bit only builds on OS X.

2014-03-19  Titus Brown  <t@idyll.org>

    * Makefile: update documentation on targets at top; clean autopep8 output.
    * test_counting_single.py: fixed pep8 violations in spacing
    * test_scripts.py: eliminate popenscript in favor of proper SystemExit
	handling in runscript; fix pep8 violations.

2014-03-19  Michael R. Crusoe <mcrusoe@msu.edu> and Luiz Irber
<luiz.irber@gmail.com>

    * lib/ktable.{cc,hh},khmer/{__init__.py},{_khmermodule.cc}, tests/
    test_{counting_{hash,single},ktable}.py: remove the unused KTable object
    * doc/{index,ktable}.txt: remove references to KTable
    * lib/{ktable.{hh,cc} → kmer_hash.{hh,cc}}: rename remaining ktable files
    to kmer_hash
    * lib/{hashtable,kmer}.hh: replace ktable headers with kmer_hash

2014-03-17  Ram RS  <ramrs@nyu.edu>

    * extract-partitions.py: pylint warnings addressed
    * test_scripts.py: tests added to cover extract-partitions completely

2014-03-16  Michael R. Crusoe <mcrusoe@msu.edu>

    * lib/read_parsers.cc: fix for Coverity CID 1054789: Unititialized scalar
    field II: fill_id is never zeroed out.

2014-03-16  Ram RS  <ramrs@nyu.edu>

    * Project email in copyright headers updated

2014-03-14  Michael R. Crusoe <mcrusoe@msu.edu>

    * khmer/_khmermodule.cc, lib/{khmer.hh, hashtable.{cc,hh}},
    tests/test_{hashbits,hashbits_obj,labelhash}.py: don't implicitly downcast
    tagset_size(). Changes fileformat version for saved tagsets.

2014-03-13  Ram RS  <ramrs@nyu.edu>

    * added: khmer/file.py - script to check disk space, check input file
    status and check space before hashtable writing
    * modified: scripts/*.py - all scripts now use khmer.file for above-mentioned
    functionality.
    * modified: scripts/*.py - pylint violations addressed in all scripts
    under scripts/

2014-03-13  Ram RS  <ramrs@nyu.edu>

    * Bug fix: tests.test_normalize_by_median_no_bigcount() now runs within
    temp directory

2014-03-11  Michael R. Crusoe  <mcrusoe@mcrusoe.edu>

    * lib/read_parsers.hh: fix for Coverity CID 1054789: Uninitialized scalar
    field

2014-03-10  Michael R. Crusoe  <mcrusoe@msu.edu>

    * doc/development.txt: document fork/tag policy + formatting fixes

2014-03-03  Michael R. Crusoe  <mcrusoe@msu.edu>

    * lib/trace_logger.{cc,hh}: fix for Coverity CID 1063852: Uninitialized
    scalar field (UNINIT_CTOR) 
    * lib/node.cc: fix for Coverity CID 1173035:  Uninitialized scalar field
    (UNINIT_CTOR)
    * lib/hashbits.hh: fix for Coverity CID 1153101:  Resource leak in object
    (CTOR_DTOR_LEAK)
    * lib/{perf_metrics.{cc,hh},hashtable.{cc,hh}
    ,read_parsers.{cc,hh},trace_logger.{cc,hh}}: ifndef WITH_INTERNAL_METRICS
    then lets not + astyle -A10

2014-02-27  Michael R. Crusoe <mcrusoe@msu.edu>

    * tagged: version 0.8
    * setup.py: Specify a known working version of setuptools so we don't
    force an unneeded and awkward upgrade.
    * setup.py: We aren't zipsafe, mark as such

2014-02-18  Michael R. Crusoe <mcrusoe@msu.edu>

* Normalized C++ namespace usage to fix CID 1054792
* Updated install instructions. We recommend OS X users and those Linux
users without root access to install virtualenv instead of pip.
* New documentation: doc/known-issues.txt
* Added code review checklist & other guidance: doc/development.txt

2014-02-03  Camille Scott <camille.scott.w@gmail.com>

* Standardized command line arguments in khmer_args; added version flag

* Added support for sparse graph labeling

* Added script to reinflate partitions from read files using the 
  labeling system, called sweep-reads-by-partition-buffered.py

* Implemented __new__ methods for Hashbits, enforced inheritance
  hierarchy between it and the new LabelHash class both in C++
  and CPython API

2013-12-20  Titus Brown  <titus@idyll.org>

* Fixed output_partitioned_file, sweep-reads3.py, and extract-partitions.py
  to retain FASTQ format in output.

2013-12-11  Michael R. Crusoe <mcrusoe@msu.edu>

* normalize-by-median.py: new optional argument: --record-filenames to specify
a path where a list of all the output filenames will be written to. Will
be used to better integrate with Galaxy.

* All commands that use the counting args now support the --version switch

* abundance-dist-single.py, abundance-dist.py, do-partition.py,
interleave-reads.py, load-graph.py, load-into-counting.py
normalize-by-median.py now exit with return code 1 instead of 255 as is
standard.

2013-12-19  Michael R. Crusoe  <mcrusoe@msu.edu>

* doc/install.txt Add setup instructions for RHEL6 & fix invocation to get
master branch to work for non-developers

2013-12-18  Titus Brown  <titus@idyll.org>

* Added a test to ensure that normalize-by-median.py has bigcount set to
  False.

2013-11-22  Camille Scott  <camille.scott.w@gmail.com>

* Makefile: Added debug target for profiling.

2013-11-22  Michael R. Crusoe  <mcrusoe@msu.edu>

* Documented release process

2013-10-21  Michael R. Crusoe  <mcrusoe@msu.edu>

* Version 0.7

* New script: sample-reads-randomly.py which does a single pass random
subsample using reservoir sampling.

* the version number is now only stored in one place

* Makefile: new dist, cppcheck, pep8, and autopep8 targets for developers.
VERSION is now set by versioneer and exported to C/C++ code.

* README switched from MarkDown to ReStructuredText format to clean up PyPI
listing. Install count badge added.

* doc/: updates to how the scripts are called. Sphinx now pulls version
number from versioneer. C/Python integration is now partially documented.
Reference to bleeding-edge has been removed. Release instructions have been
clarified and simplified.

* all python code in khmer/, scripts/, and tests/ should be PEP8 compliant now.

* khmer/_khmermodule.cc has gotten a once-over with cpychecker. Type errors
were eliminated and the error checking has improved.

* Several fixes motivated by the results of a Coverity C/C++ scan. 

* Tests that require greater than 0.5 gigabytes of memory are now annotated as
being 'highmem' and be skipped by changing two lines in setup.cfg

* warnings about -Wstrict-prototypes will no longer appear

* contributors to this release are: ctb, mr-c and camillescott. 

2013-10-15  Michael R. Crusoe  <mcrusoe@msu.edu>

* Version 0.6.1

* No code changes, just build fixes

2013-10-10  Michael R. Crusoe  <mcrusoe@msu.edu>

* Version 0.6

* Switch to setuptools to run the entire build

* The various Makefiles have been merged into one inside lib for posterity

* A new top-level Makefile wraps "python setup.py"

* argparse.py has been removed and is installed automatically by setuptools/pip

* setup.py and the python/khmer directory have been moved to the root of the
project to conform to the standard layout

* The project contact address is now khmer-project@idyll.org

* Due to the new build system the project now easily builds under OS X + XCode

* In light of the above the installation instructions have been rewritten

* Sphinx now builds the documentation without warnings or errors

* It is now easy to calculate code coverage.

* setup.py is now PEP8 compliant<|MERGE_RESOLUTION|>--- conflicted
+++ resolved
@@ -1,17 +1,15 @@
-<<<<<<< HEAD
 2015-02-20  Titus Brown  <titus@idyll.org>
 
    * doc/dev/scripts-and-sandbox.txt: policies for sandbox/ and scripts/
    content, and a process for adding new command line scripts into scripts/.
    * doc/dev/index.txt: added scripts-and-sandbox to developer doc index.
-=======
-2014-12-29  Michael R. Crusoe  <mcrusoe@msu.edu>
+
+2015-02-20  Michael R. Crusoe  <mcrusoe@msu.edu>
 
     * khmer/_khmermodule.cc: convert C++ out of memory exceptions to Python
     out of memory exception.
     * test/test_{counting_hash,counting_single,hashbits_obj,labelhash,
     scripts}.py: partial tests for the above
->>>>>>> 68c8f3ee
 
 2015-02-20  Aditi Gupta  <agupta@msu.edu>
 
