<<<<<<< HEAD
2015-07-29  Jacob Fenton  <bocajnotnef@gmail.com>

   * khmer/kfile.py: added infrastructure for doing compressed output
   * scripts/{count-median,extract-long-sequences,extract-paired-reads,
   extract-partitions,fastq-to-fasta,filter-abund-single,filter-abund,
   interleave-reads,normalize-by-median,sample-reads-randomly,
   split-paired-reads,trim-low-abund}.py: added compression
   * tests/test_{functions,scripts}.py: added tests
   * scripts/{load-graph,partition-graph}.py: made load-graph no longer add .pt
   to graph outfiles, changed partition-graph to not expect .pt's
   * doc/whats-new-2.0.rst: doc'd changes to load-graph and partition-graph
=======
2015-07-29  Michael R. Crusoe  <crusoe@ucdavis.edu>

   * khmer/_khmer.cc: add more CPyChecker inspired fixes
   * lib/*.{cc,hh}: clean up includes and forward declarations
>>>>>>> 38893d62

2015-07-29  Luiz Irber  <khmer@luizirber.org>

   * Makefile: Adapt Makefile rules for py3 changes.
   * jenkins-build.sh: Read PYTHON_EXECUTABLE and TEST_ATTR from environment.

2015-07-29  Amanda Charbonneau  <charbo24@msu.edu>

   * scripts/fastq-to-fasta.py: Changed '-n' default description to match
   behaviour

2015-07-29  Luiz Irber  <khmer@luizirber.org>

   * tests/test_{scripts,streaming_io}.py: Fix the build + add a test

2015-07-28  Titus Brown  <titus@idyll.org>

   * tests/test_streaming_io.py: new shell cmd tests for streaming/piping.
   * tests/khmer_tst_utils.py: refactor/replace runtestredirect(...) with
   scriptpath(...) and run_shell_cmd(...).
   * scripts/test_scripts.py: remove test_interleave_reads_broken_fq_4 for
   only one input file for interleave-reads.py; replace runscriptredirect call
   with run_shell_cmd.
   * scripts/interleave-reads.py: force exactly two input files.
   * scripts/split-paired-reads.py: fix print statement; clarify output.
   * scripts/{normalize-by-median.py,sample-reads-randomly.py,
   trim-low-abund.py}: if stdin is supplied for input, check that -o
   specifies output file.
   * scripts/filter-abund.py: if stdin is supplied for input, check that -o
   specifies output file; switched -o to use argparse.FileType.
   * scripts/extract-long-sequences.py: switched -o to use argparse.FileType.
   * scripts/{abundance-dist,count-median}.py: added '-' handling for output.
   * khmer/kfile.py: change 'check_input_files' to no longer warn that
   '-' doesn't exist'.
   * tests/test-data/paired.fq.2: removed extraneous newline from end.
   * tests/{test_normalize_by_median,test_script_arguments,test_scripts}.py:
   added tests for new code.
   * scripts/oxli: added script for running tests in development directory.
   * khmer/{__init__,khmer_args}.py,tests/{test_normalize_by_median,
   test_script_arguments}.py: refactored out use of AssertionError by not
   throwing plain Exceptions when a ValueError or RuntimeError would do.
   * oxli/__init__.py: give default help instead of an error when `oxli` is
   called with no arguments.
   * tests/test_{normalize_by_median,sandbox_scripts,scripts,streaming_io}.py:
   always check status code if calling `runscripts` with `fail_ok=True`.

2015-07-28  Luiz Irber  <khmer@luizirber.org>

   * sandbox/unique-kmers.py: moved to scripts.
   * scripts/unique-kmers.py: fix import bug and initialize to_print earlier.
   * tests/test_scripts.py: add tests for unique-kmers.py.
   * doc/user/scripts.rst: added unique-kmers.py to script page

2015-07-28  Jacob Fenton  <bocajnotnef@gmail.com>

   * scripts/abundance-dist.py: disallowed forcing on the input file check for
   the counting table file

2015-07-28  Michael R. Crusoe  <crusoe@ucdavis.edu>

   * .mailmap, Makefile: generate a list of authors

2015-07-28  Kevin Murray  <spam@kdmurray.id.au>
            Titus Brown  <titus@idyll.org>

   * khmer/utils.py: added fix for SRA-style FASTQ output.
   * tests/test_scripts.py: tested against a broken version of SRA format.
   * tests/test-data/paired-broken4.fq.{1,2}: added test files.

2015-07-28  Michael R. Crusoe  <crusoe@ucdavis.edu>
            Titus Brown  <titus@idyll.org>

   * lib/read_aligner.{cc,hh},tests/{test_read_aligner.py,
   test-data/readaligner-{default,k12}.json},khmer/__init__.py: refactor,
   read aligner parameters are now configurable & save/load-able. Can do
   whole-genome variant finding.
   * khmer/_khmer.cc,tests/test_read_aligner.py: ReadAligner.align_forward
   method added
   * sandbox/correct-errors.py -> sandbox/correct-reads.py: total rewrite
   * sandbox/error-correct-pass2.py: new script
   * sandbox/readaligner_pairhmm_train.py: new script
   * tests/test_sandbox_scripts.py, doc/release-notes/release-1.4.rst:
   spelling fixes, import re-arrangement
   * sandbox/{Makefile.read_aligner_training,readaligner_pairhmm_train.py}:
   Added script to train the aligner

2015-07-27  Titus Brown  <titus@idyll.org>

   * khmer/khmer_args.py,CITATION: added entry for PeerJ paper on
   semi-streaming to citations.
   * scripts/{abundance-dist-single.py,abundance-dist.py,count-median.py,
   count-overlap.py,filter-abund-single.py,load-into-counting.py}: changed
   default behavior to output data in CSV format and report total k-mers.
   * tests/test_scripts.py: updated/removed tests for CSV.
   * doc/whats-new-2.0.rst: added information about change in columnar output,
   along with other minor corrections.
   * scripts/normalize-by-median.py: corrected epilog.
   * khmer/thread_utils.py,
   sandbox/{calc-best-assembly.py,extract-single-partition.py},
   scripts/{count-median.py,extract-long-sequences.py,extract-paired-reads.py,
   extract-partitions.py,fastq-to-fasta.py,
   interleave-reads.py,normalize-by-median.py,readstats.py,
   sample-reads-randomly.py,split-paired-reads.py,trim-low-abund.py},
   tests/{test_normalize_by_median.py,test_scripts.py}: remove explicit
   'parse_description' from screed open calls.
   * khmer/_khmer.cc,lib/Makefile,lib/hashtable.{cc,hh},setup.py: removed
   WITH_INTERNAL_METRICS and trace_logger/perf_metrics references.
   * lib/perf_metrics.{cc,hh},lib/trace_logger.{cc,hh}: removed unused files.

2015-07-24  Jacob Fenton  <bocajnotnef@gmail.com>

   * doc/dev/getting-started.rst: added instructions for second contribution

2015-07-22  Jacob Fenton  <bocajnotnef@gmail.com>

   * tests/test_read_parsers.py: added workaround for bug in OSX Python
   * Makefile: respect that workaround when running the tests

2015-07-21  Jacob Fenton  <bocajnotnef@gmail.com>

   * khmer/{kfile,khmer_args}.py: refactored information passing, made it so
   space checks happen in the right directory.
   * oxli/build_graph.py,sandbox/collect-reads.py,scripts/{
   abundance-dist-single,filter-abund-single,load-into-counting,
   normalize-by-median,trim-low-abund}.py,tests/test_script_arguments.py:
   changed to use new arg structure for checking hashtable save space.
   * oxli/functions.py,scripts/saturate-by-median.py: updated error message
   to mention --force option.
   * scripts/{count-overlap,load-into-counting,make-initial-stoptags,
   partition-graph,sample-reads-randomly}.py: removed unnecessary call to
   check_space.

2015-07-20  Titus Brown  <titus@idyll.org>

   * khmer/__init__.py: cleaned up FP rate reporting.
   * scripts/normalize-by-median.py: corrected epilog; refactored reporting
   to be a bit cleaner; use CSV for reporting file;
   added --report-frequency arg.
   * tests/test_normalize_by_median.py: updated/added tests for reporting.

2015-07-17  Jacob Fenton  <bocajnotnef@gmail.com>

   * oxli/{functions,build_graph}.py,scripts/{load-graph,normalize-by-median,
   abundance-dist}.py,tests/test_{normalize_by_median,subset_graph,hashbits,
   oxli_function}.py: pylint cleanup.

2015-07-17  Michael R. Crusoe  <crusoe@ucdavis.edu>  

   * Makefile, tests/test_read_aligner.py: import khmer when pylinting.

2015-07-17  Michael R. Crusoe  <crusoe@ucdavis.edu>

   * lib/read_parser.{cc,hh}: use std::string everywhere to match existing
   exceptions.

2015-07-10  Jacob Fenton  <bocajnotnef@gmail.com>

   * khmer/kfile.py: changed check_valid_file_exists to recognize fifos as
   non-empty.
   * tests/test_normalize_by_median.py: added test.

2015-07-10  Jacob Fenton  <bocajnotnef@gmail.com>

   * oxli/functions.py: changed estimate functions to use correct letter
   abbreviations.
   * sandbox/estimate_optimal_hash.py: changed to use renamed estimate
   functions.
   * sandbox/unique-kmers.py: changed to not output recommended HT args by
   default.
   * tests/test_oxli_functions.py: changed to use renamed estimate functions.

2015-07-10  Jacob Fenton  <bocajnotnef@gmail.com>

   * oxli/functions.py: added '--force' check to sanity check.

2015-07-10  Jacob Fenton  <bocajnotnef@gmail.com>

   * oxli/functions.py: moved optimization/sanity check func to oxli.
   * scripts/normalize-by-median.py,oxli/build_graph.py: added
   optimization/sanity checking via oxli estimation funcs.
   * tests/test_normalize_by_median.py: updated tests to cover estimation
   functions.

2015-07-08  Luiz Irber  <khmer@luizirber.org>

   * lib/{counting,hashbits,hashtable,labelhash,subset}.cc: print hexadecimal
   representation of the signature read from the file.

2015-07-06  Luiz Irber  <khmer@luizirber.org>

   * sandbox/collect-reads.py: Set a default value for coverage based
   on the docstring.
   * sandbox/count-kmers-single.py, tests/test_{functions,script_arguments}.py:
   Replace xrange and cStringIO (not Python 3 compatible).
   * lib/*.{hh,cc}, oxli/functions.py, tests/*.py: make format.

2015-07-05  Jacob Fenton  <bocajnotnef@gmail.com>

   * doc/whats-new-2.0.rst: added in normalize-by-median.py broken paired 
   updates.

2015-07-05  Michael R. Crusoe  <crusoe@ucdavis.edu>

   * Makefile: fix cppcheck invocation.
   * khmer/_khmer.cc: switch to prefix increment for non-primitive objects,
   use a C++ cast, adjust scope.
   * lib/hashtable.{hh,cc}: make copy constructor no-op explicit. adjust scope
   * lib/{ht-diff,test-HashTables,test-Parser}.cc: remove unused test code.
   * lib/labelhash.cc,hllcounter.cc: astyle reformatting.
   * lib/read_parsers.hh: more explicit constructors.

2015-07-05  Michael R. Crusoe  <crusoe@ucdavis.edu>

   * sandbox/{collect-variants,optimal_args_hashbits,sweep-files}.py:
   update API usage.

2015-07-05  Titus Brown  <titus@idyll.org>

   * sandbox/{count-kmers.py,count-kmers-single.py}: added scripts to output
   k-mer counts.
   * tests/test_sandbox_scripts.py: added tests for count-kmers.py and
   count-kmers-single.py.
   * sandbox/README.rst: added count-kmers.py and count-kmers-single.py to
   sandbox/README.

2015-07-05  Kevin Murray  <spam@kdmurray.id.au>

   * lib/*.{cc,hh},sandbox/*.py,khmer/_khmer.cc,tests/test_*.py: Simplify
   exception hierarchy, and ensure all C++ exceptions are converted to python
   errors.
   * scripts/normalize-by-median.py: Clarify error message.
   * tests/khmer_tst_utils.py: Add longify function, converts int => long on
   py2, and passes thru list unmodified on py3.

2015-06-30  Jacob Fenton  <bocajnotnef@gmail.com>

   * tests/{test_script_arguments,test_functions}.py: changed tests to use
   stderr redirection to prevent leaks
   * tests/test_normalize_by_median.py: changed to not duplicate a test
   * tests/test_script_arguments.py: changed tests to use stderr redirection

2015-06-30  Titus Brown  <titus@idyll.org>

   * tests/test_normalize_by_median.py: disabled running
   test_normalize_by_median_report_fp during normal test running.

2015-06-30  Titus Brown  <titus@idyll.org>

   * khmer/khmer_args.py: removed incorrect warning for default max_tablesize
   when -M is used.
   * tests/test_scripts.py: added test for correct max_tablesize behavior.

2015-06-30  Titus Brown  <titus@idyll.org>

   * setup.cfg: changed 'stop=TRUE' to 'stop=FALSE', so that tests do not
   stop running at first failure.

2015-06-30  Kevin Murray  <spam@kdmurray.id.au>

   * scripts/{extract-paired-reads,split-paired-reads}.py: Fix creation of
   default output files even when output files were provided on CLI.

2015-06-29  Sherine Awad  <drmahmoud@ucdavis.edu>

   * khmer/utils.py: Fix bug in naming in interleave-reads.py
   * tests/test_scripts.py: Add a test function for the new behavior
   * tests/test-data/*.fq: Add 3 test files needed for the testing

2015-06-28  Jacob Fenton  <bocajnotnef@gmail.com>

   * tests/test_sandbox_scripts.py: made error more informative and not crashy
   * sandbox/{estimate_optimal_hash,optimal_args_hashbits}.py: minor cleanups

2015-06-28  Qingpeng Zhang  <qingpeng@msu.edu>

   * sandbox/{estimate_optimal_hash,optimal_args_hashbits}.py: added sandbox 
   methods for estimating memory usage based on desired fp rate, etc.

2015-06-27  Kevin Murray  <spam@kdmurray.id.au>

   * doc/dev/binary-file-formats.rst: Fix issue in ksize documentation for
   Countgraph

2015-06-27  Kevin Murray  <spam@kdmurray.id.au>

   * README.rst: Fix link to virtualenv installation instructions.

2015-06-19  Titus Brown  <titus@idyll.org>

   * khmer/__init__.py: split CountingHash into _CountingHash (CPython) and
   CountingHash to mimic Hashbits behavior; pass IOError through
   extract_countinghash_info and extract_hashbits_info so that
   file-does-not-exist errors are correctly reported; fixed FP rate reporting;
   changed to using get_n_primes_near_x to build hashtable sizes; removed
   get_n_primes_above_x, new_hashbits, and new_counting_hash functions.
   * khmer/_khmer.cc: changed tp_flags for KCountingHash so that it could
   be a base class.
   * khmer/khmer_args.py: removed environment variable override for hash size
   defaults; added -M/--max_memory_usage, and functions create_nodegraph()
   and create_countgraph().  Also renamed --min-tablesize to --max-tablesize.
   * khmer/kfile.py: fixed check_space_for_hashtable to depend on args obj.
   * oxli/build_graph.py, scripts/{annotate-partitions.py,count-overlap.py,
   do-partition.py,filter-stoptags.py,
   merge-partitions.py}, sandbox/{assembly-diff.py,assembly-diff-2.py,
   bloom-count-intersection.py,bloom-count.py,build-sparse-graph.py,
   collect-reads.py,saturate-by-median.py, graph-size.py,print-stoptags.py,
   print-tagset.py,stoptags-by-position.py, subset-report.py,
   sweep-out-reads-with-contigs.py,sweep-reads2.py,sweep-reads3.py}: changed
   hashtype over to 'nodegraph' and 'countgraph' in call to report_on_config;
   replaced counting hash/hashbits creation with new khmer_args create*
   functions, and/or new_counting_hash/new_hashbits with CountingHash/Hashbits.
   * doc/scripts.rst: updated hashtable size help text.
   * doc/whats-new-2.0.rst: updated with description of -M/--max-memory-usage.
   * tests/test*.py: switched from new_counting_hash to CountingHash, and
   new_hashbits to Hashbits; adjusts tests for new behavior of hashtable
   size calculation.
   * tests/test_hashbits_obj.py: merged into test_hashbits.py and removed file.
   * tests/test_script_arguments.py: updated for new check_space_for_hashtable
   behavior; added tests for create_countgraph and create_nodegraph.
   * tests/test_counting_single.py: fixed countgraph size & palindrome testing
   beahavior in test_complete_no_collision.

2015-06-19  Titus Brown  <titus@idyll.org>

   * Makefile: temporarily disable 'huge' tests on Linux.

2015-06-17  Titus Brown  <titus@idyll.org>

   * scripts/normalize-by-median.py: changed DEFAULT_DESIRED_COVERAGE to 20,
   and corrected options help.
   * tests/{test_scripts.py,test_normalize_by_median.py}: moved
   normalize-by-median.py tests into a their own file.
   * tests/test-data/{dn-test-all-paired-all-keep.fa,dn-test-none-paired.fa,
   dn-test-some-paired-all-keep.fa}: added test data files for specific
   pairing/saturation behavior.

2015-06-16  Kevin Murray  <spam@kdmurray.id.au>

   * doc/dev/binary-file-formats.rst: Add documentation of khmer's binary file
   formats.
   * doc/dev/index.rst: Add above docs to developer documentation index.

2015-06-14  Michael R. Crusoe  <crusoe@ucdavis.edu>

   * khmer/__init__.py,lib/{counting,hashbits,hashtable,subset,labelhash}.cc,
   lib/khmer.hh: add signature to beginning of all binary file types
   * tests/test-data/{normC20k20.ct,badversion-k32.tagset,
   goodversion-k32.tagset}: update to new format by prepending "OXLI" to the
   data stream
   * tests/test_{counting_hash,functions,scripts,hashbits,hashbits_obj,
   labelhash}.py: tests should fail, not error (add try, except + assert
   blocks). Adapted other tests to cope with the new file formats
   * lib/magic: new, teaches the unix `file` command about khmer file types
   * doc/index.rst,doc/whats-new-2.0.rst: document these changes

2015-06-14  Titus Brown  <titus@idyll.org>

   * scripts/extract-paired-reads.py: added --output_dir, --paired-output,
   and --single-output arguments to change output file details; script
   now accepts stdin, and will output to stdout upon request.
   * scripts/split-paired-reads.py: changed script to output to stdout upon
   request; added '-' as stdin input.
   * tests/test_scripts.py: added tests for new extract-paired-reads.py
   behavior.

2015-06-14  Titus Brown  <titus@idyll.org>

   * tests/test_counting_hash.py: fixed duplicated test
   'get_kmer_counts_too_short' by changing to 'get_kmer_hashes_too_short'.

2015-06-14  Jacob Fenton  <bocajnotnef@gmail.com>

   * scripts/abundance-dist.py: added weird bigcount circumstance detection
   * tests/test_scripts.py: added test for the above

2015-06-14  Kevin Murray  <spam@kdmurray.id.au>

   * lib/counting.cc: Fix infinite loop in gzipped CountingHash I/O
   * tests/test_counting_hash.py: Add test of large CountingHash I/O
   * setup.cfg: Skip tests with the 'huge' label by default

2015-06-13  Michael R. Crusoe  <crusoe@ucdavis.edu>

   * Makefile, build-jenkins.sh: unify sphinx dependencies
   * scripts/readstats.py: fix typo

2015-06-13  Titus Brown  <titus@idyll.org>

   * doc/dev/getting-started.rst: update instructions for creating a new
   branch name to preferred practice (fix/brief_issue_description, instead
   of fix/issuenum).

2015-06-13  Michael R. Crusoe  <crusoe@ucdavis.edu>

   * doc/dev/release.rst: remove false positive from version check
   * tests/test_{counting_hash,scripts}.py: remove scriptpath no-op method

2015-06-12  Luiz Irber  <khmer@luizirber.org>

   * setup.py: revert changes to zlib compilation.
   * setup.cfg: nose should stop on first error by default.
   * Makefile, tests/test_threaded_sequence_processor.py,
   scripts/{do-partition,partition-graph}.py, khmer/thread_utils.py: Remove
   dependency on future package.

2015-06-12  Michael R. Crusoe  <crusoe@ucdavis.edu>

   * setup.py: update screed version to 0.9

2015-06-12  Luiz Irber  <khmer@luizirber.org>

   * *.py: refactor for Python 3 compatibility. Clear separation of Unicode
   and Byte strings, use __future__ imports for compatibility (print function,
   absolute imports, unicode_literals), fix tests to consider changes to random
   number generator between Python versions.
   * khmer/_khmer.cc: rename file, methods return Unicode strings instead of
   Bytestrings.

2015-06-12  Luiz Irber  <khmer@luizirber.org>

   * khmer/{khmermodule.cc},tests/test_hashbits.py: Add Unicode support to
   hashbits.get method.
   * tests/test_hll.py: Avoid using translate for revcomp calculation.

2015-06-12  Sarah Guermond  <sarah.guermond@gmail.com>

   * scripts/trim-low-abund.py: changed _screed_record_dict to Record

2015-06-11  Sherine Awad  <drmahmoud@ucdavis.edu>

   * Change split-paired-reads.py to accept input from stdin.
   * Add test function to test new behavior of split-paired.

2015-06-10  Camille Scott  <camille.scott.w@gmail.com>

   * lib/hashtable.cc: Tweaked median_at_least to reduce number of
   conditional checks.

2015-06-10  Titus Brown  <titus@idyll.org>

   * scripts/find-knots.py: fixed invocation of check_space to take correct
   arguments.
   * tests/test_scripts.py: added simple test of find-knots.py execution.

2015-06-09  Jacob Fenton  <bocajnotnef@gmail.com>

   * scripts/normalize-by-median.py: implemented broken_paired_reader
   * tests/test_scripts.py: modified tests to properly use new args
   * khmer/utils.py: added force-paired option to broken_paired_reader (@ctb)

2015-06-09   Luiz Irber  <khmer@luizirber.org>

   * khmer/_khmermodule.cc, lib/hashtable.{cc,hh}: astyle fixes.

2015-06-09  Titus Brown  <titus@idyll.org>

   * khmer/_khmermodule.cc: fixed nasty Hashtable.get() bug.
   * lib/hashtable.{cc,hh}: add Hashtable::get_kmers(), get_kmer_hashes(),
   and get_kmer_counts().
   * khmer/_khmermodule.cc: add CPython functions for get_kmers(),
   get_kmer_hashes(), and get_kmer_counts(); reorganize hashtable_methods.
   * tests/test_counting_hash.py: add tests for get_kmers(), get_kmer_hashes(),
   and get_kmer_counts(), as well as for nasty Hashtable.get() bug.

2015-06-08  Camille Scott  <camille.scott.w@gmail.com>

   * lib/hashtable.{cc,hh}: Add filter_on_median method to check
   if median k-mer count is above a cutoff
   * khmer/_khmermodule.cc: Expose filter_on_median to python-land
   * scripts/normalize-by-median.py: Switch to new filter_on_median
   * tests/test_counting_hash.py: Tests for new method

2015-06-08  Luiz Irber  <khmer@luizirber.org>

   * tests/test_hll.py: test return values from consume_{string,fasta}.

2015-06-06  Titus Brown  <titus@idyll.org>

   * khmer/_khmermodule.cc: added hllcounter_merge.
   * tests/test_hll.py: added merge tests.
   * lib/hllcounter.cc: changed HLLCounter::consume_string to uppercase input.
   * sandbox/unique-kmers.py: added --stream-out option; updated to print out
   k-mers per file as well as k-mer size used.

2015-06-04  Titus Brown  <titus@idyll.org>

   * khmer/_khmermodule.cc: added error handling to load_partitionmap.
   * lib/subset.cc: modified partitionmap format to detect truncated files;
   changed untestable sanity checks to assertions.
   * tests/{test_counting_hash,test_hashbits,test_subset_graph}.py: added
   tests to try loading all possible truncations of binary save files.

2015-06-04  Titus Brown  <titus@idyll.org>

   * khmer/_khmermodule.cc,lib/hashbits.{cc,hh}: add Hashbits::update_from()
   and Hashbits.update().
   * tests/test_hashbits.py: associated tests.

2015-06-01  Jacob Fenton  <bocajnotnef@gmail.com>

   * scripts/normalize-by-median.py: major refactoring to use context
   managers and classes; fixed -R
   * tests/test_scripts.py: added test for normalize's -R arg

2015-06-01  Tamer Mansour <drtamermansour@gmail.com>

   * scripts/normalize-by-median.py: changed to count kmers from both PE reads
   when either one of them is below the coverage cutoff
   * tests/test_scripts.py: Added test for new behaviour

2015-05-26  Titus Brown  <titus@idyll.org>

   * khmer/_khmermodule.cc: refactor CPython layer so that KHashtable
   is at base of CountingHash and Hashbits.
   * lib/hashbits.hh: add n_entries() function from Hashtable::n_entries.
   * lib/hashtable.hh: add several virtual functions to Hashtable that exist in
   CountingHash and Hashbits.

2015-05-26  Titus Brown  <titus@idyll.org>

   * khmer/{__init__.py,_khmermodule.cc},lib/labelhash.{cc,hh},
   lib/{hashtable,khmer}.hh: changed LabelHash to be a "friend" of Hashtable,
   rather than a subclass; allowed initialization with either a CountingHash
   or a Hashbits; added 'graph' attribute to the Python object to store a
   reference to host object.
   * lib/labelhash.{cc,hh}: changed TagPtr maps to Tag maps to fix disastrous
   bug.
   * lib/labelhash.{cc,hh}: added save/load_tags_and_labels functions for
   saving and loading labels.
   * tests/test_labelhash.py: removed unnecessary tests; added tests for save
   and load.
   * sandbox/sweep-reads.py: updated with LabelHash changes.

2015-05-26  Kevin Murray  <spam@kdmurray.id.au>

   * lib/Makefile: Remove old libkhmer.so versions during make clean

2015-05-25  Kevin Murray  <spam@kdmurray.id.au>

   * Makefile: Fix issue with 'lib' target not building by using FORCE

2015-05-20  Jacob Fenton  <bocajnotnef@gmail.com>

   * oxli/{__init__,khmer_api,common}.py,scripts/build-graph.py,
   tests/test_scripts.py: added oxli module, oxlified load_graph script, tests
   * scripts/load-graph.py: replaced with oxlified version
   * setup.py: added oxli module and entry point

2015-05-20  Kevin Murray  <spam@kdmurray.id.au>

   * .gitignore: Add htmlcov/ and diff-cover.html to gitignore
   * Makefile: Use rm -f to remove files to quash error messages on
   non-existant files

2015-05-18  Sherine Awad  <sherine.awad@gmail.com>

   * tests/test_scripts.py: Test loading of compressed counting table
   with bigcounts,and test abundance with bigcounts

2015-05-18  Michael R. Crusoe  <mcrusoe@msu.edu>

   * all files: references to github.com/ged-lab changed to
   github.com/dib-lab. All GitHub URLs normalized to use HTTPS
   * README.rst: broken landscape.io badge removed
   * doc/user/known-issues.rst: removed two known issues fixed in v1.4 release

2015-05-18  Titus Brown  <titus@idyll.org>

   * sandbox/{assembly-diff-2.py,sandbox/collect-reads.py},
   scripts/{count-median.py,filter-abund-single.py,filter-abund.py}: changed
   sequence-reading behavior to replace 'N' with 'A', to be consistent with
   rest of code base.
   * scripts/{filter-abund.py,filter-abund-single.py}: changed behavior of
   scripts to keep sequences with 'N's in them, and count them as 'A's.
   * tests/test_scripts.py: added tests for new
   filter-abund/filter-abund-single behavior.
   * tests/test-data/test-filter-abund-Ns.fq: new test file for new tests.

2015-05-13  Scott Sievert  <sieve121@umn.edu>

   * tests/*,scripts/*,lib/*,sandbox/*,khmer/*: changed "doc/LICENSE.txt" to
   "LICENSE" in copyright header.

2015-05-13  Michael R. Crusoe  <mcrusoe@msu.edu>

   * doc/dev/getting-started.rst: added missing dev tools to install list

2015-05-12  Kevin Murray  <spam@kdmurray.id.au>

   * scripts/load-into-counting.py,test/test_scripts.py: Add the number of
   reads processed to the machine readable output files of --summary-info.

2015-05-11  Titus Brown  <titus@idyll.org>

   * scripts/sample-reads-randomly.py: fixed boundary error in
   sample-reads-randomly.py.
   * tests/test_scripts.py: updated tests to correspond with correct
   behavior of sample-reads-randomly.py.

2015-04-23  Lex Nederbragt  <lex.nederbragt@ibv.uio.no>

   * tests/test_scripts.py: added a test for extract-partitions:
   whitespace in fasta header.

2015-04-21  Daniel Standage  <daniel.standage@gmail.com>

   * scripts/sample-reads-randomly.py: use broken paired reader to provide
   paired-end read support.
   * tests/test_scripts.py: change test results to compensate for the change in
   implementation.

2015-04-17  Jessica Mizzi  <mizzijes@msu.edu>

   * tests/test_scripts.py: split test_extract_long_sequences 
   into test_extract_long_sequences_fa and test_extract_long_sequences_fq

2015-04-15  Elmar Bucher <buchere@ohsu.edu>

   * khmer/doc/dev/getting-started.rst: add information for OS X
   mac port and homebrew distro users as well as Linux
   Debian and Ubuntu distro users.
   And add copyright header.

2015-04-15  Susan Steinman  <steinman.tutoring@gmail.com>

   * khmer/tests/khmer_tst_utils.py,doc/dev/a-quick-guide-to-testing.rst
      edited docstring and docs to remind people to make sure tests test
      errors correctly

2015-04-15  Michael R. Crusoe  <mcrusoe@msu.edu>

   * sandbox/make-coverage.py: tweak for importability

2015-04-15  Sherine Awad  <sherine.awad@gmail.com>

   * sandbox/make-coverage.py: restored, was deleted by accident

2015-04-15  Susan Steinman  <steinman.tutoring@gmail.com>

   * khmer/tests/test_scripts.py: changed tests that use `runscript` with
      `fail_okay=True` to use asserts to confirm the correct failure type

2015-04-15  Sarah Guermond  <sarah.guermond@gmail.com>

   * doc/dev/getting-started.rst: clarified dev communication

2015-04-15  Sarah Guermond  <sarah.guermond@gmail.com>

   * scripts/trim-low-abund.py: implemented STDOUT output, redirected
   existing print statements to STDERR, fixed existing & new PEP 8 issues 
   * tests/test_scripts.py: added test for above changes

2014-04-15  Andreas Härpfer  <ahaerpfer@gmail.com>

   * doc/conf.py: disable Sphinx smart rendering

2015-04-15  Michael R. Crusoe  <mcrusoe@msu.edu>

   * lib/hashtable.cc: remove memory leak
   * scripts/readstats.py,tests/test_scripts.py: fix PEP8 violations

2015-04-15  Susan Steinman  <steinman.tutoring@gmail.com>

   * khmer/scripts/normalize-by-median.py: pass individual arg values to 
      functions instead of ArgParse object

2015-04-15  Thomas Fenzl  <thomas.fenzl@gmx.net>

   * scripts/{count-overlap.py,readstats.py},tests/test_scripts.py: 
   added a --csv option to readstats
   updated documentation for count-overlap
   * khmer/_khmermodule.cc: fixed missing error handling 
   for hashbits_count_overlap

2015-04-15  en zyme  <en_zyme@outlook.com>

   * khmer/khmer/kfile.py: check_file_status() -> check_input_files()
   * khmer/sandbox/{collect-reads, khmer/sandbox/sweep-reads}.py 
     khmer/scripts/{abundance-dist-single, abundance-dist, annotate-partitions,
     count-median, count-overlap, do-partition, extract-paired-reads, 
     extract-partitions, filter-abund-single, filter-abund, filter-stoptags,
     find-knots, interleave-reads, load-graph, load-into-counting, 
     make-initial-stoptags, merge-partitions, partition-graph,
     sample-reads-randomly, split-paired-reads}.py:
       check_file_status() -> check_input_files()
   * khmer/tests/test_functions.py: check_file_status() -> check_input_files()

2015-04-15  Andreas Härpfer  <ahaerpfer@gmail.com>

   * khmer/utils.py: fix record checks to account for comments in old style
   FASTQ data.
   * tests/test-data/old-style-format-w-comments.fq: new test data.
   * tests/test_scripts.py: add test against new test data.

2015-04-15  Michael R. Crusoe  <mcrusoe@msu.edu>

   * doc/dev/release.txt: update release instructions to more thoroughly run
   tests.

2015-04-14  Susan Steinman  <steinman.tutoring@gmail.com>

   * khmer/scripts/normalize-by-median.py: allow for paired and unpaired
      files to be normalized together. separate function for error check
   * khmer/tests/test_scripts.py: created test for paired/unpaired data

2015-04-14  Scott Fay  <scott.a.fay@gmail.com>

   * doc/user/getting-help.rst: added to user docs
   * doc/index.rst: changed: added link to getting-help doc
   * README.rst: changed: added link to getting-help doc

2015-04-14  Scott Fay  <scott.a.fay@gmail.com>

   * docs/index.rst: added github repo and release notes page to main docs page

2015-04-14  Susan Steinman  <steinman.tutoring@gmail.com>

   * khmer/{__init__.py},sandbox/{collect-reads,collect-variants,
   saturate-by-median},scripts/{do-partition,filter-abund-single,load-graph,
   load-into-counting,normalize-by-median,trim-low-abund}: pulled out check
   max collisions logic to init.
   * khmer/tests/test_scripts.py: modified tests to account for new error
   message

2015-04-14  Josiah Seaman  <josiah@dnaskittle.com>

   * lib/{hashbits.cc}: changed: adding doxygen comments

2015-04-14  Sarah Guermond  <sarah.guermond@gmail.com>

   * doc/dev/coding-guidelines-and-review.rst: added copyright question
   to commit checklist.

2015-04-14  Andreas Härpfer  <ahaerpfer@gmail.com>

   * */*.py: Make docstrings PEP 257 compliant.

2015-04-14  Michael R. Crusoe  <mcrusoe@msu.edu>

   * khmer/_khmermodule.cc: catch more exceptions
   * tests/test_{sandbox_scripts,subset_graph}.py: make tests more resilient

2015-04-14  Michael R. Crusoe  <mcrusoe@msu.edu>

   * lib/count.cc: Make CountingHash::abundance_distribution threadsafe
   * khmer/_khmermodule.cc: remove newly unnecessary check for exception
   * tests/test_scripts.py: added test to confirm the above

2015-04-14  Michael R. Crusoe  <mcrusoe@msu.edu>

   * khmer/{__init__.py,_khmermodule.cc},lib/{counting,hashbits,hashtable,
   subset}.cc: catch IO errors and report them.
   * tests/test_hashbits.py: remove write to fixed path in /tmp
   * tests/test_scripts.py: added test for empty counting table file

2015-04-13  Thomas Fenzl  <thomas.fenzl@gmx.net>

   * lib/{khmer_exception.hh,{counting,hashbits,hashtable,subset}.cc}: changed 
   khmer_exception to use std::string to fix memory management.

2015-04-13  Elmar Bucher  <buchere@ohsu.edu>

   * scripts/normalize-by-median.py (main): introduced warning for when at
   least two input files are named the same.

2015-04-13  Andreas Härpfer  <ahaerpfer@gmail.com>

   * doc/dev/getting-started.rst: clarify Conda usage

2015-04-13  Daniel Standage  <daniel.standage@gmail.com>

   * scripts/normalize-by-median.py: Added support to the diginorm script for
   sending output to terminal (stdout) when using the conventional - as the
   output filename. Also removed --append option.
   * tests/test_scripts.py: Added functional test for diginorm stdout, removed
   test of --append option.

2015-04-13  Scott Fay  <scott.a.fay@gmail.com>

   * scripts/filter-abund.py: added checking of input_table by
   `check_file_status()`

2015-04-13  David Lin

   * scripts/abundance-dist.py: disambiguate documentation for force and 
   squash options

2015-04-13  Michael R. Crusoe  <mcrusoe@msu.edu>

   * README.rst,doc/index.rst: added link to gitter.im chat room
   * doc/README.rst: removed ancient, outdated, and unused file

2015-04-13  Thomas Fenzl  <thomas.fenzl@gmx.net>

   * khmer/_khmermodule.cc: removed unused find_all_tags_truncate_on_abundance
   from python api

2015-04-10  Will Trimble

   * tests/test_script_arguments.py: added a test to check for the empty file
   warning when checking if a file exists

2015-04-10  Jacob Fenton  <bocajnotnef@gmail.com>

   * scripts/test-{scripts.py}: added test for check_file_writable using 
   load_into_counting

2015-04-10  Phillip Garland  <pgarland@gmail.com>

   * khmer/file.py (check_file_writable): new function to check writability
   * scripts/load-into-counting.py (main): early check to see if output is
   writable

2015-04-07  Michael R. Crusoe  <mcrusoe@msu.edu>

    * README.rst: add a ReadTheDocs badge

2015-04-06  Michael R. Crusoe  <mcrusoe@msu.edu>

   * jenkins-build.sh: updated OS X warning flag to quiet the build a bit

2015-04-06  Michael R. Crusoe  <mcrusoe@msu.edu>

   * Makefile: added 'convert-release-notes' target for MD->RST conversion
   * doc/{,release-notes}/index.rst: include release notes in documentation
   * doc/release-notes/*.rst: added pandoc converted versions of release notes
   * jenkins-build.sh: use the Sphinx method to install doc dependencies

2015-04-05  Michael R. Crusoe  <mcrusoe@msu.edu>

   * setup.py: use the release version of screed 0.8

2015-04-05  Michael R. Crusoe  <mcrusoe@msu.edu>

   * doc/*/*.txt: all documentation sources have been renamed to use the rst
   extension to indicate that they are reStructuredText files. This enables
   use of rich text editors on GitHub and elsewhere.
   * doc/conf.py: update Sphinx configuration to reflect this change
   * doc/requirements.txt: added hint to install version 3.4.1 of Setuptools;
   this file is used by ReadTheDocs only.

2015-04-05  Michael R. Crusoe  <mcrusoe@msu.edu>

   * ChangeLog, lib/read_aligner.cc, sandbox/sweep-reads.py: fixed spelling
   errors.

2015-04-05  Kevin Murray  <spam@kdmurray.id.au>

   * lib/read_parsers.{cc,hh}: Work around an issue (#884) in SeqAn 1.4.x
   handling of truncated sequence files. Also revamp exceptions
   * khmer/_khmermodule.cc: Use new/updated exceptions handling malformed
   FASTA/Q files.
   * tests/test_read_parsers.py: add a test of parsing of truncated fastq
   files

2015-04-03  Luiz Irber  <irberlui@msu.edu>

   * lib/hllcounter.cc: Use for loop instead of transform on merge method,
   now works on C++11.

2015-04-01  Luiz Irber  <irberlui@msu.edu>

   * third-party/smhasher/MurmurHash3.{cc,h}: remove unused code, fix warnings.

2015-04-01  Michael R. Crusoe  <mcrusoe@msu.edu>

   * Doxyfile.in: make documentation generation reproducible, removed timestamp

2015-04-01  Alex Hyer  <theonehyer@gmail.com>

   * scripts/find-knots.py: added force argument to check_file_status()
   call in main().

2015-03-31  Kevin Murray  <spam@kdmurray.id.au>

   * lib/read_parsers.{cc,hh}: add read counting to IParser and subclasses
   * khmer/_khmermodule.cc,tests/test_read_parsers.py: add 'num_reads'
   attribute to khmer.ReadParser objects in python land, and test it.

2015-03-28  Kevin Murray  <spam@kdmurray.id.au>

   * lib/hashbits.hh: Add Hashbits::n_tables() accessor

2015-03-27  Michael R. Crusoe  <mcrusoe@msu.edu>

   * lib/read_parsers.{cc,hh}: Obfuscate SeqAn SequenceStream objects with a
   wrapper struct, to avoid #include-ing the SeqAn headers.
   * lib/Makefile: Don't install the SeqAn headers.

2015-03-27  Kevin Murray  <spam@kdmurray.id.au>

   * lib/Makefile: Add libkhmer targets, clean up
   * lib/get_version.py: Rewrite to use versioneer.py
   * lib/.gitignore,third-party/.gitignore: Add more compiled outputs
   * lib/.check_openmp.cc: add source that checks compiler for openmp support.
   * lib/khmer.pc.in: add pkg-config file for khmer

2015-03-23  Kevin Murray  <spam@kdmurray.id.au>

   * lib/counting.hh: Add CountingHash::n_tables() accessor

2015-03-16  Jessica Mizzi  <mizzijes@msu.edu>

    * khmer/kfile.py: Added file not existing error for system exit
    * tests/{test_scripts,test_functions}.py: Added tests for
    check_file_status for file existence and force option

2015-03-15  Kevin Murray  <spam@kdmurray.id.au>  &  Titus Brown  <titus@idyll.org>

   * tests/test_counting_hash.py: Skip get_raw_tables test if python doesn't
   have the memoryview type/function.

2015-03-11  Erich Schwarz  <ems394@cornell.edu>

   * Added URLs and brief descriptions for khmer-relevant documentation in
   doc/introduction.txt, pointing to http://khmer-protocols.readthedocs.org and
   khmer-recipes.readthedocs.org, with brief descriptions of their content.

2015-03-10  Camille Scott  <camille.scott.w@gmail.com>

   * lib/counting.hh, khmer/_khmermodule.cc: Expose the raw tables of
   count-min sketches to the world of python using a buffer interface.
   * tests/test_counting_hash.py: Tests of the above functionality.

2015-03-08  Michael R. Crusoe  <mcrusoe@msu.edu>

   * Makefile: make 'pep8' target be more verbose
   * jenkins-build.sh: specify setuptools version
   * scripts/{abundance-dist,annotate-partitions,count-median,do-partition,
   extract-paired-reads,extract-partitions,filter-stoptags,find-knots,
   interleave-reads,merge-partitions,partition-graph,sample-reads-randomly,
   split-paired-reads}.py,setup.py: fix new PEP8 errors
   * setup.py: specify that this is a Python 2 only project (for now)
   * tests/test_{counting_single,subset_graph}.py: make explicit the use of
   floor division behavior.

2015-03-06  Titus Brown  <titus@idyll.org>

   * sandbox/{collect-reads.py,saturate-by-median.py}: update for 'force'
   argument in khmer.kfile functions, so that khmer-recipes compile.

2015-03-02  Titus Brown  <titus@idyll.org>

   * sandbox/{combine-pe.py,compare-partitions.py,count-within-radius.py,
   degree-by-position.py,dn-identify-errors.py,ec.py,error-correct-pass2.py,
   find-unpart.py,normalize-by-align.py,read-aligner.py,shuffle-fasta.py,
   to-casava-1.8-fastq.py,uniqify-sequences.py}: removed from sandbox/ as
   obsolete/unmaintained.
   * sandbox/README.rst: updated to reflect readstats.py and trim-low-abund.py
   promotion to sandbox/.
   * doc/dev/scripts-and-sandbox.txt: updated to reflect sandbox/ script name
   preferences, and note to remove from README.rst when moved over to scripts/.

2015-02-27  Kevin Murray  <spam@kdmurray.id.au>

   * scripts/load-into-counting.py: Be verbose in the help text, to clarify
   what the -b flag does.

2015-02-25  Hussien Alameldin  <hussien@msu.edu>

   * sandbox/bloom_count.py: renamed to bloom-count.py
   * sandbox/bloom_count_intersection.py: renamed to
     bloom-count-intersection.py
   * sandbox/read_aligner.py: renamed to read-aligner.py

2015-02-26  Tamer A. Mansour  <drtamermansour@gmail.com>

   * scripts/abundance-dist-single.py: Use CSV format for the histogram.
   * scripts/count-overlap.py: Use CSV format for the curve file output.
   Includes column headers.
   * scripts/abundance-dist-single.py: Use CSV format for the histogram. 
   Includes column headers.
   * tests/test_scripts.py: add test functions for the --csv option in
   abundance-dist-single.py and count-overlap.py

2015-02-26  Jacob Fenton  <bocajnotnef@gmail.com>

   * doc/introduction.txt, doc/user/choosing-table-sizes.txt: Updated docs to
   ref correct links and names

2015-02-25  Aditi Gupta  <agupta@msu.edu>

   * sandbox/{collect-reads.py, correct-errors.py, 
   normalize-by-median-pct.py, slice-reads-by-coverage.py, 
   sweep-files.py, sweep-reads3.py, to-casava-1.8-fastq.py}: 
   Replaced 'accuracy' with 'quality'. Fixes #787.

2015-02-25  Tamer A. Mansour  <drtamermansour@gmail.com>

   * scripts/normalize-by-median.py: change to the default behavior to
   overwrite the sequences output file. Also add a new argument --append to
   append new reads to the output file.
   * tests/test_scripts.py: add a test for the --append option in
   normalize-by-median.py

2015-02-25  Hussien Alameldin  <hussien@msu.edu>

   * khmer/khmer_args.py: add 'hll' citation entry "Irber and Brown,
     unpublished." to  _alg. dict.
   * sandbox/unique-kmers.py: add call to 'info' with 'hll' in the
     algorithms list.

2015-02-24  Luiz Irber  <irberlui@msu.edu>

    * khmer/_khmermodule.cc: expose HLL internals as read-only attributes.
    * lib/hllcounter.{cc,hh}: simplify error checking, add getters for HLL.
    * tests/test_hll.py: add test cases for increasing coverage, also fix
    some of the previous ones using the new HLL read-only attributes.

2015-02-24  Luiz Irber  <irberlui@msu.edu>

   * khmer/_khmermodule.cc: Fix coding style violations.

2015-02-24  Luiz Irber  <irberlui@msu.edu>

   * khmer/_khmermodule.cc: Update extension to use recommended practices,
   PyLong instead of PyInt, Type initialization, PyBytes instead of PyString.
   Replace common initialization with explicit type structs, and all types
   conform to the CPython checklist.

2015-02-24  Tamer A. Mansour  <drtamermansour@gmail.com>

   * scripts/abundance-dist.py: Use CSV format for the histogram. Includes
   column headers.
   * tests/test_scripts.py: add coverage for the new --csv option in
   abundance-dist.py

2015-02-24  Michael R. Crusoe  <mcrusoe@msu.edu>

   * jenkins-build.sh: remove examples/stamps/do.sh testing for now; takes too
   long to run on every build. Related to #836

2015-02-24  Kevin Murray  <spam@kdmurray.id.au>

   * scripts/interleave-reads.py: Make the output file name print nicely.

2015-02-23  Titus Brown  <titus@idyll.org>

   * khmer/utils.py: added 'check_is_left' and 'check_is_right' functions;
   fixed bug in check_is_pair.
   * tests/test_functions.py: added tests for now-fixed bug in check_is_pair,
   as well as 'check_is_left' and 'check_is_right'.
   * scripts/interleave-reads.py: updated to handle Casava 1.8 formatting.
   * scripts/split-paired-reads.py: fixed bug where sequences with bad names
   got dropped; updated to properly handle Casava 1.8 names in FASTQ files.
   * scripts/count-median.py: added '--csv' output format; updated to properly
   handle Casava 1.8 FASTQ format when '--csv' is specified.
   * scripts/normalize-by-median.py: replaced pair checking with
   utils.check_is_pair(), which properly handles Casava 1.8 FASTQ format.
   * tests/test_scripts.py: updated script tests to check Casava 1.8
   formatting; fixed extract-long-sequences.py test.
   * scripts/{extract-long-sequences.py,extract-paired-reads.py,
   fastq-to-fasta.py,readstats.py,sample-reads-randomly.py,trim-low-abund.py},
   khmer/thread_utils.py: updated to handle Casava 1.8 FASTQ format by
   setting parse_description=False in screed.open(...).
   * tests/test-data/{paired-mixed.fq,paired-mixed.fq.pe,random-20-a.fq,
   test-abund-read-2.fq,test-abund-read-2.paired2.fq,test-abund-read-paired.fa,
   test-abund-read-paired.fq}: switched some sequences over to Casava 1.8
   format, to test format handling.
   * tests/test-data/{casava_18-pe.fq,test-reads.fq.gz}: new test file for
   Casava 1.8 format handling.
   * tests/test-data/{overlap.curve,paired-mixed.fq.1,paired-mixed.fq.2,
   simple_1.fa,simple_2.fa,simple_3.fa,test-colors.fa,test-est.fa,
   test-graph3.fa,test-graph4.fa,test-graph6.fa}: removed no-longer used
   test files.

2015-02-23  Titus Brown  <titus@idyll.org>

   * setup.cfg: set !linux flag by default, to avoid running tests that
   request too much memory when 'nosetests' is run.  (This is an OS difference
   where Mac OS X attempts to allocate as much memory as requested, while
   on Linux it just crashes).

2015-02-23  Michael R. Crusoe  <mcrusoe@msu.edu>

   * khmer/{__init__.py,_khmermodule.cc},lib/{hashbits.cc,hashbits.hh,
   hashtable,tests/test_{c_wrapper,read_parsers}.py: remove unused callback
   functionality

2015-02-23  Michael R. Crusoe  <mcrusoe@msu.edu>

   * setup.py: point to the latest screed release candidate to work around
   versioneer bug.

2015-02-23  Tamer A. Mansour  <drtamermansour@gmail.com>

   * examples/stamps/do.sh: the argument --savehash was changed to --savetable
   and change mode to u+x
   * jenkins-build.sh: add a test to check for the do.sh file

2015-02-23  Kevin Murray  <spam@kdmurray.id.au>

   * khmer/load_pe.py: Remove unused/undocumented module. See #784

2015-02-21  Hussien Alameldin  <hussien@msu.edu>

   * sandbox/normalize-by-align.py: "copyright header 2013-2015 was added"
   * sandbob/read_aligner.py: "copyright header 2013-2015 was added"
   * sandbox/slice-reads-by-coverage.py: "copyright header 2014  was added"

2015-02-21  Hussien Alameldin  <hussien@msu.edu>

   * sandbox/calc-best-assembly.py, collect-variants.py, graph-size.py: Set executable bits using "chmod +x"

2015-02-21  Michael R. Crusoe  <mcrusoe@msu.edu>

   * khmer/_khmermodule.cc,lib/read_parsers.cc: Rename the 'accuracy' attribute
   of ReadParser Reads to 'quality'
   * tests/test_read_parsers.py: update test to match

2015-02-21  Rhys Kidd  <rhyskidd@gmail.com>

   * sandbox/{calc-best-assembly,calc-error-profile,normalize-by-align,
   read_aligner,slice-reads-by-coverage}.py: reference /usr/bin/env python2
   in the #! line.

2015-02-21  Rhys Kidd  <rhyskidd@gmail.com>

   * sandbox/sweep-paired-reads.py: remove empty script

2015-02-20  Titus Brown  <titus@idyll.org>

   * doc/dev/scripts-and-sandbox.txt: policies for sandbox/ and scripts/
   content, and a process for adding new command line scripts into scripts/.
   * doc/dev/index.txt: added scripts-and-sandbox to developer doc index.

2015-02-20  Michael R. Crusoe  <mcrusoe@msu.edu>

    * khmer/_khmermodule.cc: convert C++ out of memory exceptions to Python
    out of memory exception.
    * test/test_{counting_hash,counting_single,hashbits_obj,labelhash,
    scripts}.py: partial tests for the above

2015-02-20  Aditi Gupta  <agupta@msu.edu>

   * doc/dev/coding-guidelines-and-review.txt: fixed spelling errors.

2015-02-19  Michael R. Crusoe  <mcrusoe@msu.edu>

   * doc/dev/coding-guidelines-and-review.txt: added checklist for new CPython
   types
   * khmer/_khmermodule.cc: Update ReadAligner to follow the new guidelines

2015-02-19  Daniel Standage  <daniel.standage@gmail.com>

   * Makefile: add a new Makefile target `help` to list and describe all
   common targets.
   * khmer/utils.py, tests/test_functions.py: minor style fixes.

2015-02-16  Titus Brown  <titus@idyll.org>

   * khmer/utils.py: added 'check_is_pair', 'broken_paired_reader', and
   'write_record_pair' functions.
   * khmer/khmer_args.py: added streaming reference for future algorithms
   citation.
   * tests/test_functions.py: added unit tests for 'check_is_pair' and
   'broken_paired_reader'.
   * scripts/trim-low-abund.py: upgraded to track pairs properly; added
   proper get_parser information; moved to scripts/ from sandbox/.
   * tests/test_scripts.py: added paired-read tests for
   trim-low-abund.py.
   * tests/test-data/test-abund-read-2.paired.fq: data for paired-read tests.
   * scripts/extract-paired-reads.py: removed 'is_pair' in favor of
   'check_is_pair'; switched to using 'broken_paired_reader'; fixed use
   of sys.argv.
   * scripts/sample-reads-randomly.py: removed unused 'output_single' function.
   * doc/user/scripts.txt: added trim-low-abund.py.

2015-02-13  Qingpeng Zhang  <qingpeng@msu.edu>

   * scripts/sample-reads-randomly.py: fix a glitch about string formatting.

2015-02-11  Titus Brown  <titus@idyll.org>

   * khmer/_khmermodule.cc: fixed k-mer size checking; updated some error
   messages.
   * tests/test_graph.py: added test for k-mer size checking in find_all_tags.

2015-02-09  Titus Brown  <titus@idyll.org>

   * scripts/split-paired-reads.py: added -1 and -2 options to allow fine-
   grain specification of output locations; switch to using write_record
   instead of script-specific output functionality.
   * tests/test_scripts.py: added accompanying tests.

2015-02-09  Bede Constantinides  <bede.constantinides@manchester.ac.uk>

   * scripts/split-paired-reads.py: added -o option to allow specification
   of an output directory
   * tests/test_scripts.py: added accompanying test for split-paired-reads.py

2015-02-01  Titus Brown  <titus@idyll.org>

   * khmer/_khmermodule.cc: added functions hash_find_all_tags_list and
   hash_get_tags_and_positions to CountingHash objects.
   * tests/test_counting_hash.py: added tests for new functionality.

2015-01-25  Titus Brown  <titus@idyll.org>

   * sandbox/correct-errors.py: fixed sequence output so that quality
   scores length always matches the sequence length; fixed argparse
   setup to make use of default parameter.

2015-01-25  Titus Brown  <titus@idyll.org>

    * sandbox/readstats.py: fixed non-functional string interpolation at end;
    added -o to send output to a file; moved to scripts/.
    * doc/user/scripts.txt: added readstats description.
    * tests/test_scripts.py: added tests for readstats.py

2015-01-23  Jessica Mizzi  <mizzijes@msu.edu>

    * khmer/utils.py: Added single write_record fuction to write FASTA/Q
    * scripts/{abundance-dist,extract-long-sequences,extract-partitions,
    interleave-reads,normalize-by-median,sample-reads-randomly}.py: 
    Replaced FASTA/Q writing method with write_record

2015-01-23  Michael R. Crusoe  <mcrusoe@msu.edu>

    * Makefile: remove the user installs for the `install-dependencies` target

2015-01-23  Michael R. Crusoe  <mcrusoe@msu.edu>

    * README.rst,doc/user/install.txt: clarify that we support Python 2.7.x
    and not Python 3.

2015-01-21  Luiz Irber  <irberlui@msu.edu>

    * lib/hllcounter.{cc,hh}: Implemented a HyperLogLog counter.
    * khmer/{_khmermodule.cc, __init__.py}: added HLLCounter class
    initialization and wrapper.
    * tests/test_hll.py: added test functions for the new
    HyperLogLog counter.
    * sandbox/unique-kmers.py: implemented a CLI script for
    approximate cardinality estimation using a HyperLogLog counter.
    * setup.cfg, Makefile, third-party/smhasher/MurmurHash3.{cc,h},
    lib/kmer_hash.{cc,hh}, setup.py: added MurmurHash3 hash function
    and configuration.
    * setup.py: added a function to check if compiler supports OpenMP.

2015-01-14  Reed Cartwright  <cartwright@asu.edu>

    * doc/dev/getting-started.txt: Added install information for
    Arch Linux

2014-01-14  Michael R. Crusoe  <mcrusoe@msu.edu>

    * doc/user/{blog-posts,guide}.txt,examples/stamps/do.sh,sandbox/{
    collect-reads,error-correct-pass2,filter-median-and-pct,filter-median,
    read_aligner,split-sequences-by-length}.py,scripts/{filter-abund,
    load-into-counting}.py,tests/test_{counting_hash,hashbits,scripts}.py:
    remove references to ".kh" files replaces with ".pt" or ".ct" as
    appropriate
    * tests/test-data/{bad-versionk12,normC20k20}.kh: renamed to "*.ct"

2015-01-13  Daniel Standage  <daniel.standage@gmail.com>

    * tests/khmer_tst_utils.py, tests/test_sandbox_scripts.py: removed
    unused module imports
    * .gitignore: added pylint_report.txt so that it is not accidentally
    committed after running make diff_pylint_report
    * khmer/file.py -> khmer/kfile.py: renamed internal file handling
    class to avoid collisions with builtin Python file module
    * sandbox/collect-reads.py, sanbox/saturate-by-median.py,
    sandbox/sweep-files.py, sandbox/sweep-reads.py,
    scripts/abundance-dist-single.py, scripts/abundance-dist.py,
    scripts/annotate-partitions.py, scripts/count-median.py,
    scripts/count-overlap.py, scripts/do-partition.py,
    scripts/extract-long-sequences.py, scripts/extract-paired-reads.py,
    scripts/extract-partitions.py, scripts/filter-abund-single.py,
    scripts/filter-abund.py, scripts/filter-stoptags.py,
    scripts/find-knots.py, scripts/interleave-reads.py,
    scripts/load-graph.py, scripts/load-into-counting.py,
    scripts/make-initial-stoptags.py, scripts/merge-partitions.py,
    scripts/normalize-by-median.py, scripts/partition-graph.py,
    scripts/sample-reads-randomly.py, scripts/split-paired-reads.py,
    tests/test_script_arguments.py, tests/test_scripts.py: changed all
    occurrences of `file` to `kfile`

2015-01-09  Rhys Kidd  <rhyskidd@gmail.com>

    * lib/khmer.hh: implement generic NONCOPYABLE() macro guard
    * lib/hashtable.hh: apply NONCOPYABLE macro guard in case of future 
    modifications to Hashtable that might exposure potential memory corruption 
    with default copy constructor

2014-12-30  Michael Wright  <wrig517@msu.edu>

    * tests/test_scripts.py: Attained complete testing coverage for 
    scripts/filter_abund.py

2014-12-30  Brian Wyss  <wyssbria@msu.edu>

    * tests/test_scripts.py: added four new tests:
    load_into_counting_multifile(), test_abundance_dist_single_nosquash(),
    test_abundance_dist_single_savehash, test_filter_abund_2_singlefile

2015-12-29  Michael R. Crusoe  <mcrusoe@msu.edu>

    * CITATION,khmer/khmer_args.py,scripts/{abundance-dist-single,
    filter-abund-single,load-graph,load-into-counting}.py: Give credit to the
    SeqAn project for their FASTQ/FASTA reader that we use.

2014-12-26  Titus Brown  <titus@idyll.org>

    * tests/tests_sandbox_scripts.py: added import and execfile test for all
    sandbox/ scripts.
    * sandbox/{abundance-hist-by-position.py,
    sandbox/assembly-diff-2.py, sandbox/assembly-diff.py,
    sandbox/bloom_count.py, sandbox/bloom_count_intersection.py,
    sandbox/build-sparse-graph.py, sandbox/combine-pe.py,
    sandbox/compare-partitions.py, sandbox/count-within-radius.py,
    sandbox/degree-by-position.py, sandbox/ec.py,
    sandbox/error-correct-pass2.py, sandbox/extract-single-partition.py,
    sandbox/fasta-to-abundance-hist.py, sandbox/filter-median-and-pct.py,
    sandbox/filter-median.py, sandbox/find-high-abund-kmers.py,
    sandbox/find-unpart.py, sandbox/graph-size.py,
    sandbox/hi-lo-abundance-by-position.py, sandbox/multi-rename.py,
    sandbox/normalize-by-median-pct.py, sandbox/print-stoptags.py,
    sandbox/print-tagset.py, sandbox/readstats.py,
    sandbox/renumber-partitions.py, sandbox/shuffle-fasta.py,
    sandbox/shuffle-reverse-rotary.py, sandbox/split-fasta.py,
    sandbox/split-sequences-by-length.py, sandbox/stoptag-abundance-hist.py,
    sandbox/stoptags-by-position.py, sandbox/strip-partition.py,
    sandbox/subset-report.py, sandbox/sweep-out-reads-with-contigs.py,
    sandbox/sweep-reads2.py, sandbox/sweep-reads3.py,
    sandbox/uniqify-sequences.py, sandbox/write-interleave.py}: cleaned up
    to make 'import'-able and 'execfile'-able.

2014-12-26  Michael R. Crusoe  <mcrusoe@msu.edu>

    * tests/test_functions.py: Generate a temporary filename instead of
    writing to the current directory
    * Makefile: always run the `test` target if specified

2014-12-20  Titus Brown  <titus@idyll.org>

    * sandbox/slice-reads-by-coverage.py: fixed 'N' behavior to match other
    scripts ('N's are now replaced by 'A', not 'G').
    * sandbox/trim-low-abund.py: corrected reporting bug (bp written);
    simplified second-pass logic a bit; expanded reporting.

2014-12-17  Jessica Mizzi  <mizzijes@msu.edu>

    * khmer/file.py,sandbox/sweep-reads.py,scripts/{abundance-dist-single,
    abundance-dist,annotate-partitions,count-median,count-overlap,do-partition,
    extract-paired-reads,extract-partitions,filter-abund-single,filter-abund,
    filter-stoptags,interleave-reads,load-graph,load-into-counting,
    make-initial-stoptags,merge-partitions,normalize-by-median,partition-graph,
    sample-reads-randomly,split-paired-reads}.py,setup.cfg,
    tests/{test_script_arguments,test_scripts}.py: Added force option to all 
    scripts to script IO sanity checks and updated tests to match. 

2014-12-17  Michael R. Crusoe  <mcrusoe@msu.edu>

    * setup.cfg,tests/test_{counting_hash,counting_single,filter,graph,
    hashbits,hashbits_obj,labelhash,lump,read_parsers,scripts,subset_graph}.py:
    reduce memory usage of tests to about 100 megabytes max.

2014-12-17  Michael R. Crusoe  <mcrusoe@msu.edu>

    * scripts/load-graph.py,khmer/_khmermodule.cc: restore threading to
    load-graph.py

2014-12-16  Titus Brown  <titus@idyll.org>

    * sandbox/{calc-error-profile.py,collect-variants.py,correct-errors.py,
    trim-low-abund.py}: Support for k-mer spectral error analysis, sublinear
    error profile calculations from shotgun data sets, adaptive variant
    collection based on graphalign, streaming error correction, and streaming
    error trimming.
    * tests/test_sandbox_scripts.py: added tests for sandbox/trim-low-abund.py.
    * tests/test_counting_hash.py: added tests for new
    CountingHash::find_spectral_error_positions function.

2014-12-16  Michael R. Crusoe  <mcrusoe@msu.edu>  &  Camille Scott
<camille.scott.w@gmail.com>

    * khmer/_khmermodule.cc: fixed memory leak in the ReadParser paired
    iterator (not used by any scripts).
    * lib/read_parsers.cc,khmer/_khmermodule.cc: Improved exception handling.
    * tests/test_read_parsers.py,
    tests/test-data/100-reads.fq.truncated.{bz2,gz}: Added tests for truncated
    compressed files accessed via ReadParser paired and unpaired iterators.

2014-12-09  Michael R. Crusoe  <mcrusoe@msu.edu>

    New FAST[AQ] parser (from the SeqAn project). Fixes known issue and a
    newly found read dropping issue
    https://github.com/dib-lab/khmer/issues/249
    https://github.com/dib-lab/khmer/pull/641
    Supports reading from non-seekable plain and gziped FAST[AQ] files (a.k.a
    pipe or streaming support)

    * khmer/{__init__.py,_khmermodule.cc}: removed the Config object, the
    threads argument to new_counting_hash, and adapted to other changes in API.
    Dropped the unused _dump_report_fn method. Enhanced error reporting.
    * lib/{bittest,consume_prof,error,khmer_config,scoringmatrix,thread_id_map}
    .{cc,hh},tests/test_khmer_config.py: deleted unused files
    * sandbox/collect-reads.py,scripts/{abundance-dist-single,do-partition,
    filter-abund-single,load-into-counting}.py: adapted to Python API changes:
    no threads argument to ReadParser, no more config
    * tests/test_{counting_hash,counting_single,hashbits,hashbits_obj,
    test_read_parsers}.py: updated tests to new error pattern (upon object
    creation, not first access) and the same API change as above. Thanks to
    Camille for her enhanced multi-thread test.
    * lib/{counting,hashtable,ht-diff}.cc,khmer.hh: renamed MAX_COUNT define to
    MAX_KCOUNT; avoids naming conflict with SeqAn
    * khmer/file.py: check_file_status(): ignored input files named '-'
    * khmer/khmer_tst_utils.py: added method to pipe input files to a target
    script
    * tests/test_scripts.py: enhanced streaming tests now that four of them
    work.
    * Makefile: refreshed cppcheck{,-result.xml} targets, added develop
    setuptools command prior to testing

2014-12-08  Michael R. Crusoe  <mcrusoe@msu.edu>

    * doc/user/known_issues.txt: Document that multithreading leads to dropped
    reads.

2014-12-07  Michael R. Crusoe  <mcrusoe@msu.edu>

    This is khmer v1.2

    * Makefile: add sandbox scripts to the pylint_report.txt target
    * doc/dev/coding-guidelines-and-review.txt: Add question about command
    line API to the checklist
    * doc/dev/release.txt: refresh release procedure
    * doc/release-notes/release-1.2.md

2014-12-05  Michael R. Crusoe  <mcrusoe@msu.edu>

    * CITATIONS,khmer/khmer_args.py: update citations for Qingpeng's paper

2014-12-01  Michael R. Crusoe  <mcrusoe@msu.edu>

    * doc/roadmap.txt: Explain the roadmap to v2 through v4

2014-12-01  Kevin Murray  <spam@kdmurray.id.au>

    * tests/test_scripts.py: Stop a test from making a temporary output file
    in the current dir by explicitly specifying an output file.

2014-12-01  Kevin Murray  <spam@kdmurray.id.au>

    * load-into-counting.py: Add a CLI parameter to output a machine-readable
    summary of the run, including number of k-mers, FPR, input files etc in
    json or TSV format.

2014-12-01  Titus Brown  <t@idyll.org>

    * Update sandbox docs: some scripts now used in recipes

2014-11-23  Phillip Garland  <pgarland@gmail.com>

    * lib/khmer.hh (khmer): define KSIZE_MAX
    * khmer/_khmermodule.cc (forward_hash, forward_hash_no_rc) (reverse_hash):
    Use KSIZE_MAX to check whether the user-supplied k is larger than khmer
    supports.

2014-11-19  Michael R. Crusoe  <mcrusoe@msu.edu>

    * CODE_OF_CONDUT.RST,doc/dev/{index,CODE_OF_CONDUCT}.txt: added a code of
    conduct

2014-11-18  Jonathan Gluck  <jdg@cs.umd.edu>

    * tests/test_counting_hash.py: Fixed copy paste error in comments, True to
    False.

2014-11-15  Jacob Fenton  <bocajnotnef@gmail.com>

    * tests/test_scripts.py: added screed/read_parsers stream testing
    * khmer/file.py: modified file size checker to not break when fed
    a fifo/block device
    * tests/test-data/test-abund-read-2.fa.{bz2, gz}: new test files

2014-11-11  Jacob Fenton  <bocajnotnef@gmail.com>

    * do-partition.py: replaced threading args in scripts with things from 
    khmer_args
    * khmer/theading_args.py: removed as it has been deprecated

2014-11-06  Michael R. Crusoe  <mcrusoe@msu.edu>

    * lib/{counting,hashbits}.{cc,hh},lib/hashtable.hh: Moved the n_kmers()
    function into the parent Hashtable class as n_unique_kmers(), adding it to
    CountingHash along the way. Removed the unused start and stop parameters.
    * khmer/_khmermodule.cc: Added Python wrapping for CountingHash::
    n_unique_kmers(); adapted to the dropped start and stop parameters.
    * scripts/{load-graph,load-into-counting,normalize-by-median}.py: used the
    n_unique_kmers() function instead of the n_occupied() function to get the
    number of unique kmers in a table.
    * tests/test_{hashbits,hashbits_obj,labelhash,scripts}.py: updated the
    tests to reflect the above

2014-10-24  Camille Scott  <camille.scott.w@gmail.com>

    * do-partition.py: Add type=int to n_threads arg and assert to check
    number of active threads

2014-10-10  Brian Wyss  <wyssbria@msu.edu>

    * khmer/scripts/{abundance-dist, abundance-dist-single,
    annotate-partitions, count-median, count-overlap, do-partition,
    extract-paired-reads, extract-partitions, filter-abund, filter-abund-single,
    filter-stoptags, find-knots, load-graph, load-into-counting,
    make-initial-stoptags, merge-partitions, normalize-by-median, 
    partition-graph, sample-reads-randomly}.py:
    changed stdout output in scripts to go to stderr.

2014-10-06  Michael R. Crusoe  <mcrusoe@msu.edu>

    * Doxyfile.in: add links to the stdc++ docs

2014-10-01  Ben Taylor  <taylo886@msu.edu>

    * khmer/_khmermodule.cc, lib/hashtable.cc, lib/hashtable.hh,
    tests/test_counting_hash.py, tests/test_labelhash.py,
    tests/test_hashbits.py, tests/test_hashbits_obj.py:
    Removed Hashtable::consume_high_abund_kmers,
    Hashtable::count_kmers_within_depth, Hashtable::find_radius_for_volume,
    Hashtable::count_kmers_on_radius

2014-09-29  Michael R. Crusoe  <mcrusoe@msu.edu>

    * versioneer.py: upgrade versioneer 0.11->0.12

2014-09-29  Sherine Awad  <sherine.awad@gmail.com>

    * scripts/normalize-by-median.py: catch expections generated by wrong
    indentation for 'total'

2014-09-23  Jacob G. Fenton  <bocajnotnef@gmail.com>

    * scripts/{abundance-dist-single, abundance-dist, count-median,
    count-overlap, extract-paired-reads, filter-abund-single,
    load-graph, load-into-counting, make-initial-stoptags,
    partition-graph, split-paired-reads}.py: 
    added output file listing at end of file
    * scripts/extract-long-sequences.py: refactored to set write_out to
    sys.stdout by default; added output location listing.
    * scripts/{fastq-to-fasta, interleave-reads}.py: 
    added output file listing sensitive to optional -o argument
    * tests/test_scripts.py: added test for scripts/make-initial-stoptags.py

2014-09-19  Ben Taylor  <taylo886@msu.edu>

    * Makefile: added --inline-suppr to cppcheck, cppcheck-result.xml targets
    * khmer/_khmermodule.cc: Added comments to address cppcheck false positives
    * lib/hashtable.cc, lib/hashtable.hh: take args to filter_if_present by
    reference, address scope in destructor
    * lib/read_parsers.cc: Added comments to address cppcheck false positives
    * lib/subset.cc, lib/subset.hh: Adjusted output_partitioned_file,
    find_unpart to take args by reference, fix assign_partition_id to use
    .empty() instead of .size()

2014-09-19  Ben Taylor  <taylo886@msu.edu>
		
    * Makefile: Add astyle, format targets
    * doc/dev/coding-guidelines-and-review.txt: Add reference to `make format`
		target

2014-09-10  Titus Brown  <titus@idyll.org>

    * sandbox/calc-median-distribution.py: catch exceptions generated by reads
	shorter than k in length.
    * sandbox/collect-reads.py: added script to collect reads until specific
	average cutoff.
    * sandbox/slice-reads-by-coverage.py: added script to extract reads with
	a specific coverage slice (based on median k-mer abundance).
	
2014-09-09  Titus Brown  <titus@idyll.org>

    * Added sandbox/README.rst to describe/reference removed files,
	 and document remaining sandbox files.

    * Removed many obsolete sandbox files, including:
      sandbox/abund-ablate-reads.py,
      sandbox/annotate-with-median-count.py,
      sandbox/assemble-individual-partitions.py,
      sandbox/assemstats.py,
      sandbox/assemstats2.py,
      sandbox/bench-graphsize-orig.py,
      sandbox/bench-graphsize-th.py,
      sandbox/bin-reads-by-abundance.py,
      sandbox/bowtie-parser.py,
      sandbox/calc-degree.py,
      sandbox/calc-kmer-partition-counts.py,
      sandbox/calc-kmer-read-abunds.py,
      sandbox/calc-kmer-read-stats.py,
      sandbox/calc-kmer-to-partition-ratio.py,
      sandbox/calc-sequence-entropy.py,
      sandbox/choose-largest-assembly.py,
      sandbox/consume-and-traverse.py,
      sandbox/contig-coverage.py,
      sandbox/count-circum-by-position.py,
      sandbox/count-density-by-position.py,
      sandbox/count-distance-to-volume.py,
      sandbox/count-median-abund-by-partition.py,
      sandbox/count-shared-kmers-btw-assemblies.py,
      sandbox/ctb-iterative-bench-2-old.py,
      sandbox/ctb-iterative-bench.py,
      sandbox/discard-high-abund.py,
      sandbox/discard-pre-high-abund.py,
      sandbox/do-intertable-part.py,
      sandbox/do-partition-2.py,
      sandbox/do-partition-stop.py,
      sandbox/do-partition.py,
      sandbox/do-subset-merge.py,
      sandbox/do-th-subset-calc.py,
      sandbox/do-th-subset-load.py,
      sandbox/do-th-subset-save.py,
      sandbox/extract-surrender.py,
      sandbox/extract-with-median-count.py,
      sandbox/fasta-to-fastq.py,
      sandbox/filter-above-median.py,
      sandbox/filter-abund-output-by-length.py,
      sandbox/filter-area.py,
      sandbox/filter-degree.py,
      sandbox/filter-density-explosion.py,
      sandbox/filter-if-present.py,
      sandbox/filter-max255.py,
      sandbox/filter-min2-multi.py,
      sandbox/filter-sodd.py,
      sandbox/filter-subsets-by-partsize.py,
      sandbox/get-occupancy.py,
      sandbox/get-occupancy2.py,
      sandbox/graph-partition-separate.py,
      sandbox/graph-size-circum-trim.py,
      sandbox/graph-size-degree-trim.py,
      sandbox/graph-size-py.py,
      sandbox/join_pe.py,
      sandbox/keep-stoptags.py,
      sandbox/label-pairs.py,
      sandbox/length-dist.py,
      sandbox/load-ht-and-tags.py,
      sandbox/make-coverage-by-position-for-node.py,
      sandbox/make-coverage-histogram.py,
      sandbox/make-coverage.py,
      sandbox/make-random.py,
      sandbox/make-read-stats.py,
      sandbox/multi-abyss.py,
      sandbox/multi-stats.py,
      sandbox/multi-velvet.py,
      sandbox/normalize-by-min.py,
      sandbox/occupy.py,
      sandbox/parse-bowtie-pe.py,
      sandbox/parse-stats.py,
      sandbox/partition-by-contig.py,
      sandbox/partition-by-contig2.py,
      sandbox/partition-size-dist-running.py,
      sandbox/partition-size-dist.py,
      sandbox/path-compare-to-vectors.py,
      sandbox/print-exact-abund-kmer.py,
      sandbox/print-high-density-kmers.py,
      sandbox/quality-trim-pe.py,
      sandbox/quality-trim.py,
      sandbox/reformat.py,
      sandbox/remove-N.py,
      sandbox/softmask-high-abund.py,
      sandbox/split-N.py,
      sandbox/split-fasta-on-circum.py,
      sandbox/split-fasta-on-circum2.py,
      sandbox/split-fasta-on-circum3.py,
      sandbox/split-fasta-on-circum4.py,
      sandbox/split-fasta-on-degree-th.py,
      sandbox/split-fasta-on-degree.py,
      sandbox/split-fasta-on-density.py,
      sandbox/split-reads-on-median-diff.py,
      sandbox/summarize.py,
      sandbox/sweep_perf.py,
      sandbox/test_scripts.py,
      sandbox/traverse-contigs.py,
      sandbox/traverse-from-reads.py,
      sandbox/validate-partitioning.py -- removed as obsolete.

2014-09-01  Michael R. Crusoe  <mcrusoe@msu.edu>

    * doc/dev/coding-guidelines-and-review.txt: Clarify pull request checklist
    * CONTRIBUTING.md: update URL to new dev docs

2014-08-30  Rhys Kidd  <rhyskidd@gmail.com>

    * khmer/_khmermodule.cc: fix table.get("wrong_length_string") gives core
    dump
    * lib/kmer_hash.cc: improve quality of exception error message
    * tests/{test_counting_hash,test_counting_single,test_hashbits,
        test_hashbits_obj}.py: add regression unit tests

2014-08-28  Titus Brown  <titus@idyll.org>

    * scripts/normalize-by-median.py: added reporting output after main loop
	exits, in case it hadn't been triggered.
    * sandbox/saturate-by-median.py: added flag to change reporting frequency,
	cleaned up leftover code from when it was copied from
	normalize-by-median.

2014-08-24  Rhys Kidd  <rhyskidd@gmail.com>

    * khmer/thread_utils.py, sandbox/filter-below-abund.py,
	scripts/{extract-long-sequences,load-graph,load-into-counting,
	normalize-by-median,split-paired-reads}.py,
	scripts/galaxy/gedlab.py: fix minor PyLint issues 

2014-08-20  Michael R. Crusoe  <mcrusoe@msu.edu>

    * test/test_version.py: add Python2.6 compatibility.

2014-08-20  Rhys Kidd  <rhyskidd@gmail.com>

    * setup.py,README.rst,doc/user/install.txt: Test requirement for a 
    64-bit operating system, documentation changes. Fixes #529

2014-08-19  Michael R. Crusoe  <mcrusoe@msu.edu>

    * {setup,versioneer,khmer/_version}.py: upgrade versioneer from 0.10 to 0.11

2014-08-18  Michael R. Crusoe  <mcrusoe@msu.edu>

    * setup.py: Use the system bz2 and/or zlib libraries if specified in
    setup.cfg or overridden on the commandline

2014-08-06  Michael R. Crusoe  <mcrusoe@msu.edu>

    * CITATION: fixed formatting, added BibTeX
    * Makefile: Python code coverage targets will now compile khmer if needed
    * doc/dev/galaxy.txt: moved to doc/user/; updated & simplified
    * doc/{dev,user}/index.txt: galaxy.txt move
    * scripts/*.xml: moved to scripts/galaxy/; citations added; additional
    scripts wrapped
    * scripts/galaxy/README.txt: documented Galaxy codebase requirements
    * doc/citations.txt: symlink to CITATION
    * scripts/galaxy/test-data: added symlinks to files in tests/test-data or
    added short test files from scratch
    * scripts/galaxy/macros.xml: common configuration moved to central file
    * scripts/galaxy/gedlab.py: custom Galaxy datatypes for the counting
    tables and presence tables: it inherits from the Galaxy Binary type but
    isn't sniffable. Written with GalaxyTeam's Dave_B.
    * scripts/filter-abund.py: fix inaccurate parameter description
    * scripts/galaxy/tool_dependencies.xml: document install process
    * scripts/galaxy/filter-below-abund.py: symlink to
    sandbox/filter-below-abund.py for now.
    * khmer/khmer_args.py: point users to online citation file for details

2014-08-05  Michael R. Crusoe  <mcrusoe@msu.edu>

    * lib/read_parsers.{cc,hh}: close file handles. Fixes CID 1222793

2014-08-05  Justin Lippi  <jlippi@gmail.com>

    * khmer/__init__.py: import get_version_cpp method as __version_cpp__.
    * khmer/_khmermodule.cc: added get_version_cpp implementation
    * tests/test_version.py: check that version from C++ matches version from
    khmer.__version__
    * setup.cfg: don't run tests with 'jenkins' @attr with 'make test'

2014-08-04  Michael R. Crusoe  <mcrusoe@msu.edu>

    * khmer/_khmermodule.cc,lib/{kmer_hash.{cc,hh},read_aligner.cc,
    read_parsers.{cc,hh},trace_logger.cc: Replace remaining uses of assert()
    with khmer_exceptions. Fixes #215.
    * setup.py: simplify argparse conditional dependency

2014-08-03  Titus Brown & Michael R. Crusoe  <t@idyll.org>

    * doc/{artifact-removal,partitioning-workflow{.graffle,.png}},{biblio,
    blog-posts,guide,install,choosing-table-sizes,known-issues,scripts,
    partitioning-big-data.txt: moved to doc/user/
    * doc/{crazy-ideas,details,development,galaxy,release,examples}.txt: moved
    to doc/dev/
    * doc/dev/{a-quick-guide-to-testing,codebase-guide,
    coding-guidelines-and-review,for-khmer-developers,getting-started,
    hackathon,index}.txt,doc/user/index.txt: new content.
    * doc/design.txt: deleted
    The documentation has been split into user focused documentation and
    developer focused documentation. The new developer docs were field tested
    as part of the Mozilla Science Lab global sprint that we participated in;
    we are grateful to all the volunteers.

2014-07-24  Ivan Gonzalez  <iglpdc@gmail.com>

    * lib/khmer.hh, lib/khmer_exception.hh: All exceptions are now derived from
	a new base class exception, khmer::khmer_exception. Issue #508.
    * lib/counting.cc, lib/hashbits.cc, lib/hashtable.{cc,hh},lib/kmer_hash.cc,
	lib/labelhash.cc, lib/perf_metrics.hh, lib/read_parsers.{cc,hh},
	lib/subset.cc, lib/thread_id_map.hh: All exceptions thrown are now
	instances (or derived from) khmer::khmer_exception.

2014-07-24  Jiarong Guo  <guojiaro@gmail.com>

    * khmer/_khmermodule.cc: add python exception when thread = 0 for
    ReadParser.
    * tests/test_read_parsers.py: add test_with_zero_threads() to test Python
    exception when ReadParser has zero threads.

2014-07-23  Qingpeng Zhang  <qingpeng@gmail.com>

    * scripts/load-graph.py: write fp rate into *.info file with option 
    to switch on
    * tests/test_scripts.py: add test_load_graph_write_fp

2014-07-23  Ryan R. Boyce  <boycerya@msu.edu>

    * Makefile: fixed >80 character line wrap-around

2014-07-23  Leonor Garcia-Gutierrez  <l.garcia-gutierrez@warwick.ac.uk>

    * tests/test_hashbits.py, tests/test_graph.py, 
    tests/test_lump.py: reduced memory requirement
    
2014-07-23  Heather L. Wiencko  <wienckhl@tcd.ie>

    * khmer_tst_utils.py: added import traceback
    * test_scripts.py: added test for normalize_by_median.py for fpr rate

2014-07-22  Justin Lippi  <jlippi@gmail.com>
 
    * khmer/_khmermodule.cc: removed unused assignment
    * lib/read_aligner.cc,lib/read_aligner.hh: wrapped function declarations
    in the same compiler options that the only invocations are in to avoid
    unusedPrivateFunction violation.
    * lib/read_parsers.cc: fix redundantassignment error by assigning variable
    to its value directly

2014-07-22  Michael R. Crusoe  <mcrusoe@msu.edu>

    * Makefile: combine pip invocation into single "install-dependencies"
    target.

2014-07-22  Justin Lippi  <jlippi@gmail.com>

    * tests/test_subset_graph.py: decrease the amount of memory that is being
    requested for the hash tables in test.

2014-07-22  Jim Stapleton  <jas@msu.edu>

     * scripts/filter-abund.py: no longer asks for parameters that are unused,
     issue #524

2014-07-22  Justin Lippi  <jlippi@gmail.com> 

    * tests/khmer_tst_utils.py: put runscript here
    * tests/test_sandbox_scripts.py: remove 'runsandbox', renamed to runscript
      and placed in khmer_tst_utils
    * tests/test_scripts.py: removed 'runscript' and placed in khmer_tst_utils

2014-07-22  Jeramia Ory  <jeramia.ory@gmail.com>

    * khmer/_khmermodule.cc: removed unused KhmerError, issue #503

2014-07-22  Rodney Picett  <pickett.rodney@gmail.com>

    * lib/scoringmatrix.{cc,hh}: removed assign function, issue #502
 
2014-07-22  Leonor Garcia-Gutierrez  <l.garcia-gutierrez@warwick.ac.uk>

    * tests/test_counting_single.py: reduced memory requirements
    
2014-07-21  Titus Brown  <t@idyll.org>

    * sandbox/saturate-by-median.py: introduce new sandbox script for
	saturation analysis of low-coverage data sets.

2014-07-10  Joe Stein  <joeaarons@gmail.com>

    * sandbox/readstats.py: fixed divide-by-zero error, issue #458

2014-07-06  Titus Brown  <t@idyll.org>

    * doc/release.txt: fix formatting.

2014-06-25  Michael R. Crusoe <mcrusoe@msu.edu>

    * scripts/load-graph.py: fix #507. Threading doesn't give any advantages
    to this script right now; the threading parameter is ignored for now.

2014-06-20  Chuck Pepe-Ranney  <chuck.peperanney@gmail.com>

    * scripts/extract-partitions.py: added epilog documentation for 
	<base>.dist columns.

2014-06-20  Michael R. Crusoe  <mcrusoe@msu.edu>

    * doc/release.txt: Add Coverity Scan to release checklist

2014-06-19  Michael R. Crusoe  <mcrusoe@msu.edu>

    * lib/read_aligner.{cc,hh},khmer/_khmermodule.cc,setup.py,
    tests/test_read_aligner.py,sandbox/{normalize-by-align,read-aligner}.py:
    Update of @fishjord's graph alignment work
    * lib/{aligner,kmer,node}.{cc,hh},tests/test_align.py: removed as they are
    superceded by the above
    * Makefile: fixed wildcards
    * tests/read_parsers.py: tests that are too complicated to run with
    Valgrind's memcheck are now marked @attr('multithread')

2014-06-16  Titus Brown  <t@idyll.org>

    * doc/release.txt: updated release process.
    * doc/known-issues.txt: updated known-issues for v1.1 release
    * doc/release-notes/: added release notes for 1.0, 1.0.1, and 1.1

2014-06-16  Michael R. Crusoe  <mcrusoe@msu.edu>

    * scripts/{abundance-dist-single,filter-abund-single,load-into-counting,
    normalize-by-median,load-graph}.py: restore Python 2.6 compatibility for
    Debian 6, RedHat 6, SL6, and Ubuntu 10.04 LTS users.

2014-06-15  Titus Brown  <t@idyll.org>

    * doc/scripts.txt: removed sweep-reads.py from script documentation.
    * scripts/sweep-reads.py, scripts/sweep-files.py: moved sweep-reads.py
	and sweep-files.py over to sandbox.
    * tests/test_sandbox_scripts.py: created a test file for scripts in
	sandbox/; skip when not in developer mode (e.g. installed egg).
    * tests/test_script_arguments.py: capture file.py output to stderr
	so that it is not displayed during tests.
    * sandbox/calc-median-distribution.py: updates to print cumulative
	distribution for calc-median-distribution.

2014-06-14  Michael R. Crusoe  <mcrusoe@msu.edu>

    * scripts/{abundance-dist-single,filter-abund-single,load-into-counting,
    normalize-by-median,load-graph}.py,tests/test_scripts.py: added
    '--report-total-kmers' option to all scripts that create k-mer tables.

2014-06-14  Titus Brown  <t@idyll.org>

    * doc/scripts.txt, tests/test_scripts.py, scripts/sweep-reads.py:
	renamed sweep-reads-buffered to sweep-reads; added FASTQ output to
	sweep-reads.
    * doc/scripts.txt: added extract-long-sequences.py doc reference.
    * scripts/extract-long-sequences.py: set default sequence length to
	extract to 200 bp.

2014-06-13  Michael R. Crusoe  <mcrusoe@msu.edu>

    * MANIFEST.in: don't include docs/, data/, or examples/ in our PyPI
    distribution. Saves 15MB.

2014-06-13  Michael R. Crusoe  <mcrusoe@msu.edu>

    * Makefile: split coverity target in two: -build and -upload. Added
    configuration target

2014-06-13  Titus Brown  <t@idyll.org>

    * doc/install.txt: updated virtualenv command to use python2 explicitly,
	for arch support.

2014-06-13  Titus Brown  <t@idyll.org>

    * khmer/__init__.py, khmer/file_args.py: Moved copyright message to a
	comment.
    * khmer/file.py: updated error messages for disk-space checking functions;
	added test hooks.
    * tests/test_script_arguments.py: added tests for several functions in
	khmer/file.py.
    * sandbox/assemstats3.py: handle missing input files.

2014-06-12  Michael Wright <wrigh517@msu.edu>

    * sandbox/load-into-hashbits: Deleted from sandbox. It is superseded
    by load-graph.py --no-tagset.

2014-06-11  Michael Wright <wrigh517@msu.edu>

    * scripts/load-into-counting: Fixed docstring misnomer to 
	load-into-counting.py

2014-06-10  Michael R. Crusoe  <mcrusoe@msu.edu>

    * setup.py,tests/{__init__,khmer_tst_utils,test_scripts,
    khmer_test_counting_single}.py: made tests runnable after installation.
    * lib/{khmer.hh,hashtable.hh,read_parsers.cc,read_parsers.hh}: restructure
    exception hierarchy.
    * khmer/_khmermodule.cc: Nicer error checking for hash_consume_fasta,
    hash_abundance_distribution, hashbits_consume_{fasta,fasta_and_tag
    {,with_stoptags},partitioned_fasta}, hashbits_output_partitions, and
    labelhash_consume_{,partitioned_}fasta_and_tag_with_labels.

2014-06-10  Titus Brown  <t@idyll.org>

    * Makefile: remove SHELL setting so that 'make doc' works in virtualenvs.
    * scripts/sample-reads-randomly.py: extend to take multiple subsamples
	with -S.
    * tests/test_scripts.py: added test for multiple subsamples from
	sample-reads-randomly.py

2014-06-10  Michael Wright <wrigh517@msu.edu>

    * scripts/extract-long-sequences: Moved from sandbox, added argparse and 
    FASTQ support.
    * scripts/fastq-to-fasta: Fixed outdated argparse oversight.
    * tests/test_scripts.py: Added tests for extract-long-sequences.py

2014-06-08  Titus Brown  <t@idyll.org>

    * doc/conf.py: set google_analytics_id and disqus_shortname properly;
	disable "editme" popup.
    * doc/_templates/page.html: take google_analytics_id and disqus_shortname
	from doc/conf.py.

2014-06-04  Michael R. Crusoe <mcrusoe@msu.edu>

    * lib/Makefile: do a distclean as the CFLAGS may have changed. Fixes #442

2014-06-03 Chuck Pepe-Ranney <chuck.peperanney@gmail.com>

    * scripts/abundance-dist.py: removed call to check_space on infiles.  

2014-05-31  Michael R. Crusoe  <mcrusoe@msu.edu>

    * khmer/_khmermodule.cc,lib/counting.{cc,hh},
    sandbox/{stoptag-abundance-ham1-hist.py,off-by-one.py,filter-ham1.py}:
    Remove CountingHash get_kmer_abund_mean, get_kmer_abund_abs_deviation, and
    max_hamming1_count along with Python glue code and sandbox scripts. They
    are no longer useful.

2014-05-30  Titus Brown  <t@idyll.org>

    * khmer/_khmermodule.cc: remove merge2* functions: unused, untested.
    * lib/counting.cc, lib/hashbits.cc, lib/hashtable.cc: made file loading
	exceptions more verbose and informative.
    * tests/test_subset_graph.py: added tests for SubsetPartition::
	load_partitionmap.
    * khmer/_khmermodule.cc, lib/subset.cc, wrapped SubsetPartition::
	load_partitionmap to catch, propagate exceptions
    * tests/test_hashbits.py, tests/test_counting_hash.py: added tests
	for fail-on-load of bad file format versions; print exception messages.
    * .gitignore: added various temporary pip & build files
    * lib/counting.cc: added I/O exception handling to CountingHashFileReader
	and CountingHashGzFileReader.
    * lib/hashbits.cc: added I/O exception handling to Hashbits::load.
    * lib/subset.cc: added I/O exception handling to merge_from_disk.
    * lib/hashtable.cc: added I/O exception handling to load_tagset and
	load_stop_tags
    * khmer/_khmermodule.cc: added I/O exception propagation from C++ to
	Python, for all loading functions.

2014-05-22  Michael Wright  <wrigh517@msu.edu>

    * scripts/fastq-to-fasta: Moved and improved fastq-to-fasta.py into scripts 
    from sandbox
    * tests/test_scripts.py: Added tests for fastq-to-fasta.py
    * tests/test-data: Added test-fastq-n-to-fasta.py file with N's in 
    sequence for testing

2014-05-19  Michael R. Crusoe  <mcrusoe@msu.edu>

    * Makefile: add target for python test coverage plain-text report;
    clarified where the HTML report is

2014-05-16  Michael R. Crusoe  <mcrusoe@msu.edu>

    * docs/scripts.txt: include sweep-reads-buffered.py

2014-05-14  Adam Caldwell  <adam.caldwell@gmail.com>

    * Makefile: change pip to pip2. Fixes assorted make problems on systems
    where pip links to pip3

2014-05-14  Michael R. Crusoe  <mcrusoe@msu.edu>

    * lib/{zlib,bzip2} -> third-party/
    * setup.{cfg,py}: Move third party libraries to their own directory
    * Makefile: add sloccount target for humans and the sloccount.sc target for
   Jenkins

2014-05-13  Michael Wright  <wrigh517@msu.edu>

    * sandbox/fastq-to-fasta.py: now reports number of reads dropped due to
    'N's in sequence. close 395

2014-05-13  Michael R. Crusoe  <mcrusoe@msu.edu>

    * doc/release.txt: additional fixes

2014-05-09  Luiz Irber  <irberlui@msu.edu>

    Version 1.0.1

2014-05-09  Michael R. Crusoe  <mcrusoe@msu.edu>

    * doc/release.txt: update release instructions

2014-05-06  Michael R. Crusoe  <mcrusoe@msu.edu>

    * lib/{subset,counting}.cc: fix cppcheck errors; astyle -A10
    --max-code-length=80

2014-05-06  Titus Brown  <titus@idyll.org>

    * sandbox/calc-best-assembly.py: added script to calculate best
    assembly from a list of contig/scaffold files
	
2014-04-23  Titus Brown  <titus@idyll.org>

    * scripts/abundance-dist-single.py: fixed problem where ReadParser was
    being created anew for each thread; regression introduced in 4b823fc.

2014-04-22  Michael R. Crusoe  <mcrusoe@msu.edu>

    *.py: switch to explicit python2 invocation. Fixes #385.

2014-04-21  Titus Brown  <t@idyll.org>

    * doc/development.txt: added spellcheck to review checklist

2014-04-21  Titus Brown  <titus@idyll.org>

    * scripts/normalize-by-median.py: updated FP rate to match latest info from
      Qingpeng's paper; corrected spelling error.

2014-04-21  Michael R. Crusoe  <mcrusoe@msu.edu>

    * setup.py,doc/installing.txt: Remove argparse from the requirements
    unless it isn't available. Argparse is bundled with Python 2.7+. This
    simplifies the installation instructions.

2014-04-17  Ram RS  <ramrs@nyu.edu>

    * scripts/make-initial-stoptags.py: fixed bug that threw error on
     missing .ht input file while actual expected input file is .pt

2014-04-11  Titus Brown  <t@idyll.org>

    * scripts/*.py: fixed argument to check_space_for_hashtable to rely
    on args.n_tables and not args.ksize.

2014-04-06  Titus Brown  <titus@idyll.org>

    * scripts/normalize-by-median.py: added comment about table compatibility
    with abundance-dist.

2014-04-05  Michael R. Crusoe  <mcrusoe@msu.edu>

    * MANIFEST.in,setup.py: fix to correct zlib packaging for #365
    * ChangeLog: fix date for 1.0 release, email addresses

2014-04-01  Michael R. Crusoe  <mcrusoe@msu.edu>

    Version 1.0
    * Makefile: run 'build' command before install; ignore _version.py for
    coverage purposes.
    * bink.ipynb: deleted
    * doc/choosing-hash-sizes.txt -> choosing-table-sizes.txt
    * setup.py,doc/{conf.py,index.txt}: update lists of authors
    * doc/development.txt: typo
    * doc/{galaxy,guide,index,introduction,scripts}.txt: remove some
    references to implementation details of the k-mer tables
    * doc/{known-issues,release}.txt: updated
    * khmer/*.cc,lib/*.{cc,hh}: astyle -A10 formatted
    * lib/read_parsers.cc: fixed case statement fall through
    * lib/subset.cc: removed unnecessary NULL check (CID 1054804 & 1195088)
    * scripts/*.py: additional documentation updates
    * tests/test-data/test-overlap1.ht,data/MSB2-surrender.fa &
    data/1m-filtered.fa: removed from repository history, .git is now 36M!

2014-04-01  Titus Brown  <t@idyll.org>

    * CITATION,khmer/khmer_args.py: Updated khmer software citation for
    release.

2014-03-31  Titus Brown  <t@idyll.org>

    * scripts/normalize-by-median.py: Fixed unbound variable bug introduced in
    20a433c2.

    * khmer/file.py: Fixed incorrect use of __file__ dirname instead of
    os.getcwd(); also fixed bug where statvfs would choke on an empty
    dirname resulting from input files being in the cwd.

2014-03-31  Michael R. Crusoe  <mcrusoe@msu.edu>

    * versioneer.py,ez_setup.py: updated to version 0.10 and 3.4.1
    respectively.
    * docs/release.txt,khmer/_version.py,MANIFEST.in: update ancillary
    versioneer files

2014-03-31  Titus Brown  <t@idyll.org>

    * scripts/*.py,khmer/khmer_args.py: added 'info' function to khmer_args,
    and added citation information to each script.
    * CITATION: added basic citation information for khmer functionality.

2013-03-31  Michael R. Crusoe  <mcrusoe@msu.edu>

    * docs/scripts.txt,scripts/*.py,khmer/*.py: overhaul the documentation of
    the scripts. Uses sphinxcontrib.autoprogram to leverage the existing
    argparse objects. Moved the documentation into each script + misc cleanups.
    All scripts support the --version option. Migrated the last scripts to use
    khmer_args
    * docs/blog-posts.txt: removed outdated reference to filter-exact.py; its
    replacement filter-abund.py is better documented in the eel-pond protocol
    * figuregen/,novelty/,plots/,templatem/,scripts/do-partition.sh: removed
    outdated code not part of core project

2013-03-30  Michael R. Crusoe  <mcrusoe@msu.edu>

    * setup.py: monkeypatched distutils.Distribution.reinitialize_command() so
    that it matches the behavior of Distribution.get_command_obj(). This fixes
    issues with 'pip install -e' and './setup.py nosetests' not respecting the
    setup.cfg configuration directives for the build_ext command. Also
    enhanced our build_ext command to respect the dry_run mode.

    * .ycm_extra_conf.py: Update our custom YouCompleteMe configuration to
    query the package configuration for the proper compilation flags.

2014-03-28  Michael R. Crusoe  <mcrusoe@msu.edu>

    * Makefile,setup.py: demote nose & sphinx to extra dependencies.
    Auto-install Python developer tools as needed.

2013-03-27  Michael R. Crusoe  <mcrusoe@msu.edu>

    * The system zlib and bzip2 libraries are now used instead of the bundled
    versions if specified in setup.cfg or the command line.

2014-03-25  Michael R. Crusoe  <mcrusoe@msu.edu>

    * Makefile: update cppcheck command to match new version of Jenkins
    plugin. Now ignores the lib/test*.cc files.

2013-03-20  Michael R. Crusoe  <mcrusoe@msu.edu>

    * lib/storage.hh,khmer/_khmermodule.cc,lib/{readtable,read_parsers}.hh:
    remove unused storage.hh

2014-03-19  Qingpeng Zhang  <qingpeng@msu.edu>

    * hashbits.cc: fix a bug of 'Division or modulo by zero' described in #182
    * test_scripts.py: add test code for count-overlap.py
    * count-overlap.py: (fix a bug because of a typo and hashsize was replaced
    by min_hashsize)
    * count-overlap.py: needs hashbits table generated by load-graph.py. 
    This information is added to the "usage:" line.
    * count-overlap.py: fix minor PyLint issues

2014-03-19  Michael R. Crusoe  <mcrusoe@msu.edu>

    * Update bundled zlib version to 1.2.8 from 1.2.3. Changes of note:
    "Wholesale replacement of gz* functions with faster versions"
    "Added LFS (Large File Summit) support for 64-bit file offsets"
    "Fix serious but very rare decompression bug"

2014-03-19  Michael R. Crusoe <mcrusoe@msu.edu>

    * lib/counting.hh: include hashtable.hh
    * lib/{counting,aligner,hashbits,hashtable,labelhash,node,subset}.{cc,hh},
    kmer.cc,khmer/_khmermodule.cc: removed downcast, replaced non-functional
    asserts() with exception throws.
    * khmer/_khmermodule.cc: fixed parsing of PyLists
    * setup.py: force 64bit only builds on OS X.

2014-03-19  Titus Brown  <t@idyll.org>

    * Makefile: update documentation on targets at top; clean autopep8 output.
    * test_counting_single.py: fixed pep8 violations in spacing
    * test_scripts.py: eliminate popenscript in favor of proper SystemExit
	handling in runscript; fix pep8 violations.

2014-03-19  Michael R. Crusoe <mcrusoe@msu.edu> and Luiz Irber
<luiz.irber@gmail.com>

    * lib/ktable.{cc,hh},khmer/{__init__.py},{_khmermodule.cc}, tests/
    test_{counting_{hash,single},ktable}.py: remove the unused KTable object
    * doc/{index,ktable}.txt: remove references to KTable
    * lib/{ktable.{hh,cc} → kmer_hash.{hh,cc}}: rename remaining ktable files
    to kmer_hash
    * lib/{hashtable,kmer}.hh: replace ktable headers with kmer_hash

2014-03-17  Ram RS  <ramrs@nyu.edu>

    * extract-partitions.py: pylint warnings addressed
    * test_scripts.py: tests added to cover extract-partitions completely

2014-03-16  Michael R. Crusoe <mcrusoe@msu.edu>

    * lib/read_parsers.cc: fix for Coverity CID 1054789: Unititialized scalar
    field II: fill_id is never zeroed out.

2014-03-16  Ram RS  <ramrs@nyu.edu>

    * Project email in copyright headers updated

2014-03-14  Michael R. Crusoe <mcrusoe@msu.edu>

    * khmer/_khmermodule.cc, lib/{khmer.hh, hashtable.{cc,hh}},
    tests/test_{hashbits,hashbits_obj,labelhash}.py: don't implicitly downcast
    tagset_size(). Changes fileformat version for saved tagsets.

2014-03-13  Ram RS  <ramrs@nyu.edu>

    * added: khmer/file.py - script to check disk space, check input file
    status and check space before hashtable writing
    * modified: scripts/*.py - all scripts now use khmer.file for above-mentioned
    functionality.
    * modified: scripts/*.py - pylint violations addressed in all scripts
    under scripts/

2014-03-13  Ram RS  <ramrs@nyu.edu>

    * Bug fix: tests.test_normalize_by_median_no_bigcount() now runs within
    temp directory

2014-03-11  Michael R. Crusoe  <mcrusoe@mcrusoe.edu>

    * lib/read_parsers.hh: fix for Coverity CID 1054789: Uninitialized scalar
    field

2014-03-10  Michael R. Crusoe  <mcrusoe@msu.edu>

    * doc/development.txt: document fork/tag policy + formatting fixes

2014-03-03  Michael R. Crusoe  <mcrusoe@msu.edu>

    * lib/trace_logger.{cc,hh}: fix for Coverity CID 1063852: Uninitialized
    scalar field (UNINIT_CTOR) 
    * lib/node.cc: fix for Coverity CID 1173035:  Uninitialized scalar field
    (UNINIT_CTOR)
    * lib/hashbits.hh: fix for Coverity CID 1153101:  Resource leak in object
    (CTOR_DTOR_LEAK)
    * lib/{perf_metrics.{cc,hh},hashtable.{cc,hh}
    ,read_parsers.{cc,hh},trace_logger.{cc,hh}}: ifndef WITH_INTERNAL_METRICS
    then lets not + astyle -A10

2014-02-27  Michael R. Crusoe <mcrusoe@msu.edu>

    * tagged: version 0.8
    * setup.py: Specify a known working version of setuptools so we don't
    force an unneeded and awkward upgrade.
    * setup.py: We aren't zipsafe, mark as such

2014-02-18  Michael R. Crusoe <mcrusoe@msu.edu>

* Normalized C++ namespace usage to fix CID 1054792
* Updated install instructions. We recommend OS X users and those Linux
users without root access to install virtualenv instead of pip.
* New documentation: doc/known-issues.txt
* Added code review checklist & other guidance: doc/development.txt

2014-02-03  Camille Scott <camille.scott.w@gmail.com>

* Standardized command line arguments in khmer_args; added version flag

* Added support for sparse graph labeling

* Added script to reinflate partitions from read files using the 
  labeling system, called sweep-reads-by-partition-buffered.py

* Implemented __new__ methods for Hashbits, enforced inheritance
  hierarchy between it and the new LabelHash class both in C++
  and CPython API

2013-12-20  Titus Brown  <titus@idyll.org>

* Fixed output_partitioned_file, sweep-reads3.py, and extract-partitions.py
  to retain FASTQ format in output.

2013-12-11  Michael R. Crusoe <mcrusoe@msu.edu>

* normalize-by-median.py: new optional argument: --record-filenames to specify
a path where a list of all the output filenames will be written to. Will
be used to better integrate with Galaxy.

* All commands that use the counting args now support the --version switch

* abundance-dist-single.py, abundance-dist.py, do-partition.py,
interleave-reads.py, load-graph.py, load-into-counting.py
normalize-by-median.py now exit with return code 1 instead of 255 as is
standard.

2013-12-19  Michael R. Crusoe  <mcrusoe@msu.edu>

* doc/install.txt Add setup instructions for RHEL6 & fix invocation to get
master branch to work for non-developers

2013-12-18  Titus Brown  <titus@idyll.org>

* Added a test to ensure that normalize-by-median.py has bigcount set to
  False.

2013-11-22  Camille Scott  <camille.scott.w@gmail.com>

* Makefile: Added debug target for profiling.

2013-11-22  Michael R. Crusoe  <mcrusoe@msu.edu>

* Documented release process

2013-10-21  Michael R. Crusoe  <mcrusoe@msu.edu>

* Version 0.7

* New script: sample-reads-randomly.py which does a single pass random
subsample using reservoir sampling.

* the version number is now only stored in one place

* Makefile: new dist, cppcheck, pep8, and autopep8 targets for developers.
VERSION is now set by versioneer and exported to C/C++ code.

* README switched from MarkDown to ReStructuredText format to clean up PyPI
listing. Install count badge added.

* doc/: updates to how the scripts are called. Sphinx now pulls version
number from versioneer. C/Python integration is now partially documented.
Reference to bleeding-edge has been removed. Release instructions have been
clarified and simplified.

* all python code in khmer/, scripts/, and tests/ should be PEP8 compliant now.

* khmer/_khmermodule.cc has gotten a once-over with cpychecker. Type errors
were eliminated and the error checking has improved.

* Several fixes motivated by the results of a Coverity C/C++ scan. 

* Tests that require greater than 0.5 gigabytes of memory are now annotated as
being 'highmem' and be skipped by changing two lines in setup.cfg

* warnings about -Wstrict-prototypes will no longer appear

* contributors to this release are: ctb, mr-c and camillescott. 

2013-10-15  Michael R. Crusoe  <mcrusoe@msu.edu>

* Version 0.6.1

* No code changes, just build fixes

2013-10-10  Michael R. Crusoe  <mcrusoe@msu.edu>

* Version 0.6

* Switch to setuptools to run the entire build

* The various Makefiles have been merged into one inside lib for posterity

* A new top-level Makefile wraps "python setup.py"

* argparse.py has been removed and is installed automatically by setuptools/pip

* setup.py and the python/khmer directory have been moved to the root of the
project to conform to the standard layout

* The project contact address is now khmer-project@idyll.org

* Due to the new build system the project now easily builds under OS X + XCode

* In light of the above the installation instructions have been rewritten

* Sphinx now builds the documentation without warnings or errors

* It is now easy to calculate code coverage.

* setup.py is now PEP8 compliant
2014-04-10  Michael R. Crusoe  <mcrusoe@msu.edu>

    * Makefile: run 'build' command before install; ignore _version.py for
    coverage purposes.
    * bink.ipynb: deleted
    * doc/choosing-hash-sizes.txt -> choosing-table-sizes.txt
    * setup.py,doc/{conf.py,index.txt}: update lists of authors
    * doc/development.txt: typo
    * doc/{galaxy,guide,index,introduction,scripts}.txt: remove some
    references to implementation details of the k-mer tables
    * doc/{known-issues,release}.txt: updated
    * khmer/*.cc,lib/*.{cc,hh}: astyle -A10 formatted
    * lib/read_parsers.cc: fixed case statement fall through
    * lib/subset.cc: removed unnecessary NULL check (CID 1054804 & 1195088)
    * scripts/*.py: additional documentation updates
    * tests/test-data/test-overlap1.ht,data/MSB2-surrender.fa &
    data/1m-filtered.fa: removed from repository history, .git is now 36M!

2014-03-31  Titus Brown  <ctb@msu.edu>

    * scripts/normalize-by-median.py: Fixed unbound variable bug introduced in
    20a433c2.

    * khmer/file.py: Fixed incorrect use of __file__ dirname instead of
    os.getcwd(); also fixed bug where statvfs would choke on an empty
    dirname resulting from input files being in the cwd.

2014-03-31  Michael R. Crusoe  <mcrusoe@msu.edu>

    * versioneer.py,ez_setup.py: updated to version 0.10 and 3.4.1
    respectively.
    * docs/release.txt,khmer/_version.py,MANIFEST.in: update ancillary
    versioneer files

2014-03-31  Titus Brown  <ctb@msu.edu>

    * scripts/*.py,khmer/khmer_args.py: added 'info' function to khmer_args,
    and added citation information to each script.
    * CITATION: added basic citation information for khmer functionality.

2013-03-31  Michael R. Crusoe  <mcrusoe@msu.edu>

    * docs/scripts.txt,scripts/*.py,khmer/*.py: overhaul the documentation of
    the scripts. Uses sphinxcontrib.autoprogram to leverage the existing
    argparse objects. Moved the documentation into each script + misc cleanups.
    All scripts support the --version option. Migrated the last scripts to use
    khmer_args
    * docs/blog-posts.txt: removed outdated reference to filter-exact.py; its
    replacement filter-abund.py is better documented in the eel-pond protocol
    * figuregen/,novelty/,plots/,templatem/,scripts/do-partition.sh: removed
    outdated code not part of core project

2013-03-30  Michael R. Crusoe  <mcrusoe@msu.edu>

    * setup.py: monkeypatched distutils.Distribution.reinitialize_command() so
    that it matches the behavior of Distribution.get_command_obj(). This fixes
    issues with 'pip install -e' and './setup.py nosetests' not respecting the
    setup.cfg configuration directives for the build_ext command. Also
    enhanced our build_ext command to respect the dry_run mode.

    * .ycm_extra_conf.py: Update our custom YouCompleteMe configuration to
    query the package configuration for the proper compilation flags.

2014-03-28  Michael R. Crusoe  <mcrusoe@msu.edu>

    * Makefile,setup.py: demote nose & sphinx to extra dependencies.
    Auto-install Python developer tools as needed.

2013-03-27  Michael R. Crusoe  <mcrusoe@msu.edu>

    * The system zlib and bzip2 libraries are now used instead of the bundled
    versions if specified in setup.cfg or the command line.

2014-03-25  Michael R. Crusoe  <mcrusoe@msu.edu>

    * Makefile: update cppcheck command to match new version of Jenkins
    plugin. Now ignores the lib/test*.cc files.

2013-03-20  Michael R. Crusoe  <mcrusoe@msu.edu>

    * lib/storage.hh,khmer/_khmermodule.cc,lib/{readtable,read_parsers}.hh:
    remove unused storage.hh

2014-03-19  Qingpeng Zhang  <qingpeng@msu.edu>

    * hashbits.cc: fix a bug of 'Division or modulo by zero' described in #182
    * test_scripts.py: add test code for count-overlap.py
    * count-overlap.py: (fix a bug because of a typo and hashsize was replaced
    by min_hashsize)
    * count-overlap.py: needs hashbits table generated by load-graph.py. 
    This information is added to the "usage:" line.
    * count-overlap.py: fix minor PyLint issues

2014-03-19  Michael R. Crusoe  <mcrusoe@msu.edu>

    * Update bundled zlib version to 1.2.8 from 1.2.3. Changes of note:
    "Wholesale replacement of gz* functions with faster versions"
    "Added LFS (Large File Summit) support for 64-bit file offsets"
    "Fix serious but very rare decompression bug"

2014-03-19  Michael R. Crusoe <mcrusoe@msu.edu>

    * lib/counting.hh: include hashtable.hh
    * lib/{counting,aligner,hashbits,hashtable,labelhash,node,subset}.{cc,hh},
    kmer.cc,khmer/_khmermodule.cc: removed downcast, replaced non-functional
    asserts() with exception throws.
    * khmer/_khmermodule.cc: fixed parsing of PyLists
    * setup.py: force 64bit only builds on OS X.

2014-03-19  Titus Brown  <t@idyll.org>

    * Makefile: update documentation on targets at top; clean autopep8 output.
    * test_counting_single.py: fixed pep8 violations in spacing
    * test_scripts.py: eliminate popenscript in favor of proper SystemExit
	handling in runscript; fix pep8 violations.

2014-03-19  Michael R. Crusoe <mcrusoe@msu.edu> and Luiz Irber
<luiz.irber@gmail.com>

    * lib/ktable.{cc,hh},khmer/{__init__.py},{_khmermodule.cc}, tests/
    test_{counting_{hash,single},ktable}.py: remove the unused KTable object
    * doc/{index,ktable}.txt: remove references to KTable
    * lib/{ktable.{hh,cc} → kmer_hash.{hh,cc}}: rename remaining ktable files
    to kmer_hash
    * lib/{hashtable,kmer}.hh: replace ktable headers with kmer_hash

2014-03-17  Ram RS  <ramrs@nyu.edu>

    * extract-partitions.py: pylint warnings addressed
    * test_scripts.py: tests added to cover extract-partitions completely

2014-03-16  Michael R. Crusoe <mcrusoe@msu.edu>

    * lib/read_parsers.cc: fix for Coverity CID 1054789: Unititialized scalar
    field II: fill_id is never zeroed out.

2014-03-16  Ram RS  <ramrs@nyu.edu>

    * Project email in copyright headers updated

2014-03-14  Michael R. Crusoe <mcrusoe@msu.edu>

    * khmer/_khmermodule.cc, lib/{khmer.hh, hashtable.{cc,hh}},
    tests/test_{hashbits,hashbits_obj,labelhash}.py: don't implicitly downcast
    tagset_size(). Changes fileformat version for saved tagsets.

2014-03-13  Ram RS  <ramrs@nyu.edu>

    * added: khmer/file.py - script to check disk space, check input file
    status and check space before hashtable writing
    * modified: scripts/*.py - all scripts now use khmer.file for above-mentioned
    functionality.
    * modified: scripts/*.py - pylint violations addressed in all scripts
    under scripts/

2014-03-13  Ram RS  <ramrs@nyu.edu>

    * Bug fix: tests.test_normalize_by_median_no_bigcount() now runs within
    temp directory

2014-03-11  Michael R. Crusoe  <mcrusoe@mcrusoe.edu>

    * lib/read_parsers.hh: fix for Coverity CID 1054789: Uninitialized scalar
    field

2014-03-10  Michael R. Crusoe  <mcrusoe@msu.edu>

    * doc/development.txt: document fork/tag policy + formatting fixes

2014-03-03  Michael R. Crusoe  <mcrusoe@msu.edu>

    * lib/trace_logger.{cc,hh}: fix for Coverity CID 1063852: Uninitialized
    scalar field (UNINIT_CTOR) 
    * lib/node.cc: fix for Coverity CID 1173035:  Uninitialized scalar field
    (UNINIT_CTOR)
    * lib/hashbits.hh: fix for Coverity CID 1153101:  Resource leak in object
    (CTOR_DTOR_LEAK)
    * lib/{perf_metrics.{cc,hh},hashtable.{cc,hh}
    ,read_parsers.{cc,hh},trace_logger.{cc,hh}}: ifndef WITH_INTERNAL_METRICS
    then lets not + astyle -A10

2014-02-27  Michael R. Crusoe <mcrusoe@msu.edu>

    * tagged: version 0.8
    * setup.py: Specify a known working version of setuptools so we don't
    force an unneeded and awkward upgrade.
    * setup.py: We aren't zipsafe, mark as such

2014-02-18  Michael R. Crusoe <mcrusoe@msu.edu>

* Normalized C++ namespace usage to fix CID 1054792
* Updated install instructions. We recommend OS X users and those Linux
users without root access to install virtualenv instead of pip.
* New documentation: doc/known-issues.txt
* Added code review checklist & other guidance: doc/development.txt

2014-02-03  Camille Scott <camille.scott.w@gmail.com>

* Standardized command line arguments in khmer_args; added version flag

* Added support for sparse graph labeling

* Added script to reinflate partitions from read files using the 
  labeling system, called sweep-reads-by-partition-buffered.py

* Implemented __new__ methods for Hashbits, enforced inheritance
  hierarchy between it and the new LabelHash class both in C++
  and CPython API

2013-12-20  Titus Brown  <titus@idyll.org>

* Fixed output_partitioned_file, sweep-reads3.py, and extract-partitions.py
  to retain FASTQ format in output.

2013-12-11  Michael R. Crusoe <mcrusoe@msu.edu>

* normalize-by-median.py: new optional argument: --record-filenames to specify
a path where a list of all the output filenames will be written to. Will
be used to better integrate with Galaxy.

* All commands that use the counting args now support the --version switch

* abundance-dist-single.py, abundance-dist.py, do-partition.py,
interleave-reads.py, load-graph.py, load-into-counting.py
normalize-by-median.py now exit with return code 1 instead of 255 as is
standard.

2013-12-19  Michael R. Crusoe  <mcrusoe@msu.edu>

* doc/install.txt Add setup instructions for RHEL6 & fix invocation to get
master branch to work for non-developers

2013-12-18  Titus Brown  <titus@idyll.org>

* Added a test to ensure that normalize-by-median.py has bigcount set to
  False.

2013-11-22  Camille Scott  <camille.scott.w@gmail.com>

* Makefile: Added debug target for profiling.

2013-11-22  Michael R. Crusoe  <mcrusoe@msu.edu>

* Documented release process

2013-10-21  Michael R. Crusoe  <mcrusoe@msu.edu>

* Version 0.7

* New script: sample-reads-randomly.py which does a single pass random
subsample using reservoir sampling.

* the version number is now only stored in one place

* Makefile: new dist, cppcheck, pep8, and autopep8 targets for developers.
VERSION is now set by versioneer and exported to C/C++ code.

* README switched from MarkDown to ReStructuredText format to clean up PyPI
listing. Install count badge added.

* doc/: updates to how the scripts are called. Sphinx now pulls version
number from versioneer. C/Python integration is now partially documented.
Reference to bleeding-edge has been removed. Release instructions have been
clarified and simplified.

* all python code in khmer/, scripts/, and tests/ should be PEP8 compliant now.

* khmer/_khmermodule.cc has gotten a once-over with cpychecker. Type errors
were eliminated and the error checking has improved.

* Several fixes motivated by the results of a Coverity C/C++ scan. 

* Tests that require greater than 0.5 gigabytes of memory are now annotated as
being 'highmem' and be skipped by changing two lines in setup.cfg

* warnings about -Wstrict-prototypes will no longer appear

* contributors to this release are: ctb, mr-c and camillescott. 

2013-10-15  Michael R. Crusoe  <mcrusoe@msu.edu>

* Version 0.6.1

* No code changes, just build fixes

2013-10-10  Michael R. Crusoe  <mcrusoe@msu.edu>

* Version 0.6

* Switch to setuptools to run the entire build

* The various Makefiles have been merged into one inside lib for posterity

* A new top-level Makefile wraps "python setup.py"

* argparse.py has been removed and is installed automatically by setuptools/pip

* setup.py and the python/khmer directory have been moved to the root of the
project to conform to the standard layout

* The project contact address is now khmer-project@idyll.org

* Due to the new build system the project now easily builds under OS X + XCode

* In light of the above the installation instructions have been rewritten

* Sphinx now builds the documentation without warnings or errors

* It is now easy to calculate code coverage.

* setup.py is now PEP8 compliant<|MERGE_RESOLUTION|>--- conflicted
+++ resolved
@@ -1,4 +1,3 @@
-<<<<<<< HEAD
 2015-07-29  Jacob Fenton  <bocajnotnef@gmail.com>
 
    * khmer/kfile.py: added infrastructure for doing compressed output
@@ -10,12 +9,11 @@
    * scripts/{load-graph,partition-graph}.py: made load-graph no longer add .pt
    to graph outfiles, changed partition-graph to not expect .pt's
    * doc/whats-new-2.0.rst: doc'd changes to load-graph and partition-graph
-=======
+
 2015-07-29  Michael R. Crusoe  <crusoe@ucdavis.edu>
 
    * khmer/_khmer.cc: add more CPyChecker inspired fixes
    * lib/*.{cc,hh}: clean up includes and forward declarations
->>>>>>> 38893d62
 
 2015-07-29  Luiz Irber  <khmer@luizirber.org>
 
