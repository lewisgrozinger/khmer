<<<<<<< HEAD
2015-07-23  Kevin Murray <spam@kdmurray.id.au> and Titus Brown
<titus@idyll.org>

   * khmer/utils.py: added fix for SRA-style FASTQ output.
   * tests/test_scripts.py: tested against a broken version of SRA format.
   * tests/test-data/paired-broken4.fq.{1,2}: added test files.
=======
2015-07-28  Michael R. Crusoe  <crusoe@ucdavis.edu>
            Titus Brown  <titus@idyll.org>

   * lib/read_aligner.{cc,hh},tests/{test_read_aligner.py,
   test-data/readaligner-{default,k12}.json},khmer/__init__.py: refactor,
   read aligner parameters are now configurable & save/load-able. Can do
   whole-genome variant finding.
   * khmer/_khmer.cc,tests/test_read_aligner.py: ReadAligner.align_forward
   method added
   * sandbox/correct-errors.py -> sandbox/correct-reads.py: total rewrite
   * sandbox/error-correct-pass2.py: new script
   * sandbox/readaligner_pairhmm_train.py: new script
   * tests/test_sandbox_scripts.py, doc/release-notes/release-1.4.rst:
   spelling fixes, import re-arrangement
   * sandbox/{Makefile.read_aligner_training,readaligner_pairhmm_train.py}:
   Added script to train the aligner
>>>>>>> 5b98f6e1

2015-07-27  Titus Brown  <titus@idyll.org>

   * khmer/khmer_args.py,CITATION: added entry for PeerJ paper on
   semi-streaming to citations.
   * scripts/{abundance-dist-single.py,abundance-dist.py,count-median.py,
   count-overlap.py,filter-abund-single.py,load-into-counting.py}: changed
   default behavior to output data in CSV format and report total k-mers.
   * tests/test_scripts.py: updated/removed tests for CSV.
   * doc/whats-new-2.0.rst: added information about change in columnar output,
   along with other minor corrections.
   * scripts/normalize-by-median.py: corrected epilog.
   * khmer/thread_utils.py,
   sandbox/{calc-best-assembly.py,extract-single-partition.py},
   scripts/{count-median.py,extract-long-sequences.py,extract-paired-reads.py,
   extract-partitions.py,fastq-to-fasta.py,
   interleave-reads.py,normalize-by-median.py,readstats.py,
   sample-reads-randomly.py,split-paired-reads.py,trim-low-abund.py},
   tests/{test_normalize_by_median.py,test_scripts.py}: remove explicit
   'parse_description' from screed open calls.
   * khmer/_khmer.cc,lib/Makefile,lib/hashtable.{cc,hh},setup.py: removed
   WITH_INTERNAL_METRICS and trace_logger/perf_metrics references.
   * lib/perf_metrics.{cc,hh},lib/trace_logger.{cc,hh}: removed unused files.

2015-07-24  Jacob Fenton  <bocajnotnef@gmail.com>

   * doc/dev/getting-started.rst: added instructions for second contribution

2015-07-22  Jacob Fenton  <bocajnotnef@gmail.com>

   * tests/test_read_parsers.py: added workaround for bug in OSX Python
   * Makefile: respect that workaround when running the tests

2015-07-21  Jacob Fenton  <bocajnotnef@gmail.com>

   * khmer/{kfile,khmer_args}.py: refactored information passing, made it so
   space checks happen in the right directory.
   * oxli/build_graph.py,sandbox/collect-reads.py,scripts/{
   abundance-dist-single,filter-abund-single,load-into-counting,
   normalize-by-median,trim-low-abund}.py,tests/test_script_arguments.py:
   changed to use new arg structure for checking hashtable save space.
   * oxli/functions.py,scripts/saturate-by-median.py: updated error message
   to mention --force option.
   * scripts/{count-overlap,load-into-counting,make-initial-stoptags,
   partition-graph,sample-reads-randomly}.py: removed unnecessary call to
   check_space.

2015-07-20  Titus Brown  <titus@idyll.org>

   * khmer/__init__.py: cleaned up FP rate reporting.
   * scripts/normalize-by-median.py: corrected epilog; refactored reporting
   to be a bit cleaner; use CSV for reporting file;
   added --report-frequency arg.
   * tests/test_normalize_by_median.py: updated/added tests for reporting.

2015-07-17  Jacob Fenton  <bocajnotnef@gmail.com>

   * oxli/{functions,build_graph}.py,scripts/{load-graph,normalize-by-median,
   abundance-dist}.py,tests/test_{normalize_by_median,subset_graph,hashbits,
   oxli_function}.py: pylint cleanup.

2015-07-17  Michael R. Crusoe  <crusoe@ucdavis.edu>  

   * Makefile, tests/test_read_aligner.py: import khmer when pylinting.

2015-07-17  Michael R. Crusoe  <crusoe@ucdavis.edu>

   * lib/read_parser.{cc,hh}: use std::string everywhere to match existing
   exceptions.

2015-07-10  Jacob Fenton  <bocajnotnef@gmail.com>

   * khmer/kfile.py: changed check_valid_file_exists to recognize fifos as
   non-empty.
   * tests/test_normalize_by_median.py: added test.

2015-07-10  Jacob Fenton  <bocajnotnef@gmail.com>

   * oxli/functions.py: changed estimate functions to use correct letter
   abbreviations.
   * sandbox/estimate_optimal_hash.py: changed to use renamed estimate
   functions.
   * sandbox/unique-kmers.py: changed to not output recommended HT args by
   default.
   * tests/test_oxli_functions.py: changed to use renamed estimate functions.

2015-07-10  Jacob Fenton  <bocajnotnef@gmail.com>

   * oxli/functions.py: added '--force' check to sanity check.

2015-07-10  Jacob Fenton  <bocajnotnef@gmail.com>

   * oxli/functions.py: moved optimization/sanity check func to oxli.
   * scripts/normalize-by-median.py,oxli/build_graph.py: added
   optimization/sanity checking via oxli estimation funcs.
   * tests/test_normalize_by_median.py: updated tests to cover estimation
   functions.

2015-07-08  Luiz Irber  <khmer@luizirber.org>

   * lib/{counting,hashbits,hashtable,labelhash,subset}.cc: print hexadecimal
   representation of the signature read from the file.

2015-07-06  Luiz Irber  <khmer@luizirber.org>

   * sandbox/collect-reads.py: Set a default value for coverage based
   on the docstring.
   * sandbox/count-kmers-single.py, tests/test_{functions,script_arguments}.py:
   Replace xrange and cStringIO (not Python 3 compatible).
   * lib/*.{hh,cc}, oxli/functions.py, tests/*.py: make format.

2015-07-05  Jacob Fenton  <bocajnotnef@gmail.com>

   * doc/whats-new-2.0.rst: added in normalize-by-median.py broken paired 
   updates.

2015-07-05  Michael R. Crusoe  <crusoe@ucdavis.edu>

   * Makefile: fix cppcheck invocation.
   * khmer/_khmer.cc: switch to prefix increment for non-primitive objects,
   use a C++ cast, adjust scope.
   * lib/hashtable.{hh,cc}: make copy constructor no-op explicit. adjust scope
   * lib/{ht-diff,test-HashTables,test-Parser}.cc: remove unused test code.
   * lib/labelhash.cc,hllcounter.cc: astyle reformatting.
   * lib/read_parsers.hh: more explicit constructors.

2015-07-05  Michael R. Crusoe  <crusoe@ucdavis.edu>

   * sandbox/{collect-variants,optimal_args_hashbits,sweep-files}.py:
   update API usage.

2015-07-05  Titus Brown  <titus@idyll.org>

   * sandbox/{count-kmers.py,count-kmers-single.py}: added scripts to output
   k-mer counts.
   * tests/test_sandbox_scripts.py: added tests for count-kmers.py and
   count-kmers-single.py.
   * sandbox/README.rst: added count-kmers.py and count-kmers-single.py to
   sandbox/README.

2015-07-05  Kevin Murray  <spam@kdmurray.id.au>

   * lib/*.{cc,hh},sandbox/*.py,khmer/_khmer.cc,tests/test_*.py: Simplify
   exception hierarchy, and ensure all C++ exceptions are converted to python
   errors.
   * scripts/normalize-by-median.py: Clarify error message.
   * tests/khmer_tst_utils.py: Add longify function, converts int => long on
   py2, and passes thru list unmodified on py3.

2015-06-30  Jacob Fenton  <bocajnotnef@gmail.com>

   * tests/{test_script_arguments,test_functions}.py: changed tests to use
   stderr redirection to prevent leaks
   * tests/test_normalize_by_median.py: changed to not duplicate a test
   * tests/test_script_arguments.py: changed tests to use stderr redirection

2015-06-30  Titus Brown  <titus@idyll.org>

   * tests/test_normalize_by_median.py: disabled running
   test_normalize_by_median_report_fp during normal test running.

2015-06-30  Titus Brown  <titus@idyll.org>

   * khmer/khmer_args.py: removed incorrect warning for default max_tablesize
   when -M is used.
   * tests/test_scripts.py: added test for correct max_tablesize behavior.

2015-06-30  Titus Brown  <titus@idyll.org>

   * setup.cfg: changed 'stop=TRUE' to 'stop=FALSE', so that tests do not
   stop running at first failure.

2015-06-30  Kevin Murray  <spam@kdmurray.id.au>

   * scripts/{extract-paired-reads,split-paired-reads}.py: Fix creation of
   default output files even when output files were provided on CLI.

2015-06-29  Sherine Awad  <drmahmoud@ucdavis.edu>

   * khmer/utils.py: Fix bug in naming in interleave-reads.py
   * tests/test_scripts.py: Add a test function for the new behavior
   * tests/test-data/*.fq: Add 3 test files needed for the testing

2015-06-28  Jacob Fenton  <bocajnotnef@gmail.com>

   * tests/test_sandbox_scripts.py: made error more informative and not crashy
   * sandbox/{estimate_optimal_hash,optimal_args_hashbits}.py: minor cleanups

2015-06-28  Qingpeng Zhang  <qingpeng@msu.edu>

   * sandbox/{estimate_optimal_hash,optimal_args_hashbits}.py: added sandbox 
   methods for estimating memory usage based on desired fp rate, etc.

2015-06-27  Kevin Murray  <spam@kdmurray.id.au>

   * doc/dev/binary-file-formats.rst: Fix issue in ksize documentation for
   Countgraph

2015-06-27  Kevin Murray  <spam@kdmurray.id.au>

   * README.rst: Fix link to virtualenv installation instructions.

2015-06-19  Titus Brown  <titus@idyll.org>

   * khmer/__init__.py: split CountingHash into _CountingHash (CPython) and
   CountingHash to mimic Hashbits behavior; pass IOError through
   extract_countinghash_info and extract_hashbits_info so that
   file-does-not-exist errors are correctly reported; fixed FP rate reporting;
   changed to using get_n_primes_near_x to build hashtable sizes; removed
   get_n_primes_above_x, new_hashbits, and new_counting_hash functions.
   * khmer/_khmer.cc: changed tp_flags for KCountingHash so that it could
   be a base class.
   * khmer/khmer_args.py: removed environment variable override for hash size
   defaults; added -M/--max_memory_usage, and functions create_nodegraph()
   and create_countgraph().  Also renamed --min-tablesize to --max-tablesize.
   * khmer/kfile.py: fixed check_space_for_hashtable to depend on args obj.
   * oxli/build_graph.py, scripts/{annotate-partitions.py,count-overlap.py,
   do-partition.py,filter-stoptags.py,
   merge-partitions.py}, sandbox/{assembly-diff.py,assembly-diff-2.py,
   bloom-count-intersection.py,bloom-count.py,build-sparse-graph.py,
   collect-reads.py,saturate-by-median.py, graph-size.py,print-stoptags.py,
   print-tagset.py,stoptags-by-position.py, subset-report.py,
   sweep-out-reads-with-contigs.py,sweep-reads2.py,sweep-reads3.py}: changed
   hashtype over to 'nodegraph' and 'countgraph' in call to report_on_config;
   replaced counting hash/hashbits creation with new khmer_args create*
   functions, and/or new_counting_hash/new_hashbits with CountingHash/Hashbits.
   * doc/scripts.rst: updated hashtable size help text.
   * doc/whats-new-2.0.rst: updated with description of -M/--max-memory-usage.
   * tests/test*.py: switched from new_counting_hash to CountingHash, and
   new_hashbits to Hashbits; adjusts tests for new behavior of hashtable
   size calculation.
   * tests/test_hashbits_obj.py: merged into test_hashbits.py and removed file.
   * tests/test_script_arguments.py: updated for new check_space_for_hashtable
   behavior; added tests for create_countgraph and create_nodegraph.
   * tests/test_counting_single.py: fixed countgraph size & palindrome testing
   beahavior in test_complete_no_collision.

2015-06-19  Titus Brown  <titus@idyll.org>

   * Makefile: temporarily disable 'huge' tests on Linux.

2015-06-17  Titus Brown  <titus@idyll.org>

   * scripts/normalize-by-median.py: changed DEFAULT_DESIRED_COVERAGE to 20,
   and corrected options help.
   * tests/{test_scripts.py,test_normalize_by_median.py}: moved
   normalize-by-median.py tests into a their own file.
   * tests/test-data/{dn-test-all-paired-all-keep.fa,dn-test-none-paired.fa,
   dn-test-some-paired-all-keep.fa}: added test data files for specific
   pairing/saturation behavior.

2015-06-16  Kevin Murray  <spam@kdmurray.id.au>

   * doc/dev/binary-file-formats.rst: Add documentation of khmer's binary file
   formats.
   * doc/dev/index.rst: Add above docs to developer documentation index.

2015-06-14  Michael R. Crusoe  <crusoe@ucdavis.edu>

   * khmer/__init__.py,lib/{counting,hashbits,hashtable,subset,labelhash}.cc,
   lib/khmer.hh: add signature to beginning of all binary file types
   * tests/test-data/{normC20k20.ct,badversion-k32.tagset,
   goodversion-k32.tagset}: update to new format by prepending "OXLI" to the
   data stream
   * tests/test_{counting_hash,functions,scripts,hashbits,hashbits_obj,
   labelhash}.py: tests should fail, not error (add try, except + assert
   blocks). Adapted other tests to cope with the new file formats
   * lib/magic: new, teaches the unix `file` command about khmer file types
   * doc/index.rst,doc/whats-new-2.0.rst: document these changes

2015-06-14  Titus Brown  <titus@idyll.org>

   * scripts/extract-paired-reads.py: added --output_dir, --paired-output,
   and --single-output arguments to change output file details; script
   now accepts stdin, and will output to stdout upon request.
   * scripts/split-paired-reads.py: changed script to output to stdout upon
   request; added '-' as stdin input.
   * tests/test_scripts.py: added tests for new extract-paired-reads.py
   behavior.

2015-06-14  Titus Brown  <titus@idyll.org>

   * tests/test_counting_hash.py: fixed duplicated test
   'get_kmer_counts_too_short' by changing to 'get_kmer_hashes_too_short'.

2015-06-14  Jacob Fenton  <bocajnotnef@gmail.com>

   * scripts/abundance-dist.py: added weird bigcount circumstance detection
   * tests/test_scripts.py: added test for the above

2015-06-14  Kevin Murray  <spam@kdmurray.id.au>

   * lib/counting.cc: Fix infinite loop in gzipped CountingHash I/O
   * tests/test_counting_hash.py: Add test of large CountingHash I/O
   * setup.cfg: Skip tests with the 'huge' label by default

2015-06-13  Michael R. Crusoe  <crusoe@ucdavis.edu>

   * Makefile, build-jenkins.sh: unify sphinx dependencies
   * scripts/readstats.py: fix typo

2015-06-13  Titus Brown  <titus@idyll.org>

   * doc/dev/getting-started.rst: update instructions for creating a new
   branch name to preferred practice (fix/brief_issue_description, instead
   of fix/issuenum).

2015-06-13  Michael R. Crusoe  <crusoe@ucdavis.edu>

   * doc/dev/release.rst: remove false positive from version check
   * tests/test_{counting_hash,scripts}.py: remove scriptpath no-op method

2015-06-12  Luiz Irber  <khmer@luizirber.org>

   * setup.py: revert changes to zlib compilation.
   * setup.cfg: nose should stop on first error by default.
   * Makefile, tests/test_threaded_sequence_processor.py,
   scripts/{do-partition,partition-graph}.py, khmer/thread_utils.py: Remove
   dependency on future package.

2015-06-12  Michael R. Crusoe  <crusoe@ucdavis.edu>

   * setup.py: update screed version to 0.9

2015-06-12  Luiz Irber  <khmer@luizirber.org>

   * *.py: refactor for Python 3 compatibility. Clear separation of Unicode
   and Byte strings, use __future__ imports for compatibility (print function,
   absolute imports, unicode_literals), fix tests to consider changes to random
   number generator between Python versions.
   * khmer/_khmer.cc: rename file, methods return Unicode strings instead of
   Bytestrings.

2015-06-12  Luiz Irber  <khmer@luizirber.org>

   * khmer/{khmermodule.cc},tests/test_hashbits.py: Add Unicode support to
   hashbits.get method.
   * tests/test_hll.py: Avoid using translate for revcomp calculation.

2015-06-12  Sarah Guermond  <sarah.guermond@gmail.com>

   * scripts/trim-low-abund.py: changed _screed_record_dict to Record

2015-06-11  Sherine Awad  <drmahmoud@ucdavis.edu>

   * Change split-paired-reads.py to accept input from stdin.
   * Add test function to test new behavior of split-paired.

2015-06-10  Camille Scott  <camille.scott.w@gmail.com>

   * lib/hashtable.cc: Tweaked median_at_least to reduce number of
   conditional checks.

2015-06-10  Titus Brown  <titus@idyll.org>

   * scripts/find-knots.py: fixed invocation of check_space to take correct
   arguments.
   * tests/test_scripts.py: added simple test of find-knots.py execution.

2015-06-09  Jacob Fenton  <bocajnotnef@gmail.com>

   * scripts/normalize-by-median.py: implemented broken_paired_reader
   * tests/test_scripts.py: modified tests to properly use new args
   * khmer/utils.py: added force-paired option to broken_paired_reader (@ctb)

2015-06-09   Luiz Irber  <khmer@luizirber.org>

   * khmer/_khmermodule.cc, lib/hashtable.{cc,hh}: astyle fixes.

2015-06-09  Titus Brown  <titus@idyll.org>

   * khmer/_khmermodule.cc: fixed nasty Hashtable.get() bug.
   * lib/hashtable.{cc,hh}: add Hashtable::get_kmers(), get_kmer_hashes(),
   and get_kmer_counts().
   * khmer/_khmermodule.cc: add CPython functions for get_kmers(),
   get_kmer_hashes(), and get_kmer_counts(); reorganize hashtable_methods.
   * tests/test_counting_hash.py: add tests for get_kmers(), get_kmer_hashes(),
   and get_kmer_counts(), as well as for nasty Hashtable.get() bug.

2015-06-08  Camille Scott  <camille.scott.w@gmail.com>

   * lib/hashtable.{cc,hh}: Add filter_on_median method to check
   if median k-mer count is above a cutoff
   * khmer/_khmermodule.cc: Expose filter_on_median to python-land
   * scripts/normalize-by-median.py: Switch to new filter_on_median
   * tests/test_counting_hash.py: Tests for new method

2015-06-08  Luiz Irber  <khmer@luizirber.org>

   * tests/test_hll.py: test return values from consume_{string,fasta}.

2015-06-06  Titus Brown  <titus@idyll.org>

   * khmer/_khmermodule.cc: added hllcounter_merge.
   * tests/test_hll.py: added merge tests.
   * lib/hllcounter.cc: changed HLLCounter::consume_string to uppercase input.
   * sandbox/unique-kmers.py: added --stream-out option; updated to print out
   k-mers per file as well as k-mer size used.

2015-06-04  Titus Brown  <titus@idyll.org>

   * khmer/_khmermodule.cc: added error handling to load_partitionmap.
   * lib/subset.cc: modified partitionmap format to detect truncated files;
   changed untestable sanity checks to assertions.
   * tests/{test_counting_hash,test_hashbits,test_subset_graph}.py: added
   tests to try loading all possible truncations of binary save files.

2015-06-04  Titus Brown  <titus@idyll.org>

   * khmer/_khmermodule.cc,lib/hashbits.{cc,hh}: add Hashbits::update_from()
   and Hashbits.update().
   * tests/test_hashbits.py: associated tests.

2015-06-01  Jacob Fenton  <bocajnotnef@gmail.com>

   * scripts/normalize-by-median.py: major refactoring to use context
   managers and classes; fixed -R
   * tests/test_scripts.py: added test for normalize's -R arg

2015-06-01  Tamer Mansour <drtamermansour@gmail.com>

   * scripts/normalize-by-median.py: changed to count kmers from both PE reads
   when either one of them is below the coverage cutoff
   * tests/test_scripts.py: Added test for new behaviour

2015-05-26  Titus Brown  <titus@idyll.org>

   * khmer/_khmermodule.cc: refactor CPython layer so that KHashtable
   is at base of CountingHash and Hashbits.
   * lib/hashbits.hh: add n_entries() function from Hashtable::n_entries.
   * lib/hashtable.hh: add several virtual functions to Hashtable that exist in
   CountingHash and Hashbits.

2015-05-26  Titus Brown  <titus@idyll.org>

   * khmer/{__init__.py,_khmermodule.cc},lib/labelhash.{cc,hh},
   lib/{hashtable,khmer}.hh: changed LabelHash to be a "friend" of Hashtable,
   rather than a subclass; allowed initialization with either a CountingHash
   or a Hashbits; added 'graph' attribute to the Python object to store a
   reference to host object.
   * lib/labelhash.{cc,hh}: changed TagPtr maps to Tag maps to fix disastrous
   bug.
   * lib/labelhash.{cc,hh}: added save/load_tags_and_labels functions for
   saving and loading labels.
   * tests/test_labelhash.py: removed unnecessary tests; added tests for save
   and load.
   * sandbox/sweep-reads.py: updated with LabelHash changes.

2015-05-26  Kevin Murray  <spam@kdmurray.id.au>

   * lib/Makefile: Remove old libkhmer.so versions during make clean

2015-05-25  Kevin Murray  <spam@kdmurray.id.au>

   * Makefile: Fix issue with 'lib' target not building by using FORCE

2015-05-20  Jacob Fenton  <bocajnotnef@gmail.com>

   * oxli/{__init__,khmer_api,common}.py,scripts/build-graph.py,
   tests/test_scripts.py: added oxli module, oxlified load_graph script, tests
   * scripts/load-graph.py: replaced with oxlified version
   * setup.py: added oxli module and entry point

2015-05-20  Kevin Murray  <spam@kdmurray.id.au>

   * .gitignore: Add htmlcov/ and diff-cover.html to gitignore
   * Makefile: Use rm -f to remove files to quash error messages on
   non-existant files

2015-05-18  Sherine Awad  <sherine.awad@gmail.com>

   * tests/test_scripts.py: Test loading of compressed counting table
   with bigcounts,and test abundance with bigcounts

2015-05-18  Michael R. Crusoe  <mcrusoe@msu.edu>

   * all files: references to github.com/ged-lab changed to
   github.com/dib-lab. All GitHub URLs normalized to use HTTPS
   * README.rst: broken landscape.io badge removed
   * doc/user/known-issues.rst: removed two known issues fixed in v1.4 release

2015-05-18  Titus Brown  <titus@idyll.org>

   * sandbox/{assembly-diff-2.py,sandbox/collect-reads.py},
   scripts/{count-median.py,filter-abund-single.py,filter-abund.py}: changed
   sequence-reading behavior to replace 'N' with 'A', to be consistent with
   rest of code base.
   * scripts/{filter-abund.py,filter-abund-single.py}: changed behavior of
   scripts to keep sequences with 'N's in them, and count them as 'A's.
   * tests/test_scripts.py: added tests for new
   filter-abund/filter-abund-single behavior.
   * tests/test-data/test-filter-abund-Ns.fq: new test file for new tests.

2015-05-13  Scott Sievert  <sieve121@umn.edu>

   * tests/*,scripts/*,lib/*,sandbox/*,khmer/*: changed "doc/LICENSE.txt" to
   "LICENSE" in copyright header.

2015-05-13  Michael R. Crusoe  <mcrusoe@msu.edu>

   * doc/dev/getting-started.rst: added missing dev tools to install list

2015-05-12  Kevin Murray  <spam@kdmurray.id.au>

   * scripts/load-into-counting.py,test/test_scripts.py: Add the number of
   reads processed to the machine readable output files of --summary-info.

2015-05-11  Titus Brown  <titus@idyll.org>

   * scripts/sample-reads-randomly.py: fixed boundary error in
   sample-reads-randomly.py.
   * tests/test_scripts.py: updated tests to correspond with correct
   behavior of sample-reads-randomly.py.

2015-04-23  Lex Nederbragt  <lex.nederbragt@ibv.uio.no>

   * tests/test_scripts.py: added a test for extract-partitions:
   whitespace in fasta header.

2015-04-21  Daniel Standage  <daniel.standage@gmail.com>

   * scripts/sample-reads-randomly.py: use broken paired reader to provide
   paired-end read support.
   * tests/test_scripts.py: change test results to compensate for the change in
   implementation.

2015-04-17  Jessica Mizzi  <mizzijes@msu.edu>

   * tests/test_scripts.py: split test_extract_long_sequences 
   into test_extract_long_sequences_fa and test_extract_long_sequences_fq

2015-04-15  Elmar Bucher <buchere@ohsu.edu>

   * khmer/doc/dev/getting-started.rst: add information for OS X
   mac port and homebrew distro users as well as Linux
   Debian and Ubuntu distro users.
   And add copyright header.

2015-04-15  Susan Steinman  <steinman.tutoring@gmail.com>

   * khmer/tests/khmer_tst_utils.py,doc/dev/a-quick-guide-to-testing.rst
      edited docstring and docs to remind people to make sure tests test
      errors correctly

2015-04-15  Michael R. Crusoe  <mcrusoe@msu.edu>

   * sandbox/make-coverage.py: tweak for importability

2015-04-15  Sherine Awad  <sherine.awad@gmail.com>

   * sandbox/make-coverage.py: restored, was deleted by accident

2015-04-15  Susan Steinman  <steinman.tutoring@gmail.com>

   * khmer/tests/test_scripts.py: changed tests that use `runscript` with
      `fail_okay=True` to use asserts to confirm the correct failure type

2015-04-15  Sarah Guermond  <sarah.guermond@gmail.com>

   * doc/dev/getting-started.rst: clarified dev communication

2015-04-15  Sarah Guermond  <sarah.guermond@gmail.com>

   * scripts/trim-low-abund.py: implemented STDOUT output, redirected
   existing print statements to STDERR, fixed existing & new PEP 8 issues 
   * tests/test_scripts.py: added test for above changes

2014-04-15  Andreas Härpfer  <ahaerpfer@gmail.com>

   * doc/conf.py: disable Sphinx smart rendering

2015-04-15  Michael R. Crusoe  <mcrusoe@msu.edu>

   * lib/hashtable.cc: remove memory leak
   * scripts/readstats.py,tests/test_scripts.py: fix PEP8 violations

2015-04-15  Susan Steinman  <steinman.tutoring@gmail.com>

   * khmer/scripts/normalize-by-median.py: pass individual arg values to 
      functions instead of ArgParse object

2015-04-15  Thomas Fenzl  <thomas.fenzl@gmx.net>

   * scripts/{count-overlap.py,readstats.py},tests/test_scripts.py: 
   added a --csv option to readstats
   updated documentation for count-overlap
   * khmer/_khmermodule.cc: fixed missing error handling 
   for hashbits_count_overlap

2015-04-15  en zyme  <en_zyme@outlook.com>

   * khmer/khmer/kfile.py: check_file_status() -> check_input_files()
   * khmer/sandbox/{collect-reads, khmer/sandbox/sweep-reads}.py 
     khmer/scripts/{abundance-dist-single, abundance-dist, annotate-partitions,
     count-median, count-overlap, do-partition, extract-paired-reads, 
     extract-partitions, filter-abund-single, filter-abund, filter-stoptags,
     find-knots, interleave-reads, load-graph, load-into-counting, 
     make-initial-stoptags, merge-partitions, partition-graph,
     sample-reads-randomly, split-paired-reads}.py:
       check_file_status() -> check_input_files()
   * khmer/tests/test_functions.py: check_file_status() -> check_input_files()

2015-04-15  Andreas Härpfer  <ahaerpfer@gmail.com>

   * khmer/utils.py: fix record checks to account for comments in old style
   FASTQ data.
   * tests/test-data/old-style-format-w-comments.fq: new test data.
   * tests/test_scripts.py: add test against new test data.

2015-04-15  Michael R. Crusoe  <mcrusoe@msu.edu>

   * doc/dev/release.txt: update release instructions to more thoroughly run
   tests.

2015-04-14  Susan Steinman  <steinman.tutoring@gmail.com>

   * khmer/scripts/normalize-by-median.py: allow for paired and unpaired
      files to be normalized together. separate function for error check
   * khmer/tests/test_scripts.py: created test for paired/unpaired data

2015-04-14  Scott Fay  <scott.a.fay@gmail.com>

   * doc/user/getting-help.rst: added to user docs
   * doc/index.rst: changed: added link to getting-help doc
   * README.rst: changed: added link to getting-help doc

2015-04-14  Scott Fay  <scott.a.fay@gmail.com>

   * docs/index.rst: added github repo and release notes page to main docs page

2015-04-14  Susan Steinman  <steinman.tutoring@gmail.com>

   * khmer/{__init__.py},sandbox/{collect-reads,collect-variants,
   saturate-by-median},scripts/{do-partition,filter-abund-single,load-graph,
   load-into-counting,normalize-by-median,trim-low-abund}: pulled out check
   max collisions logic to init.
   * khmer/tests/test_scripts.py: modified tests to account for new error
   message

2015-04-14  Josiah Seaman  <josiah@dnaskittle.com>

   * lib/{hashbits.cc}: changed: adding doxygen comments

2015-04-14  Sarah Guermond  <sarah.guermond@gmail.com>

   * doc/dev/coding-guidelines-and-review.rst: added copyright question
   to commit checklist.

2015-04-14  Andreas Härpfer  <ahaerpfer@gmail.com>

   * */*.py: Make docstrings PEP 257 compliant.

2015-04-14  Michael R. Crusoe  <mcrusoe@msu.edu>

   * khmer/_khmermodule.cc: catch more exceptions
   * tests/test_{sandbox_scripts,subset_graph}.py: make tests more resilient

2015-04-14  Michael R. Crusoe  <mcrusoe@msu.edu>

   * lib/count.cc: Make CountingHash::abundance_distribution threadsafe
   * khmer/_khmermodule.cc: remove newly unnecessary check for exception
   * tests/test_scripts.py: added test to confirm the above

2015-04-14  Michael R. Crusoe  <mcrusoe@msu.edu>

   * khmer/{__init__.py,_khmermodule.cc},lib/{counting,hashbits,hashtable,
   subset}.cc: catch IO errors and report them.
   * tests/test_hashbits.py: remove write to fixed path in /tmp
   * tests/test_scripts.py: added test for empty counting table file

2015-04-13  Thomas Fenzl  <thomas.fenzl@gmx.net>

   * lib/{khmer_exception.hh,{counting,hashbits,hashtable,subset}.cc}: changed 
   khmer_exception to use std::string to fix memory management.

2015-04-13  Elmar Bucher  <buchere@ohsu.edu>

   * scripts/normalize-by-median.py (main): introduced warning for when at
   least two input files are named the same.

2015-04-13  Andreas Härpfer  <ahaerpfer@gmail.com>

   * doc/dev/getting-started.rst: clarify Conda usage

2015-04-13  Daniel Standage  <daniel.standage@gmail.com>

   * scripts/normalize-by-median.py: Added support to the diginorm script for
   sending output to terminal (stdout) when using the conventional - as the
   output filename. Also removed --append option.
   * tests/test_scripts.py: Added functional test for diginorm stdout, removed
   test of --append option.

2015-04-13  Scott Fay  <scott.a.fay@gmail.com>

   * scripts/filter-abund.py: added checking of input_table by
   `check_file_status()`

2015-04-13  David Lin

   * scripts/abundance-dist.py: disambiguate documentation for force and 
   squash options

2015-04-13  Michael R. Crusoe  <mcrusoe@msu.edu>

   * README.rst,doc/index.rst: added link to gitter.im chat room
   * doc/README.rst: removed ancient, outdated, and unused file

2015-04-13  Thomas Fenzl  <thomas.fenzl@gmx.net>

   * khmer/_khmermodule.cc: removed unused find_all_tags_truncate_on_abundance
   from python api

2015-04-10  Will Trimble

   * tests/test_script_arguments.py: added a test to check for the empty file
   warning when checking if a file exists

2015-04-10  Jacob Fenton  <bocajnotnef@gmail.com>

   * scripts/test-{scripts.py}: added test for check_file_writable using 
   load_into_counting

2015-04-10  Phillip Garland  <pgarland@gmail.com>

   * khmer/file.py (check_file_writable): new function to check writability
   * scripts/load-into-counting.py (main): early check to see if output is
   writable

2015-04-07  Michael R. Crusoe  <mcrusoe@msu.edu>

    * README.rst: add a ReadTheDocs badge

2015-04-06  Michael R. Crusoe  <mcrusoe@msu.edu>

   * jenkins-build.sh: updated OS X warning flag to quiet the build a bit

2015-04-06  Michael R. Crusoe  <mcrusoe@msu.edu>

   * Makefile: added 'convert-release-notes' target for MD->RST conversion
   * doc/{,release-notes}/index.rst: include release notes in documentation
   * doc/release-notes/*.rst: added pandoc converted versions of release notes
   * jenkins-build.sh: use the Sphinx method to install doc dependencies

2015-04-05  Michael R. Crusoe  <mcrusoe@msu.edu>

   * setup.py: use the release version of screed 0.8

2015-04-05  Michael R. Crusoe  <mcrusoe@msu.edu>

   * doc/*/*.txt: all documentation sources have been renamed to use the rst
   extension to indicate that they are reStructuredText files. This enables
   use of rich text editors on GitHub and elsewhere.
   * doc/conf.py: update Sphinx configuration to reflect this change
   * doc/requirements.txt: added hint to install version 3.4.1 of Setuptools;
   this file is used by ReadTheDocs only.

2015-04-05  Michael R. Crusoe  <mcrusoe@msu.edu>

   * ChangeLog, lib/read_aligner.cc, sandbox/sweep-reads.py: fixed spelling
   errors.

2015-04-05  Kevin Murray  <spam@kdmurray.id.au>

   * lib/read_parsers.{cc,hh}: Work around an issue (#884) in SeqAn 1.4.x
   handling of truncated sequence files. Also revamp exceptions
   * khmer/_khmermodule.cc: Use new/updated exceptions handling malformed
   FASTA/Q files.
   * tests/test_read_parsers.py: add a test of parsing of truncated fastq
   files

2015-04-03  Luiz Irber  <irberlui@msu.edu>

   * lib/hllcounter.cc: Use for loop instead of transform on merge method,
   now works on C++11.

2015-04-01  Luiz Irber  <irberlui@msu.edu>

   * third-party/smhasher/MurmurHash3.{cc,h}: remove unused code, fix warnings.

2015-04-01  Michael R. Crusoe  <mcrusoe@msu.edu>

   * Doxyfile.in: make documentation generation reproducible, removed timestamp

2015-04-01  Alex Hyer  <theonehyer@gmail.com>

   * scripts/find-knots.py: added force argument to check_file_status()
   call in main().

2015-03-31  Kevin Murray  <spam@kdmurray.id.au>

   * lib/read_parsers.{cc,hh}: add read counting to IParser and subclasses
   * khmer/_khmermodule.cc,tests/test_read_parsers.py: add 'num_reads'
   attribute to khmer.ReadParser objects in python land, and test it.

2015-03-28  Kevin Murray  <spam@kdmurray.id.au>

   * lib/hashbits.hh: Add Hashbits::n_tables() accessor

2015-03-27  Michael R. Crusoe  <mcrusoe@msu.edu>

   * lib/read_parsers.{cc,hh}: Obfuscate SeqAn SequenceStream objects with a
   wrapper struct, to avoid #include-ing the SeqAn headers.
   * lib/Makefile: Don't install the SeqAn headers.

2015-03-27  Kevin Murray  <spam@kdmurray.id.au>

   * lib/Makefile: Add libkhmer targets, clean up
   * lib/get_version.py: Rewrite to use versioneer.py
   * lib/.gitignore,third-party/.gitignore: Add more compiled outputs
   * lib/.check_openmp.cc: add source that checks compiler for openmp support.
   * lib/khmer.pc.in: add pkg-config file for khmer

2015-03-23  Kevin Murray  <spam@kdmurray.id.au>

   * lib/counting.hh: Add CountingHash::n_tables() accessor

2015-03-16  Jessica Mizzi  <mizzijes@msu.edu>

    * khmer/kfile.py: Added file not existing error for system exit
    * tests/{test_scripts,test_functions}.py: Added tests for
    check_file_status for file existence and force option

2015-03-15  Kevin Murray  <spam@kdmurray.id.au>  &  Titus Brown  <titus@idyll.org>

   * tests/test_counting_hash.py: Skip get_raw_tables test if python doesn't
   have the memoryview type/function.

2015-03-11  Erich Schwarz  <ems394@cornell.edu>

   * Added URLs and brief descriptions for khmer-relevant documentation in
   doc/introduction.txt, pointing to http://khmer-protocols.readthedocs.org and
   khmer-recipes.readthedocs.org, with brief descriptions of their content.

2015-03-10  Camille Scott  <camille.scott.w@gmail.com>

   * lib/counting.hh, khmer/_khmermodule.cc: Expose the raw tables of
   count-min sketches to the world of python using a buffer interface.
   * tests/test_counting_hash.py: Tests of the above functionality.

2015-03-08  Michael R. Crusoe  <mcrusoe@msu.edu>

   * Makefile: make 'pep8' target be more verbose
   * jenkins-build.sh: specify setuptools version
   * scripts/{abundance-dist,annotate-partitions,count-median,do-partition,
   extract-paired-reads,extract-partitions,filter-stoptags,find-knots,
   interleave-reads,merge-partitions,partition-graph,sample-reads-randomly,
   split-paired-reads}.py,setup.py: fix new PEP8 errors
   * setup.py: specify that this is a Python 2 only project (for now)
   * tests/test_{counting_single,subset_graph}.py: make explicit the use of
   floor division behavior.

2015-03-06  Titus Brown  <titus@idyll.org>

   * sandbox/{collect-reads.py,saturate-by-median.py}: update for 'force'
   argument in khmer.kfile functions, so that khmer-recipes compile.

2015-03-02  Titus Brown  <titus@idyll.org>

   * sandbox/{combine-pe.py,compare-partitions.py,count-within-radius.py,
   degree-by-position.py,dn-identify-errors.py,ec.py,error-correct-pass2.py,
   find-unpart.py,normalize-by-align.py,read-aligner.py,shuffle-fasta.py,
   to-casava-1.8-fastq.py,uniqify-sequences.py}: removed from sandbox/ as
   obsolete/unmaintained.
   * sandbox/README.rst: updated to reflect readstats.py and trim-low-abund.py
   promotion to sandbox/.
   * doc/dev/scripts-and-sandbox.txt: updated to reflect sandbox/ script name
   preferences, and note to remove from README.rst when moved over to scripts/.

2015-02-27  Kevin Murray  <spam@kdmurray.id.au>

   * scripts/load-into-counting.py: Be verbose in the help text, to clarify
   what the -b flag does.

2015-02-25  Hussien Alameldin  <hussien@msu.edu>

   * sandbox/bloom_count.py: renamed to bloom-count.py
   * sandbox/bloom_count_intersection.py: renamed to
     bloom-count-intersection.py
   * sandbox/read_aligner.py: renamed to read-aligner.py

2015-02-26  Tamer A. Mansour  <drtamermansour@gmail.com>

   * scripts/abundance-dist-single.py: Use CSV format for the histogram.
   * scripts/count-overlap.py: Use CSV format for the curve file output.
   Includes column headers.
   * scripts/abundance-dist-single.py: Use CSV format for the histogram. 
   Includes column headers.
   * tests/test_scripts.py: add test functions for the --csv option in
   abundance-dist-single.py and count-overlap.py

2015-02-26  Jacob Fenton  <bocajnotnef@gmail.com>

   * doc/introduction.txt, doc/user/choosing-table-sizes.txt: Updated docs to
   ref correct links and names

2015-02-25  Aditi Gupta  <agupta@msu.edu>

   * sandbox/{collect-reads.py, correct-errors.py, 
   normalize-by-median-pct.py, slice-reads-by-coverage.py, 
   sweep-files.py, sweep-reads3.py, to-casava-1.8-fastq.py}: 
   Replaced 'accuracy' with 'quality'. Fixes #787.

2015-02-25  Tamer A. Mansour  <drtamermansour@gmail.com>

   * scripts/normalize-by-median.py: change to the default behavior to
   overwrite the sequences output file. Also add a new argument --append to
   append new reads to the output file.
   * tests/test_scripts.py: add a test for the --append option in
   normalize-by-median.py

2015-02-25  Hussien Alameldin  <hussien@msu.edu>

   * khmer/khmer_args.py: add 'hll' citation entry "Irber and Brown,
     unpublished." to  _alg. dict.
   * sandbox/unique-kmers.py: add call to 'info' with 'hll' in the
     algorithms list.

2015-02-24  Luiz Irber  <irberlui@msu.edu>

    * khmer/_khmermodule.cc: expose HLL internals as read-only attributes.
    * lib/hllcounter.{cc,hh}: simplify error checking, add getters for HLL.
    * tests/test_hll.py: add test cases for increasing coverage, also fix
    some of the previous ones using the new HLL read-only attributes.

2015-02-24  Luiz Irber  <irberlui@msu.edu>

   * khmer/_khmermodule.cc: Fix coding style violations.

2015-02-24  Luiz Irber  <irberlui@msu.edu>

   * khmer/_khmermodule.cc: Update extension to use recommended practices,
   PyLong instead of PyInt, Type initialization, PyBytes instead of PyString.
   Replace common initialization with explicit type structs, and all types
   conform to the CPython checklist.

2015-02-24  Tamer A. Mansour  <drtamermansour@gmail.com>

   * scripts/abundance-dist.py: Use CSV format for the histogram. Includes
   column headers.
   * tests/test_scripts.py: add coverage for the new --csv option in
   abundance-dist.py

2015-02-24  Michael R. Crusoe  <mcrusoe@msu.edu>

   * jenkins-build.sh: remove examples/stamps/do.sh testing for now; takes too
   long to run on every build. Related to #836

2015-02-24  Kevin Murray  <spam@kdmurray.id.au>

   * scripts/interleave-reads.py: Make the output file name print nicely.

2015-02-23  Titus Brown  <titus@idyll.org>

   * khmer/utils.py: added 'check_is_left' and 'check_is_right' functions;
   fixed bug in check_is_pair.
   * tests/test_functions.py: added tests for now-fixed bug in check_is_pair,
   as well as 'check_is_left' and 'check_is_right'.
   * scripts/interleave-reads.py: updated to handle Casava 1.8 formatting.
   * scripts/split-paired-reads.py: fixed bug where sequences with bad names
   got dropped; updated to properly handle Casava 1.8 names in FASTQ files.
   * scripts/count-median.py: added '--csv' output format; updated to properly
   handle Casava 1.8 FASTQ format when '--csv' is specified.
   * scripts/normalize-by-median.py: replaced pair checking with
   utils.check_is_pair(), which properly handles Casava 1.8 FASTQ format.
   * tests/test_scripts.py: updated script tests to check Casava 1.8
   formatting; fixed extract-long-sequences.py test.
   * scripts/{extract-long-sequences.py,extract-paired-reads.py,
   fastq-to-fasta.py,readstats.py,sample-reads-randomly.py,trim-low-abund.py},
   khmer/thread_utils.py: updated to handle Casava 1.8 FASTQ format by
   setting parse_description=False in screed.open(...).
   * tests/test-data/{paired-mixed.fq,paired-mixed.fq.pe,random-20-a.fq,
   test-abund-read-2.fq,test-abund-read-2.paired2.fq,test-abund-read-paired.fa,
   test-abund-read-paired.fq}: switched some sequences over to Casava 1.8
   format, to test format handling.
   * tests/test-data/{casava_18-pe.fq,test-reads.fq.gz}: new test file for
   Casava 1.8 format handling.
   * tests/test-data/{overlap.curve,paired-mixed.fq.1,paired-mixed.fq.2,
   simple_1.fa,simple_2.fa,simple_3.fa,test-colors.fa,test-est.fa,
   test-graph3.fa,test-graph4.fa,test-graph6.fa}: removed no-longer used
   test files.

2015-02-23  Titus Brown  <titus@idyll.org>

   * setup.cfg: set !linux flag by default, to avoid running tests that
   request too much memory when 'nosetests' is run.  (This is an OS difference
   where Mac OS X attempts to allocate as much memory as requested, while
   on Linux it just crashes).

2015-02-23  Michael R. Crusoe  <mcrusoe@msu.edu>

   * khmer/{__init__.py,_khmermodule.cc},lib/{hashbits.cc,hashbits.hh,
   hashtable,tests/test_{c_wrapper,read_parsers}.py: remove unused callback
   functionality

2015-02-23  Michael R. Crusoe  <mcrusoe@msu.edu>

   * setup.py: point to the latest screed release candidate to work around
   versioneer bug.

2015-02-23  Tamer A. Mansour  <drtamermansour@gmail.com>

   * examples/stamps/do.sh: the argument --savehash was changed to --savetable
   and change mode to u+x
   * jenkins-build.sh: add a test to check for the do.sh file

2015-02-23  Kevin Murray  <spam@kdmurray.id.au>

   * khmer/load_pe.py: Remove unused/undocumented module. See #784

2015-02-21  Hussien Alameldin  <hussien@msu.edu>

   * sandbox/normalize-by-align.py: "copyright header 2013-2015 was added"
   * sandbob/read_aligner.py: "copyright header 2013-2015 was added"
   * sandbox/slice-reads-by-coverage.py: "copyright header 2014  was added"

2015-02-21  Hussien Alameldin  <hussien@msu.edu>

   * sandbox/calc-best-assembly.py, collect-variants.py, graph-size.py: Set executable bits using "chmod +x"

2015-02-21  Michael R. Crusoe  <mcrusoe@msu.edu>

   * khmer/_khmermodule.cc,lib/read_parsers.cc: Rename the 'accuracy' attribute
   of ReadParser Reads to 'quality'
   * tests/test_read_parsers.py: update test to match

2015-02-21  Rhys Kidd  <rhyskidd@gmail.com>

   * sandbox/{calc-best-assembly,calc-error-profile,normalize-by-align,
   read_aligner,slice-reads-by-coverage}.py: reference /usr/bin/env python2
   in the #! line.

2015-02-21  Rhys Kidd  <rhyskidd@gmail.com>

   * sandbox/sweep-paired-reads.py: remove empty script

2015-02-20  Titus Brown  <titus@idyll.org>

   * doc/dev/scripts-and-sandbox.txt: policies for sandbox/ and scripts/
   content, and a process for adding new command line scripts into scripts/.
   * doc/dev/index.txt: added scripts-and-sandbox to developer doc index.

2015-02-20  Michael R. Crusoe  <mcrusoe@msu.edu>

    * khmer/_khmermodule.cc: convert C++ out of memory exceptions to Python
    out of memory exception.
    * test/test_{counting_hash,counting_single,hashbits_obj,labelhash,
    scripts}.py: partial tests for the above

2015-02-20  Aditi Gupta  <agupta@msu.edu>

   * doc/dev/coding-guidelines-and-review.txt: fixed spelling errors.

2015-02-19  Michael R. Crusoe  <mcrusoe@msu.edu>

   * doc/dev/coding-guidelines-and-review.txt: added checklist for new CPython
   types
   * khmer/_khmermodule.cc: Update ReadAligner to follow the new guidelines

2015-02-19  Daniel Standage  <daniel.standage@gmail.com>

   * Makefile: add a new Makefile target `help` to list and describe all
   common targets.
   * khmer/utils.py, tests/test_functions.py: minor style fixes.

2015-02-16  Titus Brown  <titus@idyll.org>

   * khmer/utils.py: added 'check_is_pair', 'broken_paired_reader', and
   'write_record_pair' functions.
   * khmer/khmer_args.py: added streaming reference for future algorithms
   citation.
   * tests/test_functions.py: added unit tests for 'check_is_pair' and
   'broken_paired_reader'.
   * scripts/trim-low-abund.py: upgraded to track pairs properly; added
   proper get_parser information; moved to scripts/ from sandbox/.
   * tests/test_scripts.py: added paired-read tests for
   trim-low-abund.py.
   * tests/test-data/test-abund-read-2.paired.fq: data for paired-read tests.
   * scripts/extract-paired-reads.py: removed 'is_pair' in favor of
   'check_is_pair'; switched to using 'broken_paired_reader'; fixed use
   of sys.argv.
   * scripts/sample-reads-randomly.py: removed unused 'output_single' function.
   * doc/user/scripts.txt: added trim-low-abund.py.

2015-02-13  Qingpeng Zhang  <qingpeng@msu.edu>

   * scripts/sample-reads-randomly.py: fix a glitch about string formatting.

2015-02-11  Titus Brown  <titus@idyll.org>

   * khmer/_khmermodule.cc: fixed k-mer size checking; updated some error
   messages.
   * tests/test_graph.py: added test for k-mer size checking in find_all_tags.

2015-02-09  Titus Brown  <titus@idyll.org>

   * scripts/split-paired-reads.py: added -1 and -2 options to allow fine-
   grain specification of output locations; switch to using write_record
   instead of script-specific output functionality.
   * tests/test_scripts.py: added accompanying tests.

2015-02-09  Bede Constantinides  <bede.constantinides@manchester.ac.uk>

   * scripts/split-paired-reads.py: added -o option to allow specification
   of an output directory
   * tests/test_scripts.py: added accompanying test for split-paired-reads.py

2015-02-01  Titus Brown  <titus@idyll.org>

   * khmer/_khmermodule.cc: added functions hash_find_all_tags_list and
   hash_get_tags_and_positions to CountingHash objects.
   * tests/test_counting_hash.py: added tests for new functionality.

2015-01-25  Titus Brown  <titus@idyll.org>

   * sandbox/correct-errors.py: fixed sequence output so that quality
   scores length always matches the sequence length; fixed argparse
   setup to make use of default parameter.

2015-01-25  Titus Brown  <titus@idyll.org>

    * sandbox/readstats.py: fixed non-functional string interpolation at end;
    added -o to send output to a file; moved to scripts/.
    * doc/user/scripts.txt: added readstats description.
    * tests/test_scripts.py: added tests for readstats.py

2015-01-23  Jessica Mizzi  <mizzijes@msu.edu>

    * khmer/utils.py: Added single write_record fuction to write FASTA/Q
    * scripts/{abundance-dist,extract-long-sequences,extract-partitions,
    interleave-reads,normalize-by-median,sample-reads-randomly}.py: 
    Replaced FASTA/Q writing method with write_record

2015-01-23  Michael R. Crusoe  <mcrusoe@msu.edu>

    * Makefile: remove the user installs for the `install-dependencies` target

2015-01-23  Michael R. Crusoe  <mcrusoe@msu.edu>

    * README.rst,doc/user/install.txt: clarify that we support Python 2.7.x
    and not Python 3.

2015-01-21  Luiz Irber  <irberlui@msu.edu>

    * lib/hllcounter.{cc,hh}: Implemented a HyperLogLog counter.
    * khmer/{_khmermodule.cc, __init__.py}: added HLLCounter class
    initialization and wrapper.
    * tests/test_hll.py: added test functions for the new
    HyperLogLog counter.
    * sandbox/unique-kmers.py: implemented a CLI script for
    approximate cardinality estimation using a HyperLogLog counter.
    * setup.cfg, Makefile, third-party/smhasher/MurmurHash3.{cc,h},
    lib/kmer_hash.{cc,hh}, setup.py: added MurmurHash3 hash function
    and configuration.
    * setup.py: added a function to check if compiler supports OpenMP.

2015-01-14  Reed Cartwright  <cartwright@asu.edu>

    * doc/dev/getting-started.txt: Added install information for
    Arch Linux

2014-01-14  Michael R. Crusoe  <mcrusoe@msu.edu>

    * doc/user/{blog-posts,guide}.txt,examples/stamps/do.sh,sandbox/{
    collect-reads,error-correct-pass2,filter-median-and-pct,filter-median,
    read_aligner,split-sequences-by-length}.py,scripts/{filter-abund,
    load-into-counting}.py,tests/test_{counting_hash,hashbits,scripts}.py:
    remove references to ".kh" files replaces with ".pt" or ".ct" as
    appropriate
    * tests/test-data/{bad-versionk12,normC20k20}.kh: renamed to "*.ct"

2015-01-13  Daniel Standage  <daniel.standage@gmail.com>

    * tests/khmer_tst_utils.py, tests/test_sandbox_scripts.py: removed
    unused module imports
    * .gitignore: added pylint_report.txt so that it is not accidentally
    committed after running make diff_pylint_report
    * khmer/file.py -> khmer/kfile.py: renamed internal file handling
    class to avoid collisions with builtin Python file module
    * sandbox/collect-reads.py, sanbox/saturate-by-median.py,
    sandbox/sweep-files.py, sandbox/sweep-reads.py,
    scripts/abundance-dist-single.py, scripts/abundance-dist.py,
    scripts/annotate-partitions.py, scripts/count-median.py,
    scripts/count-overlap.py, scripts/do-partition.py,
    scripts/extract-long-sequences.py, scripts/extract-paired-reads.py,
    scripts/extract-partitions.py, scripts/filter-abund-single.py,
    scripts/filter-abund.py, scripts/filter-stoptags.py,
    scripts/find-knots.py, scripts/interleave-reads.py,
    scripts/load-graph.py, scripts/load-into-counting.py,
    scripts/make-initial-stoptags.py, scripts/merge-partitions.py,
    scripts/normalize-by-median.py, scripts/partition-graph.py,
    scripts/sample-reads-randomly.py, scripts/split-paired-reads.py,
    tests/test_script_arguments.py, tests/test_scripts.py: changed all
    occurrences of `file` to `kfile`

2015-01-09  Rhys Kidd  <rhyskidd@gmail.com>

    * lib/khmer.hh: implement generic NONCOPYABLE() macro guard
    * lib/hashtable.hh: apply NONCOPYABLE macro guard in case of future 
    modifications to Hashtable that might exposure potential memory corruption 
    with default copy constructor

2014-12-30  Michael Wright  <wrig517@msu.edu>

    * tests/test_scripts.py: Attained complete testing coverage for 
    scripts/filter_abund.py

2014-12-30  Brian Wyss  <wyssbria@msu.edu>

    * tests/test_scripts.py: added four new tests:
    load_into_counting_multifile(), test_abundance_dist_single_nosquash(),
    test_abundance_dist_single_savehash, test_filter_abund_2_singlefile

2015-12-29  Michael R. Crusoe  <mcrusoe@msu.edu>

    * CITATION,khmer/khmer_args.py,scripts/{abundance-dist-single,
    filter-abund-single,load-graph,load-into-counting}.py: Give credit to the
    SeqAn project for their FASTQ/FASTA reader that we use.

2014-12-26  Titus Brown  <titus@idyll.org>

    * tests/tests_sandbox_scripts.py: added import and execfile test for all
    sandbox/ scripts.
    * sandbox/{abundance-hist-by-position.py,
    sandbox/assembly-diff-2.py, sandbox/assembly-diff.py,
    sandbox/bloom_count.py, sandbox/bloom_count_intersection.py,
    sandbox/build-sparse-graph.py, sandbox/combine-pe.py,
    sandbox/compare-partitions.py, sandbox/count-within-radius.py,
    sandbox/degree-by-position.py, sandbox/ec.py,
    sandbox/error-correct-pass2.py, sandbox/extract-single-partition.py,
    sandbox/fasta-to-abundance-hist.py, sandbox/filter-median-and-pct.py,
    sandbox/filter-median.py, sandbox/find-high-abund-kmers.py,
    sandbox/find-unpart.py, sandbox/graph-size.py,
    sandbox/hi-lo-abundance-by-position.py, sandbox/multi-rename.py,
    sandbox/normalize-by-median-pct.py, sandbox/print-stoptags.py,
    sandbox/print-tagset.py, sandbox/readstats.py,
    sandbox/renumber-partitions.py, sandbox/shuffle-fasta.py,
    sandbox/shuffle-reverse-rotary.py, sandbox/split-fasta.py,
    sandbox/split-sequences-by-length.py, sandbox/stoptag-abundance-hist.py,
    sandbox/stoptags-by-position.py, sandbox/strip-partition.py,
    sandbox/subset-report.py, sandbox/sweep-out-reads-with-contigs.py,
    sandbox/sweep-reads2.py, sandbox/sweep-reads3.py,
    sandbox/uniqify-sequences.py, sandbox/write-interleave.py}: cleaned up
    to make 'import'-able and 'execfile'-able.

2014-12-26  Michael R. Crusoe  <mcrusoe@msu.edu>

    * tests/test_functions.py: Generate a temporary filename instead of
    writing to the current directory
    * Makefile: always run the `test` target if specified

2014-12-20  Titus Brown  <titus@idyll.org>

    * sandbox/slice-reads-by-coverage.py: fixed 'N' behavior to match other
    scripts ('N's are now replaced by 'A', not 'G').
    * sandbox/trim-low-abund.py: corrected reporting bug (bp written);
    simplified second-pass logic a bit; expanded reporting.

2014-12-17  Jessica Mizzi  <mizzijes@msu.edu>

    * khmer/file.py,sandbox/sweep-reads.py,scripts/{abundance-dist-single,
    abundance-dist,annotate-partitions,count-median,count-overlap,do-partition,
    extract-paired-reads,extract-partitions,filter-abund-single,filter-abund,
    filter-stoptags,interleave-reads,load-graph,load-into-counting,
    make-initial-stoptags,merge-partitions,normalize-by-median,partition-graph,
    sample-reads-randomly,split-paired-reads}.py,setup.cfg,
    tests/{test_script_arguments,test_scripts}.py: Added force option to all 
    scripts to script IO sanity checks and updated tests to match. 

2014-12-17  Michael R. Crusoe  <mcrusoe@msu.edu>

    * setup.cfg,tests/test_{counting_hash,counting_single,filter,graph,
    hashbits,hashbits_obj,labelhash,lump,read_parsers,scripts,subset_graph}.py:
    reduce memory usage of tests to about 100 megabytes max.

2014-12-17  Michael R. Crusoe  <mcrusoe@msu.edu>

    * scripts/load-graph.py,khmer/_khmermodule.cc: restore threading to
    load-graph.py

2014-12-16  Titus Brown  <titus@idyll.org>

    * sandbox/{calc-error-profile.py,collect-variants.py,correct-errors.py,
    trim-low-abund.py}: Support for k-mer spectral error analysis, sublinear
    error profile calculations from shotgun data sets, adaptive variant
    collection based on graphalign, streaming error correction, and streaming
    error trimming.
    * tests/test_sandbox_scripts.py: added tests for sandbox/trim-low-abund.py.
    * tests/test_counting_hash.py: added tests for new
    CountingHash::find_spectral_error_positions function.

2014-12-16  Michael R. Crusoe  <mcrusoe@msu.edu>  &  Camille Scott
<camille.scott.w@gmail.com>

    * khmer/_khmermodule.cc: fixed memory leak in the ReadParser paired
    iterator (not used by any scripts).
    * lib/read_parsers.cc,khmer/_khmermodule.cc: Improved exception handling.
    * tests/test_read_parsers.py,
    tests/test-data/100-reads.fq.truncated.{bz2,gz}: Added tests for truncated
    compressed files accessed via ReadParser paired and unpaired iterators.

2014-12-09  Michael R. Crusoe  <mcrusoe@msu.edu>

    New FAST[AQ] parser (from the SeqAn project). Fixes known issue and a
    newly found read dropping issue
    https://github.com/dib-lab/khmer/issues/249
    https://github.com/dib-lab/khmer/pull/641
    Supports reading from non-seekable plain and gziped FAST[AQ] files (a.k.a
    pipe or streaming support)

    * khmer/{__init__.py,_khmermodule.cc}: removed the Config object, the
    threads argument to new_counting_hash, and adapted to other changes in API.
    Dropped the unused _dump_report_fn method. Enhanced error reporting.
    * lib/{bittest,consume_prof,error,khmer_config,scoringmatrix,thread_id_map}
    .{cc,hh},tests/test_khmer_config.py: deleted unused files
    * sandbox/collect-reads.py,scripts/{abundance-dist-single,do-partition,
    filter-abund-single,load-into-counting}.py: adapted to Python API changes:
    no threads argument to ReadParser, no more config
    * tests/test_{counting_hash,counting_single,hashbits,hashbits_obj,
    test_read_parsers}.py: updated tests to new error pattern (upon object
    creation, not first access) and the same API change as above. Thanks to
    Camille for her enhanced multi-thread test.
    * lib/{counting,hashtable,ht-diff}.cc,khmer.hh: renamed MAX_COUNT define to
    MAX_KCOUNT; avoids naming conflict with SeqAn
    * khmer/file.py: check_file_status(): ignored input files named '-'
    * khmer/khmer_tst_utils.py: added method to pipe input files to a target
    script
    * tests/test_scripts.py: enhanced streaming tests now that four of them
    work.
    * Makefile: refreshed cppcheck{,-result.xml} targets, added develop
    setuptools command prior to testing

2014-12-08  Michael R. Crusoe  <mcrusoe@msu.edu>

    * doc/user/known_issues.txt: Document that multithreading leads to dropped
    reads.

2014-12-07  Michael R. Crusoe  <mcrusoe@msu.edu>

    This is khmer v1.2

    * Makefile: add sandbox scripts to the pylint_report.txt target
    * doc/dev/coding-guidelines-and-review.txt: Add question about command
    line API to the checklist
    * doc/dev/release.txt: refresh release procedure
    * doc/release-notes/release-1.2.md

2014-12-05  Michael R. Crusoe  <mcrusoe@msu.edu>

    * CITATIONS,khmer/khmer_args.py: update citations for Qingpeng's paper

2014-12-01  Michael R. Crusoe  <mcrusoe@msu.edu>

    * doc/roadmap.txt: Explain the roadmap to v2 through v4

2014-12-01  Kevin Murray  <spam@kdmurray.id.au>

    * tests/test_scripts.py: Stop a test from making a temporary output file
    in the current dir by explicitly specifying an output file.

2014-12-01  Kevin Murray  <spam@kdmurray.id.au>

    * load-into-counting.py: Add a CLI parameter to output a machine-readable
    summary of the run, including number of k-mers, FPR, input files etc in
    json or TSV format.

2014-12-01  Titus Brown  <t@idyll.org>

    * Update sandbox docs: some scripts now used in recipes

2014-11-23  Phillip Garland  <pgarland@gmail.com>

    * lib/khmer.hh (khmer): define KSIZE_MAX
    * khmer/_khmermodule.cc (forward_hash, forward_hash_no_rc) (reverse_hash):
    Use KSIZE_MAX to check whether the user-supplied k is larger than khmer
    supports.

2014-11-19  Michael R. Crusoe  <mcrusoe@msu.edu>

    * CODE_OF_CONDUT.RST,doc/dev/{index,CODE_OF_CONDUCT}.txt: added a code of
    conduct

2014-11-18  Jonathan Gluck  <jdg@cs.umd.edu>

    * tests/test_counting_hash.py: Fixed copy paste error in comments, True to
    False.

2014-11-15  Jacob Fenton  <bocajnotnef@gmail.com>

    * tests/test_scripts.py: added screed/read_parsers stream testing
    * khmer/file.py: modified file size checker to not break when fed
    a fifo/block device
    * tests/test-data/test-abund-read-2.fa.{bz2, gz}: new test files

2014-11-11  Jacob Fenton  <bocajnotnef@gmail.com>

    * do-partition.py: replaced threading args in scripts with things from 
    khmer_args
    * khmer/theading_args.py: removed as it has been deprecated

2014-11-06  Michael R. Crusoe  <mcrusoe@msu.edu>

    * lib/{counting,hashbits}.{cc,hh},lib/hashtable.hh: Moved the n_kmers()
    function into the parent Hashtable class as n_unique_kmers(), adding it to
    CountingHash along the way. Removed the unused start and stop parameters.
    * khmer/_khmermodule.cc: Added Python wrapping for CountingHash::
    n_unique_kmers(); adapted to the dropped start and stop parameters.
    * scripts/{load-graph,load-into-counting,normalize-by-median}.py: used the
    n_unique_kmers() function instead of the n_occupied() function to get the
    number of unique kmers in a table.
    * tests/test_{hashbits,hashbits_obj,labelhash,scripts}.py: updated the
    tests to reflect the above

2014-10-24  Camille Scott  <camille.scott.w@gmail.com>

    * do-partition.py: Add type=int to n_threads arg and assert to check
    number of active threads

2014-10-10  Brian Wyss  <wyssbria@msu.edu>

    * khmer/scripts/{abundance-dist, abundance-dist-single,
    annotate-partitions, count-median, count-overlap, do-partition,
    extract-paired-reads, extract-partitions, filter-abund, filter-abund-single,
    filter-stoptags, find-knots, load-graph, load-into-counting,
    make-initial-stoptags, merge-partitions, normalize-by-median, 
    partition-graph, sample-reads-randomly}.py:
    changed stdout output in scripts to go to stderr.

2014-10-06  Michael R. Crusoe  <mcrusoe@msu.edu>

    * Doxyfile.in: add links to the stdc++ docs

2014-10-01  Ben Taylor  <taylo886@msu.edu>

    * khmer/_khmermodule.cc, lib/hashtable.cc, lib/hashtable.hh,
    tests/test_counting_hash.py, tests/test_labelhash.py,
    tests/test_hashbits.py, tests/test_hashbits_obj.py:
    Removed Hashtable::consume_high_abund_kmers,
    Hashtable::count_kmers_within_depth, Hashtable::find_radius_for_volume,
    Hashtable::count_kmers_on_radius

2014-09-29  Michael R. Crusoe  <mcrusoe@msu.edu>

    * versioneer.py: upgrade versioneer 0.11->0.12

2014-09-29  Sherine Awad  <sherine.awad@gmail.com>

    * scripts/normalize-by-median.py: catch expections generated by wrong
    indentation for 'total'

2014-09-23  Jacob G. Fenton  <bocajnotnef@gmail.com>

    * scripts/{abundance-dist-single, abundance-dist, count-median,
    count-overlap, extract-paired-reads, filter-abund-single,
    load-graph, load-into-counting, make-initial-stoptags,
    partition-graph, split-paired-reads}.py: 
    added output file listing at end of file
    * scripts/extract-long-sequences.py: refactored to set write_out to
    sys.stdout by default; added output location listing.
    * scripts/{fastq-to-fasta, interleave-reads}.py: 
    added output file listing sensitive to optional -o argument
    * tests/test_scripts.py: added test for scripts/make-initial-stoptags.py

2014-09-19  Ben Taylor  <taylo886@msu.edu>

    * Makefile: added --inline-suppr to cppcheck, cppcheck-result.xml targets
    * khmer/_khmermodule.cc: Added comments to address cppcheck false positives
    * lib/hashtable.cc, lib/hashtable.hh: take args to filter_if_present by
    reference, address scope in destructor
    * lib/read_parsers.cc: Added comments to address cppcheck false positives
    * lib/subset.cc, lib/subset.hh: Adjusted output_partitioned_file,
    find_unpart to take args by reference, fix assign_partition_id to use
    .empty() instead of .size()

2014-09-19  Ben Taylor  <taylo886@msu.edu>
		
    * Makefile: Add astyle, format targets
    * doc/dev/coding-guidelines-and-review.txt: Add reference to `make format`
		target

2014-09-10  Titus Brown  <titus@idyll.org>

    * sandbox/calc-median-distribution.py: catch exceptions generated by reads
	shorter than k in length.
    * sandbox/collect-reads.py: added script to collect reads until specific
	average cutoff.
    * sandbox/slice-reads-by-coverage.py: added script to extract reads with
	a specific coverage slice (based on median k-mer abundance).
	
2014-09-09  Titus Brown  <titus@idyll.org>

    * Added sandbox/README.rst to describe/reference removed files,
	 and document remaining sandbox files.

    * Removed many obsolete sandbox files, including:
      sandbox/abund-ablate-reads.py,
      sandbox/annotate-with-median-count.py,
      sandbox/assemble-individual-partitions.py,
      sandbox/assemstats.py,
      sandbox/assemstats2.py,
      sandbox/bench-graphsize-orig.py,
      sandbox/bench-graphsize-th.py,
      sandbox/bin-reads-by-abundance.py,
      sandbox/bowtie-parser.py,
      sandbox/calc-degree.py,
      sandbox/calc-kmer-partition-counts.py,
      sandbox/calc-kmer-read-abunds.py,
      sandbox/calc-kmer-read-stats.py,
      sandbox/calc-kmer-to-partition-ratio.py,
      sandbox/calc-sequence-entropy.py,
      sandbox/choose-largest-assembly.py,
      sandbox/consume-and-traverse.py,
      sandbox/contig-coverage.py,
      sandbox/count-circum-by-position.py,
      sandbox/count-density-by-position.py,
      sandbox/count-distance-to-volume.py,
      sandbox/count-median-abund-by-partition.py,
      sandbox/count-shared-kmers-btw-assemblies.py,
      sandbox/ctb-iterative-bench-2-old.py,
      sandbox/ctb-iterative-bench.py,
      sandbox/discard-high-abund.py,
      sandbox/discard-pre-high-abund.py,
      sandbox/do-intertable-part.py,
      sandbox/do-partition-2.py,
      sandbox/do-partition-stop.py,
      sandbox/do-partition.py,
      sandbox/do-subset-merge.py,
      sandbox/do-th-subset-calc.py,
      sandbox/do-th-subset-load.py,
      sandbox/do-th-subset-save.py,
      sandbox/extract-surrender.py,
      sandbox/extract-with-median-count.py,
      sandbox/fasta-to-fastq.py,
      sandbox/filter-above-median.py,
      sandbox/filter-abund-output-by-length.py,
      sandbox/filter-area.py,
      sandbox/filter-degree.py,
      sandbox/filter-density-explosion.py,
      sandbox/filter-if-present.py,
      sandbox/filter-max255.py,
      sandbox/filter-min2-multi.py,
      sandbox/filter-sodd.py,
      sandbox/filter-subsets-by-partsize.py,
      sandbox/get-occupancy.py,
      sandbox/get-occupancy2.py,
      sandbox/graph-partition-separate.py,
      sandbox/graph-size-circum-trim.py,
      sandbox/graph-size-degree-trim.py,
      sandbox/graph-size-py.py,
      sandbox/join_pe.py,
      sandbox/keep-stoptags.py,
      sandbox/label-pairs.py,
      sandbox/length-dist.py,
      sandbox/load-ht-and-tags.py,
      sandbox/make-coverage-by-position-for-node.py,
      sandbox/make-coverage-histogram.py,
      sandbox/make-coverage.py,
      sandbox/make-random.py,
      sandbox/make-read-stats.py,
      sandbox/multi-abyss.py,
      sandbox/multi-stats.py,
      sandbox/multi-velvet.py,
      sandbox/normalize-by-min.py,
      sandbox/occupy.py,
      sandbox/parse-bowtie-pe.py,
      sandbox/parse-stats.py,
      sandbox/partition-by-contig.py,
      sandbox/partition-by-contig2.py,
      sandbox/partition-size-dist-running.py,
      sandbox/partition-size-dist.py,
      sandbox/path-compare-to-vectors.py,
      sandbox/print-exact-abund-kmer.py,
      sandbox/print-high-density-kmers.py,
      sandbox/quality-trim-pe.py,
      sandbox/quality-trim.py,
      sandbox/reformat.py,
      sandbox/remove-N.py,
      sandbox/softmask-high-abund.py,
      sandbox/split-N.py,
      sandbox/split-fasta-on-circum.py,
      sandbox/split-fasta-on-circum2.py,
      sandbox/split-fasta-on-circum3.py,
      sandbox/split-fasta-on-circum4.py,
      sandbox/split-fasta-on-degree-th.py,
      sandbox/split-fasta-on-degree.py,
      sandbox/split-fasta-on-density.py,
      sandbox/split-reads-on-median-diff.py,
      sandbox/summarize.py,
      sandbox/sweep_perf.py,
      sandbox/test_scripts.py,
      sandbox/traverse-contigs.py,
      sandbox/traverse-from-reads.py,
      sandbox/validate-partitioning.py -- removed as obsolete.

2014-09-01  Michael R. Crusoe  <mcrusoe@msu.edu>

    * doc/dev/coding-guidelines-and-review.txt: Clarify pull request checklist
    * CONTRIBUTING.md: update URL to new dev docs

2014-08-30  Rhys Kidd  <rhyskidd@gmail.com>

    * khmer/_khmermodule.cc: fix table.get("wrong_length_string") gives core
    dump
    * lib/kmer_hash.cc: improve quality of exception error message
    * tests/{test_counting_hash,test_counting_single,test_hashbits,
        test_hashbits_obj}.py: add regression unit tests

2014-08-28  Titus Brown  <titus@idyll.org>

    * scripts/normalize-by-median.py: added reporting output after main loop
	exits, in case it hadn't been triggered.
    * sandbox/saturate-by-median.py: added flag to change reporting frequency,
	cleaned up leftover code from when it was copied from
	normalize-by-median.

2014-08-24  Rhys Kidd  <rhyskidd@gmail.com>

    * khmer/thread_utils.py, sandbox/filter-below-abund.py,
	scripts/{extract-long-sequences,load-graph,load-into-counting,
	normalize-by-median,split-paired-reads}.py,
	scripts/galaxy/gedlab.py: fix minor PyLint issues 

2014-08-20  Michael R. Crusoe  <mcrusoe@msu.edu>

    * test/test_version.py: add Python2.6 compatibility.

2014-08-20  Rhys Kidd  <rhyskidd@gmail.com>

    * setup.py,README.rst,doc/user/install.txt: Test requirement for a 
    64-bit operating system, documentation changes. Fixes #529

2014-08-19  Michael R. Crusoe  <mcrusoe@msu.edu>

    * {setup,versioneer,khmer/_version}.py: upgrade versioneer from 0.10 to 0.11

2014-08-18  Michael R. Crusoe  <mcrusoe@msu.edu>

    * setup.py: Use the system bz2 and/or zlib libraries if specified in
    setup.cfg or overridden on the commandline

2014-08-06  Michael R. Crusoe  <mcrusoe@msu.edu>

    * CITATION: fixed formatting, added BibTeX
    * Makefile: Python code coverage targets will now compile khmer if needed
    * doc/dev/galaxy.txt: moved to doc/user/; updated & simplified
    * doc/{dev,user}/index.txt: galaxy.txt move
    * scripts/*.xml: moved to scripts/galaxy/; citations added; additional
    scripts wrapped
    * scripts/galaxy/README.txt: documented Galaxy codebase requirements
    * doc/citations.txt: symlink to CITATION
    * scripts/galaxy/test-data: added symlinks to files in tests/test-data or
    added short test files from scratch
    * scripts/galaxy/macros.xml: common configuration moved to central file
    * scripts/galaxy/gedlab.py: custom Galaxy datatypes for the counting
    tables and presence tables: it inherits from the Galaxy Binary type but
    isn't sniffable. Written with GalaxyTeam's Dave_B.
    * scripts/filter-abund.py: fix inaccurate parameter description
    * scripts/galaxy/tool_dependencies.xml: document install process
    * scripts/galaxy/filter-below-abund.py: symlink to
    sandbox/filter-below-abund.py for now.
    * khmer/khmer_args.py: point users to online citation file for details

2014-08-05  Michael R. Crusoe  <mcrusoe@msu.edu>

    * lib/read_parsers.{cc,hh}: close file handles. Fixes CID 1222793

2014-08-05  Justin Lippi  <jlippi@gmail.com>

    * khmer/__init__.py: import get_version_cpp method as __version_cpp__.
    * khmer/_khmermodule.cc: added get_version_cpp implementation
    * tests/test_version.py: check that version from C++ matches version from
    khmer.__version__
    * setup.cfg: don't run tests with 'jenkins' @attr with 'make test'

2014-08-04  Michael R. Crusoe  <mcrusoe@msu.edu>

    * khmer/_khmermodule.cc,lib/{kmer_hash.{cc,hh},read_aligner.cc,
    read_parsers.{cc,hh},trace_logger.cc: Replace remaining uses of assert()
    with khmer_exceptions. Fixes #215.
    * setup.py: simplify argparse conditional dependency

2014-08-03  Titus Brown & Michael R. Crusoe  <t@idyll.org>

    * doc/{artifact-removal,partitioning-workflow{.graffle,.png}},{biblio,
    blog-posts,guide,install,choosing-table-sizes,known-issues,scripts,
    partitioning-big-data.txt: moved to doc/user/
    * doc/{crazy-ideas,details,development,galaxy,release,examples}.txt: moved
    to doc/dev/
    * doc/dev/{a-quick-guide-to-testing,codebase-guide,
    coding-guidelines-and-review,for-khmer-developers,getting-started,
    hackathon,index}.txt,doc/user/index.txt: new content.
    * doc/design.txt: deleted
    The documentation has been split into user focused documentation and
    developer focused documentation. The new developer docs were field tested
    as part of the Mozilla Science Lab global sprint that we participated in;
    we are grateful to all the volunteers.

2014-07-24  Ivan Gonzalez  <iglpdc@gmail.com>

    * lib/khmer.hh, lib/khmer_exception.hh: All exceptions are now derived from
	a new base class exception, khmer::khmer_exception. Issue #508.
    * lib/counting.cc, lib/hashbits.cc, lib/hashtable.{cc,hh},lib/kmer_hash.cc,
	lib/labelhash.cc, lib/perf_metrics.hh, lib/read_parsers.{cc,hh},
	lib/subset.cc, lib/thread_id_map.hh: All exceptions thrown are now
	instances (or derived from) khmer::khmer_exception.

2014-07-24  Jiarong Guo  <guojiaro@gmail.com>

    * khmer/_khmermodule.cc: add python exception when thread = 0 for
    ReadParser.
    * tests/test_read_parsers.py: add test_with_zero_threads() to test Python
    exception when ReadParser has zero threads.

2014-07-23  Qingpeng Zhang  <qingpeng@gmail.com>

    * scripts/load-graph.py: write fp rate into *.info file with option 
    to switch on
    * tests/test_scripts.py: add test_load_graph_write_fp

2014-07-23  Ryan R. Boyce  <boycerya@msu.edu>

    * Makefile: fixed >80 character line wrap-around

2014-07-23  Leonor Garcia-Gutierrez  <l.garcia-gutierrez@warwick.ac.uk>

    * tests/test_hashbits.py, tests/test_graph.py, 
    tests/test_lump.py: reduced memory requirement
    
2014-07-23  Heather L. Wiencko  <wienckhl@tcd.ie>

    * khmer_tst_utils.py: added import traceback
    * test_scripts.py: added test for normalize_by_median.py for fpr rate

2014-07-22  Justin Lippi  <jlippi@gmail.com>
 
    * khmer/_khmermodule.cc: removed unused assignment
    * lib/read_aligner.cc,lib/read_aligner.hh: wrapped function declarations
    in the same compiler options that the only invocations are in to avoid
    unusedPrivateFunction violation.
    * lib/read_parsers.cc: fix redundantassignment error by assigning variable
    to its value directly

2014-07-22  Michael R. Crusoe  <mcrusoe@msu.edu>

    * Makefile: combine pip invocation into single "install-dependencies"
    target.

2014-07-22  Justin Lippi  <jlippi@gmail.com>

    * tests/test_subset_graph.py: decrease the amount of memory that is being
    requested for the hash tables in test.

2014-07-22  Jim Stapleton  <jas@msu.edu>

     * scripts/filter-abund.py: no longer asks for parameters that are unused,
     issue #524

2014-07-22  Justin Lippi  <jlippi@gmail.com> 

    * tests/khmer_tst_utils.py: put runscript here
    * tests/test_sandbox_scripts.py: remove 'runsandbox', renamed to runscript
      and placed in khmer_tst_utils
    * tests/test_scripts.py: removed 'runscript' and placed in khmer_tst_utils

2014-07-22  Jeramia Ory  <jeramia.ory@gmail.com>

    * khmer/_khmermodule.cc: removed unused KhmerError, issue #503

2014-07-22  Rodney Picett  <pickett.rodney@gmail.com>

    * lib/scoringmatrix.{cc,hh}: removed assign function, issue #502
 
2014-07-22  Leonor Garcia-Gutierrez  <l.garcia-gutierrez@warwick.ac.uk>

    * tests/test_counting_single.py: reduced memory requirements
    
2014-07-21  Titus Brown  <t@idyll.org>

    * sandbox/saturate-by-median.py: introduce new sandbox script for
	saturation analysis of low-coverage data sets.

2014-07-10  Joe Stein  <joeaarons@gmail.com>

    * sandbox/readstats.py: fixed divide-by-zero error, issue #458

2014-07-06  Titus Brown  <t@idyll.org>

    * doc/release.txt: fix formatting.

2014-06-25  Michael R. Crusoe <mcrusoe@msu.edu>

    * scripts/load-graph.py: fix #507. Threading doesn't give any advantages
    to this script right now; the threading parameter is ignored for now.

2014-06-20  Chuck Pepe-Ranney  <chuck.peperanney@gmail.com>

    * scripts/extract-partitions.py: added epilog documentation for 
	<base>.dist columns.

2014-06-20  Michael R. Crusoe  <mcrusoe@msu.edu>

    * doc/release.txt: Add Coverity Scan to release checklist

2014-06-19  Michael R. Crusoe  <mcrusoe@msu.edu>

    * lib/read_aligner.{cc,hh},khmer/_khmermodule.cc,setup.py,
    tests/test_read_aligner.py,sandbox/{normalize-by-align,read-aligner}.py:
    Update of @fishjord's graph alignment work
    * lib/{aligner,kmer,node}.{cc,hh},tests/test_align.py: removed as they are
    superceded by the above
    * Makefile: fixed wildcards
    * tests/read_parsers.py: tests that are too complicated to run with
    Valgrind's memcheck are now marked @attr('multithread')

2014-06-16  Titus Brown  <t@idyll.org>

    * doc/release.txt: updated release process.
    * doc/known-issues.txt: updated known-issues for v1.1 release
    * doc/release-notes/: added release notes for 1.0, 1.0.1, and 1.1

2014-06-16  Michael R. Crusoe  <mcrusoe@msu.edu>

    * scripts/{abundance-dist-single,filter-abund-single,load-into-counting,
    normalize-by-median,load-graph}.py: restore Python 2.6 compatibility for
    Debian 6, RedHat 6, SL6, and Ubuntu 10.04 LTS users.

2014-06-15  Titus Brown  <t@idyll.org>

    * doc/scripts.txt: removed sweep-reads.py from script documentation.
    * scripts/sweep-reads.py, scripts/sweep-files.py: moved sweep-reads.py
	and sweep-files.py over to sandbox.
    * tests/test_sandbox_scripts.py: created a test file for scripts in
	sandbox/; skip when not in developer mode (e.g. installed egg).
    * tests/test_script_arguments.py: capture file.py output to stderr
	so that it is not displayed during tests.
    * sandbox/calc-median-distribution.py: updates to print cumulative
	distribution for calc-median-distribution.

2014-06-14  Michael R. Crusoe  <mcrusoe@msu.edu>

    * scripts/{abundance-dist-single,filter-abund-single,load-into-counting,
    normalize-by-median,load-graph}.py,tests/test_scripts.py: added
    '--report-total-kmers' option to all scripts that create k-mer tables.

2014-06-14  Titus Brown  <t@idyll.org>

    * doc/scripts.txt, tests/test_scripts.py, scripts/sweep-reads.py:
	renamed sweep-reads-buffered to sweep-reads; added FASTQ output to
	sweep-reads.
    * doc/scripts.txt: added extract-long-sequences.py doc reference.
    * scripts/extract-long-sequences.py: set default sequence length to
	extract to 200 bp.

2014-06-13  Michael R. Crusoe  <mcrusoe@msu.edu>

    * MANIFEST.in: don't include docs/, data/, or examples/ in our PyPI
    distribution. Saves 15MB.

2014-06-13  Michael R. Crusoe  <mcrusoe@msu.edu>

    * Makefile: split coverity target in two: -build and -upload. Added
    configuration target

2014-06-13  Titus Brown  <t@idyll.org>

    * doc/install.txt: updated virtualenv command to use python2 explicitly,
	for arch support.

2014-06-13  Titus Brown  <t@idyll.org>

    * khmer/__init__.py, khmer/file_args.py: Moved copyright message to a
	comment.
    * khmer/file.py: updated error messages for disk-space checking functions;
	added test hooks.
    * tests/test_script_arguments.py: added tests for several functions in
	khmer/file.py.
    * sandbox/assemstats3.py: handle missing input files.

2014-06-12  Michael Wright <wrigh517@msu.edu>

    * sandbox/load-into-hashbits: Deleted from sandbox. It is superseded
    by load-graph.py --no-tagset.

2014-06-11  Michael Wright <wrigh517@msu.edu>

    * scripts/load-into-counting: Fixed docstring misnomer to 
	load-into-counting.py

2014-06-10  Michael R. Crusoe  <mcrusoe@msu.edu>

    * setup.py,tests/{__init__,khmer_tst_utils,test_scripts,
    khmer_test_counting_single}.py: made tests runnable after installation.
    * lib/{khmer.hh,hashtable.hh,read_parsers.cc,read_parsers.hh}: restructure
    exception hierarchy.
    * khmer/_khmermodule.cc: Nicer error checking for hash_consume_fasta,
    hash_abundance_distribution, hashbits_consume_{fasta,fasta_and_tag
    {,with_stoptags},partitioned_fasta}, hashbits_output_partitions, and
    labelhash_consume_{,partitioned_}fasta_and_tag_with_labels.

2014-06-10  Titus Brown  <t@idyll.org>

    * Makefile: remove SHELL setting so that 'make doc' works in virtualenvs.
    * scripts/sample-reads-randomly.py: extend to take multiple subsamples
	with -S.
    * tests/test_scripts.py: added test for multiple subsamples from
	sample-reads-randomly.py

2014-06-10  Michael Wright <wrigh517@msu.edu>

    * scripts/extract-long-sequences: Moved from sandbox, added argparse and 
    FASTQ support.
    * scripts/fastq-to-fasta: Fixed outdated argparse oversight.
    * tests/test_scripts.py: Added tests for extract-long-sequences.py

2014-06-08  Titus Brown  <t@idyll.org>

    * doc/conf.py: set google_analytics_id and disqus_shortname properly;
	disable "editme" popup.
    * doc/_templates/page.html: take google_analytics_id and disqus_shortname
	from doc/conf.py.

2014-06-04  Michael R. Crusoe <mcrusoe@msu.edu>

    * lib/Makefile: do a distclean as the CFLAGS may have changed. Fixes #442

2014-06-03 Chuck Pepe-Ranney <chuck.peperanney@gmail.com>

    * scripts/abundance-dist.py: removed call to check_space on infiles.  

2014-05-31  Michael R. Crusoe  <mcrusoe@msu.edu>

    * khmer/_khmermodule.cc,lib/counting.{cc,hh},
    sandbox/{stoptag-abundance-ham1-hist.py,off-by-one.py,filter-ham1.py}:
    Remove CountingHash get_kmer_abund_mean, get_kmer_abund_abs_deviation, and
    max_hamming1_count along with Python glue code and sandbox scripts. They
    are no longer useful.

2014-05-30  Titus Brown  <t@idyll.org>

    * khmer/_khmermodule.cc: remove merge2* functions: unused, untested.
    * lib/counting.cc, lib/hashbits.cc, lib/hashtable.cc: made file loading
	exceptions more verbose and informative.
    * tests/test_subset_graph.py: added tests for SubsetPartition::
	load_partitionmap.
    * khmer/_khmermodule.cc, lib/subset.cc, wrapped SubsetPartition::
	load_partitionmap to catch, propagate exceptions
    * tests/test_hashbits.py, tests/test_counting_hash.py: added tests
	for fail-on-load of bad file format versions; print exception messages.
    * .gitignore: added various temporary pip & build files
    * lib/counting.cc: added I/O exception handling to CountingHashFileReader
	and CountingHashGzFileReader.
    * lib/hashbits.cc: added I/O exception handling to Hashbits::load.
    * lib/subset.cc: added I/O exception handling to merge_from_disk.
    * lib/hashtable.cc: added I/O exception handling to load_tagset and
	load_stop_tags
    * khmer/_khmermodule.cc: added I/O exception propagation from C++ to
	Python, for all loading functions.

2014-05-22  Michael Wright  <wrigh517@msu.edu>

    * scripts/fastq-to-fasta: Moved and improved fastq-to-fasta.py into scripts 
    from sandbox
    * tests/test_scripts.py: Added tests for fastq-to-fasta.py
    * tests/test-data: Added test-fastq-n-to-fasta.py file with N's in 
    sequence for testing

2014-05-19  Michael R. Crusoe  <mcrusoe@msu.edu>

    * Makefile: add target for python test coverage plain-text report;
    clarified where the HTML report is

2014-05-16  Michael R. Crusoe  <mcrusoe@msu.edu>

    * docs/scripts.txt: include sweep-reads-buffered.py

2014-05-14  Adam Caldwell  <adam.caldwell@gmail.com>

    * Makefile: change pip to pip2. Fixes assorted make problems on systems
    where pip links to pip3

2014-05-14  Michael R. Crusoe  <mcrusoe@msu.edu>

    * lib/{zlib,bzip2} -> third-party/
    * setup.{cfg,py}: Move third party libraries to their own directory
    * Makefile: add sloccount target for humans and the sloccount.sc target for
   Jenkins

2014-05-13  Michael Wright  <wrigh517@msu.edu>

    * sandbox/fastq-to-fasta.py: now reports number of reads dropped due to
    'N's in sequence. close 395

2014-05-13  Michael R. Crusoe  <mcrusoe@msu.edu>

    * doc/release.txt: additional fixes

2014-05-09  Luiz Irber  <irberlui@msu.edu>

    Version 1.0.1

2014-05-09  Michael R. Crusoe  <mcrusoe@msu.edu>

    * doc/release.txt: update release instructions

2014-05-06  Michael R. Crusoe  <mcrusoe@msu.edu>

    * lib/{subset,counting}.cc: fix cppcheck errors; astyle -A10
    --max-code-length=80

2014-05-06  Titus Brown  <titus@idyll.org>

    * sandbox/calc-best-assembly.py: added script to calculate best
    assembly from a list of contig/scaffold files
	
2014-04-23  Titus Brown  <titus@idyll.org>

    * scripts/abundance-dist-single.py: fixed problem where ReadParser was
    being created anew for each thread; regression introduced in 4b823fc.

2014-04-22  Michael R. Crusoe  <mcrusoe@msu.edu>

    *.py: switch to explicit python2 invocation. Fixes #385.

2014-04-21  Titus Brown  <t@idyll.org>

    * doc/development.txt: added spellcheck to review checklist

2014-04-21  Titus Brown  <titus@idyll.org>

    * scripts/normalize-by-median.py: updated FP rate to match latest info from
      Qingpeng's paper; corrected spelling error.

2014-04-21  Michael R. Crusoe  <mcrusoe@msu.edu>

    * setup.py,doc/installing.txt: Remove argparse from the requirements
    unless it isn't available. Argparse is bundled with Python 2.7+. This
    simplifies the installation instructions.

2014-04-17  Ram RS  <ramrs@nyu.edu>

    * scripts/make-initial-stoptags.py: fixed bug that threw error on
     missing .ht input file while actual expected input file is .pt

2014-04-11  Titus Brown  <t@idyll.org>

    * scripts/*.py: fixed argument to check_space_for_hashtable to rely
    on args.n_tables and not args.ksize.

2014-04-06  Titus Brown  <titus@idyll.org>

    * scripts/normalize-by-median.py: added comment about table compatibility
    with abundance-dist.

2014-04-05  Michael R. Crusoe  <mcrusoe@msu.edu>

    * MANIFEST.in,setup.py: fix to correct zlib packaging for #365
    * ChangeLog: fix date for 1.0 release, email addresses

2014-04-01  Michael R. Crusoe  <mcrusoe@msu.edu>

    Version 1.0
    * Makefile: run 'build' command before install; ignore _version.py for
    coverage purposes.
    * bink.ipynb: deleted
    * doc/choosing-hash-sizes.txt -> choosing-table-sizes.txt
    * setup.py,doc/{conf.py,index.txt}: update lists of authors
    * doc/development.txt: typo
    * doc/{galaxy,guide,index,introduction,scripts}.txt: remove some
    references to implementation details of the k-mer tables
    * doc/{known-issues,release}.txt: updated
    * khmer/*.cc,lib/*.{cc,hh}: astyle -A10 formatted
    * lib/read_parsers.cc: fixed case statement fall through
    * lib/subset.cc: removed unnecessary NULL check (CID 1054804 & 1195088)
    * scripts/*.py: additional documentation updates
    * tests/test-data/test-overlap1.ht,data/MSB2-surrender.fa &
    data/1m-filtered.fa: removed from repository history, .git is now 36M!

2014-04-01  Titus Brown  <t@idyll.org>

    * CITATION,khmer/khmer_args.py: Updated khmer software citation for
    release.

2014-03-31  Titus Brown  <t@idyll.org>

    * scripts/normalize-by-median.py: Fixed unbound variable bug introduced in
    20a433c2.

    * khmer/file.py: Fixed incorrect use of __file__ dirname instead of
    os.getcwd(); also fixed bug where statvfs would choke on an empty
    dirname resulting from input files being in the cwd.

2014-03-31  Michael R. Crusoe  <mcrusoe@msu.edu>

    * versioneer.py,ez_setup.py: updated to version 0.10 and 3.4.1
    respectively.
    * docs/release.txt,khmer/_version.py,MANIFEST.in: update ancillary
    versioneer files

2014-03-31  Titus Brown  <t@idyll.org>

    * scripts/*.py,khmer/khmer_args.py: added 'info' function to khmer_args,
    and added citation information to each script.
    * CITATION: added basic citation information for khmer functionality.

2013-03-31  Michael R. Crusoe  <mcrusoe@msu.edu>

    * docs/scripts.txt,scripts/*.py,khmer/*.py: overhaul the documentation of
    the scripts. Uses sphinxcontrib.autoprogram to leverage the existing
    argparse objects. Moved the documentation into each script + misc cleanups.
    All scripts support the --version option. Migrated the last scripts to use
    khmer_args
    * docs/blog-posts.txt: removed outdated reference to filter-exact.py; its
    replacement filter-abund.py is better documented in the eel-pond protocol
    * figuregen/,novelty/,plots/,templatem/,scripts/do-partition.sh: removed
    outdated code not part of core project

2013-03-30  Michael R. Crusoe  <mcrusoe@msu.edu>

    * setup.py: monkeypatched distutils.Distribution.reinitialize_command() so
    that it matches the behavior of Distribution.get_command_obj(). This fixes
    issues with 'pip install -e' and './setup.py nosetests' not respecting the
    setup.cfg configuration directives for the build_ext command. Also
    enhanced our build_ext command to respect the dry_run mode.

    * .ycm_extra_conf.py: Update our custom YouCompleteMe configuration to
    query the package configuration for the proper compilation flags.

2014-03-28  Michael R. Crusoe  <mcrusoe@msu.edu>

    * Makefile,setup.py: demote nose & sphinx to extra dependencies.
    Auto-install Python developer tools as needed.

2013-03-27  Michael R. Crusoe  <mcrusoe@msu.edu>

    * The system zlib and bzip2 libraries are now used instead of the bundled
    versions if specified in setup.cfg or the command line.

2014-03-25  Michael R. Crusoe  <mcrusoe@msu.edu>

    * Makefile: update cppcheck command to match new version of Jenkins
    plugin. Now ignores the lib/test*.cc files.

2013-03-20  Michael R. Crusoe  <mcrusoe@msu.edu>

    * lib/storage.hh,khmer/_khmermodule.cc,lib/{readtable,read_parsers}.hh:
    remove unused storage.hh

2014-03-19  Qingpeng Zhang  <qingpeng@msu.edu>

    * hashbits.cc: fix a bug of 'Division or modulo by zero' described in #182
    * test_scripts.py: add test code for count-overlap.py
    * count-overlap.py: (fix a bug because of a typo and hashsize was replaced
    by min_hashsize)
    * count-overlap.py: needs hashbits table generated by load-graph.py. 
    This information is added to the "usage:" line.
    * count-overlap.py: fix minor PyLint issues

2014-03-19  Michael R. Crusoe  <mcrusoe@msu.edu>

    * Update bundled zlib version to 1.2.8 from 1.2.3. Changes of note:
    "Wholesale replacement of gz* functions with faster versions"
    "Added LFS (Large File Summit) support for 64-bit file offsets"
    "Fix serious but very rare decompression bug"

2014-03-19  Michael R. Crusoe <mcrusoe@msu.edu>

    * lib/counting.hh: include hashtable.hh
    * lib/{counting,aligner,hashbits,hashtable,labelhash,node,subset}.{cc,hh},
    kmer.cc,khmer/_khmermodule.cc: removed downcast, replaced non-functional
    asserts() with exception throws.
    * khmer/_khmermodule.cc: fixed parsing of PyLists
    * setup.py: force 64bit only builds on OS X.

2014-03-19  Titus Brown  <t@idyll.org>

    * Makefile: update documentation on targets at top; clean autopep8 output.
    * test_counting_single.py: fixed pep8 violations in spacing
    * test_scripts.py: eliminate popenscript in favor of proper SystemExit
	handling in runscript; fix pep8 violations.

2014-03-19  Michael R. Crusoe <mcrusoe@msu.edu> and Luiz Irber
<luiz.irber@gmail.com>

    * lib/ktable.{cc,hh},khmer/{__init__.py},{_khmermodule.cc}, tests/
    test_{counting_{hash,single},ktable}.py: remove the unused KTable object
    * doc/{index,ktable}.txt: remove references to KTable
    * lib/{ktable.{hh,cc} → kmer_hash.{hh,cc}}: rename remaining ktable files
    to kmer_hash
    * lib/{hashtable,kmer}.hh: replace ktable headers with kmer_hash

2014-03-17  Ram RS  <ramrs@nyu.edu>

    * extract-partitions.py: pylint warnings addressed
    * test_scripts.py: tests added to cover extract-partitions completely

2014-03-16  Michael R. Crusoe <mcrusoe@msu.edu>

    * lib/read_parsers.cc: fix for Coverity CID 1054789: Unititialized scalar
    field II: fill_id is never zeroed out.

2014-03-16  Ram RS  <ramrs@nyu.edu>

    * Project email in copyright headers updated

2014-03-14  Michael R. Crusoe <mcrusoe@msu.edu>

    * khmer/_khmermodule.cc, lib/{khmer.hh, hashtable.{cc,hh}},
    tests/test_{hashbits,hashbits_obj,labelhash}.py: don't implicitly downcast
    tagset_size(). Changes fileformat version for saved tagsets.

2014-03-13  Ram RS  <ramrs@nyu.edu>

    * added: khmer/file.py - script to check disk space, check input file
    status and check space before hashtable writing
    * modified: scripts/*.py - all scripts now use khmer.file for above-mentioned
    functionality.
    * modified: scripts/*.py - pylint violations addressed in all scripts
    under scripts/

2014-03-13  Ram RS  <ramrs@nyu.edu>

    * Bug fix: tests.test_normalize_by_median_no_bigcount() now runs within
    temp directory

2014-03-11  Michael R. Crusoe  <mcrusoe@mcrusoe.edu>

    * lib/read_parsers.hh: fix for Coverity CID 1054789: Uninitialized scalar
    field

2014-03-10  Michael R. Crusoe  <mcrusoe@msu.edu>

    * doc/development.txt: document fork/tag policy + formatting fixes

2014-03-03  Michael R. Crusoe  <mcrusoe@msu.edu>

    * lib/trace_logger.{cc,hh}: fix for Coverity CID 1063852: Uninitialized
    scalar field (UNINIT_CTOR) 
    * lib/node.cc: fix for Coverity CID 1173035:  Uninitialized scalar field
    (UNINIT_CTOR)
    * lib/hashbits.hh: fix for Coverity CID 1153101:  Resource leak in object
    (CTOR_DTOR_LEAK)
    * lib/{perf_metrics.{cc,hh},hashtable.{cc,hh}
    ,read_parsers.{cc,hh},trace_logger.{cc,hh}}: ifndef WITH_INTERNAL_METRICS
    then lets not + astyle -A10

2014-02-27  Michael R. Crusoe <mcrusoe@msu.edu>

    * tagged: version 0.8
    * setup.py: Specify a known working version of setuptools so we don't
    force an unneeded and awkward upgrade.
    * setup.py: We aren't zipsafe, mark as such

2014-02-18  Michael R. Crusoe <mcrusoe@msu.edu>

* Normalized C++ namespace usage to fix CID 1054792
* Updated install instructions. We recommend OS X users and those Linux
users without root access to install virtualenv instead of pip.
* New documentation: doc/known-issues.txt
* Added code review checklist & other guidance: doc/development.txt

2014-02-03  Camille Scott <camille.scott.w@gmail.com>

* Standardized command line arguments in khmer_args; added version flag

* Added support for sparse graph labeling

* Added script to reinflate partitions from read files using the 
  labeling system, called sweep-reads-by-partition-buffered.py

* Implemented __new__ methods for Hashbits, enforced inheritance
  hierarchy between it and the new LabelHash class both in C++
  and CPython API

2013-12-20  Titus Brown  <titus@idyll.org>

* Fixed output_partitioned_file, sweep-reads3.py, and extract-partitions.py
  to retain FASTQ format in output.

2013-12-11  Michael R. Crusoe <mcrusoe@msu.edu>

* normalize-by-median.py: new optional argument: --record-filenames to specify
a path where a list of all the output filenames will be written to. Will
be used to better integrate with Galaxy.

* All commands that use the counting args now support the --version switch

* abundance-dist-single.py, abundance-dist.py, do-partition.py,
interleave-reads.py, load-graph.py, load-into-counting.py
normalize-by-median.py now exit with return code 1 instead of 255 as is
standard.

2013-12-19  Michael R. Crusoe  <mcrusoe@msu.edu>

* doc/install.txt Add setup instructions for RHEL6 & fix invocation to get
master branch to work for non-developers

2013-12-18  Titus Brown  <titus@idyll.org>

* Added a test to ensure that normalize-by-median.py has bigcount set to
  False.

2013-11-22  Camille Scott  <camille.scott.w@gmail.com>

* Makefile: Added debug target for profiling.

2013-11-22  Michael R. Crusoe  <mcrusoe@msu.edu>

* Documented release process

2013-10-21  Michael R. Crusoe  <mcrusoe@msu.edu>

* Version 0.7

* New script: sample-reads-randomly.py which does a single pass random
subsample using reservoir sampling.

* the version number is now only stored in one place

* Makefile: new dist, cppcheck, pep8, and autopep8 targets for developers.
VERSION is now set by versioneer and exported to C/C++ code.

* README switched from MarkDown to ReStructuredText format to clean up PyPI
listing. Install count badge added.

* doc/: updates to how the scripts are called. Sphinx now pulls version
number from versioneer. C/Python integration is now partially documented.
Reference to bleeding-edge has been removed. Release instructions have been
clarified and simplified.

* all python code in khmer/, scripts/, and tests/ should be PEP8 compliant now.

* khmer/_khmermodule.cc has gotten a once-over with cpychecker. Type errors
were eliminated and the error checking has improved.

* Several fixes motivated by the results of a Coverity C/C++ scan. 

* Tests that require greater than 0.5 gigabytes of memory are now annotated as
being 'highmem' and be skipped by changing two lines in setup.cfg

* warnings about -Wstrict-prototypes will no longer appear

* contributors to this release are: ctb, mr-c and camillescott. 

2013-10-15  Michael R. Crusoe  <mcrusoe@msu.edu>

* Version 0.6.1

* No code changes, just build fixes

2013-10-10  Michael R. Crusoe  <mcrusoe@msu.edu>

* Version 0.6

* Switch to setuptools to run the entire build

* The various Makefiles have been merged into one inside lib for posterity

* A new top-level Makefile wraps "python setup.py"

* argparse.py has been removed and is installed automatically by setuptools/pip

* setup.py and the python/khmer directory have been moved to the root of the
project to conform to the standard layout

* The project contact address is now khmer-project@idyll.org

* Due to the new build system the project now easily builds under OS X + XCode

* In light of the above the installation instructions have been rewritten

* Sphinx now builds the documentation without warnings or errors

* It is now easy to calculate code coverage.

* setup.py is now PEP8 compliant
2014-04-10  Michael R. Crusoe  <mcrusoe@msu.edu>

    * Makefile: run 'build' command before install; ignore _version.py for
    coverage purposes.
    * bink.ipynb: deleted
    * doc/choosing-hash-sizes.txt -> choosing-table-sizes.txt
    * setup.py,doc/{conf.py,index.txt}: update lists of authors
    * doc/development.txt: typo
    * doc/{galaxy,guide,index,introduction,scripts}.txt: remove some
    references to implementation details of the k-mer tables
    * doc/{known-issues,release}.txt: updated
    * khmer/*.cc,lib/*.{cc,hh}: astyle -A10 formatted
    * lib/read_parsers.cc: fixed case statement fall through
    * lib/subset.cc: removed unnecessary NULL check (CID 1054804 & 1195088)
    * scripts/*.py: additional documentation updates
    * tests/test-data/test-overlap1.ht,data/MSB2-surrender.fa &
    data/1m-filtered.fa: removed from repository history, .git is now 36M!

2014-03-31  Titus Brown  <ctb@msu.edu>

    * scripts/normalize-by-median.py: Fixed unbound variable bug introduced in
    20a433c2.

    * khmer/file.py: Fixed incorrect use of __file__ dirname instead of
    os.getcwd(); also fixed bug where statvfs would choke on an empty
    dirname resulting from input files being in the cwd.

2014-03-31  Michael R. Crusoe  <mcrusoe@msu.edu>

    * versioneer.py,ez_setup.py: updated to version 0.10 and 3.4.1
    respectively.
    * docs/release.txt,khmer/_version.py,MANIFEST.in: update ancillary
    versioneer files

2014-03-31  Titus Brown  <ctb@msu.edu>

    * scripts/*.py,khmer/khmer_args.py: added 'info' function to khmer_args,
    and added citation information to each script.
    * CITATION: added basic citation information for khmer functionality.

2013-03-31  Michael R. Crusoe  <mcrusoe@msu.edu>

    * docs/scripts.txt,scripts/*.py,khmer/*.py: overhaul the documentation of
    the scripts. Uses sphinxcontrib.autoprogram to leverage the existing
    argparse objects. Moved the documentation into each script + misc cleanups.
    All scripts support the --version option. Migrated the last scripts to use
    khmer_args
    * docs/blog-posts.txt: removed outdated reference to filter-exact.py; its
    replacement filter-abund.py is better documented in the eel-pond protocol
    * figuregen/,novelty/,plots/,templatem/,scripts/do-partition.sh: removed
    outdated code not part of core project

2013-03-30  Michael R. Crusoe  <mcrusoe@msu.edu>

    * setup.py: monkeypatched distutils.Distribution.reinitialize_command() so
    that it matches the behavior of Distribution.get_command_obj(). This fixes
    issues with 'pip install -e' and './setup.py nosetests' not respecting the
    setup.cfg configuration directives for the build_ext command. Also
    enhanced our build_ext command to respect the dry_run mode.

    * .ycm_extra_conf.py: Update our custom YouCompleteMe configuration to
    query the package configuration for the proper compilation flags.

2014-03-28  Michael R. Crusoe  <mcrusoe@msu.edu>

    * Makefile,setup.py: demote nose & sphinx to extra dependencies.
    Auto-install Python developer tools as needed.

2013-03-27  Michael R. Crusoe  <mcrusoe@msu.edu>

    * The system zlib and bzip2 libraries are now used instead of the bundled
    versions if specified in setup.cfg or the command line.

2014-03-25  Michael R. Crusoe  <mcrusoe@msu.edu>

    * Makefile: update cppcheck command to match new version of Jenkins
    plugin. Now ignores the lib/test*.cc files.

2013-03-20  Michael R. Crusoe  <mcrusoe@msu.edu>

    * lib/storage.hh,khmer/_khmermodule.cc,lib/{readtable,read_parsers}.hh:
    remove unused storage.hh

2014-03-19  Qingpeng Zhang  <qingpeng@msu.edu>

    * hashbits.cc: fix a bug of 'Division or modulo by zero' described in #182
    * test_scripts.py: add test code for count-overlap.py
    * count-overlap.py: (fix a bug because of a typo and hashsize was replaced
    by min_hashsize)
    * count-overlap.py: needs hashbits table generated by load-graph.py. 
    This information is added to the "usage:" line.
    * count-overlap.py: fix minor PyLint issues

2014-03-19  Michael R. Crusoe  <mcrusoe@msu.edu>

    * Update bundled zlib version to 1.2.8 from 1.2.3. Changes of note:
    "Wholesale replacement of gz* functions with faster versions"
    "Added LFS (Large File Summit) support for 64-bit file offsets"
    "Fix serious but very rare decompression bug"

2014-03-19  Michael R. Crusoe <mcrusoe@msu.edu>

    * lib/counting.hh: include hashtable.hh
    * lib/{counting,aligner,hashbits,hashtable,labelhash,node,subset}.{cc,hh},
    kmer.cc,khmer/_khmermodule.cc: removed downcast, replaced non-functional
    asserts() with exception throws.
    * khmer/_khmermodule.cc: fixed parsing of PyLists
    * setup.py: force 64bit only builds on OS X.

2014-03-19  Titus Brown  <t@idyll.org>

    * Makefile: update documentation on targets at top; clean autopep8 output.
    * test_counting_single.py: fixed pep8 violations in spacing
    * test_scripts.py: eliminate popenscript in favor of proper SystemExit
	handling in runscript; fix pep8 violations.

2014-03-19  Michael R. Crusoe <mcrusoe@msu.edu> and Luiz Irber
<luiz.irber@gmail.com>

    * lib/ktable.{cc,hh},khmer/{__init__.py},{_khmermodule.cc}, tests/
    test_{counting_{hash,single},ktable}.py: remove the unused KTable object
    * doc/{index,ktable}.txt: remove references to KTable
    * lib/{ktable.{hh,cc} → kmer_hash.{hh,cc}}: rename remaining ktable files
    to kmer_hash
    * lib/{hashtable,kmer}.hh: replace ktable headers with kmer_hash

2014-03-17  Ram RS  <ramrs@nyu.edu>

    * extract-partitions.py: pylint warnings addressed
    * test_scripts.py: tests added to cover extract-partitions completely

2014-03-16  Michael R. Crusoe <mcrusoe@msu.edu>

    * lib/read_parsers.cc: fix for Coverity CID 1054789: Unititialized scalar
    field II: fill_id is never zeroed out.

2014-03-16  Ram RS  <ramrs@nyu.edu>

    * Project email in copyright headers updated

2014-03-14  Michael R. Crusoe <mcrusoe@msu.edu>

    * khmer/_khmermodule.cc, lib/{khmer.hh, hashtable.{cc,hh}},
    tests/test_{hashbits,hashbits_obj,labelhash}.py: don't implicitly downcast
    tagset_size(). Changes fileformat version for saved tagsets.

2014-03-13  Ram RS  <ramrs@nyu.edu>

    * added: khmer/file.py - script to check disk space, check input file
    status and check space before hashtable writing
    * modified: scripts/*.py - all scripts now use khmer.file for above-mentioned
    functionality.
    * modified: scripts/*.py - pylint violations addressed in all scripts
    under scripts/

2014-03-13  Ram RS  <ramrs@nyu.edu>

    * Bug fix: tests.test_normalize_by_median_no_bigcount() now runs within
    temp directory

2014-03-11  Michael R. Crusoe  <mcrusoe@mcrusoe.edu>

    * lib/read_parsers.hh: fix for Coverity CID 1054789: Uninitialized scalar
    field

2014-03-10  Michael R. Crusoe  <mcrusoe@msu.edu>

    * doc/development.txt: document fork/tag policy + formatting fixes

2014-03-03  Michael R. Crusoe  <mcrusoe@msu.edu>

    * lib/trace_logger.{cc,hh}: fix for Coverity CID 1063852: Uninitialized
    scalar field (UNINIT_CTOR) 
    * lib/node.cc: fix for Coverity CID 1173035:  Uninitialized scalar field
    (UNINIT_CTOR)
    * lib/hashbits.hh: fix for Coverity CID 1153101:  Resource leak in object
    (CTOR_DTOR_LEAK)
    * lib/{perf_metrics.{cc,hh},hashtable.{cc,hh}
    ,read_parsers.{cc,hh},trace_logger.{cc,hh}}: ifndef WITH_INTERNAL_METRICS
    then lets not + astyle -A10

2014-02-27  Michael R. Crusoe <mcrusoe@msu.edu>

    * tagged: version 0.8
    * setup.py: Specify a known working version of setuptools so we don't
    force an unneeded and awkward upgrade.
    * setup.py: We aren't zipsafe, mark as such

2014-02-18  Michael R. Crusoe <mcrusoe@msu.edu>

* Normalized C++ namespace usage to fix CID 1054792
* Updated install instructions. We recommend OS X users and those Linux
users without root access to install virtualenv instead of pip.
* New documentation: doc/known-issues.txt
* Added code review checklist & other guidance: doc/development.txt

2014-02-03  Camille Scott <camille.scott.w@gmail.com>

* Standardized command line arguments in khmer_args; added version flag

* Added support for sparse graph labeling

* Added script to reinflate partitions from read files using the 
  labeling system, called sweep-reads-by-partition-buffered.py

* Implemented __new__ methods for Hashbits, enforced inheritance
  hierarchy between it and the new LabelHash class both in C++
  and CPython API

2013-12-20  Titus Brown  <titus@idyll.org>

* Fixed output_partitioned_file, sweep-reads3.py, and extract-partitions.py
  to retain FASTQ format in output.

2013-12-11  Michael R. Crusoe <mcrusoe@msu.edu>

* normalize-by-median.py: new optional argument: --record-filenames to specify
a path where a list of all the output filenames will be written to. Will
be used to better integrate with Galaxy.

* All commands that use the counting args now support the --version switch

* abundance-dist-single.py, abundance-dist.py, do-partition.py,
interleave-reads.py, load-graph.py, load-into-counting.py
normalize-by-median.py now exit with return code 1 instead of 255 as is
standard.

2013-12-19  Michael R. Crusoe  <mcrusoe@msu.edu>

* doc/install.txt Add setup instructions for RHEL6 & fix invocation to get
master branch to work for non-developers

2013-12-18  Titus Brown  <titus@idyll.org>

* Added a test to ensure that normalize-by-median.py has bigcount set to
  False.

2013-11-22  Camille Scott  <camille.scott.w@gmail.com>

* Makefile: Added debug target for profiling.

2013-11-22  Michael R. Crusoe  <mcrusoe@msu.edu>

* Documented release process

2013-10-21  Michael R. Crusoe  <mcrusoe@msu.edu>

* Version 0.7

* New script: sample-reads-randomly.py which does a single pass random
subsample using reservoir sampling.

* the version number is now only stored in one place

* Makefile: new dist, cppcheck, pep8, and autopep8 targets for developers.
VERSION is now set by versioneer and exported to C/C++ code.

* README switched from MarkDown to ReStructuredText format to clean up PyPI
listing. Install count badge added.

* doc/: updates to how the scripts are called. Sphinx now pulls version
number from versioneer. C/Python integration is now partially documented.
Reference to bleeding-edge has been removed. Release instructions have been
clarified and simplified.

* all python code in khmer/, scripts/, and tests/ should be PEP8 compliant now.

* khmer/_khmermodule.cc has gotten a once-over with cpychecker. Type errors
were eliminated and the error checking has improved.

* Several fixes motivated by the results of a Coverity C/C++ scan. 

* Tests that require greater than 0.5 gigabytes of memory are now annotated as
being 'highmem' and be skipped by changing two lines in setup.cfg

* warnings about -Wstrict-prototypes will no longer appear

* contributors to this release are: ctb, mr-c and camillescott. 

2013-10-15  Michael R. Crusoe  <mcrusoe@msu.edu>

* Version 0.6.1

* No code changes, just build fixes

2013-10-10  Michael R. Crusoe  <mcrusoe@msu.edu>

* Version 0.6

* Switch to setuptools to run the entire build

* The various Makefiles have been merged into one inside lib for posterity

* A new top-level Makefile wraps "python setup.py"

* argparse.py has been removed and is installed automatically by setuptools/pip

* setup.py and the python/khmer directory have been moved to the root of the
project to conform to the standard layout

* The project contact address is now khmer-project@idyll.org

* Due to the new build system the project now easily builds under OS X + XCode

* In light of the above the installation instructions have been rewritten

* Sphinx now builds the documentation without warnings or errors

* It is now easy to calculate code coverage.

* setup.py is now PEP8 compliant<|MERGE_RESOLUTION|>--- conflicted
+++ resolved
@@ -1,11 +1,10 @@
-<<<<<<< HEAD
-2015-07-23  Kevin Murray <spam@kdmurray.id.au> and Titus Brown
+2015-07-28  Kevin Murray <spam@kdmurray.id.au> and Titus Brown
 <titus@idyll.org>
 
    * khmer/utils.py: added fix for SRA-style FASTQ output.
    * tests/test_scripts.py: tested against a broken version of SRA format.
    * tests/test-data/paired-broken4.fq.{1,2}: added test files.
-=======
+
 2015-07-28  Michael R. Crusoe  <crusoe@ucdavis.edu>
             Titus Brown  <titus@idyll.org>
 
@@ -22,7 +21,6 @@
    spelling fixes, import re-arrangement
    * sandbox/{Makefile.read_aligner_training,readaligner_pairhmm_train.py}:
    Added script to train the aligner
->>>>>>> 5b98f6e1
 
 2015-07-27  Titus Brown  <titus@idyll.org>
 
