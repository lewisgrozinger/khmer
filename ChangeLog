<<<<<<< HEAD
2015-01-17  Titus Brown  <titus@idyll.org>

   * sandbox/correct-errors.py: fixed sequence output so that quality
   scores length always matches the sequence length; fixed argparse
   setup to make use of default parameter.
=======
2015-01-25  Titus Brown  <titus@idyll.org>

    * sandbox/readstats.py: fixed non-functional string interpolation at end;
    added -o to send output to a file; moved to scripts/.
    * doc/user/scripts.txt: added readstats description.
    * tests/test_scripts.py: added tests for readstats.py
>>>>>>> c771ceb9

2015-01-23  Michael R. Crusoe  <mcrusoe@msu.edu>

    * Makefile: remove the user installs for the `install-dependencies` target

2015-01-23  Michael R. Crusoe  <mcrusoe@msu.edu>

    * README.rst,doc/user/install.txt: clarify that we support Python 2.7.x
    and not Python 3.

2015-01-21  Luiz Irber  <irberlui@msu.edu>

    * lib/hllcounter.{cc,hh}: Implemented a HyperLogLog counter.
    * khmer/{_khmermodule.cc, __init__.py}: added HLLCounter class
    initialization and wrapper.
    * tests/test_hll.py: added test functions for the new
    HyperLogLog counter.
    * sandbox/unique-kmers.py: implemented a CLI script for
    approximate cardinality estimation using a HyperLogLog counter.
    * setup.cfg, Makefile, third-party/smhasher/MurmurHash3.{cc,h},
    lib/kmer_hash.{cc,hh}, setup.py: added MurmurHash3 hash function
    and configuration.
    * setup.py: added a function to check if compiler supports OpenMP.

2015-01-14  Reed Cartwright  <cartwright@asu.edu>

    * doc/dev/getting-started.txt: Added install information for
    Arch Linux

2014-01-14  Michael R. Crusoe  <mcrusoe@msu.edu>

    * doc/user/{blog-posts,guide}.txt,examples/stamps/do.sh,sandbox/{
    collect-reads,error-correct-pass2,filter-median-and-pct,filter-median,
    read_aligner,split-sequences-by-length}.py,scripts/{filter-abund,
    load-into-counting}.py,tests/test_{counting_hash,hashbits,scripts}.py:
    remove references to ".kh" files replaces with ".pt" or ".ct" as
    appropriate
    * tests/test-data/{bad-versionk12,normC20k20}.kh: renamed to "*.ct"

2015-01-13  Daniel Standage  <daniel.standage@gmail.com>

    * tests/khmer_tst_utils.py, tests/test_sandbox_scripts.py: removed
    unused module imports
    * .gitignore: added pylint_report.txt so that it is not accidentally
    committed after running make diff_pylint_report
    * khmer/file.py -> khmer/kfile.py: renamed internal file handling
    class to avoid collisions with builtin Python file module
    * sandbox/collect-reads.py, sanbox/saturate-by-median.py,
    sandbox/sweep-files.py, sandbox/sweep-reads.py,
    scripts/abundance-dist-single.py, scripts/abundance-dist.py,
    scripts/annotate-partitions.py, scripts/count-median.py,
    scripts/count-overlap.py, scripts/do-partition.py,
    scripts/extract-long-sequences.py, scripts/extract-paired-reads.py,
    scripts/extract-partitions.py, scripts/filter-abund-single.py,
    scripts/filter-abund.py, scripts/filter-stoptags.py,
    scripts/find-knots.py, scripts/interleave-reads.py,
    scripts/load-graph.py, scripts/load-into-counting.py,
    scripts/make-initial-stoptags.py, scripts/merge-partitions.py,
    scripts/normalize-by-median.py, scripts/partition-graph.py,
    scripts/sample-reads-randomly.py, scripts/split-paired-reads.py,
    tests/test_script_arguments.py, tests/test_scripts.py: changed all
    occurrences of `file` to `kfile`

2015-01-09  Rhys Kidd  <rhyskidd@gmail.com>

    * lib/khmer.hh: implement generic NONCOPYABLE() macro guard
    * lib/hashtable.hh: apply NONCOPYABLE macro guard in case of future 
    modifications to Hashtable that might exposure potential memory corruption 
    with default copy constructor

2014-12-30  Michael Wright  <wrig517@msu.edu>

    * tests/test_scripts.py: Attained complete testing coverage for 
    scripts/filter_abund.py

2014-12-30  Brian Wyss  <wyssbria@msu.edu>

    * tests/test_scripts.py: added four new tests:
    load_into_counting_multifile(), test_abundance_dist_single_nosquash(),
    test_abundance_dist_single_savehash, test_filter_abund_2_singlefile

2015-12-29  Michael R. Crusoe  <mcrusoe@msu.edu>

    * CITATION,khmer/khmer_args.py,scripts/{abundance-dist-single,
    filter-abund-single,load-graph,load-into-counting}.py: Give credit to the
    SeqAn project for their FASTQ/FASTA reader that we use.

2014-12-26  Titus Brown  <titus@idyll.org>

    * tests/tests_sandbox_scripts.py: added import and execfile test for all
    sandbox/ scripts.
    * sandbox/{abundance-hist-by-position.py,
    sandbox/assembly-diff-2.py, sandbox/assembly-diff.py,
    sandbox/bloom_count.py, sandbox/bloom_count_intersection.py,
    sandbox/build-sparse-graph.py, sandbox/combine-pe.py,
    sandbox/compare-partitions.py, sandbox/count-within-radius.py,
    sandbox/degree-by-position.py, sandbox/ec.py,
    sandbox/error-correct-pass2.py, sandbox/extract-single-partition.py,
    sandbox/fasta-to-abundance-hist.py, sandbox/filter-median-and-pct.py,
    sandbox/filter-median.py, sandbox/find-high-abund-kmers.py,
    sandbox/find-unpart.py, sandbox/graph-size.py,
    sandbox/hi-lo-abundance-by-position.py, sandbox/multi-rename.py,
    sandbox/normalize-by-median-pct.py, sandbox/print-stoptags.py,
    sandbox/print-tagset.py, sandbox/readstats.py,
    sandbox/renumber-partitions.py, sandbox/shuffle-fasta.py,
    sandbox/shuffle-reverse-rotary.py, sandbox/split-fasta.py,
    sandbox/split-sequences-by-length.py, sandbox/stoptag-abundance-hist.py,
    sandbox/stoptags-by-position.py, sandbox/strip-partition.py,
    sandbox/subset-report.py, sandbox/sweep-out-reads-with-contigs.py,
    sandbox/sweep-reads2.py, sandbox/sweep-reads3.py,
    sandbox/uniqify-sequences.py, sandbox/write-interleave.py}: cleaned up
    to make 'import'-able and 'execfile'-able.

2014-12-26  Michael R. Crusoe  <mcrusoe@msu.edu>

    * tests/test_functions.py: Generate a temporary filename instead of
    writing to the current directory
    * Makefile: always run the `test` target if specified

2014-12-20  Titus Brown  <titus@idyll.org>

    * sandbox/slice-reads-by-coverage.py: fixed 'N' behavior to match other
    scripts ('N's are now replaced by 'A', not 'G').
    * sandbox/trim-low-abund.py: corrected reporting bug (bp written);
    simplified second-pass logic a bit; expanded reporting.

2014-12-17  Jessica Mizzi  <mizzijes@msu.edu>

    * khmer/file.py,sandbox/sweep-reads.py,scripts/{abundance-dist-single,
    abundance-dist,annotate-partitions,count-median,count-overlap,do-partition,
    extract-paired-reads,extract-partitions,filter-abund-single,filter-abund,
    filter-stoptags,interleave-reads,load-graph,load-into-counting,
    make-initial-stoptags,merge-partitions,normalize-by-median,partition-graph,
    sample-reads-randomly,split-paired-reads}.py,setup.cfg,
    tests/{test_script_arguments,test_scripts}.py: Added force option to all 
    scripts to script IO sanity checks and updated tests to match. 

2014-12-17  Michael R. Crusoe  <mcrusoe@msu.edu>

    * setup.cfg,tests/test_{counting_hash,counting_single,filter,graph,
    hashbits,hashbits_obj,labelhash,lump,read_parsers,scripts,subset_graph}.py:
    reduce memory usage of tests to about 100 megabytes max.

2014-12-17  Michael R. Crusoe  <mcrusoe@msu.edu>

    * scripts/load-graph.py,khmer/_khmermodule.cc: restore threading to
    load-graph.py

2014-12-16  Titus Brown  <titus@idyll.org>

    * sandbox/{calc-error-profile.py,collect-variants.py,correct-errors.py,
    trim-low-abund.py}: Support for k-mer spectral error analysis, sublinear
    error profile calculations from shotgun data sets, adaptive variant
    collection based on graphalign, streaming error correction, and streaming
    error trimming.
    * tests/test_sandbox_scripts.py: added tests for sandbox/trim-low-abund.py.
    * tests/test_counting_hash.py: added tests for new
    CountingHash::find_spectral_error_positions function.

2014-12-16  Michael R. Crusoe  <mcrusoe@msu.edu>  &  Camille Scott
<camille.scott.w@gmail.com>

    * khmer/_khmermodule.cc: fixed memory leak in the ReadParser paired
    iterator (not used by any scripts).
    * lib/read_parsers.cc,khmer/_khmermodule.cc: Improved exception handling.
    * tests/test_read_parsers.py,
    tests/test-data/100-reads.fq.truncated.{bz2,gz}: Added tests for truncated
    compressed files accessed via ReadParser paired and unpaired iterators.

2014-12-09  Michael R. Crusoe  <mcrusoe@msu.edu>

    New FAST[AQ] parser (from the SeqAn project). Fixes known issue and a
    newly found read dropping issue
    https://github.com/ged-lab/khmer/issues/249
    https://github.com/ged-lab/khmer/pull/641
    Supports reading from non-seekable plain and gziped FAST[AQ] files (a.k.a
    pipe or streaming support)

    * khmer/{__init__.py,_khmermodule.cc}: removed the Config object, the
    threads argument to new_counting_hash, and adapted to other changes in API.
    Dropped the unused _dump_report_fn method. Enhanced error reporting.
    * lib/{bittest,consume_prof,error,khmer_config,scoringmatrix,thread_id_map}
    .{cc,hh},tests/test_khmer_config.py: deleted unused files
    * sandbox/collect-reads.py,scripts/{abundance-dist-single,do-partition,
    filter-abund-single,load-into-counting}.py: adapted to Python API changes:
    no threads argument to ReadParser, no more config
    * tests/test_{counting_hash,counting_single,hashbits,hashbits_obj,
    test_read_parsers}.py: updated tests to new error pattern (upon object
    creation, not first access) and the same API change as above. Thanks to
    Camille for her enhanced multi-thread test.
    * lib/{counting,hashtable,ht-diff}.cc,khmer.hh: renamed MAX_COUNT define to
    MAX_KCOUNT; avoids naming conflict with SeqAn
    * khmer/file.py: check_file_status(): ignored input files named '-'
    * khmer/khmer_tst_utils.py: added method to pipe input files to a target
    script
    * tests/test_scripts.py: enhanced streaming tests now that four of them
    work.
    * Makefile: refreshed cppcheck{,-result.xml} targets, added develop
    setuptools command prior to testing

2014-12-08  Michael R. Crusoe  <mcrusoe@msu.edu>

    * doc/user/known_issues.txt: Document that multithreading leads to dropped
    reads.

2014-12-07  Michael R. Crusoe  <mcrusoe@msu.edu>

    This is khmer v1.2

    * Makefile: add sandbox scripts to the pylint_report.txt target
    * doc/dev/coding-guidelines-and-review.txt: Add question about command
    line API to the checklist
    * doc/dev/release.txt: refresh release procedure
    * doc/release-notes/release-1.2.md

2014-12-05  Michael R. Crusoe  <mcrusoe@msu.edu>

    * CITATIONS,khmer/khmer_args.py: update citations for Qingpeng's paper

2014-12-01  Michael R. Crusoe  <mcrusoe@msu.edu>

    * doc/roadmap.txt: Explain the roadmap to v2 through v4

2014-12-01  Kevin Murray  <spam@kdmurray.id.au>

    * tests/test_scripts.py: Stop a test from making a temporary output file
    in the current dir by explictly specifying an output file.

2014-12-01  Kevin Murray  <spam@kdmurray.id.au>

    * load-into-counting.py: Add a CLI parameter to output a machine-readable
    summary of the run, including number of k-mers, FPR, input files etc in
    json or TSV format.

2014-12-01  Titus Brown  <t@idyll.org>

    * Update sandbox docs: some scripts now used in recipes

2014-11-23  Phillip Garland  <pgarland@gmail.com>

    * lib/khmer.hh (khmer): define KSIZE_MAX
    * khmer/_khmermodule.cc (forward_hash, forward_hash_no_rc) (reverse_hash):
    Use KSIZE_MAX to check whether the user-supplied k is larger than khmer
    supports.

2014-11-19  Michael R. Crusoe  <mcrusoe@msu.edu>

    * CODE_OF_CONDUT.RST,doc/dev/{index,CODE_OF_CONDUCT}.txt: added a code of
    conduct

2014-11-18  Jonathan Gluck  <jdg@cs.umd.edu>

    * tests/test_counting_hash.py: Fixed copy paste error in comments, True to
    False.

2014-11-15  Jacob Fenton  <bocajnotnef@gmail.com>

    * tests/test_scripts.py: added screed/read_parsers stream testing
    * khmer/file.py: modified file size checker to not break when fed
    a fifo/block device
    * tests/test-data/test-abund-read-2.fa.{bz2, gz}: new test files

2014-11-11  Jacob Fenton  <bocajnotnef@gmail.com>

    * do-partition.py: replaced threading args in scripts with things from 
    khmer_args
    * khmer/theading_args.py: removed as it has been deprecated

2014-11-06  Michael R. Crusoe  <mcrusoe@msu.edu>

    * lib/{counting,hashbits}.{cc,hh},lib/hashtable.hh: Moved the n_kmers()
    function into the parent Hashtable class as n_unique_kmers(), adding it to
    CountingHash along the way. Removed the unused start and stop parameters.
    * khmer/_khmermodule.cc: Added Python wrapping for CountingHash::
    n_unique_kmers(); adapted to the dropped start and stop parameters.
    * scripts/{load-graph,load-into-counting,normalize-by-median}.py: used the
    n_unique_kmers() function instead of the n_occupied() function to get the
    number of unique kmers in a table.
    * tests/test_{hashbits,hashbits_obj,labelhash,scripts}.py: updated the
    tests to reflect the above

2014-10-24  Camille Scott  <camille.scott.w@gmail.com>

    * do-partition.py: Add type=int to n_threads arg and assert to check
    number of active threads

2014-10-10  Brian Wyss  <wyssbria@msu.edu>

    * khmer/scripts/{abundance-dist, abundance-dist-single,
    annotate-partitions, count-median, count-overlap, do-partition,
    extract-paired-reads, extract-partitions, filter-abund, filter-abund-single,
    filter-stoptags, find-knots, load-graph, load-into-counting,
    make-initial-stoptags, merge-partitions, normalize-by-median, 
    partition-graph, sample-reads-randomly}.py:
    changed stdout output in scripts to go to stderr.

2014-10-06  Michael R. Crusoe  <mcrusoe@msu.edu>

    * Doxyfile.in: add links to the stdc++ docs

2014-10-01  Ben Taylor  <taylo886@msu.edu>

    * khmer/_khmermodule.cc, lib/hashtable.cc, lib/hashtable.hh,
    tests/test_counting_hash.py, tests/test_labelhash.py,
    tests/test_hashbits.py, tests/test_hashbits_obj.py:
    Removed Hashtable::consume_high_abund_kmers,
    Hashtable::count_kmers_within_depth, Hashtable::find_radius_for_volume,
    Hashtable::count_kmers_on_radius

2014-09-29  Michael R. Crusoe  <mcrusoe@msu.edu>

    * versioneer.py: upgrade versioneer 0.11->0.12

2014-09-29  Sherine Awad  <sherine.awad@gmail.com>

    * scripts/normalize-by-median.py: catch expections generated by wrong
    indentation for 'total'

2014-09-23  Jacob G. Fenton  <bocajnotnef@gmail.com>

    * scripts/{abundance-dist-single, abundance-dist, count-median,
    count-overlap, extract-paired-reads, filter-abund-single,
    load-graph, load-into-counting, make-initial-stoptags,
    partition-graph, split-paired-reads}.py: 
    added output file listing at end of file
    * scripts/extract-long-sequences.py: refactored to set write_out to
    sys.stdout by default; added output location listing.
    * scripts/{fastq-to-fasta, interleave-reads}.py: 
    added output file listing sensitive to optional -o argument
    * tests/test_scripts.py: added test for scripts/make-initial-stoptags.py

2014-09-19  Ben Taylor  <taylo886@msu.edu>

    * Makefile: added --inline-suppr to cppcheck, cppcheck-result.xml targets
    * khmer/_khmermodule.cc: Added comments to address cppcheck false positives
    * lib/hashtable.cc, lib/hashtable.hh: take args to filter_if_present by
    reference, address scope in destructor
    * lib/read_parsers.cc: Added comments to address cppcheck false positives
    * lib/subset.cc, lib/subset.hh: Adjusted output_partitioned_file,
    find_unpart to take args by reference, fix assign_partition_id to use
    .empty() instead of .size()

2014-09-19  Ben Taylor  <taylo886@msu.edu>
		
    * Makefile: Add astyle, format targets
    * doc/dev/coding-guidelines-and-review.txt: Add reference to `make format`
		target

2014-09-10  Titus Brown  <titus@idyll.org>

    * sandbox/calc-median-distribution.py: catch exceptions generated by reads
	shorter than k in length.
    * sandbox/collect-reads.py: added script to collect reads until specific
	average cutoff.
    * sandbox/slice-reads-by-coverage.py: added script to extract reads with
	a specific coverage slice (based on median k-mer abundance).
	
2014-09-09  Titus Brown  <titus@idyll.org>

    * Added sandbox/README.rst to describe/reference removed files,
	 and document remaining sandbox files.

    * Removed many obsolete sandbox files, including:
      sandbox/abund-ablate-reads.py,
      sandbox/annotate-with-median-count.py,
      sandbox/assemble-individual-partitions.py,
      sandbox/assemstats.py,
      sandbox/assemstats2.py,
      sandbox/bench-graphsize-orig.py,
      sandbox/bench-graphsize-th.py,
      sandbox/bin-reads-by-abundance.py,
      sandbox/bowtie-parser.py,
      sandbox/calc-degree.py,
      sandbox/calc-kmer-partition-counts.py,
      sandbox/calc-kmer-read-abunds.py,
      sandbox/calc-kmer-read-stats.py,
      sandbox/calc-kmer-to-partition-ratio.py,
      sandbox/calc-sequence-entropy.py,
      sandbox/choose-largest-assembly.py,
      sandbox/consume-and-traverse.py,
      sandbox/contig-coverage.py,
      sandbox/count-circum-by-position.py,
      sandbox/count-density-by-position.py,
      sandbox/count-distance-to-volume.py,
      sandbox/count-median-abund-by-partition.py,
      sandbox/count-shared-kmers-btw-assemblies.py,
      sandbox/ctb-iterative-bench-2-old.py,
      sandbox/ctb-iterative-bench.py,
      sandbox/discard-high-abund.py,
      sandbox/discard-pre-high-abund.py,
      sandbox/do-intertable-part.py,
      sandbox/do-partition-2.py,
      sandbox/do-partition-stop.py,
      sandbox/do-partition.py,
      sandbox/do-subset-merge.py,
      sandbox/do-th-subset-calc.py,
      sandbox/do-th-subset-load.py,
      sandbox/do-th-subset-save.py,
      sandbox/extract-surrender.py,
      sandbox/extract-with-median-count.py,
      sandbox/fasta-to-fastq.py,
      sandbox/filter-above-median.py,
      sandbox/filter-abund-output-by-length.py,
      sandbox/filter-area.py,
      sandbox/filter-degree.py,
      sandbox/filter-density-explosion.py,
      sandbox/filter-if-present.py,
      sandbox/filter-max255.py,
      sandbox/filter-min2-multi.py,
      sandbox/filter-sodd.py,
      sandbox/filter-subsets-by-partsize.py,
      sandbox/get-occupancy.py,
      sandbox/get-occupancy2.py,
      sandbox/graph-partition-separate.py,
      sandbox/graph-size-circum-trim.py,
      sandbox/graph-size-degree-trim.py,
      sandbox/graph-size-py.py,
      sandbox/join_pe.py,
      sandbox/keep-stoptags.py,
      sandbox/label-pairs.py,
      sandbox/length-dist.py,
      sandbox/load-ht-and-tags.py,
      sandbox/make-coverage-by-position-for-node.py,
      sandbox/make-coverage-histogram.py,
      sandbox/make-coverage.py,
      sandbox/make-random.py,
      sandbox/make-read-stats.py,
      sandbox/multi-abyss.py,
      sandbox/multi-stats.py,
      sandbox/multi-velvet.py,
      sandbox/normalize-by-min.py,
      sandbox/occupy.py,
      sandbox/parse-bowtie-pe.py,
      sandbox/parse-stats.py,
      sandbox/partition-by-contig.py,
      sandbox/partition-by-contig2.py,
      sandbox/partition-size-dist-running.py,
      sandbox/partition-size-dist.py,
      sandbox/path-compare-to-vectors.py,
      sandbox/print-exact-abund-kmer.py,
      sandbox/print-high-density-kmers.py,
      sandbox/quality-trim-pe.py,
      sandbox/quality-trim.py,
      sandbox/reformat.py,
      sandbox/remove-N.py,
      sandbox/softmask-high-abund.py,
      sandbox/split-N.py,
      sandbox/split-fasta-on-circum.py,
      sandbox/split-fasta-on-circum2.py,
      sandbox/split-fasta-on-circum3.py,
      sandbox/split-fasta-on-circum4.py,
      sandbox/split-fasta-on-degree-th.py,
      sandbox/split-fasta-on-degree.py,
      sandbox/split-fasta-on-density.py,
      sandbox/split-reads-on-median-diff.py,
      sandbox/summarize.py,
      sandbox/sweep_perf.py,
      sandbox/test_scripts.py,
      sandbox/traverse-contigs.py,
      sandbox/traverse-from-reads.py,
      sandbox/validate-partitioning.py -- removed as obsolete.

2014-09-01  Michael R. Crusoe  <mcrusoe@msu.edu>

    * doc/dev/coding-guidelines-and-review.txt: Clarify pull request checklist
    * CONTRIBUTING.md: update URL to new dev docs

2014-08-30  Rhys Kidd  <rhyskidd@gmail.com>

    * khmer/_khmermodule.cc: fix table.get("wrong_length_string") gives core
    dump
    * lib/kmer_hash.cc: improve quality of exception error message
    * tests/{test_counting_hash,test_counting_single,test_hashbits,
        test_hashbits_obj}.py: add regression unit tests

2014-08-28  Titus Brown  <titus@idyll.org>

    * scripts/normalize-by-median.py: added reporting output after main loop
	exits, in case it hadn't been triggered.
    * sandbox/saturate-by-median.py: added flag to change reporting frequency,
	cleaned up leftover code from when it was copied from
	normalize-by-median.

2014-08-24  Rhys Kidd  <rhyskidd@gmail.com>

    * khmer/thread_utils.py, sandbox/filter-below-abund.py,
	scripts/{extract-long-sequences,load-graph,load-into-counting,
	normalize-by-median,split-paired-reads}.py,
	scripts/galaxy/gedlab.py: fix minor PyLint issues 

2014-08-20  Michael R. Crusoe  <mcrusoe@msu.edu>

    * test/test_version.py: add Python2.6 compatibility.

2014-08-20  Rhys Kidd  <rhyskidd@gmail.com>

    * setup.py,README.rst,doc/user/install.txt: Test requirement for a 
    64-bit operating system, documentation changes. Fixes #529

2014-08-19  Michael R. Crusoe  <mcrusoe@msu.edu>

    * {setup,versioneer,khmer/_version}.py: upgrade versioneer from 0.10 to 0.11

2014-08-18  Michael R. Crusoe  <mcrusoe@msu.edu>

    * setup.py: Use the system bz2 and/or zlib libraries if specified in
    setup.cfg or overridden on the commandline

2014-08-06  Michael R. Crusoe  <mcrusoe@msu.edu>

    * CITATION: fixed formatting, added BibTeX
    * Makefile: Python code coverage targets will now compile khmer if needed
    * doc/dev/galaxy.txt: moved to doc/user/; updated & simplified
    * doc/{dev,user}/index.txt: galaxy.txt move
    * scripts/*.xml: moved to scripts/galaxy/; citations added; additional
    scripts wrapped
    * scripts/galaxy/README.txt: documented Galaxy codebase requirements
    * doc/citations.txt: symlink to CITATION
    * scripts/galaxy/test-data: added symlinks to files in tests/test-data or
    added short test files from scratch
    * scripts/galaxy/macros.xml: common configuration moved to central file
    * scripts/galaxy/gedlab.py: custom Galaxy datatypes for the counting
    tables and presence tables: it inherits from the Galaxy Binary type but
    isn't sniffable. Written with GalaxyTeam's Dave_B.
    * scripts/filter-abund.py: fix inaccurate parameter description
    * scripts/galaxy/tool_dependencies.xml: document install process
    * scripts/galaxy/filter-below-abund.py: symlink to
    sandbox/filter-below-abund.py for now.
    * khmer/khmer_args.py: point users to online citation file for details

2014-08-05  Michael R. Crusoe  <mcrusoe@msu.edu>

    * lib/read_parsers.{cc,hh}: close file handles. Fixes CID 1222793

2014-08-05  Justin Lippi  <jlippi@gmail.com>

    * khmer/__init__.py: import get_version_cpp method as __version_cpp__.
    * khmer/_khmermodule.cc: added get_version_cpp implementation
    * tests/test_version.py: check that version from C++ matches version from
    khmer.__version__
    * setup.cfg: don't run tests with 'jenkins' @attr with 'make test'

2014-08-04  Michael R. Crusoe  <mcrusoe@msu.edu>

    * khmer/_khmermodule.cc,lib/{kmer_hash.{cc,hh},read_aligner.cc,
    read_parsers.{cc,hh},trace_logger.cc: Replace remaining uses of assert()
    with khmer_exceptions. Fixes #215.
    * setup.py: simplify argparse conditional dependency

2014-08-03  Titus Brown & Michael R. Crusoe  <t@idyll.org>

    * doc/{artifact-removal,partitioning-workflow{.graffle,.png}},{biblio,
    blog-posts,guide,install,choosing-table-sizes,known-issues,scripts,
    partitioning-big-data.txt: moved to doc/user/
    * doc/{crazy-ideas,details,development,galaxy,release,examples}.txt: moved
    to doc/dev/
    * doc/dev/{a-quick-guide-to-testing,codebase-guide,
    coding-guidelines-and-review,for-khmer-developers,getting-started,
    hackathon,index}.txt,doc/user/index.txt: new content.
    * doc/design.txt: deleted
    The documentation has been split into user focused documentation and
    developer focused documentation. The new developer docs were field tested
    as part of the Mozilla Science Lab global sprint that we participated in;
    we are grateful to all the volunteers.

2014-07-24  Ivan Gonzalez  <iglpdc@gmail.com>

    * lib/khmer.hh, lib/khmer_exception.hh: All exceptions are now derived from
	a new base class exception, khmer::khmer_exception. Issue #508.
    * lib/counting.cc, lib/hashbits.cc, lib/hashtable.{cc,hh},lib/kmer_hash.cc,
	lib/labelhash.cc, lib/perf_metrics.hh, lib/read_parsers.{cc,hh},
	lib/subset.cc, lib/thread_id_map.hh: All exceptions thrown are now
	instances (or derived from) khmer::khmer_exception.

2014-07-24  Jiarong Guo  <guojiaro@gmail.com>

    * khmer/_khmermodule.cc: add python exception when thread = 0 for
    ReadParser.
    * tests/test_read_parsers.py: add test_with_zero_threads() to test Python
    exception when ReadParser has zero threads.

2014-07-23  Qingpeng Zhang  <qingpeng@gmail.com>

    * scripts/load-graph.py: write fp rate into *.info file with option 
    to switch on
    * tests/test_scripts.py: add test_load_graph_write_fp

2014-07-23  Ryan R. Boyce  <boycerya@msu.edu>

    * Makefile: fixed >80 character line wrap-around

2014-07-23  Leonor Garcia-Gutierrez  <l.garcia-gutierrez@warwick.ac.uk>

    * tests/test_hashbits.py, tests/test_graph.py, 
    tests/test_lump.py: reduced memory requirement
    
2014-07-23  Heather L. Wiencko  <wienckhl@tcd.ie>

    * khmer_tst_utils.py: added import traceback
    * test_scripts.py: added test for normalize_by_median.py for fpr rate

2014-07-22  Justin Lippi  <jlippi@gmail.com>
 
    * khmer/_khmermodule.cc: removed unused assignment
    * lib/read_aligner.cc,lib/read_aligner.hh: wrapped function declarations
    in the same compiler options that the only invocations are in to avoid
    unusedPrivateFunction violation.
    * lib/read_parsers.cc: fix redundantassignment error by assigning variable
    to its value directly

2014-07-22  Michael R. Crusoe  <mcrusoe@msu.edu>

    * Makefile: combine pip invocation into single "install-dependencies"
    target.

2014-07-22  Justin Lippi  <jlippi@gmail.com>

    * tests/test_subset_graph.py: decrease the amount of memory that is being
    requested for the hash tables in test.

2014-07-22  Jim Stapleton  <jas@msu.edu>

     * scripts/filter-abund.py: no longer asks for parameters that are unused,
     issue #524

2014-07-22  Justin Lippi  <jlippi@gmail.com> 

    * tests/khmer_tst_utils.py: put runscript here
    * tests/test_sandbox_scripts.py: remove 'runsandbox', renamed to runscript
      and placed in khmer_tst_utils
    * tests/test_scripts.py: removed 'runscript' and placed in khmer_tst_utils

2014-07-22  Jeramia Ory  <jeramia.ory@gmail.com>

    * khmer/_khmermodule.cc: removed unused KhmerError, issue #503

2014-07-22  Rodney Picett  <pickett.rodney@gmail.com>

    * lib/scoringmatrix.{cc,hh}: removed assign function, issue #502
 
2014-07-22  Leonor Garcia-Gutierrez  <l.garcia-gutierrez@warwick.ac.uk>

    * tests/test_counting_single.py: reduced memory requirements
    
2014-07-21  Titus Brown  <t@idyll.org>

    * sandbox/saturate-by-median.py: introduce new sandbox script for
	saturation analysis of low-coverage data sets.

2014-07-10  Joe Stein  <joeaarons@gmail.com>

    * sandbox/readstats.py: fixed divide-by-zero error, issue #458

2014-07-06  Titus Brown  <t@idyll.org>

    * doc/release.txt: fix formatting.

2014-06-25  Michael R. Crusoe <mcrusoe@msu.edu>

    * scripts/load-graph.py: fix #507. Threading doesn't give any advantages
    to this script right now; the threading parameter is ignored for now.

2014-06-20  Chuck Pepe-Ranney  <chuck.peperanney@gmail.com>

    * scripts/extract-partitions.py: added epilog documentation for 
	<base>.dist columns.

2014-06-20  Michael R. Crusoe  <mcrusoe@msu.edu>

    * doc/release.txt: Add Coverity Scan to release checklist

2014-06-19  Michael R. Crusoe  <mcrusoe@msu.edu>

    * lib/read_aligner.{cc,hh},khmer/_khmermodule.cc,setup.py,
    tests/test_read_aligner.py,sandbox/{normalize-by-align,read-aligner}.py:
    Update of @fishjord's graph alignment work
    * lib/{aligner,kmer,node}.{cc,hh},tests/test_align.py: removed as they are
    superceded by the above
    * Makefile: fixed wildcards
    * tests/read_parsers.py: tests that are too complicated to run with
    Valgrind's memcheck are now marked @attr('multithread')

2014-06-16  Titus Brown  <t@idyll.org>

    * doc/release.txt: updated release process.
    * doc/known-issues.txt: updated known-issues for v1.1 release
    * doc/release-notes/: added release notes for 1.0, 1.0.1, and 1.1

2014-06-16  Michael R. Crusoe  <mcrusoe@msu.edu>

    * scripts/{abundance-dist-single,filter-abund-single,load-into-counting,
    normalize-by-median,load-graph}.py: restore Python 2.6 compatability for
    Debian 6, RedHat 6, SL6, and Ubuntu 10.04 LTS users.

2014-06-15  Titus Brown  <t@idyll.org>

    * doc/scripts.txt: removed sweep-reads.py from script documentation.
    * scripts/sweep-reads.py, scripts/sweep-files.py: moved sweep-reads.py
	and sweep-files.py over to sandbox.
    * tests/test_sandbox_scripts.py: created a test file for scripts in
	sandbox/; skip when not in developer mode (e.g. installed egg).
    * tests/test_script_arguments.py: capture file.py output to stderr
	so that it is not displayed during tests.
    * sandbox/calc-median-distribution.py: updates to print cumulative
	distribution for calc-median-distribution.

2014-06-14  Michael R. Crusoe  <mcrusoe@msu.edu>

    * scripts/{abundance-dist-single,filter-abund-single,load-into-counting,
    normalize-by-median,load-graph}.py,tests/test_scripts.py: added
    '--report-total-kmers' option to all scripts that create k-mer tables.

2014-06-14  Titus Brown  <t@idyll.org>

    * doc/scripts.txt, tests/test_scripts.py, scripts/sweep-reads.py:
	renamed sweep-reads-buffered to sweep-reads; added FASTQ output to
	sweep-reads.
    * doc/scripts.txt: added extract-long-sequences.py doc reference.
    * scripts/extract-long-sequences.py: set default sequence length to
	extract to 200 bp.

2014-06-13  Michael R. Crusoe  <mcrusoe@msu.edu>

    * MANIFEST.in: don't include docs/, data/, or examples/ in our PyPI
    distribution. Saves 15MB.

2014-06-13  Michael R. Crusoe  <mcrusoe@msu.edu>

    * Makefile: split coverity target in two: -build and -upload. Added
    configuration target

2014-06-13  Titus Brown  <t@idyll.org>

    * doc/install.txt: updated virtualenv command to use python2 explicitly,
	for arch support.

2014-06-13  Titus Brown  <t@idyll.org>

    * khmer/__init__.py, khmer/file_args.py: Moved copyright message to a
	comment.
    * khmer/file.py: updated error messages for disk-space checking functions;
	added test hooks.
    * tests/test_script_arguments.py: added tests for several functions in
	khmer/file.py.
    * sandbox/assemstats3.py: handle missing input files.

2014-06-12  Michael Wright <wrigh517@msu.edu>

    * sandbox/load-into-hashbits: Deleted from sandbox. It is superseded
    by load-graph.py --no-tagset.

2014-06-11  Michael Wright <wrigh517@msu.edu>

    * scripts/load-into-counting: Fixed docstring misnomer to 
	load-into-counting.py

2014-06-10  Michael R. Crusoe  <mcrusoe@msu.edu>

    * setup.py,tests/{__init__,khmer_tst_utils,test_scripts,
    khmer_test_counting_single}.py: made tests runnable after installation.
    * lib/{khmer.hh,hashtable.hh,read_parsers.cc,read_parsers.hh}: restructure
    exception hierarchy.
    * khmer/_khmermodule.cc: Nicer error checking for hash_consume_fasta,
    hash_abundance_distribution, hashbits_consume_{fasta,fasta_and_tag
    {,with_stoptags},partitioned_fasta}, hashbits_output_partitions, and
    labelhash_consume_{,partitioned_}fasta_and_tag_with_labels.

2014-06-10  Titus Brown  <t@idyll.org>

    * Makefile: remove SHELL setting so that 'make doc' works in virtualenvs.
    * scripts/sample-reads-randomly.py: extend to take multiple subsamples
	with -S.
    * tests/test_scripts.py: added test for multiple subsamples from
	sample-reads-randomly.py

2014-06-10  Michael Wright <wrigh517@msu.edu>

    * scripts/extract-long-sequences: Moved from sandbox, added argparse and 
    FASTQ support.
    * scripts/fastq-to-fasta: Fixed outdated argparse oversight.
    * tests/test_scripts.py: Added tests for extract-long-sequences.py

2014-06-08  Titus Brown  <t@idyll.org>

    * doc/conf.py: set google_analytics_id and disqus_shortname properly;
	disable "editme" popup.
    * doc/_templates/page.html: take google_analytics_id and disqus_shortname
	from doc/conf.py.

2014-06-04  Michael R. Crusoe <mcrusoe@msu.edu>

    * lib/Makefile: do a distclean as the CFLAGS may have changed. Fixes #442

2014-06-03 Chuck Pepe-Ranney <chuck.peperanney@gmail.com>

    * scripts/abundance-dist.py: removed call to check_space on infiles.  

2014-05-31  Michael R. Crusoe  <mcrusoe@msu.edu>

    * khmer/_khmermodule.cc,lib/counting.{cc,hh},
    sandbox/{stoptag-abundance-ham1-hist.py,off-by-one.py,filter-ham1.py}:
    Remove CountingHash get_kmer_abund_mean, get_kmer_abund_abs_deviation, and
    max_hamming1_count along with Python glue code and sandbox scripts. They
    are no longer useful.

2014-05-30  Titus Brown  <t@idyll.org>

    * khmer/_khmermodule.cc: remove merge2* functions: unused, untested.
    * lib/counting.cc, lib/hashbits.cc, lib/hashtable.cc: made file loading
	exceptions more verbose and informative.
    * tests/test_subset_graph.py: added tests for SubsetPartition::
	load_partitionmap.
    * khmer/_khmermodule.cc, lib/subset.cc, wrapped SubsetPartition::
	load_partitionmap to catch, propagate exceptions
    * tests/test_hashbits.py, tests/test_counting_hash.py: added tests
	for fail-on-load of bad file format versions; print exception messages.
    * .gitignore: added various temporary pip & build files
    * lib/counting.cc: added I/O exception handling to CountingHashFileReader
	and CountingHashGzFileReader.
    * lib/hashbits.cc: added I/O exception handling to Hashbits::load.
    * lib/subset.cc: added I/O exception handling to merge_from_disk.
    * lib/hashtable.cc: added I/O exception handling to load_tagset and
	load_stop_tags
    * khmer/_khmermodule.cc: added I/O exception propagation from C++ to
	Python, for all loading functions.

2014-05-22  Michael Wright  <wrigh517@msu.edu>

    * scripts/fastq-to-fasta: Moved and improved fastq-to-fasta.py into scripts 
    from sandbox
    * tests/test_scripts.py: Added tests for fastq-to-fasta.py
    * tests/test-data: Added test-fastq-n-to-fasta.py file with N's in 
    sequence for testing

2014-05-19  Michael R. Crusoe  <mcrusoe@msu.edu>

    * Makefile: add target for python test coverage plain-text report;
    clarified where the HTML report is

2014-05-16  Michael R. Crusoe  <mcrusoe@msu.edu>

    * docs/scripts.txt: include sweep-reads-buffered.py

2014-05-14  Adam Caldwell  <adam.caldwell@gmail.com>

    * Makefile: change pip to pip2. Fixes assorted make problems on systems
    where pip links to pip3

2014-05-14  Michael R. Crusoe  <mcrusoe@msu.edu>

    * lib/{zlib,bzip2} -> third-party/
    * setup.{cfg,py}: Move third party libraries to their own directory
    * Makefile: add sloccount target for humans and the sloccount.sc target for
   Jenkins

2014-05-13  Michael Wright  <wrigh517@msu.edu>

    * sandbox/fastq-to-fasta.py: now reports number of reads dropped due to
    'N's in sequence. close 395

2014-05-13  Michael R. Crusoe  <mcrusoe@msu.edu>

    * doc/release.txt: additional fixes

2014-05-09  Luiz Irber  <irberlui@msu.edu>

    Version 1.0.1

2014-05-09  Michael R. Crusoe  <mcrusoe@msu.edu>

    * doc/release.txt: update release instructions

2014-05-06  Michael R. Crusoe  <mcrusoe@msu.edu>

    * lib/{subset,counting}.cc: fix cppcheck errors; astyle -A10
    --max-code-length=80

2014-05-06  Titus Brown  <titus@idyll.org>

    * sandbox/calc-best-assembly.py: added script to calculate best
    assembly from a list of contig/scaffold files
	
2014-04-23  Titus Brown  <titus@idyll.org>

    * scripts/abundance-dist-single.py: fixed problem where ReadParser was
    being created anew for each thread; regression introduced in 4b823fc.

2014-04-22  Michael R. Crusoe  <mcrusoe@msu.edu>

    *.py: switch to explicit python2 invocation. Fixes #385.

2014-04-21  Titus Brown  <t@idyll.org>

    * doc/development.txt: added spellcheck to review checklist

2014-04-21  Titus Brown  <titus@idyll.org>

    * scripts/normalize-by-median.py: updated FP rate to match latest info from
      Qingpeng's paper; corrected spelling error.

2014-04-21  Michael R. Crusoe  <mcrusoe@msu.edu>

    * setup.py,doc/installing.txt: Remove argparse from the requirements
    unless it isn't available. Argparse is bundled with Python 2.7+. This
    simplifies the installation instructions.

2014-04-17  Ram RS  <ramrs@nyu.edu>

    * scripts/make-initial-stoptags.py: fixed bug that threw error on
     missing .ht input file while actual expected input file is .pt

2014-04-11  Titus Brown  <t@idyll.org>

    * scripts/*.py: fixed argument to check_space_for_hashtable to rely
    on args.n_tables and not args.ksize.

2014-04-06  Titus Brown  <titus@idyll.org>

    * scripts/normalize-by-median.py: added comment about table compatibility
    with abundance-dist.

2014-04-05  Michael R. Crusoe  <mcrusoe@msu.edu>

    * MANIFEST.in,setup.py: fix to correct zlib packaging for #365
    * ChangeLog: fix date for 1.0 release, email addresses

2014-04-01  Michael R. Crusoe  <mcrusoe@msu.edu>

    Version 1.0
    * Makefile: run 'build' command before install; ignore _version.py for
    coverage purposes.
    * bink.ipynb: deleted
    * doc/choosing-hash-sizes.txt -> choosing-table-sizes.txt
    * setup.py,doc/{conf.py,index.txt}: update lists of authors
    * doc/development.txt: typo
    * doc/{galaxy,guide,index,introduction,scripts}.txt: remove some
    references to implementation details of the k-mer tables
    * doc/{known-issues,release}.txt: updated
    * khmer/*.cc,lib/*.{cc,hh}: astyle -A10 formatted
    * lib/read_parsers.cc: fixed case statement fall through
    * lib/subset.cc: removed unnecessary NULL check (CID 1054804 & 1195088)
    * scripts/*.py: additional documentation updates
    * tests/test-data/test-overlap1.ht,data/MSB2-surrender.fa &
    data/1m-filtered.fa: removed from repository history, .git is now 36M!

2014-04-01  Titus Brown  <t@idyll.org>

    * CITATION,khmer/khmer_args.py: Updated khmer software citation for
    release.

2014-03-31  Titus Brown  <t@idyll.org>

    * scripts/normalize-by-median.py: Fixed unbound variable bug introduced in
    20a433c2.

    * khmer/file.py: Fixed incorrect use of __file__ dirname instead of
    os.getcwd(); also fixed bug where statvfs would choke on an empty
    dirname resulting from input files being in the cwd.

2014-03-31  Michael R. Crusoe  <mcrusoe@msu.edu>

    * versioneer.py,ez_setup.py: updated to version 0.10 and 3.4.1
    respectively.
    * docs/release.txt,khmer/_version.py,MANIFEST.in: update ancillary
    versioneer files

2014-03-31  Titus Brown  <t@idyll.org>

    * scripts/*.py,khmer/khmer_args.py: added 'info' function to khmer_args,
    and added citation information to each script.
    * CITATION: added basic citation information for khmer functionality.

2013-03-31  Michael R. Crusoe  <mcrusoe@msu.edu>

    * docs/scripts.txt,scripts/*.py,khmer/*.py: overhaul the documentation of
    the scripts. Uses sphinxcontrib.autoprogram to leverage the existing
    argparse objects. Moved the documentation into each script + misc cleanups.
    All scripts support the --version option. Migrated the last scripts to use
    khmer_args
    * docs/blog-posts.txt: removed outdated reference to filter-exact.py; its
    replacement filter-abund.py is better documented in the eel-pond protocol
    * figuregen/,novelty/,plots/,templatem/,scripts/do-partition.sh: removed
    outdated code not part of core project

2013-03-30  Michael R. Crusoe  <mcrusoe@msu.edu>

    * setup.py: monkeypatched distutils.Distribution.reinitialize_command() so
    that it matches the behavior of Distribution.get_command_obj(). This fixes
    issues with 'pip install -e' and './setup.py nosetests' not respecting the
    setup.cfg configuration directives for the build_ext command. Also
    enhanced our build_ext command to respect the dry_run mode.

    * .ycm_extra_conf.py: Update our custom YouCompleteMe configuration to
    query the package configuration for the proper compilation flags.

2014-03-28  Michael R. Crusoe  <mcrusoe@msu.edu>

    * Makefile,setup.py: demote nose & sphinx to extra dependencies.
    Auto-install Python developer tools as needed.

2013-03-27  Michael R. Crusoe  <mcrusoe@msu.edu>

    * The system zlib and bzip2 libraries are now used instead of the bundled
    versions if specified in setup.cfg or the command line.

2014-03-25  Michael R. Crusoe  <mcrusoe@msu.edu>

    * Makefile: update cppcheck command to match new version of Jenkins
    plugin. Now ignores the lib/test*.cc files.

2013-03-20  Michael R. Crusoe  <mcrusoe@msu.edu>

    * lib/storage.hh,khmer/_khmermodule.cc,lib/{readtable,read_parsers}.hh:
    remove unused storage.hh

2014-03-19  Qingpeng Zhang  <qingpeng@msu.edu>

    * hashbits.cc: fix a bug of 'Division or modulo by zero' described in #182
    * test_scripts.py: add test code for count-overlap.py
    * count-overlap.py: (fix a bug because of a typo and hashsize was replaced
    by min_hashsize)
    * count-overlap.py: needs hashbits table generated by load-graph.py. 
    This information is added to the "usage:" line.
    * count-overlap.py: fix minor PyLint issues

2014-03-19  Michael R. Crusoe  <mcrusoe@msu.edu>

    * Update bundled zlib version to 1.2.8 from 1.2.3. Changes of note:
    "Wholesale replacement of gz* functions with faster versions"
    "Added LFS (Large File Summit) support for 64-bit file offsets"
    "Fix serious but very rare decompression bug"

2014-03-19  Michael R. Crusoe <mcrusoe@msu.edu>

    * lib/counting.hh: include hashtable.hh
    * lib/{counting,aligner,hashbits,hashtable,labelhash,node,subset}.{cc,hh},
    kmer.cc,khmer/_khmermodule.cc: removed downcast, replaced non-functional
    asserts() with exception throws.
    * khmer/_khmermodule.cc: fixed parsing of PyLists
    * setup.py: force 64bit only builds on OS X.

2014-03-19  Titus Brown  <t@idyll.org>

    * Makefile: update documentation on targets at top; clean autopep8 output.
    * test_counting_single.py: fixed pep8 violations in spacing
    * test_scripts.py: eliminate popenscript in favor of proper SystemExit
	handling in runscript; fix pep8 violations.

2014-03-19  Michael R. Crusoe <mcrusoe@msu.edu> and Luiz Irber
<luiz.irber@gmail.com>

    * lib/ktable.{cc,hh},khmer/{__init__.py},{_khmermodule.cc}, tests/
    test_{counting_{hash,single},ktable}.py: remove the unused KTable object
    * doc/{index,ktable}.txt: remove references to KTable
    * lib/{ktable.{hh,cc} → kmer_hash.{hh,cc}}: rename remaining ktable files
    to kmer_hash
    * lib/{hashtable,kmer}.hh: replace ktable headers with kmer_hash

2014-03-17  Ram RS  <ramrs@nyu.edu>

    * extract-partitions.py: pylint warnings addressed
    * test_scripts.py: tests added to cover extract-partitions completely

2014-03-16  Michael R. Crusoe <mcrusoe@msu.edu>

    * lib/read_parsers.cc: fix for Coverity CID 1054789: Unititialized scalar
    field II: fill_id is never zeroed out.

2014-03-16  Ram RS  <ramrs@nyu.edu>

    * Project email in copyright headers updated

2014-03-14  Michael R. Crusoe <mcrusoe@msu.edu>

    * khmer/_khmermodule.cc, lib/{khmer.hh, hashtable.{cc,hh}},
    tests/test_{hashbits,hashbits_obj,labelhash}.py: don't implicitly downcast
    tagset_size(). Changes fileformat version for saved tagsets.

2014-03-13  Ram RS  <ramrs@nyu.edu>

    * added: khmer/file.py - script to check disk space, check input file
    status and check space before hashtable writing
    * modified: scripts/*.py - all scripts now use khmer.file for above-mentioned
    functionality.
    * modified: scripts/*.py - pylint violations addressed in all scripts
    under scripts/

2014-03-13  Ram RS  <ramrs@nyu.edu>

    * Bug fix: tests.test_normalize_by_median_no_bigcount() now runs within
    temp directory

2014-03-11  Michael R. Crusoe  <mcrusoe@mcrusoe.edu>

    * lib/read_parsers.hh: fix for Coverity CID 1054789: Uninitialized scalar
    field

2014-03-10  Michael R. Crusoe  <mcrusoe@msu.edu>

    * doc/development.txt: document fork/tag policy + formatting fixes

2014-03-03  Michael R. Crusoe  <mcrusoe@msu.edu>

    * lib/trace_logger.{cc,hh}: fix for Coverity CID 1063852: Uninitialized
    scalar field (UNINIT_CTOR) 
    * lib/node.cc: fix for Coverity CID 1173035:  Uninitialized scalar field
    (UNINIT_CTOR)
    * lib/hashbits.hh: fix for Coverity CID 1153101:  Resource leak in object
    (CTOR_DTOR_LEAK)
    * lib/{perf_metrics.{cc,hh},hashtable.{cc,hh}
    ,read_parsers.{cc,hh},trace_logger.{cc,hh}}: ifndef WITH_INTERNAL_METRICS
    then lets not + astyle -A10

2014-02-27  Michael R. Crusoe <mcrusoe@msu.edu>

    * tagged: version 0.8
    * setup.py: Specify a known working version of setuptools so we don't
    force an unneeded and awkward upgrade.
    * setup.py: We aren't zipsafe, mark as such

2014-02-18  Michael R. Crusoe <mcrusoe@msu.edu>

* Normalized C++ namespace usage to fix CID 1054792
* Updated install instructions. We recommend OS X users and those Linux
users without root access to install virtualenv instead of pip.
* New documentation: doc/known-issues.txt
* Added code review checklist & other guidance: doc/development.txt

2014-02-03  Camille Scott <camille.scott.w@gmail.com>

* Standardized command line arguments in khmer_args; added version flag

* Added support for sparse graph labeling

* Added script to reinflate partitions from read files using the 
  labeling system, called sweep-reads-by-partition-buffered.py

* Implemented __new__ methods for Hashbits, enforced inheritance
  hierarchy between it and the new LabelHash class both in C++
  and CPython API

2013-12-20  Titus Brown  <titus@idyll.org>

* Fixed output_partitioned_file, sweep-reads3.py, and extract-partitions.py
  to retain FASTQ format in output.

2013-12-11  Michael R. Crusoe <mcrusoe@msu.edu>

* normalize-by-median.py: new optional argument: --record-filenames to specify
a path where a list of all the output filenames will be written to. Will
be used to better integrate with Galaxy.

* All commands that use the counting args now support the --version switch

* abundance-dist-single.py, abundance-dist.py, do-partition.py,
interleave-reads.py, load-graph.py, load-into-counting.py
normalize-by-median.py now exit with return code 1 instead of 255 as is
standard.

2013-12-19  Michael R. Crusoe  <mcrusoe@msu.edu>

* doc/install.txt Add setup instructions for RHEL6 & fix invocation to get
master branch to work for non-developers

2013-12-18  Titus Brown  <titus@idyll.org>

* Added a test to ensure that normalize-by-median.py has bigcount set to
  False.

2013-11-22  Camille Scott  <camille.scott.w@gmail.com>

* Makefile: Added debug target for profiling.

2013-11-22  Michael R. Crusoe  <mcrusoe@msu.edu>

* Documented release process

2013-10-21  Michael R. Crusoe  <mcrusoe@msu.edu>

* Version 0.7

* New script: sample-reads-randomly.py which does a single pass random
subsample using reservoir sampling.

* the version number is now only stored in one place

* Makefile: new dist, cppcheck, pep8, and autopep8 targets for developers.
VERSION is now set by versioneer and exported to C/C++ code.

* README switched from MarkDown to ReStructuredText format to clean up PyPI
listing. Install count badge added.

* doc/: updates to how the scripts are called. Sphinx now pulls version
number from versioneer. C/Python integration is now partially documented.
Reference to bleeding-edge has been removed. Release instructions have been
clarified and simplified.

* all python code in khmer/, scripts/, and tests/ should be PEP8 compliant now.

* khmer/_khmermodule.cc has gotten a once-over with cpychecker. Type errors
were eliminated and the error checking has improved.

* Several fixes motivated by the results of a Coverity C/C++ scan. 

* Tests that require greater than 0.5 gigabytes of memory are now annotated as
being 'highmem' and be skipped by changing two lines in setup.cfg

* warnings about -Wstrict-prototypes will no longer appear

* contributors to this release are: ctb, mr-c and camillescott. 

2013-10-15  Michael R. Crusoe  <mcrusoe@msu.edu>

* Version 0.6.1

* No code changes, just build fixes

2013-10-10  Michael R. Crusoe  <mcrusoe@msu.edu>

* Version 0.6

* Switch to setuptools to run the entire build

* The various Makefiles have been merged into one inside lib for posterity

* A new top-level Makefile wraps "python setup.py"

* argparse.py has been removed and is installed automatically by setuptools/pip

* setup.py and the python/khmer directory have been moved to the root of the
project to conform to the standard layout

* The project contact address is now khmer-project@idyll.org

* Due to the new build system the project now easily builds under OS X + XCode

* In light of the above the installation instructions have been rewritten

* Sphinx now builds the documentation without warnings or errors

* It is now easy to calculate code coverage.

* setup.py is now PEP8 compliant
2014-04-10  Michael R. Crusoe  <mcrusoe@msu.edu>

    * Makefile: run 'build' command before install; ignore _version.py for
    coverage purposes.
    * bink.ipynb: deleted
    * doc/choosing-hash-sizes.txt -> choosing-table-sizes.txt
    * setup.py,doc/{conf.py,index.txt}: update lists of authors
    * doc/development.txt: typo
    * doc/{galaxy,guide,index,introduction,scripts}.txt: remove some
    references to implementation details of the k-mer tables
    * doc/{known-issues,release}.txt: updated
    * khmer/*.cc,lib/*.{cc,hh}: astyle -A10 formatted
    * lib/read_parsers.cc: fixed case statement fall through
    * lib/subset.cc: removed unnecessary NULL check (CID 1054804 & 1195088)
    * scripts/*.py: additional documentation updates
    * tests/test-data/test-overlap1.ht,data/MSB2-surrender.fa &
    data/1m-filtered.fa: removed from repository history, .git is now 36M!

2014-03-31  Titus Brown  <ctb@msu.edu>

    * scripts/normalize-by-median.py: Fixed unbound variable bug introduced in
    20a433c2.

    * khmer/file.py: Fixed incorrect use of __file__ dirname instead of
    os.getcwd(); also fixed bug where statvfs would choke on an empty
    dirname resulting from input files being in the cwd.

2014-03-31  Michael R. Crusoe  <mcrusoe@msu.edu>

    * versioneer.py,ez_setup.py: updated to version 0.10 and 3.4.1
    respectively.
    * docs/release.txt,khmer/_version.py,MANIFEST.in: update ancillary
    versioneer files

2014-03-31  Titus Brown  <ctb@msu.edu>

    * scripts/*.py,khmer/khmer_args.py: added 'info' function to khmer_args,
    and added citation information to each script.
    * CITATION: added basic citation information for khmer functionality.

2013-03-31  Michael R. Crusoe  <mcrusoe@msu.edu>

    * docs/scripts.txt,scripts/*.py,khmer/*.py: overhaul the documentation of
    the scripts. Uses sphinxcontrib.autoprogram to leverage the existing
    argparse objects. Moved the documentation into each script + misc cleanups.
    All scripts support the --version option. Migrated the last scripts to use
    khmer_args
    * docs/blog-posts.txt: removed outdated reference to filter-exact.py; its
    replacement filter-abund.py is better documented in the eel-pond protocol
    * figuregen/,novelty/,plots/,templatem/,scripts/do-partition.sh: removed
    outdated code not part of core project

2013-03-30  Michael R. Crusoe  <mcrusoe@msu.edu>

    * setup.py: monkeypatched distutils.Distribution.reinitialize_command() so
    that it matches the behavior of Distribution.get_command_obj(). This fixes
    issues with 'pip install -e' and './setup.py nosetests' not respecting the
    setup.cfg configuration directives for the build_ext command. Also
    enhanced our build_ext command to respect the dry_run mode.

    * .ycm_extra_conf.py: Update our custom YouCompleteMe configuration to
    query the package configuration for the proper compilation flags.

2014-03-28  Michael R. Crusoe  <mcrusoe@msu.edu>

    * Makefile,setup.py: demote nose & sphinx to extra dependencies.
    Auto-install Python developer tools as needed.

2013-03-27  Michael R. Crusoe  <mcrusoe@msu.edu>

    * The system zlib and bzip2 libraries are now used instead of the bundled
    versions if specified in setup.cfg or the command line.

2014-03-25  Michael R. Crusoe  <mcrusoe@msu.edu>

    * Makefile: update cppcheck command to match new version of Jenkins
    plugin. Now ignores the lib/test*.cc files.

2013-03-20  Michael R. Crusoe  <mcrusoe@msu.edu>

    * lib/storage.hh,khmer/_khmermodule.cc,lib/{readtable,read_parsers}.hh:
    remove unused storage.hh

2014-03-19  Qingpeng Zhang  <qingpeng@msu.edu>

    * hashbits.cc: fix a bug of 'Division or modulo by zero' described in #182
    * test_scripts.py: add test code for count-overlap.py
    * count-overlap.py: (fix a bug because of a typo and hashsize was replaced
    by min_hashsize)
    * count-overlap.py: needs hashbits table generated by load-graph.py. 
    This information is added to the "usage:" line.
    * count-overlap.py: fix minor PyLint issues

2014-03-19  Michael R. Crusoe  <mcrusoe@msu.edu>

    * Update bundled zlib version to 1.2.8 from 1.2.3. Changes of note:
    "Wholesale replacement of gz* functions with faster versions"
    "Added LFS (Large File Summit) support for 64-bit file offsets"
    "Fix serious but very rare decompression bug"

2014-03-19  Michael R. Crusoe <mcrusoe@msu.edu>

    * lib/counting.hh: include hashtable.hh
    * lib/{counting,aligner,hashbits,hashtable,labelhash,node,subset}.{cc,hh},
    kmer.cc,khmer/_khmermodule.cc: removed downcast, replaced non-functional
    asserts() with exception throws.
    * khmer/_khmermodule.cc: fixed parsing of PyLists
    * setup.py: force 64bit only builds on OS X.

2014-03-19  Titus Brown  <t@idyll.org>

    * Makefile: update documentation on targets at top; clean autopep8 output.
    * test_counting_single.py: fixed pep8 violations in spacing
    * test_scripts.py: eliminate popenscript in favor of proper SystemExit
	handling in runscript; fix pep8 violations.

2014-03-19  Michael R. Crusoe <mcrusoe@msu.edu> and Luiz Irber
<luiz.irber@gmail.com>

    * lib/ktable.{cc,hh},khmer/{__init__.py},{_khmermodule.cc}, tests/
    test_{counting_{hash,single},ktable}.py: remove the unused KTable object
    * doc/{index,ktable}.txt: remove references to KTable
    * lib/{ktable.{hh,cc} → kmer_hash.{hh,cc}}: rename remaining ktable files
    to kmer_hash
    * lib/{hashtable,kmer}.hh: replace ktable headers with kmer_hash

2014-03-17  Ram RS  <ramrs@nyu.edu>

    * extract-partitions.py: pylint warnings addressed
    * test_scripts.py: tests added to cover extract-partitions completely

2014-03-16  Michael R. Crusoe <mcrusoe@msu.edu>

    * lib/read_parsers.cc: fix for Coverity CID 1054789: Unititialized scalar
    field II: fill_id is never zeroed out.

2014-03-16  Ram RS  <ramrs@nyu.edu>

    * Project email in copyright headers updated

2014-03-14  Michael R. Crusoe <mcrusoe@msu.edu>

    * khmer/_khmermodule.cc, lib/{khmer.hh, hashtable.{cc,hh}},
    tests/test_{hashbits,hashbits_obj,labelhash}.py: don't implicitly downcast
    tagset_size(). Changes fileformat version for saved tagsets.

2014-03-13  Ram RS  <ramrs@nyu.edu>

    * added: khmer/file.py - script to check disk space, check input file
    status and check space before hashtable writing
    * modified: scripts/*.py - all scripts now use khmer.file for above-mentioned
    functionality.
    * modified: scripts/*.py - pylint violations addressed in all scripts
    under scripts/

2014-03-13  Ram RS  <ramrs@nyu.edu>

    * Bug fix: tests.test_normalize_by_median_no_bigcount() now runs within
    temp directory

2014-03-11  Michael R. Crusoe  <mcrusoe@mcrusoe.edu>

    * lib/read_parsers.hh: fix for Coverity CID 1054789: Uninitialized scalar
    field

2014-03-10  Michael R. Crusoe  <mcrusoe@msu.edu>

    * doc/development.txt: document fork/tag policy + formatting fixes

2014-03-03  Michael R. Crusoe  <mcrusoe@msu.edu>

    * lib/trace_logger.{cc,hh}: fix for Coverity CID 1063852: Uninitialized
    scalar field (UNINIT_CTOR) 
    * lib/node.cc: fix for Coverity CID 1173035:  Uninitialized scalar field
    (UNINIT_CTOR)
    * lib/hashbits.hh: fix for Coverity CID 1153101:  Resource leak in object
    (CTOR_DTOR_LEAK)
    * lib/{perf_metrics.{cc,hh},hashtable.{cc,hh}
    ,read_parsers.{cc,hh},trace_logger.{cc,hh}}: ifndef WITH_INTERNAL_METRICS
    then lets not + astyle -A10

2014-02-27  Michael R. Crusoe <mcrusoe@msu.edu>

    * tagged: version 0.8
    * setup.py: Specify a known working version of setuptools so we don't
    force an unneeded and awkward upgrade.
    * setup.py: We aren't zipsafe, mark as such

2014-02-18  Michael R. Crusoe <mcrusoe@msu.edu>

* Normalized C++ namespace usage to fix CID 1054792
* Updated install instructions. We recommend OS X users and those Linux
users without root access to install virtualenv instead of pip.
* New documentation: doc/known-issues.txt
* Added code review checklist & other guidance: doc/development.txt

2014-02-03  Camille Scott <camille.scott.w@gmail.com>

* Standardized command line arguments in khmer_args; added version flag

* Added support for sparse graph labeling

* Added script to reinflate partitions from read files using the 
  labeling system, called sweep-reads-by-partition-buffered.py

* Implemented __new__ methods for Hashbits, enforced inheritance
  hierarchy between it and the new LabelHash class both in C++
  and CPython API

2013-12-20  Titus Brown  <titus@idyll.org>

* Fixed output_partitioned_file, sweep-reads3.py, and extract-partitions.py
  to retain FASTQ format in output.

2013-12-11  Michael R. Crusoe <mcrusoe@msu.edu>

* normalize-by-median.py: new optional argument: --record-filenames to specify
a path where a list of all the output filenames will be written to. Will
be used to better integrate with Galaxy.

* All commands that use the counting args now support the --version switch

* abundance-dist-single.py, abundance-dist.py, do-partition.py,
interleave-reads.py, load-graph.py, load-into-counting.py
normalize-by-median.py now exit with return code 1 instead of 255 as is
standard.

2013-12-19  Michael R. Crusoe  <mcrusoe@msu.edu>

* doc/install.txt Add setup instructions for RHEL6 & fix invocation to get
master branch to work for non-developers

2013-12-18  Titus Brown  <titus@idyll.org>

* Added a test to ensure that normalize-by-median.py has bigcount set to
  False.

2013-11-22  Camille Scott  <camille.scott.w@gmail.com>

* Makefile: Added debug target for profiling.

2013-11-22  Michael R. Crusoe  <mcrusoe@msu.edu>

* Documented release process

2013-10-21  Michael R. Crusoe  <mcrusoe@msu.edu>

* Version 0.7

* New script: sample-reads-randomly.py which does a single pass random
subsample using reservoir sampling.

* the version number is now only stored in one place

* Makefile: new dist, cppcheck, pep8, and autopep8 targets for developers.
VERSION is now set by versioneer and exported to C/C++ code.

* README switched from MarkDown to ReStructuredText format to clean up PyPI
listing. Install count badge added.

* doc/: updates to how the scripts are called. Sphinx now pulls version
number from versioneer. C/Python integration is now partially documented.
Reference to bleeding-edge has been removed. Release instructions have been
clarified and simplified.

* all python code in khmer/, scripts/, and tests/ should be PEP8 compliant now.

* khmer/_khmermodule.cc has gotten a once-over with cpychecker. Type errors
were eliminated and the error checking has improved.

* Several fixes motivated by the results of a Coverity C/C++ scan. 

* Tests that require greater than 0.5 gigabytes of memory are now annotated as
being 'highmem' and be skipped by changing two lines in setup.cfg

* warnings about -Wstrict-prototypes will no longer appear

* contributors to this release are: ctb, mr-c and camillescott. 

2013-10-15  Michael R. Crusoe  <mcrusoe@msu.edu>

* Version 0.6.1

* No code changes, just build fixes

2013-10-10  Michael R. Crusoe  <mcrusoe@msu.edu>

* Version 0.6

* Switch to setuptools to run the entire build

* The various Makefiles have been merged into one inside lib for posterity

* A new top-level Makefile wraps "python setup.py"

* argparse.py has been removed and is installed automatically by setuptools/pip

* setup.py and the python/khmer directory have been moved to the root of the
project to conform to the standard layout

* The project contact address is now khmer-project@idyll.org

* Due to the new build system the project now easily builds under OS X + XCode

* In light of the above the installation instructions have been rewritten

* Sphinx now builds the documentation without warnings or errors

* It is now easy to calculate code coverage.

* setup.py is now PEP8 compliant<|MERGE_RESOLUTION|>--- conflicted
+++ resolved
@@ -1,17 +1,15 @@
-<<<<<<< HEAD
-2015-01-17  Titus Brown  <titus@idyll.org>
+2015-01-25  Titus Brown  <titus@idyll.org>
 
    * sandbox/correct-errors.py: fixed sequence output so that quality
    scores length always matches the sequence length; fixed argparse
    setup to make use of default parameter.
-=======
+
 2015-01-25  Titus Brown  <titus@idyll.org>
 
     * sandbox/readstats.py: fixed non-functional string interpolation at end;
     added -o to send output to a file; moved to scripts/.
     * doc/user/scripts.txt: added readstats description.
     * tests/test_scripts.py: added tests for readstats.py
->>>>>>> c771ceb9
 
 2015-01-23  Michael R. Crusoe  <mcrusoe@msu.edu>
 
