--- conflicted
+++ resolved
@@ -1,6 +1,3 @@
-<<<<<<< HEAD
-2015-03-12  Kevin Murray  <spam@kdmurray.id.au>
-=======
 2015-04-17  Jessica Mizzi  <mizzijes@msu.edu>
 
    * tests/test_scripts.py: split test_extract_long_sequences 
@@ -298,7 +295,6 @@
     check_file_status for file existence and force option
 
 2015-03-15  Kevin Murray  <spam@kdmurray.id.au>  &  Titus Brown  <titus@idyll.org>
->>>>>>> cc8b337c
 
    * tests/test_counting_hash.py: Skip get_raw_tables test if python doesn't
    have the memoryview type/function.
