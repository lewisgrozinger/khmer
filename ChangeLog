<<<<<<< HEAD
2015-03-09  Sherine Awad  <sherine.awad@gmail.com>

   * tests/test_scripts.py: Test loading of compressed counting table
   with bigcounts,and test abundance with bigcounts
=======
2015-03-10  Camille Scott  <camille.scott.w@gmail.com>

   * lib/counting.hh, khmer/_khmermodule.cc: Expose the raw tables of
   count-min sketches to the world of python using a buffer interface.
   * tests/test_counting_hash.py: Tests of the above functionality.
>>>>>>> a4c46e0a

2015-03-08  Michael R. Crusoe  <mcrusoe@msu.edu>

   * Makefile: make 'pep8' target be more verbose
   * jenkins-build.sh: specify setuptools version
   * scripts/{abundance-dist,annotate-partitions,count-median,do-partition,
   extract-paired-reads,extract-partitions,filter-stoptags,find-knots,
   interleave-reads,merge-partitions,partition-graph,sample-reads-randomly,
   split-paired-reads}.py,setup.py: fix new PEP8 errors
   * setup.py: specify that this is a Python 2 only project (for now)
   * tests/test_{counting_single,subset_graph}.py: make explicit the use of
   floor division behavior.

2015-03-06  Titus Brown  <titus@idyll.org>

   * sandbox/{collect-reads.py,saturate-by-median.py}: update for 'force'
   argument in khmer.kfile functions, so that khmer-recipes compile.

2015-03-02  Titus Brown  <titus@idyll.org>

   * sandbox/{combine-pe.py,compare-partitions.py,count-within-radius.py,
   degree-by-position.py,dn-identify-errors.py,ec.py,error-correct-pass2.py,
   find-unpart.py,normalize-by-align.py,read-aligner.py,shuffle-fasta.py,
   to-casava-1.8-fastq.py,uniqify-sequences.py}: removed from sandbox/ as
   obsolete/unmaintained.
   * sandbox/README.rst: updated to reflect readstats.py and trim-low-abund.py
   promotion to sandbox/.
   * doc/dev/scripts-and-sandbox.txt: updated to reflect sandbox/ script name
   preferences, and note to remove from README.rst when moved over to scripts/.

2015-02-27  Kevin Murray  <spam@kdmurray.id.au>

   * scripts/load-into-counting.py: Be verbose in the help text, to clarify
   what the -b flag does.

2015-02-25  Hussien Alameldin  <hussien@msu.edu>

   * sandbox/bloom_count.py: renamed to bloom-count.py
   * sandbox/bloom_count_intersection.py: renamed to
     bloom-count-intersection.py
   * sandbox/read_aligner.py: renamed to read-aligner.py

2015-02-26  Tamer A. Mansour  <drtamermansour@gmail.com>

   * scripts/abundance-dist-single.py: Use CSV format for the histogram.
   * scripts/count-overlap.py: Use CSV format for the curve file output.
   Includes column headers.
   * scripts/abundance-dist-single.py: Use CSV format for the histogram. 
   Includes column headers.
   * tests/test_scripts.py: add test functions for the --csv option in
   abundance-dist-single.py and count-overlap.py

2015-02-26  Jacob Fenton  <bocajnotnef@gmail.com>

   * doc/introduction.txt, doc/user/choosing-table-sizes.txt: Updated docs to
   ref correct links and names

2015-02-25  Aditi Gupta  <agupta@msu.edu>

   * sandbox/{collect-reads.py, correct-errors.py, 
   normalize-by-median-pct.py, slice-reads-by-coverage.py, 
   sweep-files.py, sweep-reads3.py, to-casava-1.8-fastq.py}: 
   Replaced 'accuracy' with 'quality'. Fixes #787.

2015-02-25  Tamer A. Mansour  <drtamermansour@gmail.com>

   * scripts/normalize-by-median.py: change to the default behavior to
   overwrite the sequences output file. Also add a new argument --append to
   append new reads to the output file.
   * tests/test_scripts.py: add a test for the --append option in
   normalize-by-median.py

2015-02-25  Hussien Alameldin  <hussien@msu.edu>

   * khmer/khmer_args.py: add 'hll' citation entry "Irber and Brown,
     unpublished." to  _alg. dict.
   * sandbox/unique-kmers.py: add call to 'info' with 'hll' in the
     algorithms list.

2015-02-24  Luiz Irber  <irberlui@msu.edu>

    * khmer/_khmermodule.cc: expose HLL internals as read-only attributes.
    * lib/hllcounter.{cc,hh}: simplify error checking, add getters for HLL.
    * tests/test_hll.py: add test cases for increasing coverage, also fix
    some of the previous ones using the new HLL read-only attributes.

2015-02-24  Luiz Irber  <irberlui@msu.edu>

   * khmer/_khmermodule.cc: Fix coding style violations.

2015-02-24  Luiz Irber  <irberlui@msu.edu>

   * khmer/_khmermodule.cc: Update extension to use recommended practices,
   PyLong instead of PyInt, Type initialization, PyBytes instead of PyString.
   Replace common initialization with explicit type structs, and all types
   conform to the CPython checklist.

2015-02-24  Tamer A. Mansour  <drtamermansour@gmail.com>

   * scripts/abundance-dist.py: Use CSV format for the histogram. Includes
   column headers.
   * tests/test_scripts.py: add coverage for the new --csv option in
   abundance-dist.py

2015-02-24  Michael R. Crusoe  <mcrusoe@msu.edu>

   * jenkins-build.sh: remove examples/stamps/do.sh testing for now; takes too
   long to run on every build. Related to #836

2015-02-24  Kevin Murray  <spam@kdmurray.id.au>

   * scripts/interleave-reads.py: Make the output file name print nicely.

2015-02-23  Titus Brown  <titus@idyll.org>

   * khmer/utils.py: added 'check_is_left' and 'check_is_right' functions;
   fixed bug in check_is_pair.
   * tests/test_functions.py: added tests for now-fixed bug in check_is_pair,
   as well as 'check_is_left' and 'check_is_right'.
   * scripts/interleave-reads.py: updated to handle Casava 1.8 formatting.
   * scripts/split-paired-reads.py: fixed bug where sequences with bad names
   got dropped; updated to properly handle Casava 1.8 names in FASTQ files.
   * scripts/count-median.py: added '--csv' output format; updated to properly
   handle Casava 1.8 FASTQ format when '--csv' is specified.
   * scripts/normalize-by-median.py: replaced pair checking with
   utils.check_is_pair(), which properly handles Casava 1.8 FASTQ format.
   * tests/test_scripts.py: updated script tests to check Casava 1.8
   formatting; fixed extract-long-sequences.py test.
   * scripts/{extract-long-sequences.py,extract-paired-reads.py,
   fastq-to-fasta.py,readstats.py,sample-reads-randomly.py,trim-low-abund.py},
   khmer/thread_utils.py: updated to handle Casava 1.8 FASTQ format by
   setting parse_description=False in screed.open(...).
   * tests/test-data/{paired-mixed.fq,paired-mixed.fq.pe,random-20-a.fq,
   test-abund-read-2.fq,test-abund-read-2.paired2.fq,test-abund-read-paired.fa,
   test-abund-read-paired.fq}: switched some sequences over to Casava 1.8
   format, to test format handling.
   * tests/test-data/{casava_18-pe.fq,test-reads.fq.gz}: new test file for
   Casava 1.8 format handling.
   * tests/test-data/{overlap.curve,paired-mixed.fq.1,paired-mixed.fq.2,
   simple_1.fa,simple_2.fa,simple_3.fa,test-colors.fa,test-est.fa,
   test-graph3.fa,test-graph4.fa,test-graph6.fa}: removed no-longer used
   test files.

2015-02-23  Titus Brown  <titus@idyll.org>

   * setup.cfg: set !linux flag by default, to avoid running tests that
   request too much memory when 'nosetests' is run.  (This is an OS difference
   where Mac OS X attempts to allocate as much memory as requested, while
   on Linux it just crashes).

2015-02-23  Michael R. Crusoe  <mcrusoe@msu.edu>

   * khmer/{__init__.py,_khmermodule.cc},lib/{hashbits.cc,hashbits.hh,
   hashtable,tests/test_{c_wrapper,read_parsers}.py: remove unused callback
   functionality

2015-02-23  Michael R. Crusoe  <mcrusoe@msu.edu>

   * setup.py: point to the latest screed release candidate to work around
   versioneer bug.

2015-02-23  Tamer A. Mansour  <drtamermansour@gmail.com>

   * examples/stamps/do.sh: the argument --savehash was changed to --savetable
   and change mode to u+x
   * jenkins-build.sh: add a test to check for the do.sh file

2015-02-23  Kevin Murray  <spam@kdmurray.id.au>

   * khmer/load_pe.py: Remove unused/undocumented module. See #784

2015-02-21  Hussien Alameldin  <hussien@msu.edu>

   * sandbox/normalize-by-align.py: "copyright header 2013-2015 was added"
   * sandbob/read_aligner.py: "copyright header 2013-2015 was added"
   * sandbox/slice-reads-by-coverage.py: "copyright header 2014  was added"

2015-02-21  Hussien Alameldin  <hussien@msu.edu>

   * sandbox/calc-best-assembly.py, collect-variants.py, graph-size.py: Set executable bits using "chmod +x"

2015-02-21  Michael R. Crusoe  <mcrusoe@msu.edu>

   * khmer/_khmermodule.cc,lib/read_parsers.cc: Rename the 'accuracy' attribute
   of ReadParser Reads to 'quality'
   * tests/test_read_parsers.py: update test to match

2015-02-21  Rhys Kidd  <rhyskidd@gmail.com>

   * sandbox/{calc-best-assembly,calc-error-profile,normalize-by-align,
   read_aligner,slice-reads-by-coverage}.py: reference /usr/bin/env python2
   in the #! line.

2015-02-21  Rhys Kidd  <rhyskidd@gmail.com>

   * sandbox/sweep-paired-reads.py: remove empty script

2015-02-20  Titus Brown  <titus@idyll.org>

   * doc/dev/scripts-and-sandbox.txt: policies for sandbox/ and scripts/
   content, and a process for adding new command line scripts into scripts/.
   * doc/dev/index.txt: added scripts-and-sandbox to developer doc index.

2015-02-20  Michael R. Crusoe  <mcrusoe@msu.edu>

    * khmer/_khmermodule.cc: convert C++ out of memory exceptions to Python
    out of memory exception.
    * test/test_{counting_hash,counting_single,hashbits_obj,labelhash,
    scripts}.py: partial tests for the above

2015-02-20  Aditi Gupta  <agupta@msu.edu>

   * doc/dev/coding-guidelines-and-review.txt: fixed spelling errors.

2015-02-19  Michael R. Crusoe  <mcrusoe@msu.edu>

   * doc/dev/coding-guidelines-and-review.txt: added checklist for new CPython
   types
   * khmer/_khmermodule.cc: Update ReadAligner to follow the new guidelines

2015-02-19  Daniel Standage  <daniel.standage@gmail.com>

   * Makefile: add a new Makefile target `help` to list and describe all
   common targets.
   * khmer/utils.py, tests/test_functions.py: minor style fixes.

2015-02-16  Titus Brown  <titus@idyll.org>

   * khmer/utils.py: added 'check_is_pair', 'broken_paired_reader', and
   'write_record_pair' functions.
   * khmer/khmer_args.py: added streaming reference for future algorithms
   citation.
   * tests/test_functions.py: added unit tests for 'check_is_pair' and
   'broken_paired_reader'.
   * scripts/trim-low-abund.py: upgraded to track pairs properly; added
   proper get_parser information; moved to scripts/ from sandbox/.
   * tests/test_scripts.py: added paired-read tests for
   trim-low-abund.py.
   * tests/test-data/test-abund-read-2.paired.fq: data for paired-read tests.
   * scripts/extract-paired-reads.py: removed 'is_pair' in favor of
   'check_is_pair'; switched to using 'broken_paired_reader'; fixed use
   of sys.argv.
   * scripts/sample-reads-randomly.py: removed unused 'output_single' function.
   * doc/user/scripts.txt: added trim-low-abund.py.

2015-02-13  Qingpeng Zhang  <qingpeng@msu.edu>

   * scripts/sample-reads-randomly.py: fix a glitch about string formatting.

2015-02-11  Titus Brown  <titus@idyll.org>

   * khmer/_khmermodule.cc: fixed k-mer size checking; updated some error
   messages.
   * tests/test_graph.py: added test for k-mer size checking in find_all_tags.

2015-02-09  Titus Brown  <titus@idyll.org>

   * scripts/split-paired-reads.py: added -1 and -2 options to allow fine-
   grain specification of output locations; switch to using write_record
   instead of script-specific output functionality.
   * tests/test_scripts.py: added accompanying tests.

2015-02-09  Bede Constantinides  <bede.constantinides@manchester.ac.uk>

   * scripts/split-paired-reads.py: added -o option to allow specification
   of an output directory
   * tests/test_scripts.py: added accompanying test for split-paired-reads.py

2015-02-01  Titus Brown  <titus@idyll.org>

   * khmer/_khmermodule.cc: added functions hash_find_all_tags_list and
   hash_get_tags_and_positions to CountingHash objects.
   * tests/test_counting_hash.py: added tests for new functionality.

2015-01-25  Titus Brown  <titus@idyll.org>

   * sandbox/correct-errors.py: fixed sequence output so that quality
   scores length always matches the sequence length; fixed argparse
   setup to make use of default parameter.

2015-01-25  Titus Brown  <titus@idyll.org>

    * sandbox/readstats.py: fixed non-functional string interpolation at end;
    added -o to send output to a file; moved to scripts/.
    * doc/user/scripts.txt: added readstats description.
    * tests/test_scripts.py: added tests for readstats.py

2015-01-23  Jessica Mizzi  <mizzijes@msu.edu>

    * khmer/utils.py: Added single write_record fuction to write FASTA/Q
    * scripts/{abundance-dist,extract-long-sequences,extract-partitions,
    interleave-reads,normalize-by-median,sample-reads-randomly}.py: 
    Replaced FASTA/Q writing method with write_record

2015-01-23  Michael R. Crusoe  <mcrusoe@msu.edu>

    * Makefile: remove the user installs for the `install-dependencies` target

2015-01-23  Michael R. Crusoe  <mcrusoe@msu.edu>

    * README.rst,doc/user/install.txt: clarify that we support Python 2.7.x
    and not Python 3.

2015-01-21  Luiz Irber  <irberlui@msu.edu>

    * lib/hllcounter.{cc,hh}: Implemented a HyperLogLog counter.
    * khmer/{_khmermodule.cc, __init__.py}: added HLLCounter class
    initialization and wrapper.
    * tests/test_hll.py: added test functions for the new
    HyperLogLog counter.
    * sandbox/unique-kmers.py: implemented a CLI script for
    approximate cardinality estimation using a HyperLogLog counter.
    * setup.cfg, Makefile, third-party/smhasher/MurmurHash3.{cc,h},
    lib/kmer_hash.{cc,hh}, setup.py: added MurmurHash3 hash function
    and configuration.
    * setup.py: added a function to check if compiler supports OpenMP.

2015-01-14  Reed Cartwright  <cartwright@asu.edu>

    * doc/dev/getting-started.txt: Added install information for
    Arch Linux

2014-01-14  Michael R. Crusoe  <mcrusoe@msu.edu>

    * doc/user/{blog-posts,guide}.txt,examples/stamps/do.sh,sandbox/{
    collect-reads,error-correct-pass2,filter-median-and-pct,filter-median,
    read_aligner,split-sequences-by-length}.py,scripts/{filter-abund,
    load-into-counting}.py,tests/test_{counting_hash,hashbits,scripts}.py:
    remove references to ".kh" files replaces with ".pt" or ".ct" as
    appropriate
    * tests/test-data/{bad-versionk12,normC20k20}.kh: renamed to "*.ct"

2015-01-13  Daniel Standage  <daniel.standage@gmail.com>

    * tests/khmer_tst_utils.py, tests/test_sandbox_scripts.py: removed
    unused module imports
    * .gitignore: added pylint_report.txt so that it is not accidentally
    committed after running make diff_pylint_report
    * khmer/file.py -> khmer/kfile.py: renamed internal file handling
    class to avoid collisions with builtin Python file module
    * sandbox/collect-reads.py, sanbox/saturate-by-median.py,
    sandbox/sweep-files.py, sandbox/sweep-reads.py,
    scripts/abundance-dist-single.py, scripts/abundance-dist.py,
    scripts/annotate-partitions.py, scripts/count-median.py,
    scripts/count-overlap.py, scripts/do-partition.py,
    scripts/extract-long-sequences.py, scripts/extract-paired-reads.py,
    scripts/extract-partitions.py, scripts/filter-abund-single.py,
    scripts/filter-abund.py, scripts/filter-stoptags.py,
    scripts/find-knots.py, scripts/interleave-reads.py,
    scripts/load-graph.py, scripts/load-into-counting.py,
    scripts/make-initial-stoptags.py, scripts/merge-partitions.py,
    scripts/normalize-by-median.py, scripts/partition-graph.py,
    scripts/sample-reads-randomly.py, scripts/split-paired-reads.py,
    tests/test_script_arguments.py, tests/test_scripts.py: changed all
    occurrences of `file` to `kfile`

2015-01-09  Rhys Kidd  <rhyskidd@gmail.com>

    * lib/khmer.hh: implement generic NONCOPYABLE() macro guard
    * lib/hashtable.hh: apply NONCOPYABLE macro guard in case of future 
    modifications to Hashtable that might exposure potential memory corruption 
    with default copy constructor

2014-12-30  Michael Wright  <wrig517@msu.edu>

    * tests/test_scripts.py: Attained complete testing coverage for 
    scripts/filter_abund.py

2014-12-30  Brian Wyss  <wyssbria@msu.edu>

    * tests/test_scripts.py: added four new tests:
    load_into_counting_multifile(), test_abundance_dist_single_nosquash(),
    test_abundance_dist_single_savehash, test_filter_abund_2_singlefile

2015-12-29  Michael R. Crusoe  <mcrusoe@msu.edu>

    * CITATION,khmer/khmer_args.py,scripts/{abundance-dist-single,
    filter-abund-single,load-graph,load-into-counting}.py: Give credit to the
    SeqAn project for their FASTQ/FASTA reader that we use.

2014-12-26  Titus Brown  <titus@idyll.org>

    * tests/tests_sandbox_scripts.py: added import and execfile test for all
    sandbox/ scripts.
    * sandbox/{abundance-hist-by-position.py,
    sandbox/assembly-diff-2.py, sandbox/assembly-diff.py,
    sandbox/bloom_count.py, sandbox/bloom_count_intersection.py,
    sandbox/build-sparse-graph.py, sandbox/combine-pe.py,
    sandbox/compare-partitions.py, sandbox/count-within-radius.py,
    sandbox/degree-by-position.py, sandbox/ec.py,
    sandbox/error-correct-pass2.py, sandbox/extract-single-partition.py,
    sandbox/fasta-to-abundance-hist.py, sandbox/filter-median-and-pct.py,
    sandbox/filter-median.py, sandbox/find-high-abund-kmers.py,
    sandbox/find-unpart.py, sandbox/graph-size.py,
    sandbox/hi-lo-abundance-by-position.py, sandbox/multi-rename.py,
    sandbox/normalize-by-median-pct.py, sandbox/print-stoptags.py,
    sandbox/print-tagset.py, sandbox/readstats.py,
    sandbox/renumber-partitions.py, sandbox/shuffle-fasta.py,
    sandbox/shuffle-reverse-rotary.py, sandbox/split-fasta.py,
    sandbox/split-sequences-by-length.py, sandbox/stoptag-abundance-hist.py,
    sandbox/stoptags-by-position.py, sandbox/strip-partition.py,
    sandbox/subset-report.py, sandbox/sweep-out-reads-with-contigs.py,
    sandbox/sweep-reads2.py, sandbox/sweep-reads3.py,
    sandbox/uniqify-sequences.py, sandbox/write-interleave.py}: cleaned up
    to make 'import'-able and 'execfile'-able.

2014-12-26  Michael R. Crusoe  <mcrusoe@msu.edu>

    * tests/test_functions.py: Generate a temporary filename instead of
    writing to the current directory
    * Makefile: always run the `test` target if specified

2014-12-20  Titus Brown  <titus@idyll.org>

    * sandbox/slice-reads-by-coverage.py: fixed 'N' behavior to match other
    scripts ('N's are now replaced by 'A', not 'G').
    * sandbox/trim-low-abund.py: corrected reporting bug (bp written);
    simplified second-pass logic a bit; expanded reporting.

2014-12-17  Jessica Mizzi  <mizzijes@msu.edu>

    * khmer/file.py,sandbox/sweep-reads.py,scripts/{abundance-dist-single,
    abundance-dist,annotate-partitions,count-median,count-overlap,do-partition,
    extract-paired-reads,extract-partitions,filter-abund-single,filter-abund,
    filter-stoptags,interleave-reads,load-graph,load-into-counting,
    make-initial-stoptags,merge-partitions,normalize-by-median,partition-graph,
    sample-reads-randomly,split-paired-reads}.py,setup.cfg,
    tests/{test_script_arguments,test_scripts}.py: Added force option to all 
    scripts to script IO sanity checks and updated tests to match. 

2014-12-17  Michael R. Crusoe  <mcrusoe@msu.edu>

    * setup.cfg,tests/test_{counting_hash,counting_single,filter,graph,
    hashbits,hashbits_obj,labelhash,lump,read_parsers,scripts,subset_graph}.py:
    reduce memory usage of tests to about 100 megabytes max.

2014-12-17  Michael R. Crusoe  <mcrusoe@msu.edu>

    * scripts/load-graph.py,khmer/_khmermodule.cc: restore threading to
    load-graph.py

2014-12-16  Titus Brown  <titus@idyll.org>

    * sandbox/{calc-error-profile.py,collect-variants.py,correct-errors.py,
    trim-low-abund.py}: Support for k-mer spectral error analysis, sublinear
    error profile calculations from shotgun data sets, adaptive variant
    collection based on graphalign, streaming error correction, and streaming
    error trimming.
    * tests/test_sandbox_scripts.py: added tests for sandbox/trim-low-abund.py.
    * tests/test_counting_hash.py: added tests for new
    CountingHash::find_spectral_error_positions function.

2014-12-16  Michael R. Crusoe  <mcrusoe@msu.edu>  &  Camille Scott
<camille.scott.w@gmail.com>

    * khmer/_khmermodule.cc: fixed memory leak in the ReadParser paired
    iterator (not used by any scripts).
    * lib/read_parsers.cc,khmer/_khmermodule.cc: Improved exception handling.
    * tests/test_read_parsers.py,
    tests/test-data/100-reads.fq.truncated.{bz2,gz}: Added tests for truncated
    compressed files accessed via ReadParser paired and unpaired iterators.

2014-12-09  Michael R. Crusoe  <mcrusoe@msu.edu>

    New FAST[AQ] parser (from the SeqAn project). Fixes known issue and a
    newly found read dropping issue
    https://github.com/ged-lab/khmer/issues/249
    https://github.com/ged-lab/khmer/pull/641
    Supports reading from non-seekable plain and gziped FAST[AQ] files (a.k.a
    pipe or streaming support)

    * khmer/{__init__.py,_khmermodule.cc}: removed the Config object, the
    threads argument to new_counting_hash, and adapted to other changes in API.
    Dropped the unused _dump_report_fn method. Enhanced error reporting.
    * lib/{bittest,consume_prof,error,khmer_config,scoringmatrix,thread_id_map}
    .{cc,hh},tests/test_khmer_config.py: deleted unused files
    * sandbox/collect-reads.py,scripts/{abundance-dist-single,do-partition,
    filter-abund-single,load-into-counting}.py: adapted to Python API changes:
    no threads argument to ReadParser, no more config
    * tests/test_{counting_hash,counting_single,hashbits,hashbits_obj,
    test_read_parsers}.py: updated tests to new error pattern (upon object
    creation, not first access) and the same API change as above. Thanks to
    Camille for her enhanced multi-thread test.
    * lib/{counting,hashtable,ht-diff}.cc,khmer.hh: renamed MAX_COUNT define to
    MAX_KCOUNT; avoids naming conflict with SeqAn
    * khmer/file.py: check_file_status(): ignored input files named '-'
    * khmer/khmer_tst_utils.py: added method to pipe input files to a target
    script
    * tests/test_scripts.py: enhanced streaming tests now that four of them
    work.
    * Makefile: refreshed cppcheck{,-result.xml} targets, added develop
    setuptools command prior to testing

2014-12-08  Michael R. Crusoe  <mcrusoe@msu.edu>

    * doc/user/known_issues.txt: Document that multithreading leads to dropped
    reads.

2014-12-07  Michael R. Crusoe  <mcrusoe@msu.edu>

    This is khmer v1.2

    * Makefile: add sandbox scripts to the pylint_report.txt target
    * doc/dev/coding-guidelines-and-review.txt: Add question about command
    line API to the checklist
    * doc/dev/release.txt: refresh release procedure
    * doc/release-notes/release-1.2.md

2014-12-05  Michael R. Crusoe  <mcrusoe@msu.edu>

    * CITATIONS,khmer/khmer_args.py: update citations for Qingpeng's paper

2014-12-01  Michael R. Crusoe  <mcrusoe@msu.edu>

    * doc/roadmap.txt: Explain the roadmap to v2 through v4

2014-12-01  Kevin Murray  <spam@kdmurray.id.au>

    * tests/test_scripts.py: Stop a test from making a temporary output file
    in the current dir by explictly specifying an output file.

2014-12-01  Kevin Murray  <spam@kdmurray.id.au>

    * load-into-counting.py: Add a CLI parameter to output a machine-readable
    summary of the run, including number of k-mers, FPR, input files etc in
    json or TSV format.

2014-12-01  Titus Brown  <t@idyll.org>

    * Update sandbox docs: some scripts now used in recipes

2014-11-23  Phillip Garland  <pgarland@gmail.com>

    * lib/khmer.hh (khmer): define KSIZE_MAX
    * khmer/_khmermodule.cc (forward_hash, forward_hash_no_rc) (reverse_hash):
    Use KSIZE_MAX to check whether the user-supplied k is larger than khmer
    supports.

2014-11-19  Michael R. Crusoe  <mcrusoe@msu.edu>

    * CODE_OF_CONDUT.RST,doc/dev/{index,CODE_OF_CONDUCT}.txt: added a code of
    conduct

2014-11-18  Jonathan Gluck  <jdg@cs.umd.edu>

    * tests/test_counting_hash.py: Fixed copy paste error in comments, True to
    False.

2014-11-15  Jacob Fenton  <bocajnotnef@gmail.com>

    * tests/test_scripts.py: added screed/read_parsers stream testing
    * khmer/file.py: modified file size checker to not break when fed
    a fifo/block device
    * tests/test-data/test-abund-read-2.fa.{bz2, gz}: new test files

2014-11-11  Jacob Fenton  <bocajnotnef@gmail.com>

    * do-partition.py: replaced threading args in scripts with things from 
    khmer_args
    * khmer/theading_args.py: removed as it has been deprecated

2014-11-06  Michael R. Crusoe  <mcrusoe@msu.edu>

    * lib/{counting,hashbits}.{cc,hh},lib/hashtable.hh: Moved the n_kmers()
    function into the parent Hashtable class as n_unique_kmers(), adding it to
    CountingHash along the way. Removed the unused start and stop parameters.
    * khmer/_khmermodule.cc: Added Python wrapping for CountingHash::
    n_unique_kmers(); adapted to the dropped start and stop parameters.
    * scripts/{load-graph,load-into-counting,normalize-by-median}.py: used the
    n_unique_kmers() function instead of the n_occupied() function to get the
    number of unique kmers in a table.
    * tests/test_{hashbits,hashbits_obj,labelhash,scripts}.py: updated the
    tests to reflect the above

2014-10-24  Camille Scott  <camille.scott.w@gmail.com>

    * do-partition.py: Add type=int to n_threads arg and assert to check
    number of active threads

2014-10-10  Brian Wyss  <wyssbria@msu.edu>

    * khmer/scripts/{abundance-dist, abundance-dist-single,
    annotate-partitions, count-median, count-overlap, do-partition,
    extract-paired-reads, extract-partitions, filter-abund, filter-abund-single,
    filter-stoptags, find-knots, load-graph, load-into-counting,
    make-initial-stoptags, merge-partitions, normalize-by-median, 
    partition-graph, sample-reads-randomly}.py:
    changed stdout output in scripts to go to stderr.

2014-10-06  Michael R. Crusoe  <mcrusoe@msu.edu>

    * Doxyfile.in: add links to the stdc++ docs

2014-10-01  Ben Taylor  <taylo886@msu.edu>

    * khmer/_khmermodule.cc, lib/hashtable.cc, lib/hashtable.hh,
    tests/test_counting_hash.py, tests/test_labelhash.py,
    tests/test_hashbits.py, tests/test_hashbits_obj.py:
    Removed Hashtable::consume_high_abund_kmers,
    Hashtable::count_kmers_within_depth, Hashtable::find_radius_for_volume,
    Hashtable::count_kmers_on_radius

2014-09-29  Michael R. Crusoe  <mcrusoe@msu.edu>

    * versioneer.py: upgrade versioneer 0.11->0.12

2014-09-29  Sherine Awad  <sherine.awad@gmail.com>

    * scripts/normalize-by-median.py: catch expections generated by wrong
    indentation for 'total'

2014-09-23  Jacob G. Fenton  <bocajnotnef@gmail.com>

    * scripts/{abundance-dist-single, abundance-dist, count-median,
    count-overlap, extract-paired-reads, filter-abund-single,
    load-graph, load-into-counting, make-initial-stoptags,
    partition-graph, split-paired-reads}.py: 
    added output file listing at end of file
    * scripts/extract-long-sequences.py: refactored to set write_out to
    sys.stdout by default; added output location listing.
    * scripts/{fastq-to-fasta, interleave-reads}.py: 
    added output file listing sensitive to optional -o argument
    * tests/test_scripts.py: added test for scripts/make-initial-stoptags.py

2014-09-19  Ben Taylor  <taylo886@msu.edu>

    * Makefile: added --inline-suppr to cppcheck, cppcheck-result.xml targets
    * khmer/_khmermodule.cc: Added comments to address cppcheck false positives
    * lib/hashtable.cc, lib/hashtable.hh: take args to filter_if_present by
    reference, address scope in destructor
    * lib/read_parsers.cc: Added comments to address cppcheck false positives
    * lib/subset.cc, lib/subset.hh: Adjusted output_partitioned_file,
    find_unpart to take args by reference, fix assign_partition_id to use
    .empty() instead of .size()

2014-09-19  Ben Taylor  <taylo886@msu.edu>
		
    * Makefile: Add astyle, format targets
    * doc/dev/coding-guidelines-and-review.txt: Add reference to `make format`
		target

2014-09-10  Titus Brown  <titus@idyll.org>

    * sandbox/calc-median-distribution.py: catch exceptions generated by reads
	shorter than k in length.
    * sandbox/collect-reads.py: added script to collect reads until specific
	average cutoff.
    * sandbox/slice-reads-by-coverage.py: added script to extract reads with
	a specific coverage slice (based on median k-mer abundance).
	
2014-09-09  Titus Brown  <titus@idyll.org>

    * Added sandbox/README.rst to describe/reference removed files,
	 and document remaining sandbox files.

    * Removed many obsolete sandbox files, including:
      sandbox/abund-ablate-reads.py,
      sandbox/annotate-with-median-count.py,
      sandbox/assemble-individual-partitions.py,
      sandbox/assemstats.py,
      sandbox/assemstats2.py,
      sandbox/bench-graphsize-orig.py,
      sandbox/bench-graphsize-th.py,
      sandbox/bin-reads-by-abundance.py,
      sandbox/bowtie-parser.py,
      sandbox/calc-degree.py,
      sandbox/calc-kmer-partition-counts.py,
      sandbox/calc-kmer-read-abunds.py,
      sandbox/calc-kmer-read-stats.py,
      sandbox/calc-kmer-to-partition-ratio.py,
      sandbox/calc-sequence-entropy.py,
      sandbox/choose-largest-assembly.py,
      sandbox/consume-and-traverse.py,
      sandbox/contig-coverage.py,
      sandbox/count-circum-by-position.py,
      sandbox/count-density-by-position.py,
      sandbox/count-distance-to-volume.py,
      sandbox/count-median-abund-by-partition.py,
      sandbox/count-shared-kmers-btw-assemblies.py,
      sandbox/ctb-iterative-bench-2-old.py,
      sandbox/ctb-iterative-bench.py,
      sandbox/discard-high-abund.py,
      sandbox/discard-pre-high-abund.py,
      sandbox/do-intertable-part.py,
      sandbox/do-partition-2.py,
      sandbox/do-partition-stop.py,
      sandbox/do-partition.py,
      sandbox/do-subset-merge.py,
      sandbox/do-th-subset-calc.py,
      sandbox/do-th-subset-load.py,
      sandbox/do-th-subset-save.py,
      sandbox/extract-surrender.py,
      sandbox/extract-with-median-count.py,
      sandbox/fasta-to-fastq.py,
      sandbox/filter-above-median.py,
      sandbox/filter-abund-output-by-length.py,
      sandbox/filter-area.py,
      sandbox/filter-degree.py,
      sandbox/filter-density-explosion.py,
      sandbox/filter-if-present.py,
      sandbox/filter-max255.py,
      sandbox/filter-min2-multi.py,
      sandbox/filter-sodd.py,
      sandbox/filter-subsets-by-partsize.py,
      sandbox/get-occupancy.py,
      sandbox/get-occupancy2.py,
      sandbox/graph-partition-separate.py,
      sandbox/graph-size-circum-trim.py,
      sandbox/graph-size-degree-trim.py,
      sandbox/graph-size-py.py,
      sandbox/join_pe.py,
      sandbox/keep-stoptags.py,
      sandbox/label-pairs.py,
      sandbox/length-dist.py,
      sandbox/load-ht-and-tags.py,
      sandbox/make-coverage-by-position-for-node.py,
      sandbox/make-coverage-histogram.py,
      sandbox/make-coverage.py,
      sandbox/make-random.py,
      sandbox/make-read-stats.py,
      sandbox/multi-abyss.py,
      sandbox/multi-stats.py,
      sandbox/multi-velvet.py,
      sandbox/normalize-by-min.py,
      sandbox/occupy.py,
      sandbox/parse-bowtie-pe.py,
      sandbox/parse-stats.py,
      sandbox/partition-by-contig.py,
      sandbox/partition-by-contig2.py,
      sandbox/partition-size-dist-running.py,
      sandbox/partition-size-dist.py,
      sandbox/path-compare-to-vectors.py,
      sandbox/print-exact-abund-kmer.py,
      sandbox/print-high-density-kmers.py,
      sandbox/quality-trim-pe.py,
      sandbox/quality-trim.py,
      sandbox/reformat.py,
      sandbox/remove-N.py,
      sandbox/softmask-high-abund.py,
      sandbox/split-N.py,
      sandbox/split-fasta-on-circum.py,
      sandbox/split-fasta-on-circum2.py,
      sandbox/split-fasta-on-circum3.py,
      sandbox/split-fasta-on-circum4.py,
      sandbox/split-fasta-on-degree-th.py,
      sandbox/split-fasta-on-degree.py,
      sandbox/split-fasta-on-density.py,
      sandbox/split-reads-on-median-diff.py,
      sandbox/summarize.py,
      sandbox/sweep_perf.py,
      sandbox/test_scripts.py,
      sandbox/traverse-contigs.py,
      sandbox/traverse-from-reads.py,
      sandbox/validate-partitioning.py -- removed as obsolete.

2014-09-01  Michael R. Crusoe  <mcrusoe@msu.edu>

    * doc/dev/coding-guidelines-and-review.txt: Clarify pull request checklist
    * CONTRIBUTING.md: update URL to new dev docs

2014-08-30  Rhys Kidd  <rhyskidd@gmail.com>

    * khmer/_khmermodule.cc: fix table.get("wrong_length_string") gives core
    dump
    * lib/kmer_hash.cc: improve quality of exception error message
    * tests/{test_counting_hash,test_counting_single,test_hashbits,
        test_hashbits_obj}.py: add regression unit tests

2014-08-28  Titus Brown  <titus@idyll.org>

    * scripts/normalize-by-median.py: added reporting output after main loop
	exits, in case it hadn't been triggered.
    * sandbox/saturate-by-median.py: added flag to change reporting frequency,
	cleaned up leftover code from when it was copied from
	normalize-by-median.

2014-08-24  Rhys Kidd  <rhyskidd@gmail.com>

    * khmer/thread_utils.py, sandbox/filter-below-abund.py,
	scripts/{extract-long-sequences,load-graph,load-into-counting,
	normalize-by-median,split-paired-reads}.py,
	scripts/galaxy/gedlab.py: fix minor PyLint issues 

2014-08-20  Michael R. Crusoe  <mcrusoe@msu.edu>

    * test/test_version.py: add Python2.6 compatibility.

2014-08-20  Rhys Kidd  <rhyskidd@gmail.com>

    * setup.py,README.rst,doc/user/install.txt: Test requirement for a 
    64-bit operating system, documentation changes. Fixes #529

2014-08-19  Michael R. Crusoe  <mcrusoe@msu.edu>

    * {setup,versioneer,khmer/_version}.py: upgrade versioneer from 0.10 to 0.11

2014-08-18  Michael R. Crusoe  <mcrusoe@msu.edu>

    * setup.py: Use the system bz2 and/or zlib libraries if specified in
    setup.cfg or overridden on the commandline

2014-08-06  Michael R. Crusoe  <mcrusoe@msu.edu>

    * CITATION: fixed formatting, added BibTeX
    * Makefile: Python code coverage targets will now compile khmer if needed
    * doc/dev/galaxy.txt: moved to doc/user/; updated & simplified
    * doc/{dev,user}/index.txt: galaxy.txt move
    * scripts/*.xml: moved to scripts/galaxy/; citations added; additional
    scripts wrapped
    * scripts/galaxy/README.txt: documented Galaxy codebase requirements
    * doc/citations.txt: symlink to CITATION
    * scripts/galaxy/test-data: added symlinks to files in tests/test-data or
    added short test files from scratch
    * scripts/galaxy/macros.xml: common configuration moved to central file
    * scripts/galaxy/gedlab.py: custom Galaxy datatypes for the counting
    tables and presence tables: it inherits from the Galaxy Binary type but
    isn't sniffable. Written with GalaxyTeam's Dave_B.
    * scripts/filter-abund.py: fix inaccurate parameter description
    * scripts/galaxy/tool_dependencies.xml: document install process
    * scripts/galaxy/filter-below-abund.py: symlink to
    sandbox/filter-below-abund.py for now.
    * khmer/khmer_args.py: point users to online citation file for details

2014-08-05  Michael R. Crusoe  <mcrusoe@msu.edu>

    * lib/read_parsers.{cc,hh}: close file handles. Fixes CID 1222793

2014-08-05  Justin Lippi  <jlippi@gmail.com>

    * khmer/__init__.py: import get_version_cpp method as __version_cpp__.
    * khmer/_khmermodule.cc: added get_version_cpp implementation
    * tests/test_version.py: check that version from C++ matches version from
    khmer.__version__
    * setup.cfg: don't run tests with 'jenkins' @attr with 'make test'

2014-08-04  Michael R. Crusoe  <mcrusoe@msu.edu>

    * khmer/_khmermodule.cc,lib/{kmer_hash.{cc,hh},read_aligner.cc,
    read_parsers.{cc,hh},trace_logger.cc: Replace remaining uses of assert()
    with khmer_exceptions. Fixes #215.
    * setup.py: simplify argparse conditional dependency

2014-08-03  Titus Brown & Michael R. Crusoe  <t@idyll.org>

    * doc/{artifact-removal,partitioning-workflow{.graffle,.png}},{biblio,
    blog-posts,guide,install,choosing-table-sizes,known-issues,scripts,
    partitioning-big-data.txt: moved to doc/user/
    * doc/{crazy-ideas,details,development,galaxy,release,examples}.txt: moved
    to doc/dev/
    * doc/dev/{a-quick-guide-to-testing,codebase-guide,
    coding-guidelines-and-review,for-khmer-developers,getting-started,
    hackathon,index}.txt,doc/user/index.txt: new content.
    * doc/design.txt: deleted
    The documentation has been split into user focused documentation and
    developer focused documentation. The new developer docs were field tested
    as part of the Mozilla Science Lab global sprint that we participated in;
    we are grateful to all the volunteers.

2014-07-24  Ivan Gonzalez  <iglpdc@gmail.com>

    * lib/khmer.hh, lib/khmer_exception.hh: All exceptions are now derived from
	a new base class exception, khmer::khmer_exception. Issue #508.
    * lib/counting.cc, lib/hashbits.cc, lib/hashtable.{cc,hh},lib/kmer_hash.cc,
	lib/labelhash.cc, lib/perf_metrics.hh, lib/read_parsers.{cc,hh},
	lib/subset.cc, lib/thread_id_map.hh: All exceptions thrown are now
	instances (or derived from) khmer::khmer_exception.

2014-07-24  Jiarong Guo  <guojiaro@gmail.com>

    * khmer/_khmermodule.cc: add python exception when thread = 0 for
    ReadParser.
    * tests/test_read_parsers.py: add test_with_zero_threads() to test Python
    exception when ReadParser has zero threads.

2014-07-23  Qingpeng Zhang  <qingpeng@gmail.com>

    * scripts/load-graph.py: write fp rate into *.info file with option 
    to switch on
    * tests/test_scripts.py: add test_load_graph_write_fp

2014-07-23  Ryan R. Boyce  <boycerya@msu.edu>

    * Makefile: fixed >80 character line wrap-around

2014-07-23  Leonor Garcia-Gutierrez  <l.garcia-gutierrez@warwick.ac.uk>

    * tests/test_hashbits.py, tests/test_graph.py, 
    tests/test_lump.py: reduced memory requirement
    
2014-07-23  Heather L. Wiencko  <wienckhl@tcd.ie>

    * khmer_tst_utils.py: added import traceback
    * test_scripts.py: added test for normalize_by_median.py for fpr rate

2014-07-22  Justin Lippi  <jlippi@gmail.com>
 
    * khmer/_khmermodule.cc: removed unused assignment
    * lib/read_aligner.cc,lib/read_aligner.hh: wrapped function declarations
    in the same compiler options that the only invocations are in to avoid
    unusedPrivateFunction violation.
    * lib/read_parsers.cc: fix redundantassignment error by assigning variable
    to its value directly

2014-07-22  Michael R. Crusoe  <mcrusoe@msu.edu>

    * Makefile: combine pip invocation into single "install-dependencies"
    target.

2014-07-22  Justin Lippi  <jlippi@gmail.com>

    * tests/test_subset_graph.py: decrease the amount of memory that is being
    requested for the hash tables in test.

2014-07-22  Jim Stapleton  <jas@msu.edu>

     * scripts/filter-abund.py: no longer asks for parameters that are unused,
     issue #524

2014-07-22  Justin Lippi  <jlippi@gmail.com> 

    * tests/khmer_tst_utils.py: put runscript here
    * tests/test_sandbox_scripts.py: remove 'runsandbox', renamed to runscript
      and placed in khmer_tst_utils
    * tests/test_scripts.py: removed 'runscript' and placed in khmer_tst_utils

2014-07-22  Jeramia Ory  <jeramia.ory@gmail.com>

    * khmer/_khmermodule.cc: removed unused KhmerError, issue #503

2014-07-22  Rodney Picett  <pickett.rodney@gmail.com>

    * lib/scoringmatrix.{cc,hh}: removed assign function, issue #502
 
2014-07-22  Leonor Garcia-Gutierrez  <l.garcia-gutierrez@warwick.ac.uk>

    * tests/test_counting_single.py: reduced memory requirements
    
2014-07-21  Titus Brown  <t@idyll.org>

    * sandbox/saturate-by-median.py: introduce new sandbox script for
	saturation analysis of low-coverage data sets.

2014-07-10  Joe Stein  <joeaarons@gmail.com>

    * sandbox/readstats.py: fixed divide-by-zero error, issue #458

2014-07-06  Titus Brown  <t@idyll.org>

    * doc/release.txt: fix formatting.

2014-06-25  Michael R. Crusoe <mcrusoe@msu.edu>

    * scripts/load-graph.py: fix #507. Threading doesn't give any advantages
    to this script right now; the threading parameter is ignored for now.

2014-06-20  Chuck Pepe-Ranney  <chuck.peperanney@gmail.com>

    * scripts/extract-partitions.py: added epilog documentation for 
	<base>.dist columns.

2014-06-20  Michael R. Crusoe  <mcrusoe@msu.edu>

    * doc/release.txt: Add Coverity Scan to release checklist

2014-06-19  Michael R. Crusoe  <mcrusoe@msu.edu>

    * lib/read_aligner.{cc,hh},khmer/_khmermodule.cc,setup.py,
    tests/test_read_aligner.py,sandbox/{normalize-by-align,read-aligner}.py:
    Update of @fishjord's graph alignment work
    * lib/{aligner,kmer,node}.{cc,hh},tests/test_align.py: removed as they are
    superceded by the above
    * Makefile: fixed wildcards
    * tests/read_parsers.py: tests that are too complicated to run with
    Valgrind's memcheck are now marked @attr('multithread')

2014-06-16  Titus Brown  <t@idyll.org>

    * doc/release.txt: updated release process.
    * doc/known-issues.txt: updated known-issues for v1.1 release
    * doc/release-notes/: added release notes for 1.0, 1.0.1, and 1.1

2014-06-16  Michael R. Crusoe  <mcrusoe@msu.edu>

    * scripts/{abundance-dist-single,filter-abund-single,load-into-counting,
    normalize-by-median,load-graph}.py: restore Python 2.6 compatability for
    Debian 6, RedHat 6, SL6, and Ubuntu 10.04 LTS users.

2014-06-15  Titus Brown  <t@idyll.org>

    * doc/scripts.txt: removed sweep-reads.py from script documentation.
    * scripts/sweep-reads.py, scripts/sweep-files.py: moved sweep-reads.py
	and sweep-files.py over to sandbox.
    * tests/test_sandbox_scripts.py: created a test file for scripts in
	sandbox/; skip when not in developer mode (e.g. installed egg).
    * tests/test_script_arguments.py: capture file.py output to stderr
	so that it is not displayed during tests.
    * sandbox/calc-median-distribution.py: updates to print cumulative
	distribution for calc-median-distribution.

2014-06-14  Michael R. Crusoe  <mcrusoe@msu.edu>

    * scripts/{abundance-dist-single,filter-abund-single,load-into-counting,
    normalize-by-median,load-graph}.py,tests/test_scripts.py: added
    '--report-total-kmers' option to all scripts that create k-mer tables.

2014-06-14  Titus Brown  <t@idyll.org>

    * doc/scripts.txt, tests/test_scripts.py, scripts/sweep-reads.py:
	renamed sweep-reads-buffered to sweep-reads; added FASTQ output to
	sweep-reads.
    * doc/scripts.txt: added extract-long-sequences.py doc reference.
    * scripts/extract-long-sequences.py: set default sequence length to
	extract to 200 bp.

2014-06-13  Michael R. Crusoe  <mcrusoe@msu.edu>

    * MANIFEST.in: don't include docs/, data/, or examples/ in our PyPI
    distribution. Saves 15MB.

2014-06-13  Michael R. Crusoe  <mcrusoe@msu.edu>

    * Makefile: split coverity target in two: -build and -upload. Added
    configuration target

2014-06-13  Titus Brown  <t@idyll.org>

    * doc/install.txt: updated virtualenv command to use python2 explicitly,
	for arch support.

2014-06-13  Titus Brown  <t@idyll.org>

    * khmer/__init__.py, khmer/file_args.py: Moved copyright message to a
	comment.
    * khmer/file.py: updated error messages for disk-space checking functions;
	added test hooks.
    * tests/test_script_arguments.py: added tests for several functions in
	khmer/file.py.
    * sandbox/assemstats3.py: handle missing input files.

2014-06-12  Michael Wright <wrigh517@msu.edu>

    * sandbox/load-into-hashbits: Deleted from sandbox. It is superseded
    by load-graph.py --no-tagset.

2014-06-11  Michael Wright <wrigh517@msu.edu>

    * scripts/load-into-counting: Fixed docstring misnomer to 
	load-into-counting.py

2014-06-10  Michael R. Crusoe  <mcrusoe@msu.edu>

    * setup.py,tests/{__init__,khmer_tst_utils,test_scripts,
    khmer_test_counting_single}.py: made tests runnable after installation.
    * lib/{khmer.hh,hashtable.hh,read_parsers.cc,read_parsers.hh}: restructure
    exception hierarchy.
    * khmer/_khmermodule.cc: Nicer error checking for hash_consume_fasta,
    hash_abundance_distribution, hashbits_consume_{fasta,fasta_and_tag
    {,with_stoptags},partitioned_fasta}, hashbits_output_partitions, and
    labelhash_consume_{,partitioned_}fasta_and_tag_with_labels.

2014-06-10  Titus Brown  <t@idyll.org>

    * Makefile: remove SHELL setting so that 'make doc' works in virtualenvs.
    * scripts/sample-reads-randomly.py: extend to take multiple subsamples
	with -S.
    * tests/test_scripts.py: added test for multiple subsamples from
	sample-reads-randomly.py

2014-06-10  Michael Wright <wrigh517@msu.edu>

    * scripts/extract-long-sequences: Moved from sandbox, added argparse and 
    FASTQ support.
    * scripts/fastq-to-fasta: Fixed outdated argparse oversight.
    * tests/test_scripts.py: Added tests for extract-long-sequences.py

2014-06-08  Titus Brown  <t@idyll.org>

    * doc/conf.py: set google_analytics_id and disqus_shortname properly;
	disable "editme" popup.
    * doc/_templates/page.html: take google_analytics_id and disqus_shortname
	from doc/conf.py.

2014-06-04  Michael R. Crusoe <mcrusoe@msu.edu>

    * lib/Makefile: do a distclean as the CFLAGS may have changed. Fixes #442

2014-06-03 Chuck Pepe-Ranney <chuck.peperanney@gmail.com>

    * scripts/abundance-dist.py: removed call to check_space on infiles.  

2014-05-31  Michael R. Crusoe  <mcrusoe@msu.edu>

    * khmer/_khmermodule.cc,lib/counting.{cc,hh},
    sandbox/{stoptag-abundance-ham1-hist.py,off-by-one.py,filter-ham1.py}:
    Remove CountingHash get_kmer_abund_mean, get_kmer_abund_abs_deviation, and
    max_hamming1_count along with Python glue code and sandbox scripts. They
    are no longer useful.

2014-05-30  Titus Brown  <t@idyll.org>

    * khmer/_khmermodule.cc: remove merge2* functions: unused, untested.
    * lib/counting.cc, lib/hashbits.cc, lib/hashtable.cc: made file loading
	exceptions more verbose and informative.
    * tests/test_subset_graph.py: added tests for SubsetPartition::
	load_partitionmap.
    * khmer/_khmermodule.cc, lib/subset.cc, wrapped SubsetPartition::
	load_partitionmap to catch, propagate exceptions
    * tests/test_hashbits.py, tests/test_counting_hash.py: added tests
	for fail-on-load of bad file format versions; print exception messages.
    * .gitignore: added various temporary pip & build files
    * lib/counting.cc: added I/O exception handling to CountingHashFileReader
	and CountingHashGzFileReader.
    * lib/hashbits.cc: added I/O exception handling to Hashbits::load.
    * lib/subset.cc: added I/O exception handling to merge_from_disk.
    * lib/hashtable.cc: added I/O exception handling to load_tagset and
	load_stop_tags
    * khmer/_khmermodule.cc: added I/O exception propagation from C++ to
	Python, for all loading functions.

2014-05-22  Michael Wright  <wrigh517@msu.edu>

    * scripts/fastq-to-fasta: Moved and improved fastq-to-fasta.py into scripts 
    from sandbox
    * tests/test_scripts.py: Added tests for fastq-to-fasta.py
    * tests/test-data: Added test-fastq-n-to-fasta.py file with N's in 
    sequence for testing

2014-05-19  Michael R. Crusoe  <mcrusoe@msu.edu>

    * Makefile: add target for python test coverage plain-text report;
    clarified where the HTML report is

2014-05-16  Michael R. Crusoe  <mcrusoe@msu.edu>

    * docs/scripts.txt: include sweep-reads-buffered.py

2014-05-14  Adam Caldwell  <adam.caldwell@gmail.com>

    * Makefile: change pip to pip2. Fixes assorted make problems on systems
    where pip links to pip3

2014-05-14  Michael R. Crusoe  <mcrusoe@msu.edu>

    * lib/{zlib,bzip2} -> third-party/
    * setup.{cfg,py}: Move third party libraries to their own directory
    * Makefile: add sloccount target for humans and the sloccount.sc target for
   Jenkins

2014-05-13  Michael Wright  <wrigh517@msu.edu>

    * sandbox/fastq-to-fasta.py: now reports number of reads dropped due to
    'N's in sequence. close 395

2014-05-13  Michael R. Crusoe  <mcrusoe@msu.edu>

    * doc/release.txt: additional fixes

2014-05-09  Luiz Irber  <irberlui@msu.edu>

    Version 1.0.1

2014-05-09  Michael R. Crusoe  <mcrusoe@msu.edu>

    * doc/release.txt: update release instructions

2014-05-06  Michael R. Crusoe  <mcrusoe@msu.edu>

    * lib/{subset,counting}.cc: fix cppcheck errors; astyle -A10
    --max-code-length=80

2014-05-06  Titus Brown  <titus@idyll.org>

    * sandbox/calc-best-assembly.py: added script to calculate best
    assembly from a list of contig/scaffold files
	
2014-04-23  Titus Brown  <titus@idyll.org>

    * scripts/abundance-dist-single.py: fixed problem where ReadParser was
    being created anew for each thread; regression introduced in 4b823fc.

2014-04-22  Michael R. Crusoe  <mcrusoe@msu.edu>

    *.py: switch to explicit python2 invocation. Fixes #385.

2014-04-21  Titus Brown  <t@idyll.org>

    * doc/development.txt: added spellcheck to review checklist

2014-04-21  Titus Brown  <titus@idyll.org>

    * scripts/normalize-by-median.py: updated FP rate to match latest info from
      Qingpeng's paper; corrected spelling error.

2014-04-21  Michael R. Crusoe  <mcrusoe@msu.edu>

    * setup.py,doc/installing.txt: Remove argparse from the requirements
    unless it isn't available. Argparse is bundled with Python 2.7+. This
    simplifies the installation instructions.

2014-04-17  Ram RS  <ramrs@nyu.edu>

    * scripts/make-initial-stoptags.py: fixed bug that threw error on
     missing .ht input file while actual expected input file is .pt

2014-04-11  Titus Brown  <t@idyll.org>

    * scripts/*.py: fixed argument to check_space_for_hashtable to rely
    on args.n_tables and not args.ksize.

2014-04-06  Titus Brown  <titus@idyll.org>

    * scripts/normalize-by-median.py: added comment about table compatibility
    with abundance-dist.

2014-04-05  Michael R. Crusoe  <mcrusoe@msu.edu>

    * MANIFEST.in,setup.py: fix to correct zlib packaging for #365
    * ChangeLog: fix date for 1.0 release, email addresses

2014-04-01  Michael R. Crusoe  <mcrusoe@msu.edu>

    Version 1.0
    * Makefile: run 'build' command before install; ignore _version.py for
    coverage purposes.
    * bink.ipynb: deleted
    * doc/choosing-hash-sizes.txt -> choosing-table-sizes.txt
    * setup.py,doc/{conf.py,index.txt}: update lists of authors
    * doc/development.txt: typo
    * doc/{galaxy,guide,index,introduction,scripts}.txt: remove some
    references to implementation details of the k-mer tables
    * doc/{known-issues,release}.txt: updated
    * khmer/*.cc,lib/*.{cc,hh}: astyle -A10 formatted
    * lib/read_parsers.cc: fixed case statement fall through
    * lib/subset.cc: removed unnecessary NULL check (CID 1054804 & 1195088)
    * scripts/*.py: additional documentation updates
    * tests/test-data/test-overlap1.ht,data/MSB2-surrender.fa &
    data/1m-filtered.fa: removed from repository history, .git is now 36M!

2014-04-01  Titus Brown  <t@idyll.org>

    * CITATION,khmer/khmer_args.py: Updated khmer software citation for
    release.

2014-03-31  Titus Brown  <t@idyll.org>

    * scripts/normalize-by-median.py: Fixed unbound variable bug introduced in
    20a433c2.

    * khmer/file.py: Fixed incorrect use of __file__ dirname instead of
    os.getcwd(); also fixed bug where statvfs would choke on an empty
    dirname resulting from input files being in the cwd.

2014-03-31  Michael R. Crusoe  <mcrusoe@msu.edu>

    * versioneer.py,ez_setup.py: updated to version 0.10 and 3.4.1
    respectively.
    * docs/release.txt,khmer/_version.py,MANIFEST.in: update ancillary
    versioneer files

2014-03-31  Titus Brown  <t@idyll.org>

    * scripts/*.py,khmer/khmer_args.py: added 'info' function to khmer_args,
    and added citation information to each script.
    * CITATION: added basic citation information for khmer functionality.

2013-03-31  Michael R. Crusoe  <mcrusoe@msu.edu>

    * docs/scripts.txt,scripts/*.py,khmer/*.py: overhaul the documentation of
    the scripts. Uses sphinxcontrib.autoprogram to leverage the existing
    argparse objects. Moved the documentation into each script + misc cleanups.
    All scripts support the --version option. Migrated the last scripts to use
    khmer_args
    * docs/blog-posts.txt: removed outdated reference to filter-exact.py; its
    replacement filter-abund.py is better documented in the eel-pond protocol
    * figuregen/,novelty/,plots/,templatem/,scripts/do-partition.sh: removed
    outdated code not part of core project

2013-03-30  Michael R. Crusoe  <mcrusoe@msu.edu>

    * setup.py: monkeypatched distutils.Distribution.reinitialize_command() so
    that it matches the behavior of Distribution.get_command_obj(). This fixes
    issues with 'pip install -e' and './setup.py nosetests' not respecting the
    setup.cfg configuration directives for the build_ext command. Also
    enhanced our build_ext command to respect the dry_run mode.

    * .ycm_extra_conf.py: Update our custom YouCompleteMe configuration to
    query the package configuration for the proper compilation flags.

2014-03-28  Michael R. Crusoe  <mcrusoe@msu.edu>

    * Makefile,setup.py: demote nose & sphinx to extra dependencies.
    Auto-install Python developer tools as needed.

2013-03-27  Michael R. Crusoe  <mcrusoe@msu.edu>

    * The system zlib and bzip2 libraries are now used instead of the bundled
    versions if specified in setup.cfg or the command line.

2014-03-25  Michael R. Crusoe  <mcrusoe@msu.edu>

    * Makefile: update cppcheck command to match new version of Jenkins
    plugin. Now ignores the lib/test*.cc files.

2013-03-20  Michael R. Crusoe  <mcrusoe@msu.edu>

    * lib/storage.hh,khmer/_khmermodule.cc,lib/{readtable,read_parsers}.hh:
    remove unused storage.hh

2014-03-19  Qingpeng Zhang  <qingpeng@msu.edu>

    * hashbits.cc: fix a bug of 'Division or modulo by zero' described in #182
    * test_scripts.py: add test code for count-overlap.py
    * count-overlap.py: (fix a bug because of a typo and hashsize was replaced
    by min_hashsize)
    * count-overlap.py: needs hashbits table generated by load-graph.py. 
    This information is added to the "usage:" line.
    * count-overlap.py: fix minor PyLint issues

2014-03-19  Michael R. Crusoe  <mcrusoe@msu.edu>

    * Update bundled zlib version to 1.2.8 from 1.2.3. Changes of note:
    "Wholesale replacement of gz* functions with faster versions"
    "Added LFS (Large File Summit) support for 64-bit file offsets"
    "Fix serious but very rare decompression bug"

2014-03-19  Michael R. Crusoe <mcrusoe@msu.edu>

    * lib/counting.hh: include hashtable.hh
    * lib/{counting,aligner,hashbits,hashtable,labelhash,node,subset}.{cc,hh},
    kmer.cc,khmer/_khmermodule.cc: removed downcast, replaced non-functional
    asserts() with exception throws.
    * khmer/_khmermodule.cc: fixed parsing of PyLists
    * setup.py: force 64bit only builds on OS X.

2014-03-19  Titus Brown  <t@idyll.org>

    * Makefile: update documentation on targets at top; clean autopep8 output.
    * test_counting_single.py: fixed pep8 violations in spacing
    * test_scripts.py: eliminate popenscript in favor of proper SystemExit
	handling in runscript; fix pep8 violations.

2014-03-19  Michael R. Crusoe <mcrusoe@msu.edu> and Luiz Irber
<luiz.irber@gmail.com>

    * lib/ktable.{cc,hh},khmer/{__init__.py},{_khmermodule.cc}, tests/
    test_{counting_{hash,single},ktable}.py: remove the unused KTable object
    * doc/{index,ktable}.txt: remove references to KTable
    * lib/{ktable.{hh,cc} → kmer_hash.{hh,cc}}: rename remaining ktable files
    to kmer_hash
    * lib/{hashtable,kmer}.hh: replace ktable headers with kmer_hash

2014-03-17  Ram RS  <ramrs@nyu.edu>

    * extract-partitions.py: pylint warnings addressed
    * test_scripts.py: tests added to cover extract-partitions completely

2014-03-16  Michael R. Crusoe <mcrusoe@msu.edu>

    * lib/read_parsers.cc: fix for Coverity CID 1054789: Unititialized scalar
    field II: fill_id is never zeroed out.

2014-03-16  Ram RS  <ramrs@nyu.edu>

    * Project email in copyright headers updated

2014-03-14  Michael R. Crusoe <mcrusoe@msu.edu>

    * khmer/_khmermodule.cc, lib/{khmer.hh, hashtable.{cc,hh}},
    tests/test_{hashbits,hashbits_obj,labelhash}.py: don't implicitly downcast
    tagset_size(). Changes fileformat version for saved tagsets.

2014-03-13  Ram RS  <ramrs@nyu.edu>

    * added: khmer/file.py - script to check disk space, check input file
    status and check space before hashtable writing
    * modified: scripts/*.py - all scripts now use khmer.file for above-mentioned
    functionality.
    * modified: scripts/*.py - pylint violations addressed in all scripts
    under scripts/

2014-03-13  Ram RS  <ramrs@nyu.edu>

    * Bug fix: tests.test_normalize_by_median_no_bigcount() now runs within
    temp directory

2014-03-11  Michael R. Crusoe  <mcrusoe@mcrusoe.edu>

    * lib/read_parsers.hh: fix for Coverity CID 1054789: Uninitialized scalar
    field

2014-03-10  Michael R. Crusoe  <mcrusoe@msu.edu>

    * doc/development.txt: document fork/tag policy + formatting fixes

2014-03-03  Michael R. Crusoe  <mcrusoe@msu.edu>

    * lib/trace_logger.{cc,hh}: fix for Coverity CID 1063852: Uninitialized
    scalar field (UNINIT_CTOR) 
    * lib/node.cc: fix for Coverity CID 1173035:  Uninitialized scalar field
    (UNINIT_CTOR)
    * lib/hashbits.hh: fix for Coverity CID 1153101:  Resource leak in object
    (CTOR_DTOR_LEAK)
    * lib/{perf_metrics.{cc,hh},hashtable.{cc,hh}
    ,read_parsers.{cc,hh},trace_logger.{cc,hh}}: ifndef WITH_INTERNAL_METRICS
    then lets not + astyle -A10

2014-02-27  Michael R. Crusoe <mcrusoe@msu.edu>

    * tagged: version 0.8
    * setup.py: Specify a known working version of setuptools so we don't
    force an unneeded and awkward upgrade.
    * setup.py: We aren't zipsafe, mark as such

2014-02-18  Michael R. Crusoe <mcrusoe@msu.edu>

* Normalized C++ namespace usage to fix CID 1054792
* Updated install instructions. We recommend OS X users and those Linux
users without root access to install virtualenv instead of pip.
* New documentation: doc/known-issues.txt
* Added code review checklist & other guidance: doc/development.txt

2014-02-03  Camille Scott <camille.scott.w@gmail.com>

* Standardized command line arguments in khmer_args; added version flag

* Added support for sparse graph labeling

* Added script to reinflate partitions from read files using the 
  labeling system, called sweep-reads-by-partition-buffered.py

* Implemented __new__ methods for Hashbits, enforced inheritance
  hierarchy between it and the new LabelHash class both in C++
  and CPython API

2013-12-20  Titus Brown  <titus@idyll.org>

* Fixed output_partitioned_file, sweep-reads3.py, and extract-partitions.py
  to retain FASTQ format in output.

2013-12-11  Michael R. Crusoe <mcrusoe@msu.edu>

* normalize-by-median.py: new optional argument: --record-filenames to specify
a path where a list of all the output filenames will be written to. Will
be used to better integrate with Galaxy.

* All commands that use the counting args now support the --version switch

* abundance-dist-single.py, abundance-dist.py, do-partition.py,
interleave-reads.py, load-graph.py, load-into-counting.py
normalize-by-median.py now exit with return code 1 instead of 255 as is
standard.

2013-12-19  Michael R. Crusoe  <mcrusoe@msu.edu>

* doc/install.txt Add setup instructions for RHEL6 & fix invocation to get
master branch to work for non-developers

2013-12-18  Titus Brown  <titus@idyll.org>

* Added a test to ensure that normalize-by-median.py has bigcount set to
  False.

2013-11-22  Camille Scott  <camille.scott.w@gmail.com>

* Makefile: Added debug target for profiling.

2013-11-22  Michael R. Crusoe  <mcrusoe@msu.edu>

* Documented release process

2013-10-21  Michael R. Crusoe  <mcrusoe@msu.edu>

* Version 0.7

* New script: sample-reads-randomly.py which does a single pass random
subsample using reservoir sampling.

* the version number is now only stored in one place

* Makefile: new dist, cppcheck, pep8, and autopep8 targets for developers.
VERSION is now set by versioneer and exported to C/C++ code.

* README switched from MarkDown to ReStructuredText format to clean up PyPI
listing. Install count badge added.

* doc/: updates to how the scripts are called. Sphinx now pulls version
number from versioneer. C/Python integration is now partially documented.
Reference to bleeding-edge has been removed. Release instructions have been
clarified and simplified.

* all python code in khmer/, scripts/, and tests/ should be PEP8 compliant now.

* khmer/_khmermodule.cc has gotten a once-over with cpychecker. Type errors
were eliminated and the error checking has improved.

* Several fixes motivated by the results of a Coverity C/C++ scan. 

* Tests that require greater than 0.5 gigabytes of memory are now annotated as
being 'highmem' and be skipped by changing two lines in setup.cfg

* warnings about -Wstrict-prototypes will no longer appear

* contributors to this release are: ctb, mr-c and camillescott. 

2013-10-15  Michael R. Crusoe  <mcrusoe@msu.edu>

* Version 0.6.1

* No code changes, just build fixes

2013-10-10  Michael R. Crusoe  <mcrusoe@msu.edu>

* Version 0.6

* Switch to setuptools to run the entire build

* The various Makefiles have been merged into one inside lib for posterity

* A new top-level Makefile wraps "python setup.py"

* argparse.py has been removed and is installed automatically by setuptools/pip

* setup.py and the python/khmer directory have been moved to the root of the
project to conform to the standard layout

* The project contact address is now khmer-project@idyll.org

* Due to the new build system the project now easily builds under OS X + XCode

* In light of the above the installation instructions have been rewritten

* Sphinx now builds the documentation without warnings or errors

* It is now easy to calculate code coverage.

* setup.py is now PEP8 compliant
2014-04-10  Michael R. Crusoe  <mcrusoe@msu.edu>

    * Makefile: run 'build' command before install; ignore _version.py for
    coverage purposes.
    * bink.ipynb: deleted
    * doc/choosing-hash-sizes.txt -> choosing-table-sizes.txt
    * setup.py,doc/{conf.py,index.txt}: update lists of authors
    * doc/development.txt: typo
    * doc/{galaxy,guide,index,introduction,scripts}.txt: remove some
    references to implementation details of the k-mer tables
    * doc/{known-issues,release}.txt: updated
    * khmer/*.cc,lib/*.{cc,hh}: astyle -A10 formatted
    * lib/read_parsers.cc: fixed case statement fall through
    * lib/subset.cc: removed unnecessary NULL check (CID 1054804 & 1195088)
    * scripts/*.py: additional documentation updates
    * tests/test-data/test-overlap1.ht,data/MSB2-surrender.fa &
    data/1m-filtered.fa: removed from repository history, .git is now 36M!

2014-03-31  Titus Brown  <ctb@msu.edu>

    * scripts/normalize-by-median.py: Fixed unbound variable bug introduced in
    20a433c2.

    * khmer/file.py: Fixed incorrect use of __file__ dirname instead of
    os.getcwd(); also fixed bug where statvfs would choke on an empty
    dirname resulting from input files being in the cwd.

2014-03-31  Michael R. Crusoe  <mcrusoe@msu.edu>

    * versioneer.py,ez_setup.py: updated to version 0.10 and 3.4.1
    respectively.
    * docs/release.txt,khmer/_version.py,MANIFEST.in: update ancillary
    versioneer files

2014-03-31  Titus Brown  <ctb@msu.edu>

    * scripts/*.py,khmer/khmer_args.py: added 'info' function to khmer_args,
    and added citation information to each script.
    * CITATION: added basic citation information for khmer functionality.

2013-03-31  Michael R. Crusoe  <mcrusoe@msu.edu>

    * docs/scripts.txt,scripts/*.py,khmer/*.py: overhaul the documentation of
    the scripts. Uses sphinxcontrib.autoprogram to leverage the existing
    argparse objects. Moved the documentation into each script + misc cleanups.
    All scripts support the --version option. Migrated the last scripts to use
    khmer_args
    * docs/blog-posts.txt: removed outdated reference to filter-exact.py; its
    replacement filter-abund.py is better documented in the eel-pond protocol
    * figuregen/,novelty/,plots/,templatem/,scripts/do-partition.sh: removed
    outdated code not part of core project

2013-03-30  Michael R. Crusoe  <mcrusoe@msu.edu>

    * setup.py: monkeypatched distutils.Distribution.reinitialize_command() so
    that it matches the behavior of Distribution.get_command_obj(). This fixes
    issues with 'pip install -e' and './setup.py nosetests' not respecting the
    setup.cfg configuration directives for the build_ext command. Also
    enhanced our build_ext command to respect the dry_run mode.

    * .ycm_extra_conf.py: Update our custom YouCompleteMe configuration to
    query the package configuration for the proper compilation flags.

2014-03-28  Michael R. Crusoe  <mcrusoe@msu.edu>

    * Makefile,setup.py: demote nose & sphinx to extra dependencies.
    Auto-install Python developer tools as needed.

2013-03-27  Michael R. Crusoe  <mcrusoe@msu.edu>

    * The system zlib and bzip2 libraries are now used instead of the bundled
    versions if specified in setup.cfg or the command line.

2014-03-25  Michael R. Crusoe  <mcrusoe@msu.edu>

    * Makefile: update cppcheck command to match new version of Jenkins
    plugin. Now ignores the lib/test*.cc files.

2013-03-20  Michael R. Crusoe  <mcrusoe@msu.edu>

    * lib/storage.hh,khmer/_khmermodule.cc,lib/{readtable,read_parsers}.hh:
    remove unused storage.hh

2014-03-19  Qingpeng Zhang  <qingpeng@msu.edu>

    * hashbits.cc: fix a bug of 'Division or modulo by zero' described in #182
    * test_scripts.py: add test code for count-overlap.py
    * count-overlap.py: (fix a bug because of a typo and hashsize was replaced
    by min_hashsize)
    * count-overlap.py: needs hashbits table generated by load-graph.py. 
    This information is added to the "usage:" line.
    * count-overlap.py: fix minor PyLint issues

2014-03-19  Michael R. Crusoe  <mcrusoe@msu.edu>

    * Update bundled zlib version to 1.2.8 from 1.2.3. Changes of note:
    "Wholesale replacement of gz* functions with faster versions"
    "Added LFS (Large File Summit) support for 64-bit file offsets"
    "Fix serious but very rare decompression bug"

2014-03-19  Michael R. Crusoe <mcrusoe@msu.edu>

    * lib/counting.hh: include hashtable.hh
    * lib/{counting,aligner,hashbits,hashtable,labelhash,node,subset}.{cc,hh},
    kmer.cc,khmer/_khmermodule.cc: removed downcast, replaced non-functional
    asserts() with exception throws.
    * khmer/_khmermodule.cc: fixed parsing of PyLists
    * setup.py: force 64bit only builds on OS X.

2014-03-19  Titus Brown  <t@idyll.org>

    * Makefile: update documentation on targets at top; clean autopep8 output.
    * test_counting_single.py: fixed pep8 violations in spacing
    * test_scripts.py: eliminate popenscript in favor of proper SystemExit
	handling in runscript; fix pep8 violations.

2014-03-19  Michael R. Crusoe <mcrusoe@msu.edu> and Luiz Irber
<luiz.irber@gmail.com>

    * lib/ktable.{cc,hh},khmer/{__init__.py},{_khmermodule.cc}, tests/
    test_{counting_{hash,single},ktable}.py: remove the unused KTable object
    * doc/{index,ktable}.txt: remove references to KTable
    * lib/{ktable.{hh,cc} → kmer_hash.{hh,cc}}: rename remaining ktable files
    to kmer_hash
    * lib/{hashtable,kmer}.hh: replace ktable headers with kmer_hash

2014-03-17  Ram RS  <ramrs@nyu.edu>

    * extract-partitions.py: pylint warnings addressed
    * test_scripts.py: tests added to cover extract-partitions completely

2014-03-16  Michael R. Crusoe <mcrusoe@msu.edu>

    * lib/read_parsers.cc: fix for Coverity CID 1054789: Unititialized scalar
    field II: fill_id is never zeroed out.

2014-03-16  Ram RS  <ramrs@nyu.edu>

    * Project email in copyright headers updated

2014-03-14  Michael R. Crusoe <mcrusoe@msu.edu>

    * khmer/_khmermodule.cc, lib/{khmer.hh, hashtable.{cc,hh}},
    tests/test_{hashbits,hashbits_obj,labelhash}.py: don't implicitly downcast
    tagset_size(). Changes fileformat version for saved tagsets.

2014-03-13  Ram RS  <ramrs@nyu.edu>

    * added: khmer/file.py - script to check disk space, check input file
    status and check space before hashtable writing
    * modified: scripts/*.py - all scripts now use khmer.file for above-mentioned
    functionality.
    * modified: scripts/*.py - pylint violations addressed in all scripts
    under scripts/

2014-03-13  Ram RS  <ramrs@nyu.edu>

    * Bug fix: tests.test_normalize_by_median_no_bigcount() now runs within
    temp directory

2014-03-11  Michael R. Crusoe  <mcrusoe@mcrusoe.edu>

    * lib/read_parsers.hh: fix for Coverity CID 1054789: Uninitialized scalar
    field

2014-03-10  Michael R. Crusoe  <mcrusoe@msu.edu>

    * doc/development.txt: document fork/tag policy + formatting fixes

2014-03-03  Michael R. Crusoe  <mcrusoe@msu.edu>

    * lib/trace_logger.{cc,hh}: fix for Coverity CID 1063852: Uninitialized
    scalar field (UNINIT_CTOR) 
    * lib/node.cc: fix for Coverity CID 1173035:  Uninitialized scalar field
    (UNINIT_CTOR)
    * lib/hashbits.hh: fix for Coverity CID 1153101:  Resource leak in object
    (CTOR_DTOR_LEAK)
    * lib/{perf_metrics.{cc,hh},hashtable.{cc,hh}
    ,read_parsers.{cc,hh},trace_logger.{cc,hh}}: ifndef WITH_INTERNAL_METRICS
    then lets not + astyle -A10

2014-02-27  Michael R. Crusoe <mcrusoe@msu.edu>

    * tagged: version 0.8
    * setup.py: Specify a known working version of setuptools so we don't
    force an unneeded and awkward upgrade.
    * setup.py: We aren't zipsafe, mark as such

2014-02-18  Michael R. Crusoe <mcrusoe@msu.edu>

* Normalized C++ namespace usage to fix CID 1054792
* Updated install instructions. We recommend OS X users and those Linux
users without root access to install virtualenv instead of pip.
* New documentation: doc/known-issues.txt
* Added code review checklist & other guidance: doc/development.txt

2014-02-03  Camille Scott <camille.scott.w@gmail.com>

* Standardized command line arguments in khmer_args; added version flag

* Added support for sparse graph labeling

* Added script to reinflate partitions from read files using the 
  labeling system, called sweep-reads-by-partition-buffered.py

* Implemented __new__ methods for Hashbits, enforced inheritance
  hierarchy between it and the new LabelHash class both in C++
  and CPython API

2013-12-20  Titus Brown  <titus@idyll.org>

* Fixed output_partitioned_file, sweep-reads3.py, and extract-partitions.py
  to retain FASTQ format in output.

2013-12-11  Michael R. Crusoe <mcrusoe@msu.edu>

* normalize-by-median.py: new optional argument: --record-filenames to specify
a path where a list of all the output filenames will be written to. Will
be used to better integrate with Galaxy.

* All commands that use the counting args now support the --version switch

* abundance-dist-single.py, abundance-dist.py, do-partition.py,
interleave-reads.py, load-graph.py, load-into-counting.py
normalize-by-median.py now exit with return code 1 instead of 255 as is
standard.

2013-12-19  Michael R. Crusoe  <mcrusoe@msu.edu>

* doc/install.txt Add setup instructions for RHEL6 & fix invocation to get
master branch to work for non-developers

2013-12-18  Titus Brown  <titus@idyll.org>

* Added a test to ensure that normalize-by-median.py has bigcount set to
  False.

2013-11-22  Camille Scott  <camille.scott.w@gmail.com>

* Makefile: Added debug target for profiling.

2013-11-22  Michael R. Crusoe  <mcrusoe@msu.edu>

* Documented release process

2013-10-21  Michael R. Crusoe  <mcrusoe@msu.edu>

* Version 0.7

* New script: sample-reads-randomly.py which does a single pass random
subsample using reservoir sampling.

* the version number is now only stored in one place

* Makefile: new dist, cppcheck, pep8, and autopep8 targets for developers.
VERSION is now set by versioneer and exported to C/C++ code.

* README switched from MarkDown to ReStructuredText format to clean up PyPI
listing. Install count badge added.

* doc/: updates to how the scripts are called. Sphinx now pulls version
number from versioneer. C/Python integration is now partially documented.
Reference to bleeding-edge has been removed. Release instructions have been
clarified and simplified.

* all python code in khmer/, scripts/, and tests/ should be PEP8 compliant now.

* khmer/_khmermodule.cc has gotten a once-over with cpychecker. Type errors
were eliminated and the error checking has improved.

* Several fixes motivated by the results of a Coverity C/C++ scan. 

* Tests that require greater than 0.5 gigabytes of memory are now annotated as
being 'highmem' and be skipped by changing two lines in setup.cfg

* warnings about -Wstrict-prototypes will no longer appear

* contributors to this release are: ctb, mr-c and camillescott. 

2013-10-15  Michael R. Crusoe  <mcrusoe@msu.edu>

* Version 0.6.1

* No code changes, just build fixes

2013-10-10  Michael R. Crusoe  <mcrusoe@msu.edu>

* Version 0.6

* Switch to setuptools to run the entire build

* The various Makefiles have been merged into one inside lib for posterity

* A new top-level Makefile wraps "python setup.py"

* argparse.py has been removed and is installed automatically by setuptools/pip

* setup.py and the python/khmer directory have been moved to the root of the
project to conform to the standard layout

* The project contact address is now khmer-project@idyll.org

* Due to the new build system the project now easily builds under OS X + XCode

* In light of the above the installation instructions have been rewritten

* Sphinx now builds the documentation without warnings or errors

* It is now easy to calculate code coverage.

* setup.py is now PEP8 compliant<|MERGE_RESOLUTION|>--- conflicted
+++ resolved
@@ -1,15 +1,13 @@
-<<<<<<< HEAD
 2015-03-09  Sherine Awad  <sherine.awad@gmail.com>
 
    * tests/test_scripts.py: Test loading of compressed counting table
    with bigcounts,and test abundance with bigcounts
-=======
+
 2015-03-10  Camille Scott  <camille.scott.w@gmail.com>
 
    * lib/counting.hh, khmer/_khmermodule.cc: Expose the raw tables of
    count-min sketches to the world of python using a buffer interface.
    * tests/test_counting_hash.py: Tests of the above functionality.
->>>>>>> a4c46e0a
 
 2015-03-08  Michael R. Crusoe  <mcrusoe@msu.edu>
 
