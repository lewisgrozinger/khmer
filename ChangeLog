<<<<<<< HEAD
2015-04-13  Daniel Standage  <daniel.standage@gmail.com>

   * scripts/normalize-by-median.py: Added support to the diginorm script for
   sending output to terminal (stdout) when using the conventional - as the output
   filename. Also removed --append option.
   * tests/test_scripts.py: Added functional test for diginorm stdout, removed
   test of --append option.
=======
2015-04-13  David Lin

   * scripts/abundance-dist.py: disambiguate documentation for force and 
   squash options
>>>>>>> bb1444ed

2015-04-13  Michael R. Crusoe

   * README.rst,doc/index.rst: added link to gitter.im chat room
   * doc/README.rst: removed ancient, outdated, and unused file

2015-04-13  Thomas Fenzl  <thomas.fenzl@gmx.net>

   * khmer/_khmermodule.cc: removed unused find_all_tags_truncate_on_abundance
   from python api

2015-04-10  Will Trimble

   * tests/test_script_arguments.py: added a test to check for the empty file
   warning when checking if a file exists

2015-04-10  Jacob Fenton  <bocajnotnef@gmail.com>

   * scripts/test-{scripts.py}: added test for check_file_writable using 
   load_into_counting

2015-04-10  Phillip Garland  <pgarland@gmail.com>

   * khmer/file.py (check_file_writable): new function to check writability
   * scripts/load-into-counting.py (main): early check to see if output is
   writable

2015-04-07  Michael R. Crusoe  <mcrusoe@msu.edu>

    * README.rst: add a ReadTheDocs badge

2015-04-06  Michael R. Crusoe  <mcrusoe@msu.edu>

   * jenkins-build.sh: updated OS X warning flag to quiet the build a bit

2015-04-06  Michael R. Crusoe  <mcrusoe@msu.edu>

   * Makefile: added 'convert-release-notes' target for MD->RST conversion
   * doc/{,release-notes}/index.rst: include release notes in documentation
   * doc/release-notes/*.rst: added pandoc converted versions of release notes
   * jenkins-build.sh: use the Sphinx method to install doc dependencies

2015-04-05  Michael R. Crusoe  <mcrusoe@msu.edu>

   * setup.py: use the release version of screed 0.8

2015-04-05  Michael R. Crusoe  <mcrusoe@msu.edu>

   * doc/*/*.txt: all documentation sources have been renamed to use the rst
   extension to indicate that they are reStructuredText files. This enables
   use of rich text editors on GitHub and elsewhere.
   * doc/conf.py: update Sphinx configuration to reflect this change
   * doc/requirements.txt: added hint to install version 3.4.1 of Setuptools;
   this file is used by ReadTheDocs only.

2015-04-05  Michael R. Crusoe  <mcrusoe@msu.edu>

   * ChangeLog, lib/read_aligner.cc, sandbox/sweep-reads.py: fixed spelling
   errors.

2015-04-05  Kevin Murray  <spam@kdmurray.id.au>

   * lib/read_parsers.{cc,hh}: Work around an issue (#884) in SeqAn 1.4.x
   handling of truncated sequence files. Also revamp exceptions
   * khmer/_khmermodule.cc: Use new/updated exceptions handling malformed
   FASTA/Q files.
   * tests/test_read_parsers.py: add a test of parsing of truncated fastq
   files

2015-04-03  Luiz Irber  <irberlui@msu.edu>

   * lib/hllcounter.cc: Use for loop instead of transform on merge method,
   now works on C++11.

2015-04-01  Luiz Irber  <irberlui@msu.edu>

   * third-party/smhasher/MurmurHash3.{cc,h}: remove unused code, fix warnings.

2015-04-01  Michael R. Crusoe  <mcrusoe@msu.edu>

   * Doxyfile.in: make documentation generation reproducible, removed timestamp

2015-04-01  Alex Hyer  <theonehyer@gmail.com>

   * scripts/find-knots.py: added force argument to check_file_status()
   call in main().

2015-03-31  Kevin Murray  <spam@kdmurray.id.au>

   * lib/read_parsers.{cc,hh}: add read counting to IParser and subclasses
   * khmer/_khmermodule.cc,tests/test_read_parsers.py: add 'num_reads'
   attribute to khmer.ReadParser objects in python land, and test it.

2015-03-28  Kevin Murray  <spam@kdmurray.id.au>

   * lib/hashbits.hh: Add Hashbits::n_tables() accessor

2015-03-27  Michael R. Crusoe  <mcrusoe@msu.edu>

   * lib/read_parsers.{cc,hh}: Obfuscate SeqAn SequenceStream objects with a
   wrapper struct, to avoid #include-ing the SeqAn headers.
   * lib/Makefile: Don't install the SeqAn headers.

2015-03-27  Kevin Murray  <spam@kdmurray.id.au>

   * lib/Makefile: Add libkhmer targets, clean up
   * lib/get_version.py: Rewrite to use versioneer.py
   * lib/.gitignore,third-party/.gitignore: Add more compiled outputs
   * lib/.check_openmp.cc: add source that checks compiler for openmp support.
   * lib/khmer.pc.in: add pkg-config file for khmer

2015-03-23  Kevin Murray  <spam@kdmurray.id.au>

   * lib/counting.hh: Add CountingHash::n_tables() accessor

2015-03-16  Jessica Mizzi  <mizzijes@msu.edu>

    * khmer/kfile.py: Added file not existing error for system exit
    * tests/{test_scripts,test_functions}.py: Added tests for
    check_file_status for file existence and force option

2015-03-15  Kevin Murray  <spam@kdmurray.id.au>  &  Titus Brown  <titus@idyll.org>

   * tests/test_counting_hash.py: Skip get_raw_tables test if python doesn't
   have the memoryview type/function.

2015-03-11  Erich Schwarz  <ems394@cornell.edu>

   * Added URLs and brief descriptions for khmer-relevant documentation in
   doc/introduction.txt, pointing to http://khmer-protocols.readthedocs.org and
   khmer-recipes.readthedocs.org, with brief descriptions of their content.

2015-03-10  Camille Scott  <camille.scott.w@gmail.com>

   * lib/counting.hh, khmer/_khmermodule.cc: Expose the raw tables of
   count-min sketches to the world of python using a buffer interface.
   * tests/test_counting_hash.py: Tests of the above functionality.

2015-03-08  Michael R. Crusoe  <mcrusoe@msu.edu>

   * Makefile: make 'pep8' target be more verbose
   * jenkins-build.sh: specify setuptools version
   * scripts/{abundance-dist,annotate-partitions,count-median,do-partition,
   extract-paired-reads,extract-partitions,filter-stoptags,find-knots,
   interleave-reads,merge-partitions,partition-graph,sample-reads-randomly,
   split-paired-reads}.py,setup.py: fix new PEP8 errors
   * setup.py: specify that this is a Python 2 only project (for now)
   * tests/test_{counting_single,subset_graph}.py: make explicit the use of
   floor division behavior.

2015-03-06  Titus Brown  <titus@idyll.org>

   * sandbox/{collect-reads.py,saturate-by-median.py}: update for 'force'
   argument in khmer.kfile functions, so that khmer-recipes compile.

2015-03-02  Titus Brown  <titus@idyll.org>

   * sandbox/{combine-pe.py,compare-partitions.py,count-within-radius.py,
   degree-by-position.py,dn-identify-errors.py,ec.py,error-correct-pass2.py,
   find-unpart.py,normalize-by-align.py,read-aligner.py,shuffle-fasta.py,
   to-casava-1.8-fastq.py,uniqify-sequences.py}: removed from sandbox/ as
   obsolete/unmaintained.
   * sandbox/README.rst: updated to reflect readstats.py and trim-low-abund.py
   promotion to sandbox/.
   * doc/dev/scripts-and-sandbox.txt: updated to reflect sandbox/ script name
   preferences, and note to remove from README.rst when moved over to scripts/.

2015-02-27  Kevin Murray  <spam@kdmurray.id.au>

   * scripts/load-into-counting.py: Be verbose in the help text, to clarify
   what the -b flag does.

2015-02-25  Hussien Alameldin  <hussien@msu.edu>

   * sandbox/bloom_count.py: renamed to bloom-count.py
   * sandbox/bloom_count_intersection.py: renamed to
     bloom-count-intersection.py
   * sandbox/read_aligner.py: renamed to read-aligner.py

2015-02-26  Tamer A. Mansour  <drtamermansour@gmail.com>

   * scripts/abundance-dist-single.py: Use CSV format for the histogram.
   * scripts/count-overlap.py: Use CSV format for the curve file output.
   Includes column headers.
   * scripts/abundance-dist-single.py: Use CSV format for the histogram. 
   Includes column headers.
   * tests/test_scripts.py: add test functions for the --csv option in
   abundance-dist-single.py and count-overlap.py

2015-02-26  Jacob Fenton  <bocajnotnef@gmail.com>

   * doc/introduction.txt, doc/user/choosing-table-sizes.txt: Updated docs to
   ref correct links and names

2015-02-25  Aditi Gupta  <agupta@msu.edu>

   * sandbox/{collect-reads.py, correct-errors.py, 
   normalize-by-median-pct.py, slice-reads-by-coverage.py, 
   sweep-files.py, sweep-reads3.py, to-casava-1.8-fastq.py}: 
   Replaced 'accuracy' with 'quality'. Fixes #787.

2015-02-25  Tamer A. Mansour  <drtamermansour@gmail.com>

   * scripts/normalize-by-median.py: change to the default behavior to
   overwrite the sequences output file. Also add a new argument --append to
   append new reads to the output file.
   * tests/test_scripts.py: add a test for the --append option in
   normalize-by-median.py

2015-02-25  Hussien Alameldin  <hussien@msu.edu>

   * khmer/khmer_args.py: add 'hll' citation entry "Irber and Brown,
     unpublished." to  _alg. dict.
   * sandbox/unique-kmers.py: add call to 'info' with 'hll' in the
     algorithms list.

2015-02-24  Luiz Irber  <irberlui@msu.edu>

    * khmer/_khmermodule.cc: expose HLL internals as read-only attributes.
    * lib/hllcounter.{cc,hh}: simplify error checking, add getters for HLL.
    * tests/test_hll.py: add test cases for increasing coverage, also fix
    some of the previous ones using the new HLL read-only attributes.

2015-02-24  Luiz Irber  <irberlui@msu.edu>

   * khmer/_khmermodule.cc: Fix coding style violations.

2015-02-24  Luiz Irber  <irberlui@msu.edu>

   * khmer/_khmermodule.cc: Update extension to use recommended practices,
   PyLong instead of PyInt, Type initialization, PyBytes instead of PyString.
   Replace common initialization with explicit type structs, and all types
   conform to the CPython checklist.

2015-02-24  Tamer A. Mansour  <drtamermansour@gmail.com>

   * scripts/abundance-dist.py: Use CSV format for the histogram. Includes
   column headers.
   * tests/test_scripts.py: add coverage for the new --csv option in
   abundance-dist.py

2015-02-24  Michael R. Crusoe  <mcrusoe@msu.edu>

   * jenkins-build.sh: remove examples/stamps/do.sh testing for now; takes too
   long to run on every build. Related to #836

2015-02-24  Kevin Murray  <spam@kdmurray.id.au>

   * scripts/interleave-reads.py: Make the output file name print nicely.

2015-02-23  Titus Brown  <titus@idyll.org>

   * khmer/utils.py: added 'check_is_left' and 'check_is_right' functions;
   fixed bug in check_is_pair.
   * tests/test_functions.py: added tests for now-fixed bug in check_is_pair,
   as well as 'check_is_left' and 'check_is_right'.
   * scripts/interleave-reads.py: updated to handle Casava 1.8 formatting.
   * scripts/split-paired-reads.py: fixed bug where sequences with bad names
   got dropped; updated to properly handle Casava 1.8 names in FASTQ files.
   * scripts/count-median.py: added '--csv' output format; updated to properly
   handle Casava 1.8 FASTQ format when '--csv' is specified.
   * scripts/normalize-by-median.py: replaced pair checking with
   utils.check_is_pair(), which properly handles Casava 1.8 FASTQ format.
   * tests/test_scripts.py: updated script tests to check Casava 1.8
   formatting; fixed extract-long-sequences.py test.
   * scripts/{extract-long-sequences.py,extract-paired-reads.py,
   fastq-to-fasta.py,readstats.py,sample-reads-randomly.py,trim-low-abund.py},
   khmer/thread_utils.py: updated to handle Casava 1.8 FASTQ format by
   setting parse_description=False in screed.open(...).
   * tests/test-data/{paired-mixed.fq,paired-mixed.fq.pe,random-20-a.fq,
   test-abund-read-2.fq,test-abund-read-2.paired2.fq,test-abund-read-paired.fa,
   test-abund-read-paired.fq}: switched some sequences over to Casava 1.8
   format, to test format handling.
   * tests/test-data/{casava_18-pe.fq,test-reads.fq.gz}: new test file for
   Casava 1.8 format handling.
   * tests/test-data/{overlap.curve,paired-mixed.fq.1,paired-mixed.fq.2,
   simple_1.fa,simple_2.fa,simple_3.fa,test-colors.fa,test-est.fa,
   test-graph3.fa,test-graph4.fa,test-graph6.fa}: removed no-longer used
   test files.

2015-02-23  Titus Brown  <titus@idyll.org>

   * setup.cfg: set !linux flag by default, to avoid running tests that
   request too much memory when 'nosetests' is run.  (This is an OS difference
   where Mac OS X attempts to allocate as much memory as requested, while
   on Linux it just crashes).

2015-02-23  Michael R. Crusoe  <mcrusoe@msu.edu>

   * khmer/{__init__.py,_khmermodule.cc},lib/{hashbits.cc,hashbits.hh,
   hashtable,tests/test_{c_wrapper,read_parsers}.py: remove unused callback
   functionality

2015-02-23  Michael R. Crusoe  <mcrusoe@msu.edu>

   * setup.py: point to the latest screed release candidate to work around
   versioneer bug.

2015-02-23  Tamer A. Mansour  <drtamermansour@gmail.com>

   * examples/stamps/do.sh: the argument --savehash was changed to --savetable
   and change mode to u+x
   * jenkins-build.sh: add a test to check for the do.sh file

2015-02-23  Kevin Murray  <spam@kdmurray.id.au>

   * khmer/load_pe.py: Remove unused/undocumented module. See #784

2015-02-21  Hussien Alameldin  <hussien@msu.edu>

   * sandbox/normalize-by-align.py: "copyright header 2013-2015 was added"
   * sandbob/read_aligner.py: "copyright header 2013-2015 was added"
   * sandbox/slice-reads-by-coverage.py: "copyright header 2014  was added"

2015-02-21  Hussien Alameldin  <hussien@msu.edu>

   * sandbox/calc-best-assembly.py, collect-variants.py, graph-size.py: Set executable bits using "chmod +x"

2015-02-21  Michael R. Crusoe  <mcrusoe@msu.edu>

   * khmer/_khmermodule.cc,lib/read_parsers.cc: Rename the 'accuracy' attribute
   of ReadParser Reads to 'quality'
   * tests/test_read_parsers.py: update test to match

2015-02-21  Rhys Kidd  <rhyskidd@gmail.com>

   * sandbox/{calc-best-assembly,calc-error-profile,normalize-by-align,
   read_aligner,slice-reads-by-coverage}.py: reference /usr/bin/env python2
   in the #! line.

2015-02-21  Rhys Kidd  <rhyskidd@gmail.com>

   * sandbox/sweep-paired-reads.py: remove empty script

2015-02-20  Titus Brown  <titus@idyll.org>

   * doc/dev/scripts-and-sandbox.txt: policies for sandbox/ and scripts/
   content, and a process for adding new command line scripts into scripts/.
   * doc/dev/index.txt: added scripts-and-sandbox to developer doc index.

2015-02-20  Michael R. Crusoe  <mcrusoe@msu.edu>

    * khmer/_khmermodule.cc: convert C++ out of memory exceptions to Python
    out of memory exception.
    * test/test_{counting_hash,counting_single,hashbits_obj,labelhash,
    scripts}.py: partial tests for the above

2015-02-20  Aditi Gupta  <agupta@msu.edu>

   * doc/dev/coding-guidelines-and-review.txt: fixed spelling errors.

2015-02-19  Michael R. Crusoe  <mcrusoe@msu.edu>

   * doc/dev/coding-guidelines-and-review.txt: added checklist for new CPython
   types
   * khmer/_khmermodule.cc: Update ReadAligner to follow the new guidelines

2015-02-19  Daniel Standage  <daniel.standage@gmail.com>

   * Makefile: add a new Makefile target `help` to list and describe all
   common targets.
   * khmer/utils.py, tests/test_functions.py: minor style fixes.

2015-02-16  Titus Brown  <titus@idyll.org>

   * khmer/utils.py: added 'check_is_pair', 'broken_paired_reader', and
   'write_record_pair' functions.
   * khmer/khmer_args.py: added streaming reference for future algorithms
   citation.
   * tests/test_functions.py: added unit tests for 'check_is_pair' and
   'broken_paired_reader'.
   * scripts/trim-low-abund.py: upgraded to track pairs properly; added
   proper get_parser information; moved to scripts/ from sandbox/.
   * tests/test_scripts.py: added paired-read tests for
   trim-low-abund.py.
   * tests/test-data/test-abund-read-2.paired.fq: data for paired-read tests.
   * scripts/extract-paired-reads.py: removed 'is_pair' in favor of
   'check_is_pair'; switched to using 'broken_paired_reader'; fixed use
   of sys.argv.
   * scripts/sample-reads-randomly.py: removed unused 'output_single' function.
   * doc/user/scripts.txt: added trim-low-abund.py.

2015-02-13  Qingpeng Zhang  <qingpeng@msu.edu>

   * scripts/sample-reads-randomly.py: fix a glitch about string formatting.

2015-02-11  Titus Brown  <titus@idyll.org>

   * khmer/_khmermodule.cc: fixed k-mer size checking; updated some error
   messages.
   * tests/test_graph.py: added test for k-mer size checking in find_all_tags.

2015-02-09  Titus Brown  <titus@idyll.org>

   * scripts/split-paired-reads.py: added -1 and -2 options to allow fine-
   grain specification of output locations; switch to using write_record
   instead of script-specific output functionality.
   * tests/test_scripts.py: added accompanying tests.

2015-02-09  Bede Constantinides  <bede.constantinides@manchester.ac.uk>

   * scripts/split-paired-reads.py: added -o option to allow specification
   of an output directory
   * tests/test_scripts.py: added accompanying test for split-paired-reads.py

2015-02-01  Titus Brown  <titus@idyll.org>

   * khmer/_khmermodule.cc: added functions hash_find_all_tags_list and
   hash_get_tags_and_positions to CountingHash objects.
   * tests/test_counting_hash.py: added tests for new functionality.

2015-01-25  Titus Brown  <titus@idyll.org>

   * sandbox/correct-errors.py: fixed sequence output so that quality
   scores length always matches the sequence length; fixed argparse
   setup to make use of default parameter.

2015-01-25  Titus Brown  <titus@idyll.org>

    * sandbox/readstats.py: fixed non-functional string interpolation at end;
    added -o to send output to a file; moved to scripts/.
    * doc/user/scripts.txt: added readstats description.
    * tests/test_scripts.py: added tests for readstats.py

2015-01-23  Jessica Mizzi  <mizzijes@msu.edu>

    * khmer/utils.py: Added single write_record fuction to write FASTA/Q
    * scripts/{abundance-dist,extract-long-sequences,extract-partitions,
    interleave-reads,normalize-by-median,sample-reads-randomly}.py: 
    Replaced FASTA/Q writing method with write_record

2015-01-23  Michael R. Crusoe  <mcrusoe@msu.edu>

    * Makefile: remove the user installs for the `install-dependencies` target

2015-01-23  Michael R. Crusoe  <mcrusoe@msu.edu>

    * README.rst,doc/user/install.txt: clarify that we support Python 2.7.x
    and not Python 3.

2015-01-21  Luiz Irber  <irberlui@msu.edu>

    * lib/hllcounter.{cc,hh}: Implemented a HyperLogLog counter.
    * khmer/{_khmermodule.cc, __init__.py}: added HLLCounter class
    initialization and wrapper.
    * tests/test_hll.py: added test functions for the new
    HyperLogLog counter.
    * sandbox/unique-kmers.py: implemented a CLI script for
    approximate cardinality estimation using a HyperLogLog counter.
    * setup.cfg, Makefile, third-party/smhasher/MurmurHash3.{cc,h},
    lib/kmer_hash.{cc,hh}, setup.py: added MurmurHash3 hash function
    and configuration.
    * setup.py: added a function to check if compiler supports OpenMP.

2015-01-14  Reed Cartwright  <cartwright@asu.edu>

    * doc/dev/getting-started.txt: Added install information for
    Arch Linux

2014-01-14  Michael R. Crusoe  <mcrusoe@msu.edu>

    * doc/user/{blog-posts,guide}.txt,examples/stamps/do.sh,sandbox/{
    collect-reads,error-correct-pass2,filter-median-and-pct,filter-median,
    read_aligner,split-sequences-by-length}.py,scripts/{filter-abund,
    load-into-counting}.py,tests/test_{counting_hash,hashbits,scripts}.py:
    remove references to ".kh" files replaces with ".pt" or ".ct" as
    appropriate
    * tests/test-data/{bad-versionk12,normC20k20}.kh: renamed to "*.ct"

2015-01-13  Daniel Standage  <daniel.standage@gmail.com>

    * tests/khmer_tst_utils.py, tests/test_sandbox_scripts.py: removed
    unused module imports
    * .gitignore: added pylint_report.txt so that it is not accidentally
    committed after running make diff_pylint_report
    * khmer/file.py -> khmer/kfile.py: renamed internal file handling
    class to avoid collisions with builtin Python file module
    * sandbox/collect-reads.py, sanbox/saturate-by-median.py,
    sandbox/sweep-files.py, sandbox/sweep-reads.py,
    scripts/abundance-dist-single.py, scripts/abundance-dist.py,
    scripts/annotate-partitions.py, scripts/count-median.py,
    scripts/count-overlap.py, scripts/do-partition.py,
    scripts/extract-long-sequences.py, scripts/extract-paired-reads.py,
    scripts/extract-partitions.py, scripts/filter-abund-single.py,
    scripts/filter-abund.py, scripts/filter-stoptags.py,
    scripts/find-knots.py, scripts/interleave-reads.py,
    scripts/load-graph.py, scripts/load-into-counting.py,
    scripts/make-initial-stoptags.py, scripts/merge-partitions.py,
    scripts/normalize-by-median.py, scripts/partition-graph.py,
    scripts/sample-reads-randomly.py, scripts/split-paired-reads.py,
    tests/test_script_arguments.py, tests/test_scripts.py: changed all
    occurrences of `file` to `kfile`

2015-01-09  Rhys Kidd  <rhyskidd@gmail.com>

    * lib/khmer.hh: implement generic NONCOPYABLE() macro guard
    * lib/hashtable.hh: apply NONCOPYABLE macro guard in case of future 
    modifications to Hashtable that might exposure potential memory corruption 
    with default copy constructor

2014-12-30  Michael Wright  <wrig517@msu.edu>

    * tests/test_scripts.py: Attained complete testing coverage for 
    scripts/filter_abund.py

2014-12-30  Brian Wyss  <wyssbria@msu.edu>

    * tests/test_scripts.py: added four new tests:
    load_into_counting_multifile(), test_abundance_dist_single_nosquash(),
    test_abundance_dist_single_savehash, test_filter_abund_2_singlefile

2015-12-29  Michael R. Crusoe  <mcrusoe@msu.edu>

    * CITATION,khmer/khmer_args.py,scripts/{abundance-dist-single,
    filter-abund-single,load-graph,load-into-counting}.py: Give credit to the
    SeqAn project for their FASTQ/FASTA reader that we use.

2014-12-26  Titus Brown  <titus@idyll.org>

    * tests/tests_sandbox_scripts.py: added import and execfile test for all
    sandbox/ scripts.
    * sandbox/{abundance-hist-by-position.py,
    sandbox/assembly-diff-2.py, sandbox/assembly-diff.py,
    sandbox/bloom_count.py, sandbox/bloom_count_intersection.py,
    sandbox/build-sparse-graph.py, sandbox/combine-pe.py,
    sandbox/compare-partitions.py, sandbox/count-within-radius.py,
    sandbox/degree-by-position.py, sandbox/ec.py,
    sandbox/error-correct-pass2.py, sandbox/extract-single-partition.py,
    sandbox/fasta-to-abundance-hist.py, sandbox/filter-median-and-pct.py,
    sandbox/filter-median.py, sandbox/find-high-abund-kmers.py,
    sandbox/find-unpart.py, sandbox/graph-size.py,
    sandbox/hi-lo-abundance-by-position.py, sandbox/multi-rename.py,
    sandbox/normalize-by-median-pct.py, sandbox/print-stoptags.py,
    sandbox/print-tagset.py, sandbox/readstats.py,
    sandbox/renumber-partitions.py, sandbox/shuffle-fasta.py,
    sandbox/shuffle-reverse-rotary.py, sandbox/split-fasta.py,
    sandbox/split-sequences-by-length.py, sandbox/stoptag-abundance-hist.py,
    sandbox/stoptags-by-position.py, sandbox/strip-partition.py,
    sandbox/subset-report.py, sandbox/sweep-out-reads-with-contigs.py,
    sandbox/sweep-reads2.py, sandbox/sweep-reads3.py,
    sandbox/uniqify-sequences.py, sandbox/write-interleave.py}: cleaned up
    to make 'import'-able and 'execfile'-able.

2014-12-26  Michael R. Crusoe  <mcrusoe@msu.edu>

    * tests/test_functions.py: Generate a temporary filename instead of
    writing to the current directory
    * Makefile: always run the `test` target if specified

2014-12-20  Titus Brown  <titus@idyll.org>

    * sandbox/slice-reads-by-coverage.py: fixed 'N' behavior to match other
    scripts ('N's are now replaced by 'A', not 'G').
    * sandbox/trim-low-abund.py: corrected reporting bug (bp written);
    simplified second-pass logic a bit; expanded reporting.

2014-12-17  Jessica Mizzi  <mizzijes@msu.edu>

    * khmer/file.py,sandbox/sweep-reads.py,scripts/{abundance-dist-single,
    abundance-dist,annotate-partitions,count-median,count-overlap,do-partition,
    extract-paired-reads,extract-partitions,filter-abund-single,filter-abund,
    filter-stoptags,interleave-reads,load-graph,load-into-counting,
    make-initial-stoptags,merge-partitions,normalize-by-median,partition-graph,
    sample-reads-randomly,split-paired-reads}.py,setup.cfg,
    tests/{test_script_arguments,test_scripts}.py: Added force option to all 
    scripts to script IO sanity checks and updated tests to match. 

2014-12-17  Michael R. Crusoe  <mcrusoe@msu.edu>

    * setup.cfg,tests/test_{counting_hash,counting_single,filter,graph,
    hashbits,hashbits_obj,labelhash,lump,read_parsers,scripts,subset_graph}.py:
    reduce memory usage of tests to about 100 megabytes max.

2014-12-17  Michael R. Crusoe  <mcrusoe@msu.edu>

    * scripts/load-graph.py,khmer/_khmermodule.cc: restore threading to
    load-graph.py

2014-12-16  Titus Brown  <titus@idyll.org>

    * sandbox/{calc-error-profile.py,collect-variants.py,correct-errors.py,
    trim-low-abund.py}: Support for k-mer spectral error analysis, sublinear
    error profile calculations from shotgun data sets, adaptive variant
    collection based on graphalign, streaming error correction, and streaming
    error trimming.
    * tests/test_sandbox_scripts.py: added tests for sandbox/trim-low-abund.py.
    * tests/test_counting_hash.py: added tests for new
    CountingHash::find_spectral_error_positions function.

2014-12-16  Michael R. Crusoe  <mcrusoe@msu.edu>  &  Camille Scott
<camille.scott.w@gmail.com>

    * khmer/_khmermodule.cc: fixed memory leak in the ReadParser paired
    iterator (not used by any scripts).
    * lib/read_parsers.cc,khmer/_khmermodule.cc: Improved exception handling.
    * tests/test_read_parsers.py,
    tests/test-data/100-reads.fq.truncated.{bz2,gz}: Added tests for truncated
    compressed files accessed via ReadParser paired and unpaired iterators.

2014-12-09  Michael R. Crusoe  <mcrusoe@msu.edu>

    New FAST[AQ] parser (from the SeqAn project). Fixes known issue and a
    newly found read dropping issue
    https://github.com/ged-lab/khmer/issues/249
    https://github.com/ged-lab/khmer/pull/641
    Supports reading from non-seekable plain and gziped FAST[AQ] files (a.k.a
    pipe or streaming support)

    * khmer/{__init__.py,_khmermodule.cc}: removed the Config object, the
    threads argument to new_counting_hash, and adapted to other changes in API.
    Dropped the unused _dump_report_fn method. Enhanced error reporting.
    * lib/{bittest,consume_prof,error,khmer_config,scoringmatrix,thread_id_map}
    .{cc,hh},tests/test_khmer_config.py: deleted unused files
    * sandbox/collect-reads.py,scripts/{abundance-dist-single,do-partition,
    filter-abund-single,load-into-counting}.py: adapted to Python API changes:
    no threads argument to ReadParser, no more config
    * tests/test_{counting_hash,counting_single,hashbits,hashbits_obj,
    test_read_parsers}.py: updated tests to new error pattern (upon object
    creation, not first access) and the same API change as above. Thanks to
    Camille for her enhanced multi-thread test.
    * lib/{counting,hashtable,ht-diff}.cc,khmer.hh: renamed MAX_COUNT define to
    MAX_KCOUNT; avoids naming conflict with SeqAn
    * khmer/file.py: check_file_status(): ignored input files named '-'
    * khmer/khmer_tst_utils.py: added method to pipe input files to a target
    script
    * tests/test_scripts.py: enhanced streaming tests now that four of them
    work.
    * Makefile: refreshed cppcheck{,-result.xml} targets, added develop
    setuptools command prior to testing

2014-12-08  Michael R. Crusoe  <mcrusoe@msu.edu>

    * doc/user/known_issues.txt: Document that multithreading leads to dropped
    reads.

2014-12-07  Michael R. Crusoe  <mcrusoe@msu.edu>

    This is khmer v1.2

    * Makefile: add sandbox scripts to the pylint_report.txt target
    * doc/dev/coding-guidelines-and-review.txt: Add question about command
    line API to the checklist
    * doc/dev/release.txt: refresh release procedure
    * doc/release-notes/release-1.2.md

2014-12-05  Michael R. Crusoe  <mcrusoe@msu.edu>

    * CITATIONS,khmer/khmer_args.py: update citations for Qingpeng's paper

2014-12-01  Michael R. Crusoe  <mcrusoe@msu.edu>

    * doc/roadmap.txt: Explain the roadmap to v2 through v4

2014-12-01  Kevin Murray  <spam@kdmurray.id.au>

    * tests/test_scripts.py: Stop a test from making a temporary output file
    in the current dir by explicitly specifying an output file.

2014-12-01  Kevin Murray  <spam@kdmurray.id.au>

    * load-into-counting.py: Add a CLI parameter to output a machine-readable
    summary of the run, including number of k-mers, FPR, input files etc in
    json or TSV format.

2014-12-01  Titus Brown  <t@idyll.org>

    * Update sandbox docs: some scripts now used in recipes

2014-11-23  Phillip Garland  <pgarland@gmail.com>

    * lib/khmer.hh (khmer): define KSIZE_MAX
    * khmer/_khmermodule.cc (forward_hash, forward_hash_no_rc) (reverse_hash):
    Use KSIZE_MAX to check whether the user-supplied k is larger than khmer
    supports.

2014-11-19  Michael R. Crusoe  <mcrusoe@msu.edu>

    * CODE_OF_CONDUT.RST,doc/dev/{index,CODE_OF_CONDUCT}.txt: added a code of
    conduct

2014-11-18  Jonathan Gluck  <jdg@cs.umd.edu>

    * tests/test_counting_hash.py: Fixed copy paste error in comments, True to
    False.

2014-11-15  Jacob Fenton  <bocajnotnef@gmail.com>

    * tests/test_scripts.py: added screed/read_parsers stream testing
    * khmer/file.py: modified file size checker to not break when fed
    a fifo/block device
    * tests/test-data/test-abund-read-2.fa.{bz2, gz}: new test files

2014-11-11  Jacob Fenton  <bocajnotnef@gmail.com>

    * do-partition.py: replaced threading args in scripts with things from 
    khmer_args
    * khmer/theading_args.py: removed as it has been deprecated

2014-11-06  Michael R. Crusoe  <mcrusoe@msu.edu>

    * lib/{counting,hashbits}.{cc,hh},lib/hashtable.hh: Moved the n_kmers()
    function into the parent Hashtable class as n_unique_kmers(), adding it to
    CountingHash along the way. Removed the unused start and stop parameters.
    * khmer/_khmermodule.cc: Added Python wrapping for CountingHash::
    n_unique_kmers(); adapted to the dropped start and stop parameters.
    * scripts/{load-graph,load-into-counting,normalize-by-median}.py: used the
    n_unique_kmers() function instead of the n_occupied() function to get the
    number of unique kmers in a table.
    * tests/test_{hashbits,hashbits_obj,labelhash,scripts}.py: updated the
    tests to reflect the above

2014-10-24  Camille Scott  <camille.scott.w@gmail.com>

    * do-partition.py: Add type=int to n_threads arg and assert to check
    number of active threads

2014-10-10  Brian Wyss  <wyssbria@msu.edu>

    * khmer/scripts/{abundance-dist, abundance-dist-single,
    annotate-partitions, count-median, count-overlap, do-partition,
    extract-paired-reads, extract-partitions, filter-abund, filter-abund-single,
    filter-stoptags, find-knots, load-graph, load-into-counting,
    make-initial-stoptags, merge-partitions, normalize-by-median, 
    partition-graph, sample-reads-randomly}.py:
    changed stdout output in scripts to go to stderr.

2014-10-06  Michael R. Crusoe  <mcrusoe@msu.edu>

    * Doxyfile.in: add links to the stdc++ docs

2014-10-01  Ben Taylor  <taylo886@msu.edu>

    * khmer/_khmermodule.cc, lib/hashtable.cc, lib/hashtable.hh,
    tests/test_counting_hash.py, tests/test_labelhash.py,
    tests/test_hashbits.py, tests/test_hashbits_obj.py:
    Removed Hashtable::consume_high_abund_kmers,
    Hashtable::count_kmers_within_depth, Hashtable::find_radius_for_volume,
    Hashtable::count_kmers_on_radius

2014-09-29  Michael R. Crusoe  <mcrusoe@msu.edu>

    * versioneer.py: upgrade versioneer 0.11->0.12

2014-09-29  Sherine Awad  <sherine.awad@gmail.com>

    * scripts/normalize-by-median.py: catch expections generated by wrong
    indentation for 'total'

2014-09-23  Jacob G. Fenton  <bocajnotnef@gmail.com>

    * scripts/{abundance-dist-single, abundance-dist, count-median,
    count-overlap, extract-paired-reads, filter-abund-single,
    load-graph, load-into-counting, make-initial-stoptags,
    partition-graph, split-paired-reads}.py: 
    added output file listing at end of file
    * scripts/extract-long-sequences.py: refactored to set write_out to
    sys.stdout by default; added output location listing.
    * scripts/{fastq-to-fasta, interleave-reads}.py: 
    added output file listing sensitive to optional -o argument
    * tests/test_scripts.py: added test for scripts/make-initial-stoptags.py

2014-09-19  Ben Taylor  <taylo886@msu.edu>

    * Makefile: added --inline-suppr to cppcheck, cppcheck-result.xml targets
    * khmer/_khmermodule.cc: Added comments to address cppcheck false positives
    * lib/hashtable.cc, lib/hashtable.hh: take args to filter_if_present by
    reference, address scope in destructor
    * lib/read_parsers.cc: Added comments to address cppcheck false positives
    * lib/subset.cc, lib/subset.hh: Adjusted output_partitioned_file,
    find_unpart to take args by reference, fix assign_partition_id to use
    .empty() instead of .size()

2014-09-19  Ben Taylor  <taylo886@msu.edu>
		
    * Makefile: Add astyle, format targets
    * doc/dev/coding-guidelines-and-review.txt: Add reference to `make format`
		target

2014-09-10  Titus Brown  <titus@idyll.org>

    * sandbox/calc-median-distribution.py: catch exceptions generated by reads
	shorter than k in length.
    * sandbox/collect-reads.py: added script to collect reads until specific
	average cutoff.
    * sandbox/slice-reads-by-coverage.py: added script to extract reads with
	a specific coverage slice (based on median k-mer abundance).
	
2014-09-09  Titus Brown  <titus@idyll.org>

    * Added sandbox/README.rst to describe/reference removed files,
	 and document remaining sandbox files.

    * Removed many obsolete sandbox files, including:
      sandbox/abund-ablate-reads.py,
      sandbox/annotate-with-median-count.py,
      sandbox/assemble-individual-partitions.py,
      sandbox/assemstats.py,
      sandbox/assemstats2.py,
      sandbox/bench-graphsize-orig.py,
      sandbox/bench-graphsize-th.py,
      sandbox/bin-reads-by-abundance.py,
      sandbox/bowtie-parser.py,
      sandbox/calc-degree.py,
      sandbox/calc-kmer-partition-counts.py,
      sandbox/calc-kmer-read-abunds.py,
      sandbox/calc-kmer-read-stats.py,
      sandbox/calc-kmer-to-partition-ratio.py,
      sandbox/calc-sequence-entropy.py,
      sandbox/choose-largest-assembly.py,
      sandbox/consume-and-traverse.py,
      sandbox/contig-coverage.py,
      sandbox/count-circum-by-position.py,
      sandbox/count-density-by-position.py,
      sandbox/count-distance-to-volume.py,
      sandbox/count-median-abund-by-partition.py,
      sandbox/count-shared-kmers-btw-assemblies.py,
      sandbox/ctb-iterative-bench-2-old.py,
      sandbox/ctb-iterative-bench.py,
      sandbox/discard-high-abund.py,
      sandbox/discard-pre-high-abund.py,
      sandbox/do-intertable-part.py,
      sandbox/do-partition-2.py,
      sandbox/do-partition-stop.py,
      sandbox/do-partition.py,
      sandbox/do-subset-merge.py,
      sandbox/do-th-subset-calc.py,
      sandbox/do-th-subset-load.py,
      sandbox/do-th-subset-save.py,
      sandbox/extract-surrender.py,
      sandbox/extract-with-median-count.py,
      sandbox/fasta-to-fastq.py,
      sandbox/filter-above-median.py,
      sandbox/filter-abund-output-by-length.py,
      sandbox/filter-area.py,
      sandbox/filter-degree.py,
      sandbox/filter-density-explosion.py,
      sandbox/filter-if-present.py,
      sandbox/filter-max255.py,
      sandbox/filter-min2-multi.py,
      sandbox/filter-sodd.py,
      sandbox/filter-subsets-by-partsize.py,
      sandbox/get-occupancy.py,
      sandbox/get-occupancy2.py,
      sandbox/graph-partition-separate.py,
      sandbox/graph-size-circum-trim.py,
      sandbox/graph-size-degree-trim.py,
      sandbox/graph-size-py.py,
      sandbox/join_pe.py,
      sandbox/keep-stoptags.py,
      sandbox/label-pairs.py,
      sandbox/length-dist.py,
      sandbox/load-ht-and-tags.py,
      sandbox/make-coverage-by-position-for-node.py,
      sandbox/make-coverage-histogram.py,
      sandbox/make-coverage.py,
      sandbox/make-random.py,
      sandbox/make-read-stats.py,
      sandbox/multi-abyss.py,
      sandbox/multi-stats.py,
      sandbox/multi-velvet.py,
      sandbox/normalize-by-min.py,
      sandbox/occupy.py,
      sandbox/parse-bowtie-pe.py,
      sandbox/parse-stats.py,
      sandbox/partition-by-contig.py,
      sandbox/partition-by-contig2.py,
      sandbox/partition-size-dist-running.py,
      sandbox/partition-size-dist.py,
      sandbox/path-compare-to-vectors.py,
      sandbox/print-exact-abund-kmer.py,
      sandbox/print-high-density-kmers.py,
      sandbox/quality-trim-pe.py,
      sandbox/quality-trim.py,
      sandbox/reformat.py,
      sandbox/remove-N.py,
      sandbox/softmask-high-abund.py,
      sandbox/split-N.py,
      sandbox/split-fasta-on-circum.py,
      sandbox/split-fasta-on-circum2.py,
      sandbox/split-fasta-on-circum3.py,
      sandbox/split-fasta-on-circum4.py,
      sandbox/split-fasta-on-degree-th.py,
      sandbox/split-fasta-on-degree.py,
      sandbox/split-fasta-on-density.py,
      sandbox/split-reads-on-median-diff.py,
      sandbox/summarize.py,
      sandbox/sweep_perf.py,
      sandbox/test_scripts.py,
      sandbox/traverse-contigs.py,
      sandbox/traverse-from-reads.py,
      sandbox/validate-partitioning.py -- removed as obsolete.

2014-09-01  Michael R. Crusoe  <mcrusoe@msu.edu>

    * doc/dev/coding-guidelines-and-review.txt: Clarify pull request checklist
    * CONTRIBUTING.md: update URL to new dev docs

2014-08-30  Rhys Kidd  <rhyskidd@gmail.com>

    * khmer/_khmermodule.cc: fix table.get("wrong_length_string") gives core
    dump
    * lib/kmer_hash.cc: improve quality of exception error message
    * tests/{test_counting_hash,test_counting_single,test_hashbits,
        test_hashbits_obj}.py: add regression unit tests

2014-08-28  Titus Brown  <titus@idyll.org>

    * scripts/normalize-by-median.py: added reporting output after main loop
	exits, in case it hadn't been triggered.
    * sandbox/saturate-by-median.py: added flag to change reporting frequency,
	cleaned up leftover code from when it was copied from
	normalize-by-median.

2014-08-24  Rhys Kidd  <rhyskidd@gmail.com>

    * khmer/thread_utils.py, sandbox/filter-below-abund.py,
	scripts/{extract-long-sequences,load-graph,load-into-counting,
	normalize-by-median,split-paired-reads}.py,
	scripts/galaxy/gedlab.py: fix minor PyLint issues 

2014-08-20  Michael R. Crusoe  <mcrusoe@msu.edu>

    * test/test_version.py: add Python2.6 compatibility.

2014-08-20  Rhys Kidd  <rhyskidd@gmail.com>

    * setup.py,README.rst,doc/user/install.txt: Test requirement for a 
    64-bit operating system, documentation changes. Fixes #529

2014-08-19  Michael R. Crusoe  <mcrusoe@msu.edu>

    * {setup,versioneer,khmer/_version}.py: upgrade versioneer from 0.10 to 0.11

2014-08-18  Michael R. Crusoe  <mcrusoe@msu.edu>

    * setup.py: Use the system bz2 and/or zlib libraries if specified in
    setup.cfg or overridden on the commandline

2014-08-06  Michael R. Crusoe  <mcrusoe@msu.edu>

    * CITATION: fixed formatting, added BibTeX
    * Makefile: Python code coverage targets will now compile khmer if needed
    * doc/dev/galaxy.txt: moved to doc/user/; updated & simplified
    * doc/{dev,user}/index.txt: galaxy.txt move
    * scripts/*.xml: moved to scripts/galaxy/; citations added; additional
    scripts wrapped
    * scripts/galaxy/README.txt: documented Galaxy codebase requirements
    * doc/citations.txt: symlink to CITATION
    * scripts/galaxy/test-data: added symlinks to files in tests/test-data or
    added short test files from scratch
    * scripts/galaxy/macros.xml: common configuration moved to central file
    * scripts/galaxy/gedlab.py: custom Galaxy datatypes for the counting
    tables and presence tables: it inherits from the Galaxy Binary type but
    isn't sniffable. Written with GalaxyTeam's Dave_B.
    * scripts/filter-abund.py: fix inaccurate parameter description
    * scripts/galaxy/tool_dependencies.xml: document install process
    * scripts/galaxy/filter-below-abund.py: symlink to
    sandbox/filter-below-abund.py for now.
    * khmer/khmer_args.py: point users to online citation file for details

2014-08-05  Michael R. Crusoe  <mcrusoe@msu.edu>

    * lib/read_parsers.{cc,hh}: close file handles. Fixes CID 1222793

2014-08-05  Justin Lippi  <jlippi@gmail.com>

    * khmer/__init__.py: import get_version_cpp method as __version_cpp__.
    * khmer/_khmermodule.cc: added get_version_cpp implementation
    * tests/test_version.py: check that version from C++ matches version from
    khmer.__version__
    * setup.cfg: don't run tests with 'jenkins' @attr with 'make test'

2014-08-04  Michael R. Crusoe  <mcrusoe@msu.edu>

    * khmer/_khmermodule.cc,lib/{kmer_hash.{cc,hh},read_aligner.cc,
    read_parsers.{cc,hh},trace_logger.cc: Replace remaining uses of assert()
    with khmer_exceptions. Fixes #215.
    * setup.py: simplify argparse conditional dependency

2014-08-03  Titus Brown & Michael R. Crusoe  <t@idyll.org>

    * doc/{artifact-removal,partitioning-workflow{.graffle,.png}},{biblio,
    blog-posts,guide,install,choosing-table-sizes,known-issues,scripts,
    partitioning-big-data.txt: moved to doc/user/
    * doc/{crazy-ideas,details,development,galaxy,release,examples}.txt: moved
    to doc/dev/
    * doc/dev/{a-quick-guide-to-testing,codebase-guide,
    coding-guidelines-and-review,for-khmer-developers,getting-started,
    hackathon,index}.txt,doc/user/index.txt: new content.
    * doc/design.txt: deleted
    The documentation has been split into user focused documentation and
    developer focused documentation. The new developer docs were field tested
    as part of the Mozilla Science Lab global sprint that we participated in;
    we are grateful to all the volunteers.

2014-07-24  Ivan Gonzalez  <iglpdc@gmail.com>

    * lib/khmer.hh, lib/khmer_exception.hh: All exceptions are now derived from
	a new base class exception, khmer::khmer_exception. Issue #508.
    * lib/counting.cc, lib/hashbits.cc, lib/hashtable.{cc,hh},lib/kmer_hash.cc,
	lib/labelhash.cc, lib/perf_metrics.hh, lib/read_parsers.{cc,hh},
	lib/subset.cc, lib/thread_id_map.hh: All exceptions thrown are now
	instances (or derived from) khmer::khmer_exception.

2014-07-24  Jiarong Guo  <guojiaro@gmail.com>

    * khmer/_khmermodule.cc: add python exception when thread = 0 for
    ReadParser.
    * tests/test_read_parsers.py: add test_with_zero_threads() to test Python
    exception when ReadParser has zero threads.

2014-07-23  Qingpeng Zhang  <qingpeng@gmail.com>

    * scripts/load-graph.py: write fp rate into *.info file with option 
    to switch on
    * tests/test_scripts.py: add test_load_graph_write_fp

2014-07-23  Ryan R. Boyce  <boycerya@msu.edu>

    * Makefile: fixed >80 character line wrap-around

2014-07-23  Leonor Garcia-Gutierrez  <l.garcia-gutierrez@warwick.ac.uk>

    * tests/test_hashbits.py, tests/test_graph.py, 
    tests/test_lump.py: reduced memory requirement
    
2014-07-23  Heather L. Wiencko  <wienckhl@tcd.ie>

    * khmer_tst_utils.py: added import traceback
    * test_scripts.py: added test for normalize_by_median.py for fpr rate

2014-07-22  Justin Lippi  <jlippi@gmail.com>
 
    * khmer/_khmermodule.cc: removed unused assignment
    * lib/read_aligner.cc,lib/read_aligner.hh: wrapped function declarations
    in the same compiler options that the only invocations are in to avoid
    unusedPrivateFunction violation.
    * lib/read_parsers.cc: fix redundantassignment error by assigning variable
    to its value directly

2014-07-22  Michael R. Crusoe  <mcrusoe@msu.edu>

    * Makefile: combine pip invocation into single "install-dependencies"
    target.

2014-07-22  Justin Lippi  <jlippi@gmail.com>

    * tests/test_subset_graph.py: decrease the amount of memory that is being
    requested for the hash tables in test.

2014-07-22  Jim Stapleton  <jas@msu.edu>

     * scripts/filter-abund.py: no longer asks for parameters that are unused,
     issue #524

2014-07-22  Justin Lippi  <jlippi@gmail.com> 

    * tests/khmer_tst_utils.py: put runscript here
    * tests/test_sandbox_scripts.py: remove 'runsandbox', renamed to runscript
      and placed in khmer_tst_utils
    * tests/test_scripts.py: removed 'runscript' and placed in khmer_tst_utils

2014-07-22  Jeramia Ory  <jeramia.ory@gmail.com>

    * khmer/_khmermodule.cc: removed unused KhmerError, issue #503

2014-07-22  Rodney Picett  <pickett.rodney@gmail.com>

    * lib/scoringmatrix.{cc,hh}: removed assign function, issue #502
 
2014-07-22  Leonor Garcia-Gutierrez  <l.garcia-gutierrez@warwick.ac.uk>

    * tests/test_counting_single.py: reduced memory requirements
    
2014-07-21  Titus Brown  <t@idyll.org>

    * sandbox/saturate-by-median.py: introduce new sandbox script for
	saturation analysis of low-coverage data sets.

2014-07-10  Joe Stein  <joeaarons@gmail.com>

    * sandbox/readstats.py: fixed divide-by-zero error, issue #458

2014-07-06  Titus Brown  <t@idyll.org>

    * doc/release.txt: fix formatting.

2014-06-25  Michael R. Crusoe <mcrusoe@msu.edu>

    * scripts/load-graph.py: fix #507. Threading doesn't give any advantages
    to this script right now; the threading parameter is ignored for now.

2014-06-20  Chuck Pepe-Ranney  <chuck.peperanney@gmail.com>

    * scripts/extract-partitions.py: added epilog documentation for 
	<base>.dist columns.

2014-06-20  Michael R. Crusoe  <mcrusoe@msu.edu>

    * doc/release.txt: Add Coverity Scan to release checklist

2014-06-19  Michael R. Crusoe  <mcrusoe@msu.edu>

    * lib/read_aligner.{cc,hh},khmer/_khmermodule.cc,setup.py,
    tests/test_read_aligner.py,sandbox/{normalize-by-align,read-aligner}.py:
    Update of @fishjord's graph alignment work
    * lib/{aligner,kmer,node}.{cc,hh},tests/test_align.py: removed as they are
    superceded by the above
    * Makefile: fixed wildcards
    * tests/read_parsers.py: tests that are too complicated to run with
    Valgrind's memcheck are now marked @attr('multithread')

2014-06-16  Titus Brown  <t@idyll.org>

    * doc/release.txt: updated release process.
    * doc/known-issues.txt: updated known-issues for v1.1 release
    * doc/release-notes/: added release notes for 1.0, 1.0.1, and 1.1

2014-06-16  Michael R. Crusoe  <mcrusoe@msu.edu>

    * scripts/{abundance-dist-single,filter-abund-single,load-into-counting,
    normalize-by-median,load-graph}.py: restore Python 2.6 compatibility for
    Debian 6, RedHat 6, SL6, and Ubuntu 10.04 LTS users.

2014-06-15  Titus Brown  <t@idyll.org>

    * doc/scripts.txt: removed sweep-reads.py from script documentation.
    * scripts/sweep-reads.py, scripts/sweep-files.py: moved sweep-reads.py
	and sweep-files.py over to sandbox.
    * tests/test_sandbox_scripts.py: created a test file for scripts in
	sandbox/; skip when not in developer mode (e.g. installed egg).
    * tests/test_script_arguments.py: capture file.py output to stderr
	so that it is not displayed during tests.
    * sandbox/calc-median-distribution.py: updates to print cumulative
	distribution for calc-median-distribution.

2014-06-14  Michael R. Crusoe  <mcrusoe@msu.edu>

    * scripts/{abundance-dist-single,filter-abund-single,load-into-counting,
    normalize-by-median,load-graph}.py,tests/test_scripts.py: added
    '--report-total-kmers' option to all scripts that create k-mer tables.

2014-06-14  Titus Brown  <t@idyll.org>

    * doc/scripts.txt, tests/test_scripts.py, scripts/sweep-reads.py:
	renamed sweep-reads-buffered to sweep-reads; added FASTQ output to
	sweep-reads.
    * doc/scripts.txt: added extract-long-sequences.py doc reference.
    * scripts/extract-long-sequences.py: set default sequence length to
	extract to 200 bp.

2014-06-13  Michael R. Crusoe  <mcrusoe@msu.edu>

    * MANIFEST.in: don't include docs/, data/, or examples/ in our PyPI
    distribution. Saves 15MB.

2014-06-13  Michael R. Crusoe  <mcrusoe@msu.edu>

    * Makefile: split coverity target in two: -build and -upload. Added
    configuration target

2014-06-13  Titus Brown  <t@idyll.org>

    * doc/install.txt: updated virtualenv command to use python2 explicitly,
	for arch support.

2014-06-13  Titus Brown  <t@idyll.org>

    * khmer/__init__.py, khmer/file_args.py: Moved copyright message to a
	comment.
    * khmer/file.py: updated error messages for disk-space checking functions;
	added test hooks.
    * tests/test_script_arguments.py: added tests for several functions in
	khmer/file.py.
    * sandbox/assemstats3.py: handle missing input files.

2014-06-12  Michael Wright <wrigh517@msu.edu>

    * sandbox/load-into-hashbits: Deleted from sandbox. It is superseded
    by load-graph.py --no-tagset.

2014-06-11  Michael Wright <wrigh517@msu.edu>

    * scripts/load-into-counting: Fixed docstring misnomer to 
	load-into-counting.py

2014-06-10  Michael R. Crusoe  <mcrusoe@msu.edu>

    * setup.py,tests/{__init__,khmer_tst_utils,test_scripts,
    khmer_test_counting_single}.py: made tests runnable after installation.
    * lib/{khmer.hh,hashtable.hh,read_parsers.cc,read_parsers.hh}: restructure
    exception hierarchy.
    * khmer/_khmermodule.cc: Nicer error checking for hash_consume_fasta,
    hash_abundance_distribution, hashbits_consume_{fasta,fasta_and_tag
    {,with_stoptags},partitioned_fasta}, hashbits_output_partitions, and
    labelhash_consume_{,partitioned_}fasta_and_tag_with_labels.

2014-06-10  Titus Brown  <t@idyll.org>

    * Makefile: remove SHELL setting so that 'make doc' works in virtualenvs.
    * scripts/sample-reads-randomly.py: extend to take multiple subsamples
	with -S.
    * tests/test_scripts.py: added test for multiple subsamples from
	sample-reads-randomly.py

2014-06-10  Michael Wright <wrigh517@msu.edu>

    * scripts/extract-long-sequences: Moved from sandbox, added argparse and 
    FASTQ support.
    * scripts/fastq-to-fasta: Fixed outdated argparse oversight.
    * tests/test_scripts.py: Added tests for extract-long-sequences.py

2014-06-08  Titus Brown  <t@idyll.org>

    * doc/conf.py: set google_analytics_id and disqus_shortname properly;
	disable "editme" popup.
    * doc/_templates/page.html: take google_analytics_id and disqus_shortname
	from doc/conf.py.

2014-06-04  Michael R. Crusoe <mcrusoe@msu.edu>

    * lib/Makefile: do a distclean as the CFLAGS may have changed. Fixes #442

2014-06-03 Chuck Pepe-Ranney <chuck.peperanney@gmail.com>

    * scripts/abundance-dist.py: removed call to check_space on infiles.  

2014-05-31  Michael R. Crusoe  <mcrusoe@msu.edu>

    * khmer/_khmermodule.cc,lib/counting.{cc,hh},
    sandbox/{stoptag-abundance-ham1-hist.py,off-by-one.py,filter-ham1.py}:
    Remove CountingHash get_kmer_abund_mean, get_kmer_abund_abs_deviation, and
    max_hamming1_count along with Python glue code and sandbox scripts. They
    are no longer useful.

2014-05-30  Titus Brown  <t@idyll.org>

    * khmer/_khmermodule.cc: remove merge2* functions: unused, untested.
    * lib/counting.cc, lib/hashbits.cc, lib/hashtable.cc: made file loading
	exceptions more verbose and informative.
    * tests/test_subset_graph.py: added tests for SubsetPartition::
	load_partitionmap.
    * khmer/_khmermodule.cc, lib/subset.cc, wrapped SubsetPartition::
	load_partitionmap to catch, propagate exceptions
    * tests/test_hashbits.py, tests/test_counting_hash.py: added tests
	for fail-on-load of bad file format versions; print exception messages.
    * .gitignore: added various temporary pip & build files
    * lib/counting.cc: added I/O exception handling to CountingHashFileReader
	and CountingHashGzFileReader.
    * lib/hashbits.cc: added I/O exception handling to Hashbits::load.
    * lib/subset.cc: added I/O exception handling to merge_from_disk.
    * lib/hashtable.cc: added I/O exception handling to load_tagset and
	load_stop_tags
    * khmer/_khmermodule.cc: added I/O exception propagation from C++ to
	Python, for all loading functions.

2014-05-22  Michael Wright  <wrigh517@msu.edu>

    * scripts/fastq-to-fasta: Moved and improved fastq-to-fasta.py into scripts 
    from sandbox
    * tests/test_scripts.py: Added tests for fastq-to-fasta.py
    * tests/test-data: Added test-fastq-n-to-fasta.py file with N's in 
    sequence for testing

2014-05-19  Michael R. Crusoe  <mcrusoe@msu.edu>

    * Makefile: add target for python test coverage plain-text report;
    clarified where the HTML report is

2014-05-16  Michael R. Crusoe  <mcrusoe@msu.edu>

    * docs/scripts.txt: include sweep-reads-buffered.py

2014-05-14  Adam Caldwell  <adam.caldwell@gmail.com>

    * Makefile: change pip to pip2. Fixes assorted make problems on systems
    where pip links to pip3

2014-05-14  Michael R. Crusoe  <mcrusoe@msu.edu>

    * lib/{zlib,bzip2} -> third-party/
    * setup.{cfg,py}: Move third party libraries to their own directory
    * Makefile: add sloccount target for humans and the sloccount.sc target for
   Jenkins

2014-05-13  Michael Wright  <wrigh517@msu.edu>

    * sandbox/fastq-to-fasta.py: now reports number of reads dropped due to
    'N's in sequence. close 395

2014-05-13  Michael R. Crusoe  <mcrusoe@msu.edu>

    * doc/release.txt: additional fixes

2014-05-09  Luiz Irber  <irberlui@msu.edu>

    Version 1.0.1

2014-05-09  Michael R. Crusoe  <mcrusoe@msu.edu>

    * doc/release.txt: update release instructions

2014-05-06  Michael R. Crusoe  <mcrusoe@msu.edu>

    * lib/{subset,counting}.cc: fix cppcheck errors; astyle -A10
    --max-code-length=80

2014-05-06  Titus Brown  <titus@idyll.org>

    * sandbox/calc-best-assembly.py: added script to calculate best
    assembly from a list of contig/scaffold files
	
2014-04-23  Titus Brown  <titus@idyll.org>

    * scripts/abundance-dist-single.py: fixed problem where ReadParser was
    being created anew for each thread; regression introduced in 4b823fc.

2014-04-22  Michael R. Crusoe  <mcrusoe@msu.edu>

    *.py: switch to explicit python2 invocation. Fixes #385.

2014-04-21  Titus Brown  <t@idyll.org>

    * doc/development.txt: added spellcheck to review checklist

2014-04-21  Titus Brown  <titus@idyll.org>

    * scripts/normalize-by-median.py: updated FP rate to match latest info from
      Qingpeng's paper; corrected spelling error.

2014-04-21  Michael R. Crusoe  <mcrusoe@msu.edu>

    * setup.py,doc/installing.txt: Remove argparse from the requirements
    unless it isn't available. Argparse is bundled with Python 2.7+. This
    simplifies the installation instructions.

2014-04-17  Ram RS  <ramrs@nyu.edu>

    * scripts/make-initial-stoptags.py: fixed bug that threw error on
     missing .ht input file while actual expected input file is .pt

2014-04-11  Titus Brown  <t@idyll.org>

    * scripts/*.py: fixed argument to check_space_for_hashtable to rely
    on args.n_tables and not args.ksize.

2014-04-06  Titus Brown  <titus@idyll.org>

    * scripts/normalize-by-median.py: added comment about table compatibility
    with abundance-dist.

2014-04-05  Michael R. Crusoe  <mcrusoe@msu.edu>

    * MANIFEST.in,setup.py: fix to correct zlib packaging for #365
    * ChangeLog: fix date for 1.0 release, email addresses

2014-04-01  Michael R. Crusoe  <mcrusoe@msu.edu>

    Version 1.0
    * Makefile: run 'build' command before install; ignore _version.py for
    coverage purposes.
    * bink.ipynb: deleted
    * doc/choosing-hash-sizes.txt -> choosing-table-sizes.txt
    * setup.py,doc/{conf.py,index.txt}: update lists of authors
    * doc/development.txt: typo
    * doc/{galaxy,guide,index,introduction,scripts}.txt: remove some
    references to implementation details of the k-mer tables
    * doc/{known-issues,release}.txt: updated
    * khmer/*.cc,lib/*.{cc,hh}: astyle -A10 formatted
    * lib/read_parsers.cc: fixed case statement fall through
    * lib/subset.cc: removed unnecessary NULL check (CID 1054804 & 1195088)
    * scripts/*.py: additional documentation updates
    * tests/test-data/test-overlap1.ht,data/MSB2-surrender.fa &
    data/1m-filtered.fa: removed from repository history, .git is now 36M!

2014-04-01  Titus Brown  <t@idyll.org>

    * CITATION,khmer/khmer_args.py: Updated khmer software citation for
    release.

2014-03-31  Titus Brown  <t@idyll.org>

    * scripts/normalize-by-median.py: Fixed unbound variable bug introduced in
    20a433c2.

    * khmer/file.py: Fixed incorrect use of __file__ dirname instead of
    os.getcwd(); also fixed bug where statvfs would choke on an empty
    dirname resulting from input files being in the cwd.

2014-03-31  Michael R. Crusoe  <mcrusoe@msu.edu>

    * versioneer.py,ez_setup.py: updated to version 0.10 and 3.4.1
    respectively.
    * docs/release.txt,khmer/_version.py,MANIFEST.in: update ancillary
    versioneer files

2014-03-31  Titus Brown  <t@idyll.org>

    * scripts/*.py,khmer/khmer_args.py: added 'info' function to khmer_args,
    and added citation information to each script.
    * CITATION: added basic citation information for khmer functionality.

2013-03-31  Michael R. Crusoe  <mcrusoe@msu.edu>

    * docs/scripts.txt,scripts/*.py,khmer/*.py: overhaul the documentation of
    the scripts. Uses sphinxcontrib.autoprogram to leverage the existing
    argparse objects. Moved the documentation into each script + misc cleanups.
    All scripts support the --version option. Migrated the last scripts to use
    khmer_args
    * docs/blog-posts.txt: removed outdated reference to filter-exact.py; its
    replacement filter-abund.py is better documented in the eel-pond protocol
    * figuregen/,novelty/,plots/,templatem/,scripts/do-partition.sh: removed
    outdated code not part of core project

2013-03-30  Michael R. Crusoe  <mcrusoe@msu.edu>

    * setup.py: monkeypatched distutils.Distribution.reinitialize_command() so
    that it matches the behavior of Distribution.get_command_obj(). This fixes
    issues with 'pip install -e' and './setup.py nosetests' not respecting the
    setup.cfg configuration directives for the build_ext command. Also
    enhanced our build_ext command to respect the dry_run mode.

    * .ycm_extra_conf.py: Update our custom YouCompleteMe configuration to
    query the package configuration for the proper compilation flags.

2014-03-28  Michael R. Crusoe  <mcrusoe@msu.edu>

    * Makefile,setup.py: demote nose & sphinx to extra dependencies.
    Auto-install Python developer tools as needed.

2013-03-27  Michael R. Crusoe  <mcrusoe@msu.edu>

    * The system zlib and bzip2 libraries are now used instead of the bundled
    versions if specified in setup.cfg or the command line.

2014-03-25  Michael R. Crusoe  <mcrusoe@msu.edu>

    * Makefile: update cppcheck command to match new version of Jenkins
    plugin. Now ignores the lib/test*.cc files.

2013-03-20  Michael R. Crusoe  <mcrusoe@msu.edu>

    * lib/storage.hh,khmer/_khmermodule.cc,lib/{readtable,read_parsers}.hh:
    remove unused storage.hh

2014-03-19  Qingpeng Zhang  <qingpeng@msu.edu>

    * hashbits.cc: fix a bug of 'Division or modulo by zero' described in #182
    * test_scripts.py: add test code for count-overlap.py
    * count-overlap.py: (fix a bug because of a typo and hashsize was replaced
    by min_hashsize)
    * count-overlap.py: needs hashbits table generated by load-graph.py. 
    This information is added to the "usage:" line.
    * count-overlap.py: fix minor PyLint issues

2014-03-19  Michael R. Crusoe  <mcrusoe@msu.edu>

    * Update bundled zlib version to 1.2.8 from 1.2.3. Changes of note:
    "Wholesale replacement of gz* functions with faster versions"
    "Added LFS (Large File Summit) support for 64-bit file offsets"
    "Fix serious but very rare decompression bug"

2014-03-19  Michael R. Crusoe <mcrusoe@msu.edu>

    * lib/counting.hh: include hashtable.hh
    * lib/{counting,aligner,hashbits,hashtable,labelhash,node,subset}.{cc,hh},
    kmer.cc,khmer/_khmermodule.cc: removed downcast, replaced non-functional
    asserts() with exception throws.
    * khmer/_khmermodule.cc: fixed parsing of PyLists
    * setup.py: force 64bit only builds on OS X.

2014-03-19  Titus Brown  <t@idyll.org>

    * Makefile: update documentation on targets at top; clean autopep8 output.
    * test_counting_single.py: fixed pep8 violations in spacing
    * test_scripts.py: eliminate popenscript in favor of proper SystemExit
	handling in runscript; fix pep8 violations.

2014-03-19  Michael R. Crusoe <mcrusoe@msu.edu> and Luiz Irber
<luiz.irber@gmail.com>

    * lib/ktable.{cc,hh},khmer/{__init__.py},{_khmermodule.cc}, tests/
    test_{counting_{hash,single},ktable}.py: remove the unused KTable object
    * doc/{index,ktable}.txt: remove references to KTable
    * lib/{ktable.{hh,cc} → kmer_hash.{hh,cc}}: rename remaining ktable files
    to kmer_hash
    * lib/{hashtable,kmer}.hh: replace ktable headers with kmer_hash

2014-03-17  Ram RS  <ramrs@nyu.edu>

    * extract-partitions.py: pylint warnings addressed
    * test_scripts.py: tests added to cover extract-partitions completely

2014-03-16  Michael R. Crusoe <mcrusoe@msu.edu>

    * lib/read_parsers.cc: fix for Coverity CID 1054789: Unititialized scalar
    field II: fill_id is never zeroed out.

2014-03-16  Ram RS  <ramrs@nyu.edu>

    * Project email in copyright headers updated

2014-03-14  Michael R. Crusoe <mcrusoe@msu.edu>

    * khmer/_khmermodule.cc, lib/{khmer.hh, hashtable.{cc,hh}},
    tests/test_{hashbits,hashbits_obj,labelhash}.py: don't implicitly downcast
    tagset_size(). Changes fileformat version for saved tagsets.

2014-03-13  Ram RS  <ramrs@nyu.edu>

    * added: khmer/file.py - script to check disk space, check input file
    status and check space before hashtable writing
    * modified: scripts/*.py - all scripts now use khmer.file for above-mentioned
    functionality.
    * modified: scripts/*.py - pylint violations addressed in all scripts
    under scripts/

2014-03-13  Ram RS  <ramrs@nyu.edu>

    * Bug fix: tests.test_normalize_by_median_no_bigcount() now runs within
    temp directory

2014-03-11  Michael R. Crusoe  <mcrusoe@mcrusoe.edu>

    * lib/read_parsers.hh: fix for Coverity CID 1054789: Uninitialized scalar
    field

2014-03-10  Michael R. Crusoe  <mcrusoe@msu.edu>

    * doc/development.txt: document fork/tag policy + formatting fixes

2014-03-03  Michael R. Crusoe  <mcrusoe@msu.edu>

    * lib/trace_logger.{cc,hh}: fix for Coverity CID 1063852: Uninitialized
    scalar field (UNINIT_CTOR) 
    * lib/node.cc: fix for Coverity CID 1173035:  Uninitialized scalar field
    (UNINIT_CTOR)
    * lib/hashbits.hh: fix for Coverity CID 1153101:  Resource leak in object
    (CTOR_DTOR_LEAK)
    * lib/{perf_metrics.{cc,hh},hashtable.{cc,hh}
    ,read_parsers.{cc,hh},trace_logger.{cc,hh}}: ifndef WITH_INTERNAL_METRICS
    then lets not + astyle -A10

2014-02-27  Michael R. Crusoe <mcrusoe@msu.edu>

    * tagged: version 0.8
    * setup.py: Specify a known working version of setuptools so we don't
    force an unneeded and awkward upgrade.
    * setup.py: We aren't zipsafe, mark as such

2014-02-18  Michael R. Crusoe <mcrusoe@msu.edu>

* Normalized C++ namespace usage to fix CID 1054792
* Updated install instructions. We recommend OS X users and those Linux
users without root access to install virtualenv instead of pip.
* New documentation: doc/known-issues.txt
* Added code review checklist & other guidance: doc/development.txt

2014-02-03  Camille Scott <camille.scott.w@gmail.com>

* Standardized command line arguments in khmer_args; added version flag

* Added support for sparse graph labeling

* Added script to reinflate partitions from read files using the 
  labeling system, called sweep-reads-by-partition-buffered.py

* Implemented __new__ methods for Hashbits, enforced inheritance
  hierarchy between it and the new LabelHash class both in C++
  and CPython API

2013-12-20  Titus Brown  <titus@idyll.org>

* Fixed output_partitioned_file, sweep-reads3.py, and extract-partitions.py
  to retain FASTQ format in output.

2013-12-11  Michael R. Crusoe <mcrusoe@msu.edu>

* normalize-by-median.py: new optional argument: --record-filenames to specify
a path where a list of all the output filenames will be written to. Will
be used to better integrate with Galaxy.

* All commands that use the counting args now support the --version switch

* abundance-dist-single.py, abundance-dist.py, do-partition.py,
interleave-reads.py, load-graph.py, load-into-counting.py
normalize-by-median.py now exit with return code 1 instead of 255 as is
standard.

2013-12-19  Michael R. Crusoe  <mcrusoe@msu.edu>

* doc/install.txt Add setup instructions for RHEL6 & fix invocation to get
master branch to work for non-developers

2013-12-18  Titus Brown  <titus@idyll.org>

* Added a test to ensure that normalize-by-median.py has bigcount set to
  False.

2013-11-22  Camille Scott  <camille.scott.w@gmail.com>

* Makefile: Added debug target for profiling.

2013-11-22  Michael R. Crusoe  <mcrusoe@msu.edu>

* Documented release process

2013-10-21  Michael R. Crusoe  <mcrusoe@msu.edu>

* Version 0.7

* New script: sample-reads-randomly.py which does a single pass random
subsample using reservoir sampling.

* the version number is now only stored in one place

* Makefile: new dist, cppcheck, pep8, and autopep8 targets for developers.
VERSION is now set by versioneer and exported to C/C++ code.

* README switched from MarkDown to ReStructuredText format to clean up PyPI
listing. Install count badge added.

* doc/: updates to how the scripts are called. Sphinx now pulls version
number from versioneer. C/Python integration is now partially documented.
Reference to bleeding-edge has been removed. Release instructions have been
clarified and simplified.

* all python code in khmer/, scripts/, and tests/ should be PEP8 compliant now.

* khmer/_khmermodule.cc has gotten a once-over with cpychecker. Type errors
were eliminated and the error checking has improved.

* Several fixes motivated by the results of a Coverity C/C++ scan. 

* Tests that require greater than 0.5 gigabytes of memory are now annotated as
being 'highmem' and be skipped by changing two lines in setup.cfg

* warnings about -Wstrict-prototypes will no longer appear

* contributors to this release are: ctb, mr-c and camillescott. 

2013-10-15  Michael R. Crusoe  <mcrusoe@msu.edu>

* Version 0.6.1

* No code changes, just build fixes

2013-10-10  Michael R. Crusoe  <mcrusoe@msu.edu>

* Version 0.6

* Switch to setuptools to run the entire build

* The various Makefiles have been merged into one inside lib for posterity

* A new top-level Makefile wraps "python setup.py"

* argparse.py has been removed and is installed automatically by setuptools/pip

* setup.py and the python/khmer directory have been moved to the root of the
project to conform to the standard layout

* The project contact address is now khmer-project@idyll.org

* Due to the new build system the project now easily builds under OS X + XCode

* In light of the above the installation instructions have been rewritten

* Sphinx now builds the documentation without warnings or errors

* It is now easy to calculate code coverage.

* setup.py is now PEP8 compliant
2014-04-10  Michael R. Crusoe  <mcrusoe@msu.edu>

    * Makefile: run 'build' command before install; ignore _version.py for
    coverage purposes.
    * bink.ipynb: deleted
    * doc/choosing-hash-sizes.txt -> choosing-table-sizes.txt
    * setup.py,doc/{conf.py,index.txt}: update lists of authors
    * doc/development.txt: typo
    * doc/{galaxy,guide,index,introduction,scripts}.txt: remove some
    references to implementation details of the k-mer tables
    * doc/{known-issues,release}.txt: updated
    * khmer/*.cc,lib/*.{cc,hh}: astyle -A10 formatted
    * lib/read_parsers.cc: fixed case statement fall through
    * lib/subset.cc: removed unnecessary NULL check (CID 1054804 & 1195088)
    * scripts/*.py: additional documentation updates
    * tests/test-data/test-overlap1.ht,data/MSB2-surrender.fa &
    data/1m-filtered.fa: removed from repository history, .git is now 36M!

2014-03-31  Titus Brown  <ctb@msu.edu>

    * scripts/normalize-by-median.py: Fixed unbound variable bug introduced in
    20a433c2.

    * khmer/file.py: Fixed incorrect use of __file__ dirname instead of
    os.getcwd(); also fixed bug where statvfs would choke on an empty
    dirname resulting from input files being in the cwd.

2014-03-31  Michael R. Crusoe  <mcrusoe@msu.edu>

    * versioneer.py,ez_setup.py: updated to version 0.10 and 3.4.1
    respectively.
    * docs/release.txt,khmer/_version.py,MANIFEST.in: update ancillary
    versioneer files

2014-03-31  Titus Brown  <ctb@msu.edu>

    * scripts/*.py,khmer/khmer_args.py: added 'info' function to khmer_args,
    and added citation information to each script.
    * CITATION: added basic citation information for khmer functionality.

2013-03-31  Michael R. Crusoe  <mcrusoe@msu.edu>

    * docs/scripts.txt,scripts/*.py,khmer/*.py: overhaul the documentation of
    the scripts. Uses sphinxcontrib.autoprogram to leverage the existing
    argparse objects. Moved the documentation into each script + misc cleanups.
    All scripts support the --version option. Migrated the last scripts to use
    khmer_args
    * docs/blog-posts.txt: removed outdated reference to filter-exact.py; its
    replacement filter-abund.py is better documented in the eel-pond protocol
    * figuregen/,novelty/,plots/,templatem/,scripts/do-partition.sh: removed
    outdated code not part of core project

2013-03-30  Michael R. Crusoe  <mcrusoe@msu.edu>

    * setup.py: monkeypatched distutils.Distribution.reinitialize_command() so
    that it matches the behavior of Distribution.get_command_obj(). This fixes
    issues with 'pip install -e' and './setup.py nosetests' not respecting the
    setup.cfg configuration directives for the build_ext command. Also
    enhanced our build_ext command to respect the dry_run mode.

    * .ycm_extra_conf.py: Update our custom YouCompleteMe configuration to
    query the package configuration for the proper compilation flags.

2014-03-28  Michael R. Crusoe  <mcrusoe@msu.edu>

    * Makefile,setup.py: demote nose & sphinx to extra dependencies.
    Auto-install Python developer tools as needed.

2013-03-27  Michael R. Crusoe  <mcrusoe@msu.edu>

    * The system zlib and bzip2 libraries are now used instead of the bundled
    versions if specified in setup.cfg or the command line.

2014-03-25  Michael R. Crusoe  <mcrusoe@msu.edu>

    * Makefile: update cppcheck command to match new version of Jenkins
    plugin. Now ignores the lib/test*.cc files.

2013-03-20  Michael R. Crusoe  <mcrusoe@msu.edu>

    * lib/storage.hh,khmer/_khmermodule.cc,lib/{readtable,read_parsers}.hh:
    remove unused storage.hh

2014-03-19  Qingpeng Zhang  <qingpeng@msu.edu>

    * hashbits.cc: fix a bug of 'Division or modulo by zero' described in #182
    * test_scripts.py: add test code for count-overlap.py
    * count-overlap.py: (fix a bug because of a typo and hashsize was replaced
    by min_hashsize)
    * count-overlap.py: needs hashbits table generated by load-graph.py. 
    This information is added to the "usage:" line.
    * count-overlap.py: fix minor PyLint issues

2014-03-19  Michael R. Crusoe  <mcrusoe@msu.edu>

    * Update bundled zlib version to 1.2.8 from 1.2.3. Changes of note:
    "Wholesale replacement of gz* functions with faster versions"
    "Added LFS (Large File Summit) support for 64-bit file offsets"
    "Fix serious but very rare decompression bug"

2014-03-19  Michael R. Crusoe <mcrusoe@msu.edu>

    * lib/counting.hh: include hashtable.hh
    * lib/{counting,aligner,hashbits,hashtable,labelhash,node,subset}.{cc,hh},
    kmer.cc,khmer/_khmermodule.cc: removed downcast, replaced non-functional
    asserts() with exception throws.
    * khmer/_khmermodule.cc: fixed parsing of PyLists
    * setup.py: force 64bit only builds on OS X.

2014-03-19  Titus Brown  <t@idyll.org>

    * Makefile: update documentation on targets at top; clean autopep8 output.
    * test_counting_single.py: fixed pep8 violations in spacing
    * test_scripts.py: eliminate popenscript in favor of proper SystemExit
	handling in runscript; fix pep8 violations.

2014-03-19  Michael R. Crusoe <mcrusoe@msu.edu> and Luiz Irber
<luiz.irber@gmail.com>

    * lib/ktable.{cc,hh},khmer/{__init__.py},{_khmermodule.cc}, tests/
    test_{counting_{hash,single},ktable}.py: remove the unused KTable object
    * doc/{index,ktable}.txt: remove references to KTable
    * lib/{ktable.{hh,cc} → kmer_hash.{hh,cc}}: rename remaining ktable files
    to kmer_hash
    * lib/{hashtable,kmer}.hh: replace ktable headers with kmer_hash

2014-03-17  Ram RS  <ramrs@nyu.edu>

    * extract-partitions.py: pylint warnings addressed
    * test_scripts.py: tests added to cover extract-partitions completely

2014-03-16  Michael R. Crusoe <mcrusoe@msu.edu>

    * lib/read_parsers.cc: fix for Coverity CID 1054789: Unititialized scalar
    field II: fill_id is never zeroed out.

2014-03-16  Ram RS  <ramrs@nyu.edu>

    * Project email in copyright headers updated

2014-03-14  Michael R. Crusoe <mcrusoe@msu.edu>

    * khmer/_khmermodule.cc, lib/{khmer.hh, hashtable.{cc,hh}},
    tests/test_{hashbits,hashbits_obj,labelhash}.py: don't implicitly downcast
    tagset_size(). Changes fileformat version for saved tagsets.

2014-03-13  Ram RS  <ramrs@nyu.edu>

    * added: khmer/file.py - script to check disk space, check input file
    status and check space before hashtable writing
    * modified: scripts/*.py - all scripts now use khmer.file for above-mentioned
    functionality.
    * modified: scripts/*.py - pylint violations addressed in all scripts
    under scripts/

2014-03-13  Ram RS  <ramrs@nyu.edu>

    * Bug fix: tests.test_normalize_by_median_no_bigcount() now runs within
    temp directory

2014-03-11  Michael R. Crusoe  <mcrusoe@mcrusoe.edu>

    * lib/read_parsers.hh: fix for Coverity CID 1054789: Uninitialized scalar
    field

2014-03-10  Michael R. Crusoe  <mcrusoe@msu.edu>

    * doc/development.txt: document fork/tag policy + formatting fixes

2014-03-03  Michael R. Crusoe  <mcrusoe@msu.edu>

    * lib/trace_logger.{cc,hh}: fix for Coverity CID 1063852: Uninitialized
    scalar field (UNINIT_CTOR) 
    * lib/node.cc: fix for Coverity CID 1173035:  Uninitialized scalar field
    (UNINIT_CTOR)
    * lib/hashbits.hh: fix for Coverity CID 1153101:  Resource leak in object
    (CTOR_DTOR_LEAK)
    * lib/{perf_metrics.{cc,hh},hashtable.{cc,hh}
    ,read_parsers.{cc,hh},trace_logger.{cc,hh}}: ifndef WITH_INTERNAL_METRICS
    then lets not + astyle -A10

2014-02-27  Michael R. Crusoe <mcrusoe@msu.edu>

    * tagged: version 0.8
    * setup.py: Specify a known working version of setuptools so we don't
    force an unneeded and awkward upgrade.
    * setup.py: We aren't zipsafe, mark as such

2014-02-18  Michael R. Crusoe <mcrusoe@msu.edu>

* Normalized C++ namespace usage to fix CID 1054792
* Updated install instructions. We recommend OS X users and those Linux
users without root access to install virtualenv instead of pip.
* New documentation: doc/known-issues.txt
* Added code review checklist & other guidance: doc/development.txt

2014-02-03  Camille Scott <camille.scott.w@gmail.com>

* Standardized command line arguments in khmer_args; added version flag

* Added support for sparse graph labeling

* Added script to reinflate partitions from read files using the 
  labeling system, called sweep-reads-by-partition-buffered.py

* Implemented __new__ methods for Hashbits, enforced inheritance
  hierarchy between it and the new LabelHash class both in C++
  and CPython API

2013-12-20  Titus Brown  <titus@idyll.org>

* Fixed output_partitioned_file, sweep-reads3.py, and extract-partitions.py
  to retain FASTQ format in output.

2013-12-11  Michael R. Crusoe <mcrusoe@msu.edu>

* normalize-by-median.py: new optional argument: --record-filenames to specify
a path where a list of all the output filenames will be written to. Will
be used to better integrate with Galaxy.

* All commands that use the counting args now support the --version switch

* abundance-dist-single.py, abundance-dist.py, do-partition.py,
interleave-reads.py, load-graph.py, load-into-counting.py
normalize-by-median.py now exit with return code 1 instead of 255 as is
standard.

2013-12-19  Michael R. Crusoe  <mcrusoe@msu.edu>

* doc/install.txt Add setup instructions for RHEL6 & fix invocation to get
master branch to work for non-developers

2013-12-18  Titus Brown  <titus@idyll.org>

* Added a test to ensure that normalize-by-median.py has bigcount set to
  False.

2013-11-22  Camille Scott  <camille.scott.w@gmail.com>

* Makefile: Added debug target for profiling.

2013-11-22  Michael R. Crusoe  <mcrusoe@msu.edu>

* Documented release process

2013-10-21  Michael R. Crusoe  <mcrusoe@msu.edu>

* Version 0.7

* New script: sample-reads-randomly.py which does a single pass random
subsample using reservoir sampling.

* the version number is now only stored in one place

* Makefile: new dist, cppcheck, pep8, and autopep8 targets for developers.
VERSION is now set by versioneer and exported to C/C++ code.

* README switched from MarkDown to ReStructuredText format to clean up PyPI
listing. Install count badge added.

* doc/: updates to how the scripts are called. Sphinx now pulls version
number from versioneer. C/Python integration is now partially documented.
Reference to bleeding-edge has been removed. Release instructions have been
clarified and simplified.

* all python code in khmer/, scripts/, and tests/ should be PEP8 compliant now.

* khmer/_khmermodule.cc has gotten a once-over with cpychecker. Type errors
were eliminated and the error checking has improved.

* Several fixes motivated by the results of a Coverity C/C++ scan. 

* Tests that require greater than 0.5 gigabytes of memory are now annotated as
being 'highmem' and be skipped by changing two lines in setup.cfg

* warnings about -Wstrict-prototypes will no longer appear

* contributors to this release are: ctb, mr-c and camillescott. 

2013-10-15  Michael R. Crusoe  <mcrusoe@msu.edu>

* Version 0.6.1

* No code changes, just build fixes

2013-10-10  Michael R. Crusoe  <mcrusoe@msu.edu>

* Version 0.6

* Switch to setuptools to run the entire build

* The various Makefiles have been merged into one inside lib for posterity

* A new top-level Makefile wraps "python setup.py"

* argparse.py has been removed and is installed automatically by setuptools/pip

* setup.py and the python/khmer directory have been moved to the root of the
project to conform to the standard layout

* The project contact address is now khmer-project@idyll.org

* Due to the new build system the project now easily builds under OS X + XCode

* In light of the above the installation instructions have been rewritten

* Sphinx now builds the documentation without warnings or errors

* It is now easy to calculate code coverage.

* setup.py is now PEP8 compliant<|MERGE_RESOLUTION|>--- conflicted
+++ resolved
@@ -1,4 +1,3 @@
-<<<<<<< HEAD
 2015-04-13  Daniel Standage  <daniel.standage@gmail.com>
 
    * scripts/normalize-by-median.py: Added support to the diginorm script for
@@ -6,12 +5,11 @@
    filename. Also removed --append option.
    * tests/test_scripts.py: Added functional test for diginorm stdout, removed
    test of --append option.
-=======
+
 2015-04-13  David Lin
 
    * scripts/abundance-dist.py: disambiguate documentation for force and 
    squash options
->>>>>>> bb1444ed
 
 2015-04-13  Michael R. Crusoe
 
