<<<<<<< HEAD
2015-06-30  Titus Brown  <titus@idyll.org>

   * tests/test_normalize_by_median.py: disabled running
   test_normalize_by_median_report_fp during normal test running.
=======
2015-06-30  Kevin Murray  <spam@kdmurray.id.au>

   * scripts/{extract-paired-reads,split-paired-reads}.py: Fix creation of
   default output files even when output files were provided on CLI.
>>>>>>> 40c11623

2015-06-29  Sherine Awad  <drmahmoud@ucdavis.edu>

   * khmer/utils.py: Fix bug in naming in interleave-reads.py
   * tests/test_scripts.py: Add a test function for the new behavior
   * tests/test-data/*.fq: Add 3 test files needed for the testing

2015-06-28  Jacob Fenton  <bocajnotnef@gmail.com>

   * tests/test_sandbox_scripts.py: made error more informative and not crashy
   * sandbox/{estimate_optimal_hash,optimal_args_hashbits}.py: minor cleanups

2015-06-28  Qingpeng Zhang  <qingpeng@msu.edu>

   * sandbox/{estimate_optimal_hash,optimal_args_hashbits}.py: added sandbox 
   methods for estimating memory usage based on desired fp rate, etc.

2015-06-27  Kevin Murray  <spam@kdmurray.id.au>

   * README.rst: Fix link to virtualenv installation instructions.

2015-06-19  Titus Brown  <titus@idyll.org>

   * khmer/__init__.py: split CountingHash into _CountingHash (CPython) and
   CountingHash to mimic Hashbits behavior; pass IOError through
   extract_countinghash_info and extract_hashbits_info so that
   file-does-not-exist errors are correctly reported; fixed FP rate reporting;
   changed to using get_n_primes_near_x to build hashtable sizes; removed
   get_n_primes_above_x, new_hashbits, and new_counting_hash functions.
   * khmer/_khmer.cc: changed tp_flags for KCountingHash so that it could
   be a base class.
   * khmer/khmer_args.py: removed environment variable override for hash size
   defaults; added -M/--max_memory_usage, and functions create_nodegraph()
   and create_countgraph().  Also renamed --min-tablesize to --max-tablesize.
   * khmer/kfile.py: fixed check_space_for_hashtable to depend on args obj.
   * oxli/build_graph.py, scripts/{annotate-partitions.py,count-overlap.py,
   do-partition.py,filter-stoptags.py,
   merge-partitions.py}, sandbox/{assembly-diff.py,assembly-diff-2.py,
   bloom-count-intersection.py,bloom-count.py,build-sparse-graph.py,
   collect-reads.py,saturate-by-median.py, graph-size.py,print-stoptags.py,
   print-tagset.py,stoptags-by-position.py, subset-report.py,
   sweep-out-reads-with-contigs.py,sweep-reads2.py,sweep-reads3.py}: changed
   hashtype over to 'nodegraph' and 'countgraph' in call to report_on_config;
   replaced counting hash/hashbits creation with new khmer_args create*
   functions, and/or new_counting_hash/new_hashbits with CountingHash/Hashbits.
   * doc/scripts.rst: updated hashtable size help text.
   * doc/whats-new-2.0.rst: updated with description of -M/--max-memory-usage.
   * tests/test*.py: switched from new_counting_hash to CountingHash, and
   new_hashbits to Hashbits; adjusts tests for new behavior of hashtable
   size calculation.
   * tests/test_hashbits_obj.py: merged into test_hashbits.py and removed file.
   * tests/test_script_arguments.py: updated for new check_space_for_hashtable
   behavior; added tests for create_countgraph and create_nodegraph.
   * tests/test_counting_single.py: fixed countgraph size & palindrome testing
   beahavior in test_complete_no_collision.

2015-06-19  Titus Brown  <titus@idyll.org>

   * Makefile: temporarily disable 'huge' tests on Linux.

2015-06-17  Titus Brown  <titus@idyll.org>

   * scripts/normalize-by-median.py: changed DEFAULT_DESIRED_COVERAGE to 20,
   and corrected options help.
   * tests/{test_scripts.py,test_normalize_by_median.py}: moved
   normalize-by-median.py tests into a their own file.
   * tests/test-data/{dn-test-all-paired-all-keep.fa,dn-test-none-paired.fa,
   dn-test-some-paired-all-keep.fa}: added test data files for specific
   pairing/saturation behavior.

2015-06-16  Kevin Murray  <spam@kdmurray.id.au>

   * doc/dev/binary-file-formats.rst: Add documentation of khmer's binary file
   formats.
   * doc/dev/index.rst: Add above docs to developer documentation index.

2015-06-14  Michael R. Crusoe  <crusoe@ucdavis.edu>

   * khmer/__init__.py,lib/{counting,hashbits,hashtable,subset,labelhash}.cc,
   lib/khmer.hh: add signature to beginning of all binary file types
   * tests/test-data/{normC20k20.ct,badversion-k32.tagset,
   goodversion-k32.tagset}: update to new format by prepending "OXLI" to the
   data stream
   * tests/test_{counting_hash,functions,scripts,hashbits,hashbits_obj,
   labelhash}.py: tests should fail, not error (add try, except + assert
   blocks). Adapted other tests to cope with the new file formats
   * lib/magic: new, teaches the unix `file` command about khmer file types
   * doc/index.rst,doc/whats-new-2.0.rst: document these changes

2015-06-14  Titus Brown  <titus@idyll.org>

   * scripts/extract-paired-reads.py: added --output_dir, --paired-output,
   and --single-output arguments to change output file details; script
   now accepts stdin, and will output to stdout upon request.
   * scripts/split-paired-reads.py: changed script to output to stdout upon
   request; added '-' as stdin input.
   * tests/test_scripts.py: added tests for new extract-paired-reads.py
   behavior.

2015-06-14  Titus Brown  <titus@idyll.org>

   * tests/test_counting_hash.py: fixed duplicated test
   'get_kmer_counts_too_short' by changing to 'get_kmer_hashes_too_short'.

2015-06-14  Jacob Fenton  <bocajnotnef@gmail.com>

   * scripts/abundance-dist.py: added weird bigcount circumstance detection
   * tests/test_scripts.py: added test for the above

2015-06-14  Kevin Murray  <spam@kdmurray.id.au>

   * lib/counting.cc: Fix infinite loop in gzipped CountingHash I/O
   * tests/test_counting_hash.py: Add test of large CountingHash I/O
   * setup.cfg: Skip tests with the 'huge' label by default

2015-06-13  Michael R. Crusoe  <crusoe@ucdavis.edu>

   * Makefile, build-jenkins.sh: unify sphinx dependencies
   * scripts/readstats.py: fix typo

2015-06-13  Titus Brown  <titus@idyll.org>

   * doc/dev/getting-started.rst: update instructions for creating a new
   branch name to preferred practice (fix/brief_issue_description, instead
   of fix/issuenum).

2015-06-13  Michael R. Crusoe  <crusoe@ucdavis.edu>

   * doc/dev/release.rst: remove false positive from version check
   * tests/test_{counting_hash,scripts}.py: remove scriptpath no-op method

2015-06-12  Luiz Irber  <khmer@luizirber.org>

   * setup.py: revert changes to zlib compilation.
   * setup.cfg: nose should stop on first error by default.
   * Makefile, tests/test_threaded_sequence_processor.py,
   scripts/{do-partition,partition-graph}.py, khmer/thread_utils.py: Remove
   dependency on future package.

2015-06-12  Michael R. Crusoe  <crusoe@ucdavis.edu>

   * setup.py: update screed version to 0.9

2015-06-12  Luiz Irber  <khmer@luizirber.org>

   * *.py: refactor for Python 3 compatibility. Clear separation of Unicode
   and Byte strings, use __future__ imports for compatibility (print function,
   absolute imports, unicode_literals), fix tests to consider changes to random
   number generator between Python versions.
   * khmer/_khmer.cc: rename file, methods return Unicode strings instead of
   Bytestrings.

2015-06-12  Luiz Irber  <khmer@luizirber.org>

   * khmer/{khmermodule.cc},tests/test_hashbits.py: Add Unicode support to
   hashbits.get method.
   * tests/test_hll.py: Avoid using translate for revcomp calculation.

2015-06-12  Sarah Guermond  <sarah.guermond@gmail.com>

   * scripts/trim-low-abund.py: changed _screed_record_dict to Record

2015-06-11  Sherine Awad  <drmahmoud@ucdavis.edu>

   * Change split-paired-reads.py to accept input from stdin.
   * Add test function to test new behavior of split-paired.

2015-06-10  Camille Scott  <camille.scott.w@gmail.com>

   * lib/hashtable.cc: Tweaked median_at_least to reduce number of
   conditional checks.

2015-06-10  Titus Brown  <titus@idyll.org>

   * scripts/find-knots.py: fixed invocation of check_space to take correct
   arguments.
   * tests/test_scripts.py: added simple test of find-knots.py execution.

2015-06-09  Jacob Fenton  <bocajnotnef@gmail.com>

   * scripts/normalize-by-median.py: implemented broken_paired_reader
   * tests/test_scripts.py: modified tests to properly use new args
   * khmer/utils.py: added force-paired option to broken_paired_reader (@ctb)

2015-06-09   Luiz Irber  <khmer@luizirber.org>

   * khmer/_khmermodule.cc, lib/hashtable.{cc,hh}: astyle fixes.

2015-06-09  Titus Brown  <titus@idyll.org>

   * khmer/_khmermodule.cc: fixed nasty Hashtable.get() bug.
   * lib/hashtable.{cc,hh}: add Hashtable::get_kmers(), get_kmer_hashes(),
   and get_kmer_counts().
   * khmer/_khmermodule.cc: add CPython functions for get_kmers(),
   get_kmer_hashes(), and get_kmer_counts(); reorganize hashtable_methods.
   * tests/test_counting_hash.py: add tests for get_kmers(), get_kmer_hashes(),
   and get_kmer_counts(), as well as for nasty Hashtable.get() bug.

2015-06-08  Camille Scott  <camille.scott.w@gmail.com>

   * lib/hashtable.{cc,hh}: Add filter_on_median method to check
   if median k-mer count is above a cutoff
   * khmer/_khmermodule.cc: Expose filter_on_median to python-land
   * scripts/normalize-by-median.py: Switch to new filter_on_median
   * tests/test_counting_hash.py: Tests for new method

2015-06-08  Luiz Irber  <khmer@luizirber.org>

   * tests/test_hll.py: test return values from consume_{string,fasta}.

2015-06-06  Titus Brown  <titus@idyll.org>

   * khmer/_khmermodule.cc: added hllcounter_merge.
   * tests/test_hll.py: added merge tests.
   * lib/hllcounter.cc: changed HLLCounter::consume_string to uppercase input.
   * sandbox/unique-kmers.py: added --stream-out option; updated to print out
   k-mers per file as well as k-mer size used.

2015-06-04  Titus Brown  <titus@idyll.org>

   * khmer/_khmermodule.cc: added error handling to load_partitionmap.
   * lib/subset.cc: modified partitionmap format to detect truncated files;
   changed untestable sanity checks to assertions.
   * tests/{test_counting_hash,test_hashbits,test_subset_graph}.py: added
   tests to try loading all possible truncations of binary save files.

2015-06-04  Titus Brown  <titus@idyll.org>

   * khmer/_khmermodule.cc,lib/hashbits.{cc,hh}: add Hashbits::update_from()
   and Hashbits.update().
   * tests/test_hashbits.py: associated tests.

2015-06-01  Jacob Fenton  <bocajnotnef@gmail.com>

   * scripts/normalize-by-median.py: major refactoring to use context
   managers and classes; fixed -R
   * tests/test_scripts.py: added test for normalize's -R arg

2015-06-01  Tamer Mansour <drtamermansour@gmail.com>

   * scripts/normalize-by-median.py: changed to count kmers from both PE reads
   when either one of them is below the coverage cutoff
   * tests/test_scripts.py: Added test for new behaviour

2015-05-26  Titus Brown  <titus@idyll.org>

   * khmer/_khmermodule.cc: refactor CPython layer so that KHashtable
   is at base of CountingHash and Hashbits.
   * lib/hashbits.hh: add n_entries() function from Hashtable::n_entries.
   * lib/hashtable.hh: add several virtual functions to Hashtable that exist in
   CountingHash and Hashbits.

2015-05-26  Titus Brown  <titus@idyll.org>

   * khmer/{__init__.py,_khmermodule.cc},lib/labelhash.{cc,hh},
   lib/{hashtable,khmer}.hh: changed LabelHash to be a "friend" of Hashtable,
   rather than a subclass; allowed initialization with either a CountingHash
   or a Hashbits; added 'graph' attribute to the Python object to store a
   reference to host object.
   * lib/labelhash.{cc,hh}: changed TagPtr maps to Tag maps to fix disastrous
   bug.
   * lib/labelhash.{cc,hh}: added save/load_tags_and_labels functions for
   saving and loading labels.
   * tests/test_labelhash.py: removed unnecessary tests; added tests for save
   and load.
   * sandbox/sweep-reads.py: updated with LabelHash changes.

2015-05-26  Kevin Murray  <spam@kdmurray.id.au>

   * lib/Makefile: Remove old libkhmer.so versions during make clean

2015-05-25  Kevin Murray  <spam@kdmurray.id.au>

   * Makefile: Fix issue with 'lib' target not building by using FORCE

2015-05-20  Jacob Fenton  <bocajnotnef@gmail.com>

   * oxli/{__init__,khmer_api,common}.py,scripts/build-graph.py,
   tests/test_scripts.py: added oxli module, oxlified load_graph script, tests
   * scripts/load-graph.py: replaced with oxlified version
   * setup.py: added oxli module and entry point

2015-05-20  Kevin Murray  <spam@kdmurray.id.au>

   * .gitignore: Add htmlcov/ and diff-cover.html to gitignore
   * Makefile: Use rm -f to remove files to quash error messages on
   non-existant files

2015-05-18  Sherine Awad  <sherine.awad@gmail.com>

   * tests/test_scripts.py: Test loading of compressed counting table
   with bigcounts,and test abundance with bigcounts

2015-05-18  Michael R. Crusoe  <mcrusoe@msu.edu>

   * all files: references to github.com/ged-lab changed to
   github.com/dib-lab. All GitHub URLs normalized to use HTTPS
   * README.rst: broken landscape.io badge removed
   * doc/user/known-issues.rst: removed two known issues fixed in v1.4 release

2015-05-18  Titus Brown  <titus@idyll.org>

   * sandbox/{assembly-diff-2.py,sandbox/collect-reads.py},
   scripts/{count-median.py,filter-abund-single.py,filter-abund.py}: changed
   sequence-reading behavior to replace 'N' with 'A', to be consistent with
   rest of code base.
   * scripts/{filter-abund.py,filter-abund-single.py}: changed behavior of
   scripts to keep sequences with 'N's in them, and count them as 'A's.
   * tests/test_scripts.py: added tests for new
   filter-abund/filter-abund-single behavior.
   * tests/test-data/test-filter-abund-Ns.fq: new test file for new tests.

2015-05-13  Scott Sievert  <sieve121@umn.edu>

   * tests/*,scripts/*,lib/*,sandbox/*,khmer/*: changed "doc/LICENSE.txt" to
   "LICENSE" in copyright header.

2015-05-13  Michael R. Crusoe  <mcrusoe@msu.edu>

   * doc/dev/getting-started.rst: added missing dev tools to install list

2015-05-12  Kevin Murray  <spam@kdmurray.id.au>

   * scripts/load-into-counting.py,test/test_scripts.py: Add the number of
   reads processed to the machine readable output files of --summary-info.

2015-05-11  Titus Brown  <titus@idyll.org>

   * scripts/sample-reads-randomly.py: fixed boundary error in
   sample-reads-randomly.py.
   * tests/test_scripts.py: updated tests to correspond with correct
   behavior of sample-reads-randomly.py.

2015-04-23  Lex Nederbragt  <lex.nederbragt@ibv.uio.no>

   * tests/test_scripts.py: added a test for extract-partitions:
   whitespace in fasta header.

2015-04-21  Daniel Standage  <daniel.standage@gmail.com>

   * scripts/sample-reads-randomly.py: use broken paired reader to provide
   paired-end read support.
   * tests/test_scripts.py: change test results to compensate for the change in
   implementation.

2015-04-17  Jessica Mizzi  <mizzijes@msu.edu>

   * tests/test_scripts.py: split test_extract_long_sequences 
   into test_extract_long_sequences_fa and test_extract_long_sequences_fq

2015-04-15  Elmar Bucher <buchere@ohsu.edu>

   * khmer/doc/dev/getting-started.rst: add information for OS X
   mac port and homebrew distro users as well as Linux
   Debian and Ubuntu distro users.
   And add copyright header.

2015-04-15  Susan Steinman  <steinman.tutoring@gmail.com>

   * khmer/tests/khmer_tst_utils.py,doc/dev/a-quick-guide-to-testing.rst
      edited docstring and docs to remind people to make sure tests test
      errors correctly

2015-04-15  Michael R. Crusoe  <mcrusoe@msu.edu>

   * sandbox/make-coverage.py: tweak for importability

2015-04-15  Sherine Awad  <sherine.awad@gmail.com>

   * sandbox/make-coverage.py: restored, was deleted by accident

2015-04-15  Susan Steinman  <steinman.tutoring@gmail.com>

   * khmer/tests/test_scripts.py: changed tests that use `runscript` with
      `fail_okay=True` to use asserts to confirm the correct failure type

2015-04-15  Sarah Guermond  <sarah.guermond@gmail.com>

   * doc/dev/getting-started.rst: clarified dev communication

2015-04-15  Sarah Guermond  <sarah.guermond@gmail.com>

   * scripts/trim-low-abund.py: implemented STDOUT output, redirected
   existing print statements to STDERR, fixed existing & new PEP 8 issues 
   * tests/test_scripts.py: added test for above changes

2014-04-15  Andreas Härpfer  <ahaerpfer@gmail.com>

   * doc/conf.py: disable Sphinx smart rendering

2015-04-15  Michael R. Crusoe  <mcrusoe@msu.edu>

   * lib/hashtable.cc: remove memory leak
   * scripts/readstats.py,tests/test_scripts.py: fix PEP8 violations

2015-04-15  Susan Steinman  <steinman.tutoring@gmail.com>

   * khmer/scripts/normalize-by-median.py: pass individual arg values to 
      functions instead of ArgParse object

2015-04-15  Thomas Fenzl  <thomas.fenzl@gmx.net>

   * scripts/{count-overlap.py,readstats.py},tests/test_scripts.py: 
   added a --csv option to readstats
   updated documentation for count-overlap
   * khmer/_khmermodule.cc: fixed missing error handling 
   for hashbits_count_overlap

2015-04-15  en zyme  <en_zyme@outlook.com>

   * khmer/khmer/kfile.py: check_file_status() -> check_input_files()
   * khmer/sandbox/{collect-reads, khmer/sandbox/sweep-reads}.py 
     khmer/scripts/{abundance-dist-single, abundance-dist, annotate-partitions,
     count-median, count-overlap, do-partition, extract-paired-reads, 
     extract-partitions, filter-abund-single, filter-abund, filter-stoptags,
     find-knots, interleave-reads, load-graph, load-into-counting, 
     make-initial-stoptags, merge-partitions, partition-graph,
     sample-reads-randomly, split-paired-reads}.py:
       check_file_status() -> check_input_files()
   * khmer/tests/test_functions.py: check_file_status() -> check_input_files()

2015-04-15  Andreas Härpfer  <ahaerpfer@gmail.com>

   * khmer/utils.py: fix record checks to account for comments in old style
   FASTQ data.
   * tests/test-data/old-style-format-w-comments.fq: new test data.
   * tests/test_scripts.py: add test against new test data.

2015-04-15  Michael R. Crusoe  <mcrusoe@msu.edu>

   * doc/dev/release.txt: update release instructions to more thoroughly run
   tests.

2015-04-14  Susan Steinman  <steinman.tutoring@gmail.com>

   * khmer/scripts/normalize-by-median.py: allow for paired and unpaired
      files to be normalized together. separate function for error check
   * khmer/tests/test_scripts.py: created test for paired/unpaired data

2015-04-14  Scott Fay  <scott.a.fay@gmail.com>

   * doc/user/getting-help.rst: added to user docs
   * doc/index.rst: changed: added link to getting-help doc
   * README.rst: changed: added link to getting-help doc

2015-04-14  Scott Fay  <scott.a.fay@gmail.com>

   * docs/index.rst: added github repo and release notes page to main docs page

2015-04-14  Susan Steinman  <steinman.tutoring@gmail.com>

   * khmer/{__init__.py},sandbox/{collect-reads,collect-variants,
   saturate-by-median},scripts/{do-partition,filter-abund-single,load-graph,
   load-into-counting,normalize-by-median,trim-low-abund}: pulled out check
   max collisions logic to init.
   * khmer/tests/test_scripts.py: modified tests to account for new error
   message

2015-04-14  Josiah Seaman  <josiah@dnaskittle.com>

   * lib/{hashbits.cc}: changed: adding doxygen comments

2015-04-14  Sarah Guermond  <sarah.guermond@gmail.com>

   * doc/dev/coding-guidelines-and-review.rst: added copyright question
   to commit checklist.

2015-04-14  Andreas Härpfer  <ahaerpfer@gmail.com>

   * */*.py: Make docstrings PEP 257 compliant.

2015-04-14  Michael R. Crusoe  <mcrusoe@msu.edu>

   * khmer/_khmermodule.cc: catch more exceptions
   * tests/test_{sandbox_scripts,subset_graph}.py: make tests more resilient

2015-04-14  Michael R. Crusoe  <mcrusoe@msu.edu>

   * lib/count.cc: Make CountingHash::abundance_distribution threadsafe
   * khmer/_khmermodule.cc: remove newly unnecessary check for exception
   * tests/test_scripts.py: added test to confirm the above

2015-04-14  Michael R. Crusoe  <mcrusoe@msu.edu>

   * khmer/{__init__.py,_khmermodule.cc},lib/{counting,hashbits,hashtable,
   subset}.cc: catch IO errors and report them.
   * tests/test_hashbits.py: remove write to fixed path in /tmp
   * tests/test_scripts.py: added test for empty counting table file

2015-04-13  Thomas Fenzl  <thomas.fenzl@gmx.net>

   * lib/{khmer_exception.hh,{counting,hashbits,hashtable,subset}.cc}: changed 
   khmer_exception to use std::string to fix memory management.

2015-04-13  Elmar Bucher  <buchere@ohsu.edu>

   * scripts/normalize-by-median.py (main): introduced warning for when at
   least two input files are named the same.

2015-04-13  Andreas Härpfer  <ahaerpfer@gmail.com>

   * doc/dev/getting-started.rst: clarify Conda usage

2015-04-13  Daniel Standage  <daniel.standage@gmail.com>

   * scripts/normalize-by-median.py: Added support to the diginorm script for
   sending output to terminal (stdout) when using the conventional - as the
   output filename. Also removed --append option.
   * tests/test_scripts.py: Added functional test for diginorm stdout, removed
   test of --append option.

2015-04-13  Scott Fay  <scott.a.fay@gmail.com>

   * scripts/filter-abund.py: added checking of input_table by
   `check_file_status()`

2015-04-13  David Lin

   * scripts/abundance-dist.py: disambiguate documentation for force and 
   squash options

2015-04-13  Michael R. Crusoe  <mcrusoe@msu.edu>

   * README.rst,doc/index.rst: added link to gitter.im chat room
   * doc/README.rst: removed ancient, outdated, and unused file

2015-04-13  Thomas Fenzl  <thomas.fenzl@gmx.net>

   * khmer/_khmermodule.cc: removed unused find_all_tags_truncate_on_abundance
   from python api

2015-04-10  Will Trimble

   * tests/test_script_arguments.py: added a test to check for the empty file
   warning when checking if a file exists

2015-04-10  Jacob Fenton  <bocajnotnef@gmail.com>

   * scripts/test-{scripts.py}: added test for check_file_writable using 
   load_into_counting

2015-04-10  Phillip Garland  <pgarland@gmail.com>

   * khmer/file.py (check_file_writable): new function to check writability
   * scripts/load-into-counting.py (main): early check to see if output is
   writable

2015-04-07  Michael R. Crusoe  <mcrusoe@msu.edu>

    * README.rst: add a ReadTheDocs badge

2015-04-06  Michael R. Crusoe  <mcrusoe@msu.edu>

   * jenkins-build.sh: updated OS X warning flag to quiet the build a bit

2015-04-06  Michael R. Crusoe  <mcrusoe@msu.edu>

   * Makefile: added 'convert-release-notes' target for MD->RST conversion
   * doc/{,release-notes}/index.rst: include release notes in documentation
   * doc/release-notes/*.rst: added pandoc converted versions of release notes
   * jenkins-build.sh: use the Sphinx method to install doc dependencies

2015-04-05  Michael R. Crusoe  <mcrusoe@msu.edu>

   * setup.py: use the release version of screed 0.8

2015-04-05  Michael R. Crusoe  <mcrusoe@msu.edu>

   * doc/*/*.txt: all documentation sources have been renamed to use the rst
   extension to indicate that they are reStructuredText files. This enables
   use of rich text editors on GitHub and elsewhere.
   * doc/conf.py: update Sphinx configuration to reflect this change
   * doc/requirements.txt: added hint to install version 3.4.1 of Setuptools;
   this file is used by ReadTheDocs only.

2015-04-05  Michael R. Crusoe  <mcrusoe@msu.edu>

   * ChangeLog, lib/read_aligner.cc, sandbox/sweep-reads.py: fixed spelling
   errors.

2015-04-05  Kevin Murray  <spam@kdmurray.id.au>

   * lib/read_parsers.{cc,hh}: Work around an issue (#884) in SeqAn 1.4.x
   handling of truncated sequence files. Also revamp exceptions
   * khmer/_khmermodule.cc: Use new/updated exceptions handling malformed
   FASTA/Q files.
   * tests/test_read_parsers.py: add a test of parsing of truncated fastq
   files

2015-04-03  Luiz Irber  <irberlui@msu.edu>

   * lib/hllcounter.cc: Use for loop instead of transform on merge method,
   now works on C++11.

2015-04-01  Luiz Irber  <irberlui@msu.edu>

   * third-party/smhasher/MurmurHash3.{cc,h}: remove unused code, fix warnings.

2015-04-01  Michael R. Crusoe  <mcrusoe@msu.edu>

   * Doxyfile.in: make documentation generation reproducible, removed timestamp

2015-04-01  Alex Hyer  <theonehyer@gmail.com>

   * scripts/find-knots.py: added force argument to check_file_status()
   call in main().

2015-03-31  Kevin Murray  <spam@kdmurray.id.au>

   * lib/read_parsers.{cc,hh}: add read counting to IParser and subclasses
   * khmer/_khmermodule.cc,tests/test_read_parsers.py: add 'num_reads'
   attribute to khmer.ReadParser objects in python land, and test it.

2015-03-28  Kevin Murray  <spam@kdmurray.id.au>

   * lib/hashbits.hh: Add Hashbits::n_tables() accessor

2015-03-27  Michael R. Crusoe  <mcrusoe@msu.edu>

   * lib/read_parsers.{cc,hh}: Obfuscate SeqAn SequenceStream objects with a
   wrapper struct, to avoid #include-ing the SeqAn headers.
   * lib/Makefile: Don't install the SeqAn headers.

2015-03-27  Kevin Murray  <spam@kdmurray.id.au>

   * lib/Makefile: Add libkhmer targets, clean up
   * lib/get_version.py: Rewrite to use versioneer.py
   * lib/.gitignore,third-party/.gitignore: Add more compiled outputs
   * lib/.check_openmp.cc: add source that checks compiler for openmp support.
   * lib/khmer.pc.in: add pkg-config file for khmer

2015-03-23  Kevin Murray  <spam@kdmurray.id.au>

   * lib/counting.hh: Add CountingHash::n_tables() accessor

2015-03-16  Jessica Mizzi  <mizzijes@msu.edu>

    * khmer/kfile.py: Added file not existing error for system exit
    * tests/{test_scripts,test_functions}.py: Added tests for
    check_file_status for file existence and force option

2015-03-15  Kevin Murray  <spam@kdmurray.id.au>  &  Titus Brown  <titus@idyll.org>

   * tests/test_counting_hash.py: Skip get_raw_tables test if python doesn't
   have the memoryview type/function.

2015-03-11  Erich Schwarz  <ems394@cornell.edu>

   * Added URLs and brief descriptions for khmer-relevant documentation in
   doc/introduction.txt, pointing to http://khmer-protocols.readthedocs.org and
   khmer-recipes.readthedocs.org, with brief descriptions of their content.

2015-03-10  Camille Scott  <camille.scott.w@gmail.com>

   * lib/counting.hh, khmer/_khmermodule.cc: Expose the raw tables of
   count-min sketches to the world of python using a buffer interface.
   * tests/test_counting_hash.py: Tests of the above functionality.

2015-03-08  Michael R. Crusoe  <mcrusoe@msu.edu>

   * Makefile: make 'pep8' target be more verbose
   * jenkins-build.sh: specify setuptools version
   * scripts/{abundance-dist,annotate-partitions,count-median,do-partition,
   extract-paired-reads,extract-partitions,filter-stoptags,find-knots,
   interleave-reads,merge-partitions,partition-graph,sample-reads-randomly,
   split-paired-reads}.py,setup.py: fix new PEP8 errors
   * setup.py: specify that this is a Python 2 only project (for now)
   * tests/test_{counting_single,subset_graph}.py: make explicit the use of
   floor division behavior.

2015-03-06  Titus Brown  <titus@idyll.org>

   * sandbox/{collect-reads.py,saturate-by-median.py}: update for 'force'
   argument in khmer.kfile functions, so that khmer-recipes compile.

2015-03-02  Titus Brown  <titus@idyll.org>

   * sandbox/{combine-pe.py,compare-partitions.py,count-within-radius.py,
   degree-by-position.py,dn-identify-errors.py,ec.py,error-correct-pass2.py,
   find-unpart.py,normalize-by-align.py,read-aligner.py,shuffle-fasta.py,
   to-casava-1.8-fastq.py,uniqify-sequences.py}: removed from sandbox/ as
   obsolete/unmaintained.
   * sandbox/README.rst: updated to reflect readstats.py and trim-low-abund.py
   promotion to sandbox/.
   * doc/dev/scripts-and-sandbox.txt: updated to reflect sandbox/ script name
   preferences, and note to remove from README.rst when moved over to scripts/.

2015-02-27  Kevin Murray  <spam@kdmurray.id.au>

   * scripts/load-into-counting.py: Be verbose in the help text, to clarify
   what the -b flag does.

2015-02-25  Hussien Alameldin  <hussien@msu.edu>

   * sandbox/bloom_count.py: renamed to bloom-count.py
   * sandbox/bloom_count_intersection.py: renamed to
     bloom-count-intersection.py
   * sandbox/read_aligner.py: renamed to read-aligner.py

2015-02-26  Tamer A. Mansour  <drtamermansour@gmail.com>

   * scripts/abundance-dist-single.py: Use CSV format for the histogram.
   * scripts/count-overlap.py: Use CSV format for the curve file output.
   Includes column headers.
   * scripts/abundance-dist-single.py: Use CSV format for the histogram. 
   Includes column headers.
   * tests/test_scripts.py: add test functions for the --csv option in
   abundance-dist-single.py and count-overlap.py

2015-02-26  Jacob Fenton  <bocajnotnef@gmail.com>

   * doc/introduction.txt, doc/user/choosing-table-sizes.txt: Updated docs to
   ref correct links and names

2015-02-25  Aditi Gupta  <agupta@msu.edu>

   * sandbox/{collect-reads.py, correct-errors.py, 
   normalize-by-median-pct.py, slice-reads-by-coverage.py, 
   sweep-files.py, sweep-reads3.py, to-casava-1.8-fastq.py}: 
   Replaced 'accuracy' with 'quality'. Fixes #787.

2015-02-25  Tamer A. Mansour  <drtamermansour@gmail.com>

   * scripts/normalize-by-median.py: change to the default behavior to
   overwrite the sequences output file. Also add a new argument --append to
   append new reads to the output file.
   * tests/test_scripts.py: add a test for the --append option in
   normalize-by-median.py

2015-02-25  Hussien Alameldin  <hussien@msu.edu>

   * khmer/khmer_args.py: add 'hll' citation entry "Irber and Brown,
     unpublished." to  _alg. dict.
   * sandbox/unique-kmers.py: add call to 'info' with 'hll' in the
     algorithms list.

2015-02-24  Luiz Irber  <irberlui@msu.edu>

    * khmer/_khmermodule.cc: expose HLL internals as read-only attributes.
    * lib/hllcounter.{cc,hh}: simplify error checking, add getters for HLL.
    * tests/test_hll.py: add test cases for increasing coverage, also fix
    some of the previous ones using the new HLL read-only attributes.

2015-02-24  Luiz Irber  <irberlui@msu.edu>

   * khmer/_khmermodule.cc: Fix coding style violations.

2015-02-24  Luiz Irber  <irberlui@msu.edu>

   * khmer/_khmermodule.cc: Update extension to use recommended practices,
   PyLong instead of PyInt, Type initialization, PyBytes instead of PyString.
   Replace common initialization with explicit type structs, and all types
   conform to the CPython checklist.

2015-02-24  Tamer A. Mansour  <drtamermansour@gmail.com>

   * scripts/abundance-dist.py: Use CSV format for the histogram. Includes
   column headers.
   * tests/test_scripts.py: add coverage for the new --csv option in
   abundance-dist.py

2015-02-24  Michael R. Crusoe  <mcrusoe@msu.edu>

   * jenkins-build.sh: remove examples/stamps/do.sh testing for now; takes too
   long to run on every build. Related to #836

2015-02-24  Kevin Murray  <spam@kdmurray.id.au>

   * scripts/interleave-reads.py: Make the output file name print nicely.

2015-02-23  Titus Brown  <titus@idyll.org>

   * khmer/utils.py: added 'check_is_left' and 'check_is_right' functions;
   fixed bug in check_is_pair.
   * tests/test_functions.py: added tests for now-fixed bug in check_is_pair,
   as well as 'check_is_left' and 'check_is_right'.
   * scripts/interleave-reads.py: updated to handle Casava 1.8 formatting.
   * scripts/split-paired-reads.py: fixed bug where sequences with bad names
   got dropped; updated to properly handle Casava 1.8 names in FASTQ files.
   * scripts/count-median.py: added '--csv' output format; updated to properly
   handle Casava 1.8 FASTQ format when '--csv' is specified.
   * scripts/normalize-by-median.py: replaced pair checking with
   utils.check_is_pair(), which properly handles Casava 1.8 FASTQ format.
   * tests/test_scripts.py: updated script tests to check Casava 1.8
   formatting; fixed extract-long-sequences.py test.
   * scripts/{extract-long-sequences.py,extract-paired-reads.py,
   fastq-to-fasta.py,readstats.py,sample-reads-randomly.py,trim-low-abund.py},
   khmer/thread_utils.py: updated to handle Casava 1.8 FASTQ format by
   setting parse_description=False in screed.open(...).
   * tests/test-data/{paired-mixed.fq,paired-mixed.fq.pe,random-20-a.fq,
   test-abund-read-2.fq,test-abund-read-2.paired2.fq,test-abund-read-paired.fa,
   test-abund-read-paired.fq}: switched some sequences over to Casava 1.8
   format, to test format handling.
   * tests/test-data/{casava_18-pe.fq,test-reads.fq.gz}: new test file for
   Casava 1.8 format handling.
   * tests/test-data/{overlap.curve,paired-mixed.fq.1,paired-mixed.fq.2,
   simple_1.fa,simple_2.fa,simple_3.fa,test-colors.fa,test-est.fa,
   test-graph3.fa,test-graph4.fa,test-graph6.fa}: removed no-longer used
   test files.

2015-02-23  Titus Brown  <titus@idyll.org>

   * setup.cfg: set !linux flag by default, to avoid running tests that
   request too much memory when 'nosetests' is run.  (This is an OS difference
   where Mac OS X attempts to allocate as much memory as requested, while
   on Linux it just crashes).

2015-02-23  Michael R. Crusoe  <mcrusoe@msu.edu>

   * khmer/{__init__.py,_khmermodule.cc},lib/{hashbits.cc,hashbits.hh,
   hashtable,tests/test_{c_wrapper,read_parsers}.py: remove unused callback
   functionality

2015-02-23  Michael R. Crusoe  <mcrusoe@msu.edu>

   * setup.py: point to the latest screed release candidate to work around
   versioneer bug.

2015-02-23  Tamer A. Mansour  <drtamermansour@gmail.com>

   * examples/stamps/do.sh: the argument --savehash was changed to --savetable
   and change mode to u+x
   * jenkins-build.sh: add a test to check for the do.sh file

2015-02-23  Kevin Murray  <spam@kdmurray.id.au>

   * khmer/load_pe.py: Remove unused/undocumented module. See #784

2015-02-21  Hussien Alameldin  <hussien@msu.edu>

   * sandbox/normalize-by-align.py: "copyright header 2013-2015 was added"
   * sandbob/read_aligner.py: "copyright header 2013-2015 was added"
   * sandbox/slice-reads-by-coverage.py: "copyright header 2014  was added"

2015-02-21  Hussien Alameldin  <hussien@msu.edu>

   * sandbox/calc-best-assembly.py, collect-variants.py, graph-size.py: Set executable bits using "chmod +x"

2015-02-21  Michael R. Crusoe  <mcrusoe@msu.edu>

   * khmer/_khmermodule.cc,lib/read_parsers.cc: Rename the 'accuracy' attribute
   of ReadParser Reads to 'quality'
   * tests/test_read_parsers.py: update test to match

2015-02-21  Rhys Kidd  <rhyskidd@gmail.com>

   * sandbox/{calc-best-assembly,calc-error-profile,normalize-by-align,
   read_aligner,slice-reads-by-coverage}.py: reference /usr/bin/env python2
   in the #! line.

2015-02-21  Rhys Kidd  <rhyskidd@gmail.com>

   * sandbox/sweep-paired-reads.py: remove empty script

2015-02-20  Titus Brown  <titus@idyll.org>

   * doc/dev/scripts-and-sandbox.txt: policies for sandbox/ and scripts/
   content, and a process for adding new command line scripts into scripts/.
   * doc/dev/index.txt: added scripts-and-sandbox to developer doc index.

2015-02-20  Michael R. Crusoe  <mcrusoe@msu.edu>

    * khmer/_khmermodule.cc: convert C++ out of memory exceptions to Python
    out of memory exception.
    * test/test_{counting_hash,counting_single,hashbits_obj,labelhash,
    scripts}.py: partial tests for the above

2015-02-20  Aditi Gupta  <agupta@msu.edu>

   * doc/dev/coding-guidelines-and-review.txt: fixed spelling errors.

2015-02-19  Michael R. Crusoe  <mcrusoe@msu.edu>

   * doc/dev/coding-guidelines-and-review.txt: added checklist for new CPython
   types
   * khmer/_khmermodule.cc: Update ReadAligner to follow the new guidelines

2015-02-19  Daniel Standage  <daniel.standage@gmail.com>

   * Makefile: add a new Makefile target `help` to list and describe all
   common targets.
   * khmer/utils.py, tests/test_functions.py: minor style fixes.

2015-02-16  Titus Brown  <titus@idyll.org>

   * khmer/utils.py: added 'check_is_pair', 'broken_paired_reader', and
   'write_record_pair' functions.
   * khmer/khmer_args.py: added streaming reference for future algorithms
   citation.
   * tests/test_functions.py: added unit tests for 'check_is_pair' and
   'broken_paired_reader'.
   * scripts/trim-low-abund.py: upgraded to track pairs properly; added
   proper get_parser information; moved to scripts/ from sandbox/.
   * tests/test_scripts.py: added paired-read tests for
   trim-low-abund.py.
   * tests/test-data/test-abund-read-2.paired.fq: data for paired-read tests.
   * scripts/extract-paired-reads.py: removed 'is_pair' in favor of
   'check_is_pair'; switched to using 'broken_paired_reader'; fixed use
   of sys.argv.
   * scripts/sample-reads-randomly.py: removed unused 'output_single' function.
   * doc/user/scripts.txt: added trim-low-abund.py.

2015-02-13  Qingpeng Zhang  <qingpeng@msu.edu>

   * scripts/sample-reads-randomly.py: fix a glitch about string formatting.

2015-02-11  Titus Brown  <titus@idyll.org>

   * khmer/_khmermodule.cc: fixed k-mer size checking; updated some error
   messages.
   * tests/test_graph.py: added test for k-mer size checking in find_all_tags.

2015-02-09  Titus Brown  <titus@idyll.org>

   * scripts/split-paired-reads.py: added -1 and -2 options to allow fine-
   grain specification of output locations; switch to using write_record
   instead of script-specific output functionality.
   * tests/test_scripts.py: added accompanying tests.

2015-02-09  Bede Constantinides  <bede.constantinides@manchester.ac.uk>

   * scripts/split-paired-reads.py: added -o option to allow specification
   of an output directory
   * tests/test_scripts.py: added accompanying test for split-paired-reads.py

2015-02-01  Titus Brown  <titus@idyll.org>

   * khmer/_khmermodule.cc: added functions hash_find_all_tags_list and
   hash_get_tags_and_positions to CountingHash objects.
   * tests/test_counting_hash.py: added tests for new functionality.

2015-01-25  Titus Brown  <titus@idyll.org>

   * sandbox/correct-errors.py: fixed sequence output so that quality
   scores length always matches the sequence length; fixed argparse
   setup to make use of default parameter.

2015-01-25  Titus Brown  <titus@idyll.org>

    * sandbox/readstats.py: fixed non-functional string interpolation at end;
    added -o to send output to a file; moved to scripts/.
    * doc/user/scripts.txt: added readstats description.
    * tests/test_scripts.py: added tests for readstats.py

2015-01-23  Jessica Mizzi  <mizzijes@msu.edu>

    * khmer/utils.py: Added single write_record fuction to write FASTA/Q
    * scripts/{abundance-dist,extract-long-sequences,extract-partitions,
    interleave-reads,normalize-by-median,sample-reads-randomly}.py: 
    Replaced FASTA/Q writing method with write_record

2015-01-23  Michael R. Crusoe  <mcrusoe@msu.edu>

    * Makefile: remove the user installs for the `install-dependencies` target

2015-01-23  Michael R. Crusoe  <mcrusoe@msu.edu>

    * README.rst,doc/user/install.txt: clarify that we support Python 2.7.x
    and not Python 3.

2015-01-21  Luiz Irber  <irberlui@msu.edu>

    * lib/hllcounter.{cc,hh}: Implemented a HyperLogLog counter.
    * khmer/{_khmermodule.cc, __init__.py}: added HLLCounter class
    initialization and wrapper.
    * tests/test_hll.py: added test functions for the new
    HyperLogLog counter.
    * sandbox/unique-kmers.py: implemented a CLI script for
    approximate cardinality estimation using a HyperLogLog counter.
    * setup.cfg, Makefile, third-party/smhasher/MurmurHash3.{cc,h},
    lib/kmer_hash.{cc,hh}, setup.py: added MurmurHash3 hash function
    and configuration.
    * setup.py: added a function to check if compiler supports OpenMP.

2015-01-14  Reed Cartwright  <cartwright@asu.edu>

    * doc/dev/getting-started.txt: Added install information for
    Arch Linux

2014-01-14  Michael R. Crusoe  <mcrusoe@msu.edu>

    * doc/user/{blog-posts,guide}.txt,examples/stamps/do.sh,sandbox/{
    collect-reads,error-correct-pass2,filter-median-and-pct,filter-median,
    read_aligner,split-sequences-by-length}.py,scripts/{filter-abund,
    load-into-counting}.py,tests/test_{counting_hash,hashbits,scripts}.py:
    remove references to ".kh" files replaces with ".pt" or ".ct" as
    appropriate
    * tests/test-data/{bad-versionk12,normC20k20}.kh: renamed to "*.ct"

2015-01-13  Daniel Standage  <daniel.standage@gmail.com>

    * tests/khmer_tst_utils.py, tests/test_sandbox_scripts.py: removed
    unused module imports
    * .gitignore: added pylint_report.txt so that it is not accidentally
    committed after running make diff_pylint_report
    * khmer/file.py -> khmer/kfile.py: renamed internal file handling
    class to avoid collisions with builtin Python file module
    * sandbox/collect-reads.py, sanbox/saturate-by-median.py,
    sandbox/sweep-files.py, sandbox/sweep-reads.py,
    scripts/abundance-dist-single.py, scripts/abundance-dist.py,
    scripts/annotate-partitions.py, scripts/count-median.py,
    scripts/count-overlap.py, scripts/do-partition.py,
    scripts/extract-long-sequences.py, scripts/extract-paired-reads.py,
    scripts/extract-partitions.py, scripts/filter-abund-single.py,
    scripts/filter-abund.py, scripts/filter-stoptags.py,
    scripts/find-knots.py, scripts/interleave-reads.py,
    scripts/load-graph.py, scripts/load-into-counting.py,
    scripts/make-initial-stoptags.py, scripts/merge-partitions.py,
    scripts/normalize-by-median.py, scripts/partition-graph.py,
    scripts/sample-reads-randomly.py, scripts/split-paired-reads.py,
    tests/test_script_arguments.py, tests/test_scripts.py: changed all
    occurrences of `file` to `kfile`

2015-01-09  Rhys Kidd  <rhyskidd@gmail.com>

    * lib/khmer.hh: implement generic NONCOPYABLE() macro guard
    * lib/hashtable.hh: apply NONCOPYABLE macro guard in case of future 
    modifications to Hashtable that might exposure potential memory corruption 
    with default copy constructor

2014-12-30  Michael Wright  <wrig517@msu.edu>

    * tests/test_scripts.py: Attained complete testing coverage for 
    scripts/filter_abund.py

2014-12-30  Brian Wyss  <wyssbria@msu.edu>

    * tests/test_scripts.py: added four new tests:
    load_into_counting_multifile(), test_abundance_dist_single_nosquash(),
    test_abundance_dist_single_savehash, test_filter_abund_2_singlefile

2015-12-29  Michael R. Crusoe  <mcrusoe@msu.edu>

    * CITATION,khmer/khmer_args.py,scripts/{abundance-dist-single,
    filter-abund-single,load-graph,load-into-counting}.py: Give credit to the
    SeqAn project for their FASTQ/FASTA reader that we use.

2014-12-26  Titus Brown  <titus@idyll.org>

    * tests/tests_sandbox_scripts.py: added import and execfile test for all
    sandbox/ scripts.
    * sandbox/{abundance-hist-by-position.py,
    sandbox/assembly-diff-2.py, sandbox/assembly-diff.py,
    sandbox/bloom_count.py, sandbox/bloom_count_intersection.py,
    sandbox/build-sparse-graph.py, sandbox/combine-pe.py,
    sandbox/compare-partitions.py, sandbox/count-within-radius.py,
    sandbox/degree-by-position.py, sandbox/ec.py,
    sandbox/error-correct-pass2.py, sandbox/extract-single-partition.py,
    sandbox/fasta-to-abundance-hist.py, sandbox/filter-median-and-pct.py,
    sandbox/filter-median.py, sandbox/find-high-abund-kmers.py,
    sandbox/find-unpart.py, sandbox/graph-size.py,
    sandbox/hi-lo-abundance-by-position.py, sandbox/multi-rename.py,
    sandbox/normalize-by-median-pct.py, sandbox/print-stoptags.py,
    sandbox/print-tagset.py, sandbox/readstats.py,
    sandbox/renumber-partitions.py, sandbox/shuffle-fasta.py,
    sandbox/shuffle-reverse-rotary.py, sandbox/split-fasta.py,
    sandbox/split-sequences-by-length.py, sandbox/stoptag-abundance-hist.py,
    sandbox/stoptags-by-position.py, sandbox/strip-partition.py,
    sandbox/subset-report.py, sandbox/sweep-out-reads-with-contigs.py,
    sandbox/sweep-reads2.py, sandbox/sweep-reads3.py,
    sandbox/uniqify-sequences.py, sandbox/write-interleave.py}: cleaned up
    to make 'import'-able and 'execfile'-able.

2014-12-26  Michael R. Crusoe  <mcrusoe@msu.edu>

    * tests/test_functions.py: Generate a temporary filename instead of
    writing to the current directory
    * Makefile: always run the `test` target if specified

2014-12-20  Titus Brown  <titus@idyll.org>

    * sandbox/slice-reads-by-coverage.py: fixed 'N' behavior to match other
    scripts ('N's are now replaced by 'A', not 'G').
    * sandbox/trim-low-abund.py: corrected reporting bug (bp written);
    simplified second-pass logic a bit; expanded reporting.

2014-12-17  Jessica Mizzi  <mizzijes@msu.edu>

    * khmer/file.py,sandbox/sweep-reads.py,scripts/{abundance-dist-single,
    abundance-dist,annotate-partitions,count-median,count-overlap,do-partition,
    extract-paired-reads,extract-partitions,filter-abund-single,filter-abund,
    filter-stoptags,interleave-reads,load-graph,load-into-counting,
    make-initial-stoptags,merge-partitions,normalize-by-median,partition-graph,
    sample-reads-randomly,split-paired-reads}.py,setup.cfg,
    tests/{test_script_arguments,test_scripts}.py: Added force option to all 
    scripts to script IO sanity checks and updated tests to match. 

2014-12-17  Michael R. Crusoe  <mcrusoe@msu.edu>

    * setup.cfg,tests/test_{counting_hash,counting_single,filter,graph,
    hashbits,hashbits_obj,labelhash,lump,read_parsers,scripts,subset_graph}.py:
    reduce memory usage of tests to about 100 megabytes max.

2014-12-17  Michael R. Crusoe  <mcrusoe@msu.edu>

    * scripts/load-graph.py,khmer/_khmermodule.cc: restore threading to
    load-graph.py

2014-12-16  Titus Brown  <titus@idyll.org>

    * sandbox/{calc-error-profile.py,collect-variants.py,correct-errors.py,
    trim-low-abund.py}: Support for k-mer spectral error analysis, sublinear
    error profile calculations from shotgun data sets, adaptive variant
    collection based on graphalign, streaming error correction, and streaming
    error trimming.
    * tests/test_sandbox_scripts.py: added tests for sandbox/trim-low-abund.py.
    * tests/test_counting_hash.py: added tests for new
    CountingHash::find_spectral_error_positions function.

2014-12-16  Michael R. Crusoe  <mcrusoe@msu.edu>  &  Camille Scott
<camille.scott.w@gmail.com>

    * khmer/_khmermodule.cc: fixed memory leak in the ReadParser paired
    iterator (not used by any scripts).
    * lib/read_parsers.cc,khmer/_khmermodule.cc: Improved exception handling.
    * tests/test_read_parsers.py,
    tests/test-data/100-reads.fq.truncated.{bz2,gz}: Added tests for truncated
    compressed files accessed via ReadParser paired and unpaired iterators.

2014-12-09  Michael R. Crusoe  <mcrusoe@msu.edu>

    New FAST[AQ] parser (from the SeqAn project). Fixes known issue and a
    newly found read dropping issue
    https://github.com/dib-lab/khmer/issues/249
    https://github.com/dib-lab/khmer/pull/641
    Supports reading from non-seekable plain and gziped FAST[AQ] files (a.k.a
    pipe or streaming support)

    * khmer/{__init__.py,_khmermodule.cc}: removed the Config object, the
    threads argument to new_counting_hash, and adapted to other changes in API.
    Dropped the unused _dump_report_fn method. Enhanced error reporting.
    * lib/{bittest,consume_prof,error,khmer_config,scoringmatrix,thread_id_map}
    .{cc,hh},tests/test_khmer_config.py: deleted unused files
    * sandbox/collect-reads.py,scripts/{abundance-dist-single,do-partition,
    filter-abund-single,load-into-counting}.py: adapted to Python API changes:
    no threads argument to ReadParser, no more config
    * tests/test_{counting_hash,counting_single,hashbits,hashbits_obj,
    test_read_parsers}.py: updated tests to new error pattern (upon object
    creation, not first access) and the same API change as above. Thanks to
    Camille for her enhanced multi-thread test.
    * lib/{counting,hashtable,ht-diff}.cc,khmer.hh: renamed MAX_COUNT define to
    MAX_KCOUNT; avoids naming conflict with SeqAn
    * khmer/file.py: check_file_status(): ignored input files named '-'
    * khmer/khmer_tst_utils.py: added method to pipe input files to a target
    script
    * tests/test_scripts.py: enhanced streaming tests now that four of them
    work.
    * Makefile: refreshed cppcheck{,-result.xml} targets, added develop
    setuptools command prior to testing

2014-12-08  Michael R. Crusoe  <mcrusoe@msu.edu>

    * doc/user/known_issues.txt: Document that multithreading leads to dropped
    reads.

2014-12-07  Michael R. Crusoe  <mcrusoe@msu.edu>

    This is khmer v1.2

    * Makefile: add sandbox scripts to the pylint_report.txt target
    * doc/dev/coding-guidelines-and-review.txt: Add question about command
    line API to the checklist
    * doc/dev/release.txt: refresh release procedure
    * doc/release-notes/release-1.2.md

2014-12-05  Michael R. Crusoe  <mcrusoe@msu.edu>

    * CITATIONS,khmer/khmer_args.py: update citations for Qingpeng's paper

2014-12-01  Michael R. Crusoe  <mcrusoe@msu.edu>

    * doc/roadmap.txt: Explain the roadmap to v2 through v4

2014-12-01  Kevin Murray  <spam@kdmurray.id.au>

    * tests/test_scripts.py: Stop a test from making a temporary output file
    in the current dir by explicitly specifying an output file.

2014-12-01  Kevin Murray  <spam@kdmurray.id.au>

    * load-into-counting.py: Add a CLI parameter to output a machine-readable
    summary of the run, including number of k-mers, FPR, input files etc in
    json or TSV format.

2014-12-01  Titus Brown  <t@idyll.org>

    * Update sandbox docs: some scripts now used in recipes

2014-11-23  Phillip Garland  <pgarland@gmail.com>

    * lib/khmer.hh (khmer): define KSIZE_MAX
    * khmer/_khmermodule.cc (forward_hash, forward_hash_no_rc) (reverse_hash):
    Use KSIZE_MAX to check whether the user-supplied k is larger than khmer
    supports.

2014-11-19  Michael R. Crusoe  <mcrusoe@msu.edu>

    * CODE_OF_CONDUT.RST,doc/dev/{index,CODE_OF_CONDUCT}.txt: added a code of
    conduct

2014-11-18  Jonathan Gluck  <jdg@cs.umd.edu>

    * tests/test_counting_hash.py: Fixed copy paste error in comments, True to
    False.

2014-11-15  Jacob Fenton  <bocajnotnef@gmail.com>

    * tests/test_scripts.py: added screed/read_parsers stream testing
    * khmer/file.py: modified file size checker to not break when fed
    a fifo/block device
    * tests/test-data/test-abund-read-2.fa.{bz2, gz}: new test files

2014-11-11  Jacob Fenton  <bocajnotnef@gmail.com>

    * do-partition.py: replaced threading args in scripts with things from 
    khmer_args
    * khmer/theading_args.py: removed as it has been deprecated

2014-11-06  Michael R. Crusoe  <mcrusoe@msu.edu>

    * lib/{counting,hashbits}.{cc,hh},lib/hashtable.hh: Moved the n_kmers()
    function into the parent Hashtable class as n_unique_kmers(), adding it to
    CountingHash along the way. Removed the unused start and stop parameters.
    * khmer/_khmermodule.cc: Added Python wrapping for CountingHash::
    n_unique_kmers(); adapted to the dropped start and stop parameters.
    * scripts/{load-graph,load-into-counting,normalize-by-median}.py: used the
    n_unique_kmers() function instead of the n_occupied() function to get the
    number of unique kmers in a table.
    * tests/test_{hashbits,hashbits_obj,labelhash,scripts}.py: updated the
    tests to reflect the above

2014-10-24  Camille Scott  <camille.scott.w@gmail.com>

    * do-partition.py: Add type=int to n_threads arg and assert to check
    number of active threads

2014-10-10  Brian Wyss  <wyssbria@msu.edu>

    * khmer/scripts/{abundance-dist, abundance-dist-single,
    annotate-partitions, count-median, count-overlap, do-partition,
    extract-paired-reads, extract-partitions, filter-abund, filter-abund-single,
    filter-stoptags, find-knots, load-graph, load-into-counting,
    make-initial-stoptags, merge-partitions, normalize-by-median, 
    partition-graph, sample-reads-randomly}.py:
    changed stdout output in scripts to go to stderr.

2014-10-06  Michael R. Crusoe  <mcrusoe@msu.edu>

    * Doxyfile.in: add links to the stdc++ docs

2014-10-01  Ben Taylor  <taylo886@msu.edu>

    * khmer/_khmermodule.cc, lib/hashtable.cc, lib/hashtable.hh,
    tests/test_counting_hash.py, tests/test_labelhash.py,
    tests/test_hashbits.py, tests/test_hashbits_obj.py:
    Removed Hashtable::consume_high_abund_kmers,
    Hashtable::count_kmers_within_depth, Hashtable::find_radius_for_volume,
    Hashtable::count_kmers_on_radius

2014-09-29  Michael R. Crusoe  <mcrusoe@msu.edu>

    * versioneer.py: upgrade versioneer 0.11->0.12

2014-09-29  Sherine Awad  <sherine.awad@gmail.com>

    * scripts/normalize-by-median.py: catch expections generated by wrong
    indentation for 'total'

2014-09-23  Jacob G. Fenton  <bocajnotnef@gmail.com>

    * scripts/{abundance-dist-single, abundance-dist, count-median,
    count-overlap, extract-paired-reads, filter-abund-single,
    load-graph, load-into-counting, make-initial-stoptags,
    partition-graph, split-paired-reads}.py: 
    added output file listing at end of file
    * scripts/extract-long-sequences.py: refactored to set write_out to
    sys.stdout by default; added output location listing.
    * scripts/{fastq-to-fasta, interleave-reads}.py: 
    added output file listing sensitive to optional -o argument
    * tests/test_scripts.py: added test for scripts/make-initial-stoptags.py

2014-09-19  Ben Taylor  <taylo886@msu.edu>

    * Makefile: added --inline-suppr to cppcheck, cppcheck-result.xml targets
    * khmer/_khmermodule.cc: Added comments to address cppcheck false positives
    * lib/hashtable.cc, lib/hashtable.hh: take args to filter_if_present by
    reference, address scope in destructor
    * lib/read_parsers.cc: Added comments to address cppcheck false positives
    * lib/subset.cc, lib/subset.hh: Adjusted output_partitioned_file,
    find_unpart to take args by reference, fix assign_partition_id to use
    .empty() instead of .size()

2014-09-19  Ben Taylor  <taylo886@msu.edu>
		
    * Makefile: Add astyle, format targets
    * doc/dev/coding-guidelines-and-review.txt: Add reference to `make format`
		target

2014-09-10  Titus Brown  <titus@idyll.org>

    * sandbox/calc-median-distribution.py: catch exceptions generated by reads
	shorter than k in length.
    * sandbox/collect-reads.py: added script to collect reads until specific
	average cutoff.
    * sandbox/slice-reads-by-coverage.py: added script to extract reads with
	a specific coverage slice (based on median k-mer abundance).
	
2014-09-09  Titus Brown  <titus@idyll.org>

    * Added sandbox/README.rst to describe/reference removed files,
	 and document remaining sandbox files.

    * Removed many obsolete sandbox files, including:
      sandbox/abund-ablate-reads.py,
      sandbox/annotate-with-median-count.py,
      sandbox/assemble-individual-partitions.py,
      sandbox/assemstats.py,
      sandbox/assemstats2.py,
      sandbox/bench-graphsize-orig.py,
      sandbox/bench-graphsize-th.py,
      sandbox/bin-reads-by-abundance.py,
      sandbox/bowtie-parser.py,
      sandbox/calc-degree.py,
      sandbox/calc-kmer-partition-counts.py,
      sandbox/calc-kmer-read-abunds.py,
      sandbox/calc-kmer-read-stats.py,
      sandbox/calc-kmer-to-partition-ratio.py,
      sandbox/calc-sequence-entropy.py,
      sandbox/choose-largest-assembly.py,
      sandbox/consume-and-traverse.py,
      sandbox/contig-coverage.py,
      sandbox/count-circum-by-position.py,
      sandbox/count-density-by-position.py,
      sandbox/count-distance-to-volume.py,
      sandbox/count-median-abund-by-partition.py,
      sandbox/count-shared-kmers-btw-assemblies.py,
      sandbox/ctb-iterative-bench-2-old.py,
      sandbox/ctb-iterative-bench.py,
      sandbox/discard-high-abund.py,
      sandbox/discard-pre-high-abund.py,
      sandbox/do-intertable-part.py,
      sandbox/do-partition-2.py,
      sandbox/do-partition-stop.py,
      sandbox/do-partition.py,
      sandbox/do-subset-merge.py,
      sandbox/do-th-subset-calc.py,
      sandbox/do-th-subset-load.py,
      sandbox/do-th-subset-save.py,
      sandbox/extract-surrender.py,
      sandbox/extract-with-median-count.py,
      sandbox/fasta-to-fastq.py,
      sandbox/filter-above-median.py,
      sandbox/filter-abund-output-by-length.py,
      sandbox/filter-area.py,
      sandbox/filter-degree.py,
      sandbox/filter-density-explosion.py,
      sandbox/filter-if-present.py,
      sandbox/filter-max255.py,
      sandbox/filter-min2-multi.py,
      sandbox/filter-sodd.py,
      sandbox/filter-subsets-by-partsize.py,
      sandbox/get-occupancy.py,
      sandbox/get-occupancy2.py,
      sandbox/graph-partition-separate.py,
      sandbox/graph-size-circum-trim.py,
      sandbox/graph-size-degree-trim.py,
      sandbox/graph-size-py.py,
      sandbox/join_pe.py,
      sandbox/keep-stoptags.py,
      sandbox/label-pairs.py,
      sandbox/length-dist.py,
      sandbox/load-ht-and-tags.py,
      sandbox/make-coverage-by-position-for-node.py,
      sandbox/make-coverage-histogram.py,
      sandbox/make-coverage.py,
      sandbox/make-random.py,
      sandbox/make-read-stats.py,
      sandbox/multi-abyss.py,
      sandbox/multi-stats.py,
      sandbox/multi-velvet.py,
      sandbox/normalize-by-min.py,
      sandbox/occupy.py,
      sandbox/parse-bowtie-pe.py,
      sandbox/parse-stats.py,
      sandbox/partition-by-contig.py,
      sandbox/partition-by-contig2.py,
      sandbox/partition-size-dist-running.py,
      sandbox/partition-size-dist.py,
      sandbox/path-compare-to-vectors.py,
      sandbox/print-exact-abund-kmer.py,
      sandbox/print-high-density-kmers.py,
      sandbox/quality-trim-pe.py,
      sandbox/quality-trim.py,
      sandbox/reformat.py,
      sandbox/remove-N.py,
      sandbox/softmask-high-abund.py,
      sandbox/split-N.py,
      sandbox/split-fasta-on-circum.py,
      sandbox/split-fasta-on-circum2.py,
      sandbox/split-fasta-on-circum3.py,
      sandbox/split-fasta-on-circum4.py,
      sandbox/split-fasta-on-degree-th.py,
      sandbox/split-fasta-on-degree.py,
      sandbox/split-fasta-on-density.py,
      sandbox/split-reads-on-median-diff.py,
      sandbox/summarize.py,
      sandbox/sweep_perf.py,
      sandbox/test_scripts.py,
      sandbox/traverse-contigs.py,
      sandbox/traverse-from-reads.py,
      sandbox/validate-partitioning.py -- removed as obsolete.

2014-09-01  Michael R. Crusoe  <mcrusoe@msu.edu>

    * doc/dev/coding-guidelines-and-review.txt: Clarify pull request checklist
    * CONTRIBUTING.md: update URL to new dev docs

2014-08-30  Rhys Kidd  <rhyskidd@gmail.com>

    * khmer/_khmermodule.cc: fix table.get("wrong_length_string") gives core
    dump
    * lib/kmer_hash.cc: improve quality of exception error message
    * tests/{test_counting_hash,test_counting_single,test_hashbits,
        test_hashbits_obj}.py: add regression unit tests

2014-08-28  Titus Brown  <titus@idyll.org>

    * scripts/normalize-by-median.py: added reporting output after main loop
	exits, in case it hadn't been triggered.
    * sandbox/saturate-by-median.py: added flag to change reporting frequency,
	cleaned up leftover code from when it was copied from
	normalize-by-median.

2014-08-24  Rhys Kidd  <rhyskidd@gmail.com>

    * khmer/thread_utils.py, sandbox/filter-below-abund.py,
	scripts/{extract-long-sequences,load-graph,load-into-counting,
	normalize-by-median,split-paired-reads}.py,
	scripts/galaxy/gedlab.py: fix minor PyLint issues 

2014-08-20  Michael R. Crusoe  <mcrusoe@msu.edu>

    * test/test_version.py: add Python2.6 compatibility.

2014-08-20  Rhys Kidd  <rhyskidd@gmail.com>

    * setup.py,README.rst,doc/user/install.txt: Test requirement for a 
    64-bit operating system, documentation changes. Fixes #529

2014-08-19  Michael R. Crusoe  <mcrusoe@msu.edu>

    * {setup,versioneer,khmer/_version}.py: upgrade versioneer from 0.10 to 0.11

2014-08-18  Michael R. Crusoe  <mcrusoe@msu.edu>

    * setup.py: Use the system bz2 and/or zlib libraries if specified in
    setup.cfg or overridden on the commandline

2014-08-06  Michael R. Crusoe  <mcrusoe@msu.edu>

    * CITATION: fixed formatting, added BibTeX
    * Makefile: Python code coverage targets will now compile khmer if needed
    * doc/dev/galaxy.txt: moved to doc/user/; updated & simplified
    * doc/{dev,user}/index.txt: galaxy.txt move
    * scripts/*.xml: moved to scripts/galaxy/; citations added; additional
    scripts wrapped
    * scripts/galaxy/README.txt: documented Galaxy codebase requirements
    * doc/citations.txt: symlink to CITATION
    * scripts/galaxy/test-data: added symlinks to files in tests/test-data or
    added short test files from scratch
    * scripts/galaxy/macros.xml: common configuration moved to central file
    * scripts/galaxy/gedlab.py: custom Galaxy datatypes for the counting
    tables and presence tables: it inherits from the Galaxy Binary type but
    isn't sniffable. Written with GalaxyTeam's Dave_B.
    * scripts/filter-abund.py: fix inaccurate parameter description
    * scripts/galaxy/tool_dependencies.xml: document install process
    * scripts/galaxy/filter-below-abund.py: symlink to
    sandbox/filter-below-abund.py for now.
    * khmer/khmer_args.py: point users to online citation file for details

2014-08-05  Michael R. Crusoe  <mcrusoe@msu.edu>

    * lib/read_parsers.{cc,hh}: close file handles. Fixes CID 1222793

2014-08-05  Justin Lippi  <jlippi@gmail.com>

    * khmer/__init__.py: import get_version_cpp method as __version_cpp__.
    * khmer/_khmermodule.cc: added get_version_cpp implementation
    * tests/test_version.py: check that version from C++ matches version from
    khmer.__version__
    * setup.cfg: don't run tests with 'jenkins' @attr with 'make test'

2014-08-04  Michael R. Crusoe  <mcrusoe@msu.edu>

    * khmer/_khmermodule.cc,lib/{kmer_hash.{cc,hh},read_aligner.cc,
    read_parsers.{cc,hh},trace_logger.cc: Replace remaining uses of assert()
    with khmer_exceptions. Fixes #215.
    * setup.py: simplify argparse conditional dependency

2014-08-03  Titus Brown & Michael R. Crusoe  <t@idyll.org>

    * doc/{artifact-removal,partitioning-workflow{.graffle,.png}},{biblio,
    blog-posts,guide,install,choosing-table-sizes,known-issues,scripts,
    partitioning-big-data.txt: moved to doc/user/
    * doc/{crazy-ideas,details,development,galaxy,release,examples}.txt: moved
    to doc/dev/
    * doc/dev/{a-quick-guide-to-testing,codebase-guide,
    coding-guidelines-and-review,for-khmer-developers,getting-started,
    hackathon,index}.txt,doc/user/index.txt: new content.
    * doc/design.txt: deleted
    The documentation has been split into user focused documentation and
    developer focused documentation. The new developer docs were field tested
    as part of the Mozilla Science Lab global sprint that we participated in;
    we are grateful to all the volunteers.

2014-07-24  Ivan Gonzalez  <iglpdc@gmail.com>

    * lib/khmer.hh, lib/khmer_exception.hh: All exceptions are now derived from
	a new base class exception, khmer::khmer_exception. Issue #508.
    * lib/counting.cc, lib/hashbits.cc, lib/hashtable.{cc,hh},lib/kmer_hash.cc,
	lib/labelhash.cc, lib/perf_metrics.hh, lib/read_parsers.{cc,hh},
	lib/subset.cc, lib/thread_id_map.hh: All exceptions thrown are now
	instances (or derived from) khmer::khmer_exception.

2014-07-24  Jiarong Guo  <guojiaro@gmail.com>

    * khmer/_khmermodule.cc: add python exception when thread = 0 for
    ReadParser.
    * tests/test_read_parsers.py: add test_with_zero_threads() to test Python
    exception when ReadParser has zero threads.

2014-07-23  Qingpeng Zhang  <qingpeng@gmail.com>

    * scripts/load-graph.py: write fp rate into *.info file with option 
    to switch on
    * tests/test_scripts.py: add test_load_graph_write_fp

2014-07-23  Ryan R. Boyce  <boycerya@msu.edu>

    * Makefile: fixed >80 character line wrap-around

2014-07-23  Leonor Garcia-Gutierrez  <l.garcia-gutierrez@warwick.ac.uk>

    * tests/test_hashbits.py, tests/test_graph.py, 
    tests/test_lump.py: reduced memory requirement
    
2014-07-23  Heather L. Wiencko  <wienckhl@tcd.ie>

    * khmer_tst_utils.py: added import traceback
    * test_scripts.py: added test for normalize_by_median.py for fpr rate

2014-07-22  Justin Lippi  <jlippi@gmail.com>
 
    * khmer/_khmermodule.cc: removed unused assignment
    * lib/read_aligner.cc,lib/read_aligner.hh: wrapped function declarations
    in the same compiler options that the only invocations are in to avoid
    unusedPrivateFunction violation.
    * lib/read_parsers.cc: fix redundantassignment error by assigning variable
    to its value directly

2014-07-22  Michael R. Crusoe  <mcrusoe@msu.edu>

    * Makefile: combine pip invocation into single "install-dependencies"
    target.

2014-07-22  Justin Lippi  <jlippi@gmail.com>

    * tests/test_subset_graph.py: decrease the amount of memory that is being
    requested for the hash tables in test.

2014-07-22  Jim Stapleton  <jas@msu.edu>

     * scripts/filter-abund.py: no longer asks for parameters that are unused,
     issue #524

2014-07-22  Justin Lippi  <jlippi@gmail.com> 

    * tests/khmer_tst_utils.py: put runscript here
    * tests/test_sandbox_scripts.py: remove 'runsandbox', renamed to runscript
      and placed in khmer_tst_utils
    * tests/test_scripts.py: removed 'runscript' and placed in khmer_tst_utils

2014-07-22  Jeramia Ory  <jeramia.ory@gmail.com>

    * khmer/_khmermodule.cc: removed unused KhmerError, issue #503

2014-07-22  Rodney Picett  <pickett.rodney@gmail.com>

    * lib/scoringmatrix.{cc,hh}: removed assign function, issue #502
 
2014-07-22  Leonor Garcia-Gutierrez  <l.garcia-gutierrez@warwick.ac.uk>

    * tests/test_counting_single.py: reduced memory requirements
    
2014-07-21  Titus Brown  <t@idyll.org>

    * sandbox/saturate-by-median.py: introduce new sandbox script for
	saturation analysis of low-coverage data sets.

2014-07-10  Joe Stein  <joeaarons@gmail.com>

    * sandbox/readstats.py: fixed divide-by-zero error, issue #458

2014-07-06  Titus Brown  <t@idyll.org>

    * doc/release.txt: fix formatting.

2014-06-25  Michael R. Crusoe <mcrusoe@msu.edu>

    * scripts/load-graph.py: fix #507. Threading doesn't give any advantages
    to this script right now; the threading parameter is ignored for now.

2014-06-20  Chuck Pepe-Ranney  <chuck.peperanney@gmail.com>

    * scripts/extract-partitions.py: added epilog documentation for 
	<base>.dist columns.

2014-06-20  Michael R. Crusoe  <mcrusoe@msu.edu>

    * doc/release.txt: Add Coverity Scan to release checklist

2014-06-19  Michael R. Crusoe  <mcrusoe@msu.edu>

    * lib/read_aligner.{cc,hh},khmer/_khmermodule.cc,setup.py,
    tests/test_read_aligner.py,sandbox/{normalize-by-align,read-aligner}.py:
    Update of @fishjord's graph alignment work
    * lib/{aligner,kmer,node}.{cc,hh},tests/test_align.py: removed as they are
    superceded by the above
    * Makefile: fixed wildcards
    * tests/read_parsers.py: tests that are too complicated to run with
    Valgrind's memcheck are now marked @attr('multithread')

2014-06-16  Titus Brown  <t@idyll.org>

    * doc/release.txt: updated release process.
    * doc/known-issues.txt: updated known-issues for v1.1 release
    * doc/release-notes/: added release notes for 1.0, 1.0.1, and 1.1

2014-06-16  Michael R. Crusoe  <mcrusoe@msu.edu>

    * scripts/{abundance-dist-single,filter-abund-single,load-into-counting,
    normalize-by-median,load-graph}.py: restore Python 2.6 compatibility for
    Debian 6, RedHat 6, SL6, and Ubuntu 10.04 LTS users.

2014-06-15  Titus Brown  <t@idyll.org>

    * doc/scripts.txt: removed sweep-reads.py from script documentation.
    * scripts/sweep-reads.py, scripts/sweep-files.py: moved sweep-reads.py
	and sweep-files.py over to sandbox.
    * tests/test_sandbox_scripts.py: created a test file for scripts in
	sandbox/; skip when not in developer mode (e.g. installed egg).
    * tests/test_script_arguments.py: capture file.py output to stderr
	so that it is not displayed during tests.
    * sandbox/calc-median-distribution.py: updates to print cumulative
	distribution for calc-median-distribution.

2014-06-14  Michael R. Crusoe  <mcrusoe@msu.edu>

    * scripts/{abundance-dist-single,filter-abund-single,load-into-counting,
    normalize-by-median,load-graph}.py,tests/test_scripts.py: added
    '--report-total-kmers' option to all scripts that create k-mer tables.

2014-06-14  Titus Brown  <t@idyll.org>

    * doc/scripts.txt, tests/test_scripts.py, scripts/sweep-reads.py:
	renamed sweep-reads-buffered to sweep-reads; added FASTQ output to
	sweep-reads.
    * doc/scripts.txt: added extract-long-sequences.py doc reference.
    * scripts/extract-long-sequences.py: set default sequence length to
	extract to 200 bp.

2014-06-13  Michael R. Crusoe  <mcrusoe@msu.edu>

    * MANIFEST.in: don't include docs/, data/, or examples/ in our PyPI
    distribution. Saves 15MB.

2014-06-13  Michael R. Crusoe  <mcrusoe@msu.edu>

    * Makefile: split coverity target in two: -build and -upload. Added
    configuration target

2014-06-13  Titus Brown  <t@idyll.org>

    * doc/install.txt: updated virtualenv command to use python2 explicitly,
	for arch support.

2014-06-13  Titus Brown  <t@idyll.org>

    * khmer/__init__.py, khmer/file_args.py: Moved copyright message to a
	comment.
    * khmer/file.py: updated error messages for disk-space checking functions;
	added test hooks.
    * tests/test_script_arguments.py: added tests for several functions in
	khmer/file.py.
    * sandbox/assemstats3.py: handle missing input files.

2014-06-12  Michael Wright <wrigh517@msu.edu>

    * sandbox/load-into-hashbits: Deleted from sandbox. It is superseded
    by load-graph.py --no-tagset.

2014-06-11  Michael Wright <wrigh517@msu.edu>

    * scripts/load-into-counting: Fixed docstring misnomer to 
	load-into-counting.py

2014-06-10  Michael R. Crusoe  <mcrusoe@msu.edu>

    * setup.py,tests/{__init__,khmer_tst_utils,test_scripts,
    khmer_test_counting_single}.py: made tests runnable after installation.
    * lib/{khmer.hh,hashtable.hh,read_parsers.cc,read_parsers.hh}: restructure
    exception hierarchy.
    * khmer/_khmermodule.cc: Nicer error checking for hash_consume_fasta,
    hash_abundance_distribution, hashbits_consume_{fasta,fasta_and_tag
    {,with_stoptags},partitioned_fasta}, hashbits_output_partitions, and
    labelhash_consume_{,partitioned_}fasta_and_tag_with_labels.

2014-06-10  Titus Brown  <t@idyll.org>

    * Makefile: remove SHELL setting so that 'make doc' works in virtualenvs.
    * scripts/sample-reads-randomly.py: extend to take multiple subsamples
	with -S.
    * tests/test_scripts.py: added test for multiple subsamples from
	sample-reads-randomly.py

2014-06-10  Michael Wright <wrigh517@msu.edu>

    * scripts/extract-long-sequences: Moved from sandbox, added argparse and 
    FASTQ support.
    * scripts/fastq-to-fasta: Fixed outdated argparse oversight.
    * tests/test_scripts.py: Added tests for extract-long-sequences.py

2014-06-08  Titus Brown  <t@idyll.org>

    * doc/conf.py: set google_analytics_id and disqus_shortname properly;
	disable "editme" popup.
    * doc/_templates/page.html: take google_analytics_id and disqus_shortname
	from doc/conf.py.

2014-06-04  Michael R. Crusoe <mcrusoe@msu.edu>

    * lib/Makefile: do a distclean as the CFLAGS may have changed. Fixes #442

2014-06-03 Chuck Pepe-Ranney <chuck.peperanney@gmail.com>

    * scripts/abundance-dist.py: removed call to check_space on infiles.  

2014-05-31  Michael R. Crusoe  <mcrusoe@msu.edu>

    * khmer/_khmermodule.cc,lib/counting.{cc,hh},
    sandbox/{stoptag-abundance-ham1-hist.py,off-by-one.py,filter-ham1.py}:
    Remove CountingHash get_kmer_abund_mean, get_kmer_abund_abs_deviation, and
    max_hamming1_count along with Python glue code and sandbox scripts. They
    are no longer useful.

2014-05-30  Titus Brown  <t@idyll.org>

    * khmer/_khmermodule.cc: remove merge2* functions: unused, untested.
    * lib/counting.cc, lib/hashbits.cc, lib/hashtable.cc: made file loading
	exceptions more verbose and informative.
    * tests/test_subset_graph.py: added tests for SubsetPartition::
	load_partitionmap.
    * khmer/_khmermodule.cc, lib/subset.cc, wrapped SubsetPartition::
	load_partitionmap to catch, propagate exceptions
    * tests/test_hashbits.py, tests/test_counting_hash.py: added tests
	for fail-on-load of bad file format versions; print exception messages.
    * .gitignore: added various temporary pip & build files
    * lib/counting.cc: added I/O exception handling to CountingHashFileReader
	and CountingHashGzFileReader.
    * lib/hashbits.cc: added I/O exception handling to Hashbits::load.
    * lib/subset.cc: added I/O exception handling to merge_from_disk.
    * lib/hashtable.cc: added I/O exception handling to load_tagset and
	load_stop_tags
    * khmer/_khmermodule.cc: added I/O exception propagation from C++ to
	Python, for all loading functions.

2014-05-22  Michael Wright  <wrigh517@msu.edu>

    * scripts/fastq-to-fasta: Moved and improved fastq-to-fasta.py into scripts 
    from sandbox
    * tests/test_scripts.py: Added tests for fastq-to-fasta.py
    * tests/test-data: Added test-fastq-n-to-fasta.py file with N's in 
    sequence for testing

2014-05-19  Michael R. Crusoe  <mcrusoe@msu.edu>

    * Makefile: add target for python test coverage plain-text report;
    clarified where the HTML report is

2014-05-16  Michael R. Crusoe  <mcrusoe@msu.edu>

    * docs/scripts.txt: include sweep-reads-buffered.py

2014-05-14  Adam Caldwell  <adam.caldwell@gmail.com>

    * Makefile: change pip to pip2. Fixes assorted make problems on systems
    where pip links to pip3

2014-05-14  Michael R. Crusoe  <mcrusoe@msu.edu>

    * lib/{zlib,bzip2} -> third-party/
    * setup.{cfg,py}: Move third party libraries to their own directory
    * Makefile: add sloccount target for humans and the sloccount.sc target for
   Jenkins

2014-05-13  Michael Wright  <wrigh517@msu.edu>

    * sandbox/fastq-to-fasta.py: now reports number of reads dropped due to
    'N's in sequence. close 395

2014-05-13  Michael R. Crusoe  <mcrusoe@msu.edu>

    * doc/release.txt: additional fixes

2014-05-09  Luiz Irber  <irberlui@msu.edu>

    Version 1.0.1

2014-05-09  Michael R. Crusoe  <mcrusoe@msu.edu>

    * doc/release.txt: update release instructions

2014-05-06  Michael R. Crusoe  <mcrusoe@msu.edu>

    * lib/{subset,counting}.cc: fix cppcheck errors; astyle -A10
    --max-code-length=80

2014-05-06  Titus Brown  <titus@idyll.org>

    * sandbox/calc-best-assembly.py: added script to calculate best
    assembly from a list of contig/scaffold files
	
2014-04-23  Titus Brown  <titus@idyll.org>

    * scripts/abundance-dist-single.py: fixed problem where ReadParser was
    being created anew for each thread; regression introduced in 4b823fc.

2014-04-22  Michael R. Crusoe  <mcrusoe@msu.edu>

    *.py: switch to explicit python2 invocation. Fixes #385.

2014-04-21  Titus Brown  <t@idyll.org>

    * doc/development.txt: added spellcheck to review checklist

2014-04-21  Titus Brown  <titus@idyll.org>

    * scripts/normalize-by-median.py: updated FP rate to match latest info from
      Qingpeng's paper; corrected spelling error.

2014-04-21  Michael R. Crusoe  <mcrusoe@msu.edu>

    * setup.py,doc/installing.txt: Remove argparse from the requirements
    unless it isn't available. Argparse is bundled with Python 2.7+. This
    simplifies the installation instructions.

2014-04-17  Ram RS  <ramrs@nyu.edu>

    * scripts/make-initial-stoptags.py: fixed bug that threw error on
     missing .ht input file while actual expected input file is .pt

2014-04-11  Titus Brown  <t@idyll.org>

    * scripts/*.py: fixed argument to check_space_for_hashtable to rely
    on args.n_tables and not args.ksize.

2014-04-06  Titus Brown  <titus@idyll.org>

    * scripts/normalize-by-median.py: added comment about table compatibility
    with abundance-dist.

2014-04-05  Michael R. Crusoe  <mcrusoe@msu.edu>

    * MANIFEST.in,setup.py: fix to correct zlib packaging for #365
    * ChangeLog: fix date for 1.0 release, email addresses

2014-04-01  Michael R. Crusoe  <mcrusoe@msu.edu>

    Version 1.0
    * Makefile: run 'build' command before install; ignore _version.py for
    coverage purposes.
    * bink.ipynb: deleted
    * doc/choosing-hash-sizes.txt -> choosing-table-sizes.txt
    * setup.py,doc/{conf.py,index.txt}: update lists of authors
    * doc/development.txt: typo
    * doc/{galaxy,guide,index,introduction,scripts}.txt: remove some
    references to implementation details of the k-mer tables
    * doc/{known-issues,release}.txt: updated
    * khmer/*.cc,lib/*.{cc,hh}: astyle -A10 formatted
    * lib/read_parsers.cc: fixed case statement fall through
    * lib/subset.cc: removed unnecessary NULL check (CID 1054804 & 1195088)
    * scripts/*.py: additional documentation updates
    * tests/test-data/test-overlap1.ht,data/MSB2-surrender.fa &
    data/1m-filtered.fa: removed from repository history, .git is now 36M!

2014-04-01  Titus Brown  <t@idyll.org>

    * CITATION,khmer/khmer_args.py: Updated khmer software citation for
    release.

2014-03-31  Titus Brown  <t@idyll.org>

    * scripts/normalize-by-median.py: Fixed unbound variable bug introduced in
    20a433c2.

    * khmer/file.py: Fixed incorrect use of __file__ dirname instead of
    os.getcwd(); also fixed bug where statvfs would choke on an empty
    dirname resulting from input files being in the cwd.

2014-03-31  Michael R. Crusoe  <mcrusoe@msu.edu>

    * versioneer.py,ez_setup.py: updated to version 0.10 and 3.4.1
    respectively.
    * docs/release.txt,khmer/_version.py,MANIFEST.in: update ancillary
    versioneer files

2014-03-31  Titus Brown  <t@idyll.org>

    * scripts/*.py,khmer/khmer_args.py: added 'info' function to khmer_args,
    and added citation information to each script.
    * CITATION: added basic citation information for khmer functionality.

2013-03-31  Michael R. Crusoe  <mcrusoe@msu.edu>

    * docs/scripts.txt,scripts/*.py,khmer/*.py: overhaul the documentation of
    the scripts. Uses sphinxcontrib.autoprogram to leverage the existing
    argparse objects. Moved the documentation into each script + misc cleanups.
    All scripts support the --version option. Migrated the last scripts to use
    khmer_args
    * docs/blog-posts.txt: removed outdated reference to filter-exact.py; its
    replacement filter-abund.py is better documented in the eel-pond protocol
    * figuregen/,novelty/,plots/,templatem/,scripts/do-partition.sh: removed
    outdated code not part of core project

2013-03-30  Michael R. Crusoe  <mcrusoe@msu.edu>

    * setup.py: monkeypatched distutils.Distribution.reinitialize_command() so
    that it matches the behavior of Distribution.get_command_obj(). This fixes
    issues with 'pip install -e' and './setup.py nosetests' not respecting the
    setup.cfg configuration directives for the build_ext command. Also
    enhanced our build_ext command to respect the dry_run mode.

    * .ycm_extra_conf.py: Update our custom YouCompleteMe configuration to
    query the package configuration for the proper compilation flags.

2014-03-28  Michael R. Crusoe  <mcrusoe@msu.edu>

    * Makefile,setup.py: demote nose & sphinx to extra dependencies.
    Auto-install Python developer tools as needed.

2013-03-27  Michael R. Crusoe  <mcrusoe@msu.edu>

    * The system zlib and bzip2 libraries are now used instead of the bundled
    versions if specified in setup.cfg or the command line.

2014-03-25  Michael R. Crusoe  <mcrusoe@msu.edu>

    * Makefile: update cppcheck command to match new version of Jenkins
    plugin. Now ignores the lib/test*.cc files.

2013-03-20  Michael R. Crusoe  <mcrusoe@msu.edu>

    * lib/storage.hh,khmer/_khmermodule.cc,lib/{readtable,read_parsers}.hh:
    remove unused storage.hh

2014-03-19  Qingpeng Zhang  <qingpeng@msu.edu>

    * hashbits.cc: fix a bug of 'Division or modulo by zero' described in #182
    * test_scripts.py: add test code for count-overlap.py
    * count-overlap.py: (fix a bug because of a typo and hashsize was replaced
    by min_hashsize)
    * count-overlap.py: needs hashbits table generated by load-graph.py. 
    This information is added to the "usage:" line.
    * count-overlap.py: fix minor PyLint issues

2014-03-19  Michael R. Crusoe  <mcrusoe@msu.edu>

    * Update bundled zlib version to 1.2.8 from 1.2.3. Changes of note:
    "Wholesale replacement of gz* functions with faster versions"
    "Added LFS (Large File Summit) support for 64-bit file offsets"
    "Fix serious but very rare decompression bug"

2014-03-19  Michael R. Crusoe <mcrusoe@msu.edu>

    * lib/counting.hh: include hashtable.hh
    * lib/{counting,aligner,hashbits,hashtable,labelhash,node,subset}.{cc,hh},
    kmer.cc,khmer/_khmermodule.cc: removed downcast, replaced non-functional
    asserts() with exception throws.
    * khmer/_khmermodule.cc: fixed parsing of PyLists
    * setup.py: force 64bit only builds on OS X.

2014-03-19  Titus Brown  <t@idyll.org>

    * Makefile: update documentation on targets at top; clean autopep8 output.
    * test_counting_single.py: fixed pep8 violations in spacing
    * test_scripts.py: eliminate popenscript in favor of proper SystemExit
	handling in runscript; fix pep8 violations.

2014-03-19  Michael R. Crusoe <mcrusoe@msu.edu> and Luiz Irber
<luiz.irber@gmail.com>

    * lib/ktable.{cc,hh},khmer/{__init__.py},{_khmermodule.cc}, tests/
    test_{counting_{hash,single},ktable}.py: remove the unused KTable object
    * doc/{index,ktable}.txt: remove references to KTable
    * lib/{ktable.{hh,cc} → kmer_hash.{hh,cc}}: rename remaining ktable files
    to kmer_hash
    * lib/{hashtable,kmer}.hh: replace ktable headers with kmer_hash

2014-03-17  Ram RS  <ramrs@nyu.edu>

    * extract-partitions.py: pylint warnings addressed
    * test_scripts.py: tests added to cover extract-partitions completely

2014-03-16  Michael R. Crusoe <mcrusoe@msu.edu>

    * lib/read_parsers.cc: fix for Coverity CID 1054789: Unititialized scalar
    field II: fill_id is never zeroed out.

2014-03-16  Ram RS  <ramrs@nyu.edu>

    * Project email in copyright headers updated

2014-03-14  Michael R. Crusoe <mcrusoe@msu.edu>

    * khmer/_khmermodule.cc, lib/{khmer.hh, hashtable.{cc,hh}},
    tests/test_{hashbits,hashbits_obj,labelhash}.py: don't implicitly downcast
    tagset_size(). Changes fileformat version for saved tagsets.

2014-03-13  Ram RS  <ramrs@nyu.edu>

    * added: khmer/file.py - script to check disk space, check input file
    status and check space before hashtable writing
    * modified: scripts/*.py - all scripts now use khmer.file for above-mentioned
    functionality.
    * modified: scripts/*.py - pylint violations addressed in all scripts
    under scripts/

2014-03-13  Ram RS  <ramrs@nyu.edu>

    * Bug fix: tests.test_normalize_by_median_no_bigcount() now runs within
    temp directory

2014-03-11  Michael R. Crusoe  <mcrusoe@mcrusoe.edu>

    * lib/read_parsers.hh: fix for Coverity CID 1054789: Uninitialized scalar
    field

2014-03-10  Michael R. Crusoe  <mcrusoe@msu.edu>

    * doc/development.txt: document fork/tag policy + formatting fixes

2014-03-03  Michael R. Crusoe  <mcrusoe@msu.edu>

    * lib/trace_logger.{cc,hh}: fix for Coverity CID 1063852: Uninitialized
    scalar field (UNINIT_CTOR) 
    * lib/node.cc: fix for Coverity CID 1173035:  Uninitialized scalar field
    (UNINIT_CTOR)
    * lib/hashbits.hh: fix for Coverity CID 1153101:  Resource leak in object
    (CTOR_DTOR_LEAK)
    * lib/{perf_metrics.{cc,hh},hashtable.{cc,hh}
    ,read_parsers.{cc,hh},trace_logger.{cc,hh}}: ifndef WITH_INTERNAL_METRICS
    then lets not + astyle -A10

2014-02-27  Michael R. Crusoe <mcrusoe@msu.edu>

    * tagged: version 0.8
    * setup.py: Specify a known working version of setuptools so we don't
    force an unneeded and awkward upgrade.
    * setup.py: We aren't zipsafe, mark as such

2014-02-18  Michael R. Crusoe <mcrusoe@msu.edu>

* Normalized C++ namespace usage to fix CID 1054792
* Updated install instructions. We recommend OS X users and those Linux
users without root access to install virtualenv instead of pip.
* New documentation: doc/known-issues.txt
* Added code review checklist & other guidance: doc/development.txt

2014-02-03  Camille Scott <camille.scott.w@gmail.com>

* Standardized command line arguments in khmer_args; added version flag

* Added support for sparse graph labeling

* Added script to reinflate partitions from read files using the 
  labeling system, called sweep-reads-by-partition-buffered.py

* Implemented __new__ methods for Hashbits, enforced inheritance
  hierarchy between it and the new LabelHash class both in C++
  and CPython API

2013-12-20  Titus Brown  <titus@idyll.org>

* Fixed output_partitioned_file, sweep-reads3.py, and extract-partitions.py
  to retain FASTQ format in output.

2013-12-11  Michael R. Crusoe <mcrusoe@msu.edu>

* normalize-by-median.py: new optional argument: --record-filenames to specify
a path where a list of all the output filenames will be written to. Will
be used to better integrate with Galaxy.

* All commands that use the counting args now support the --version switch

* abundance-dist-single.py, abundance-dist.py, do-partition.py,
interleave-reads.py, load-graph.py, load-into-counting.py
normalize-by-median.py now exit with return code 1 instead of 255 as is
standard.

2013-12-19  Michael R. Crusoe  <mcrusoe@msu.edu>

* doc/install.txt Add setup instructions for RHEL6 & fix invocation to get
master branch to work for non-developers

2013-12-18  Titus Brown  <titus@idyll.org>

* Added a test to ensure that normalize-by-median.py has bigcount set to
  False.

2013-11-22  Camille Scott  <camille.scott.w@gmail.com>

* Makefile: Added debug target for profiling.

2013-11-22  Michael R. Crusoe  <mcrusoe@msu.edu>

* Documented release process

2013-10-21  Michael R. Crusoe  <mcrusoe@msu.edu>

* Version 0.7

* New script: sample-reads-randomly.py which does a single pass random
subsample using reservoir sampling.

* the version number is now only stored in one place

* Makefile: new dist, cppcheck, pep8, and autopep8 targets for developers.
VERSION is now set by versioneer and exported to C/C++ code.

* README switched from MarkDown to ReStructuredText format to clean up PyPI
listing. Install count badge added.

* doc/: updates to how the scripts are called. Sphinx now pulls version
number from versioneer. C/Python integration is now partially documented.
Reference to bleeding-edge has been removed. Release instructions have been
clarified and simplified.

* all python code in khmer/, scripts/, and tests/ should be PEP8 compliant now.

* khmer/_khmermodule.cc has gotten a once-over with cpychecker. Type errors
were eliminated and the error checking has improved.

* Several fixes motivated by the results of a Coverity C/C++ scan. 

* Tests that require greater than 0.5 gigabytes of memory are now annotated as
being 'highmem' and be skipped by changing two lines in setup.cfg

* warnings about -Wstrict-prototypes will no longer appear

* contributors to this release are: ctb, mr-c and camillescott. 

2013-10-15  Michael R. Crusoe  <mcrusoe@msu.edu>

* Version 0.6.1

* No code changes, just build fixes

2013-10-10  Michael R. Crusoe  <mcrusoe@msu.edu>

* Version 0.6

* Switch to setuptools to run the entire build

* The various Makefiles have been merged into one inside lib for posterity

* A new top-level Makefile wraps "python setup.py"

* argparse.py has been removed and is installed automatically by setuptools/pip

* setup.py and the python/khmer directory have been moved to the root of the
project to conform to the standard layout

* The project contact address is now khmer-project@idyll.org

* Due to the new build system the project now easily builds under OS X + XCode

* In light of the above the installation instructions have been rewritten

* Sphinx now builds the documentation without warnings or errors

* It is now easy to calculate code coverage.

* setup.py is now PEP8 compliant
2014-04-10  Michael R. Crusoe  <mcrusoe@msu.edu>

    * Makefile: run 'build' command before install; ignore _version.py for
    coverage purposes.
    * bink.ipynb: deleted
    * doc/choosing-hash-sizes.txt -> choosing-table-sizes.txt
    * setup.py,doc/{conf.py,index.txt}: update lists of authors
    * doc/development.txt: typo
    * doc/{galaxy,guide,index,introduction,scripts}.txt: remove some
    references to implementation details of the k-mer tables
    * doc/{known-issues,release}.txt: updated
    * khmer/*.cc,lib/*.{cc,hh}: astyle -A10 formatted
    * lib/read_parsers.cc: fixed case statement fall through
    * lib/subset.cc: removed unnecessary NULL check (CID 1054804 & 1195088)
    * scripts/*.py: additional documentation updates
    * tests/test-data/test-overlap1.ht,data/MSB2-surrender.fa &
    data/1m-filtered.fa: removed from repository history, .git is now 36M!

2014-03-31  Titus Brown  <ctb@msu.edu>

    * scripts/normalize-by-median.py: Fixed unbound variable bug introduced in
    20a433c2.

    * khmer/file.py: Fixed incorrect use of __file__ dirname instead of
    os.getcwd(); also fixed bug where statvfs would choke on an empty
    dirname resulting from input files being in the cwd.

2014-03-31  Michael R. Crusoe  <mcrusoe@msu.edu>

    * versioneer.py,ez_setup.py: updated to version 0.10 and 3.4.1
    respectively.
    * docs/release.txt,khmer/_version.py,MANIFEST.in: update ancillary
    versioneer files

2014-03-31  Titus Brown  <ctb@msu.edu>

    * scripts/*.py,khmer/khmer_args.py: added 'info' function to khmer_args,
    and added citation information to each script.
    * CITATION: added basic citation information for khmer functionality.

2013-03-31  Michael R. Crusoe  <mcrusoe@msu.edu>

    * docs/scripts.txt,scripts/*.py,khmer/*.py: overhaul the documentation of
    the scripts. Uses sphinxcontrib.autoprogram to leverage the existing
    argparse objects. Moved the documentation into each script + misc cleanups.
    All scripts support the --version option. Migrated the last scripts to use
    khmer_args
    * docs/blog-posts.txt: removed outdated reference to filter-exact.py; its
    replacement filter-abund.py is better documented in the eel-pond protocol
    * figuregen/,novelty/,plots/,templatem/,scripts/do-partition.sh: removed
    outdated code not part of core project

2013-03-30  Michael R. Crusoe  <mcrusoe@msu.edu>

    * setup.py: monkeypatched distutils.Distribution.reinitialize_command() so
    that it matches the behavior of Distribution.get_command_obj(). This fixes
    issues with 'pip install -e' and './setup.py nosetests' not respecting the
    setup.cfg configuration directives for the build_ext command. Also
    enhanced our build_ext command to respect the dry_run mode.

    * .ycm_extra_conf.py: Update our custom YouCompleteMe configuration to
    query the package configuration for the proper compilation flags.

2014-03-28  Michael R. Crusoe  <mcrusoe@msu.edu>

    * Makefile,setup.py: demote nose & sphinx to extra dependencies.
    Auto-install Python developer tools as needed.

2013-03-27  Michael R. Crusoe  <mcrusoe@msu.edu>

    * The system zlib and bzip2 libraries are now used instead of the bundled
    versions if specified in setup.cfg or the command line.

2014-03-25  Michael R. Crusoe  <mcrusoe@msu.edu>

    * Makefile: update cppcheck command to match new version of Jenkins
    plugin. Now ignores the lib/test*.cc files.

2013-03-20  Michael R. Crusoe  <mcrusoe@msu.edu>

    * lib/storage.hh,khmer/_khmermodule.cc,lib/{readtable,read_parsers}.hh:
    remove unused storage.hh

2014-03-19  Qingpeng Zhang  <qingpeng@msu.edu>

    * hashbits.cc: fix a bug of 'Division or modulo by zero' described in #182
    * test_scripts.py: add test code for count-overlap.py
    * count-overlap.py: (fix a bug because of a typo and hashsize was replaced
    by min_hashsize)
    * count-overlap.py: needs hashbits table generated by load-graph.py. 
    This information is added to the "usage:" line.
    * count-overlap.py: fix minor PyLint issues

2014-03-19  Michael R. Crusoe  <mcrusoe@msu.edu>

    * Update bundled zlib version to 1.2.8 from 1.2.3. Changes of note:
    "Wholesale replacement of gz* functions with faster versions"
    "Added LFS (Large File Summit) support for 64-bit file offsets"
    "Fix serious but very rare decompression bug"

2014-03-19  Michael R. Crusoe <mcrusoe@msu.edu>

    * lib/counting.hh: include hashtable.hh
    * lib/{counting,aligner,hashbits,hashtable,labelhash,node,subset}.{cc,hh},
    kmer.cc,khmer/_khmermodule.cc: removed downcast, replaced non-functional
    asserts() with exception throws.
    * khmer/_khmermodule.cc: fixed parsing of PyLists
    * setup.py: force 64bit only builds on OS X.

2014-03-19  Titus Brown  <t@idyll.org>

    * Makefile: update documentation on targets at top; clean autopep8 output.
    * test_counting_single.py: fixed pep8 violations in spacing
    * test_scripts.py: eliminate popenscript in favor of proper SystemExit
	handling in runscript; fix pep8 violations.

2014-03-19  Michael R. Crusoe <mcrusoe@msu.edu> and Luiz Irber
<luiz.irber@gmail.com>

    * lib/ktable.{cc,hh},khmer/{__init__.py},{_khmermodule.cc}, tests/
    test_{counting_{hash,single},ktable}.py: remove the unused KTable object
    * doc/{index,ktable}.txt: remove references to KTable
    * lib/{ktable.{hh,cc} → kmer_hash.{hh,cc}}: rename remaining ktable files
    to kmer_hash
    * lib/{hashtable,kmer}.hh: replace ktable headers with kmer_hash

2014-03-17  Ram RS  <ramrs@nyu.edu>

    * extract-partitions.py: pylint warnings addressed
    * test_scripts.py: tests added to cover extract-partitions completely

2014-03-16  Michael R. Crusoe <mcrusoe@msu.edu>

    * lib/read_parsers.cc: fix for Coverity CID 1054789: Unititialized scalar
    field II: fill_id is never zeroed out.

2014-03-16  Ram RS  <ramrs@nyu.edu>

    * Project email in copyright headers updated

2014-03-14  Michael R. Crusoe <mcrusoe@msu.edu>

    * khmer/_khmermodule.cc, lib/{khmer.hh, hashtable.{cc,hh}},
    tests/test_{hashbits,hashbits_obj,labelhash}.py: don't implicitly downcast
    tagset_size(). Changes fileformat version for saved tagsets.

2014-03-13  Ram RS  <ramrs@nyu.edu>

    * added: khmer/file.py - script to check disk space, check input file
    status and check space before hashtable writing
    * modified: scripts/*.py - all scripts now use khmer.file for above-mentioned
    functionality.
    * modified: scripts/*.py - pylint violations addressed in all scripts
    under scripts/

2014-03-13  Ram RS  <ramrs@nyu.edu>

    * Bug fix: tests.test_normalize_by_median_no_bigcount() now runs within
    temp directory

2014-03-11  Michael R. Crusoe  <mcrusoe@mcrusoe.edu>

    * lib/read_parsers.hh: fix for Coverity CID 1054789: Uninitialized scalar
    field

2014-03-10  Michael R. Crusoe  <mcrusoe@msu.edu>

    * doc/development.txt: document fork/tag policy + formatting fixes

2014-03-03  Michael R. Crusoe  <mcrusoe@msu.edu>

    * lib/trace_logger.{cc,hh}: fix for Coverity CID 1063852: Uninitialized
    scalar field (UNINIT_CTOR) 
    * lib/node.cc: fix for Coverity CID 1173035:  Uninitialized scalar field
    (UNINIT_CTOR)
    * lib/hashbits.hh: fix for Coverity CID 1153101:  Resource leak in object
    (CTOR_DTOR_LEAK)
    * lib/{perf_metrics.{cc,hh},hashtable.{cc,hh}
    ,read_parsers.{cc,hh},trace_logger.{cc,hh}}: ifndef WITH_INTERNAL_METRICS
    then lets not + astyle -A10

2014-02-27  Michael R. Crusoe <mcrusoe@msu.edu>

    * tagged: version 0.8
    * setup.py: Specify a known working version of setuptools so we don't
    force an unneeded and awkward upgrade.
    * setup.py: We aren't zipsafe, mark as such

2014-02-18  Michael R. Crusoe <mcrusoe@msu.edu>

* Normalized C++ namespace usage to fix CID 1054792
* Updated install instructions. We recommend OS X users and those Linux
users without root access to install virtualenv instead of pip.
* New documentation: doc/known-issues.txt
* Added code review checklist & other guidance: doc/development.txt

2014-02-03  Camille Scott <camille.scott.w@gmail.com>

* Standardized command line arguments in khmer_args; added version flag

* Added support for sparse graph labeling

* Added script to reinflate partitions from read files using the 
  labeling system, called sweep-reads-by-partition-buffered.py

* Implemented __new__ methods for Hashbits, enforced inheritance
  hierarchy between it and the new LabelHash class both in C++
  and CPython API

2013-12-20  Titus Brown  <titus@idyll.org>

* Fixed output_partitioned_file, sweep-reads3.py, and extract-partitions.py
  to retain FASTQ format in output.

2013-12-11  Michael R. Crusoe <mcrusoe@msu.edu>

* normalize-by-median.py: new optional argument: --record-filenames to specify
a path where a list of all the output filenames will be written to. Will
be used to better integrate with Galaxy.

* All commands that use the counting args now support the --version switch

* abundance-dist-single.py, abundance-dist.py, do-partition.py,
interleave-reads.py, load-graph.py, load-into-counting.py
normalize-by-median.py now exit with return code 1 instead of 255 as is
standard.

2013-12-19  Michael R. Crusoe  <mcrusoe@msu.edu>

* doc/install.txt Add setup instructions for RHEL6 & fix invocation to get
master branch to work for non-developers

2013-12-18  Titus Brown  <titus@idyll.org>

* Added a test to ensure that normalize-by-median.py has bigcount set to
  False.

2013-11-22  Camille Scott  <camille.scott.w@gmail.com>

* Makefile: Added debug target for profiling.

2013-11-22  Michael R. Crusoe  <mcrusoe@msu.edu>

* Documented release process

2013-10-21  Michael R. Crusoe  <mcrusoe@msu.edu>

* Version 0.7

* New script: sample-reads-randomly.py which does a single pass random
subsample using reservoir sampling.

* the version number is now only stored in one place

* Makefile: new dist, cppcheck, pep8, and autopep8 targets for developers.
VERSION is now set by versioneer and exported to C/C++ code.

* README switched from MarkDown to ReStructuredText format to clean up PyPI
listing. Install count badge added.

* doc/: updates to how the scripts are called. Sphinx now pulls version
number from versioneer. C/Python integration is now partially documented.
Reference to bleeding-edge has been removed. Release instructions have been
clarified and simplified.

* all python code in khmer/, scripts/, and tests/ should be PEP8 compliant now.

* khmer/_khmermodule.cc has gotten a once-over with cpychecker. Type errors
were eliminated and the error checking has improved.

* Several fixes motivated by the results of a Coverity C/C++ scan. 

* Tests that require greater than 0.5 gigabytes of memory are now annotated as
being 'highmem' and be skipped by changing two lines in setup.cfg

* warnings about -Wstrict-prototypes will no longer appear

* contributors to this release are: ctb, mr-c and camillescott. 

2013-10-15  Michael R. Crusoe  <mcrusoe@msu.edu>

* Version 0.6.1

* No code changes, just build fixes

2013-10-10  Michael R. Crusoe  <mcrusoe@msu.edu>

* Version 0.6

* Switch to setuptools to run the entire build

* The various Makefiles have been merged into one inside lib for posterity

* A new top-level Makefile wraps "python setup.py"

* argparse.py has been removed and is installed automatically by setuptools/pip

* setup.py and the python/khmer directory have been moved to the root of the
project to conform to the standard layout

* The project contact address is now khmer-project@idyll.org

* Due to the new build system the project now easily builds under OS X + XCode

* In light of the above the installation instructions have been rewritten

* Sphinx now builds the documentation without warnings or errors

* It is now easy to calculate code coverage.

* setup.py is now PEP8 compliant<|MERGE_RESOLUTION|>--- conflicted
+++ resolved
@@ -1,14 +1,12 @@
-<<<<<<< HEAD
 2015-06-30  Titus Brown  <titus@idyll.org>
 
    * tests/test_normalize_by_median.py: disabled running
    test_normalize_by_median_report_fp during normal test running.
-=======
+
 2015-06-30  Kevin Murray  <spam@kdmurray.id.au>
 
    * scripts/{extract-paired-reads,split-paired-reads}.py: Fix creation of
    default output files even when output files were provided on CLI.
->>>>>>> 40c11623
 
 2015-06-29  Sherine Awad  <drmahmoud@ucdavis.edu>
 
