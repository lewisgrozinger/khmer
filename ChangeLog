--- conflicted
+++ resolved
@@ -1,12 +1,9 @@
 2014-06-15  Titus Brown  <t@idyll.org>
 
-<<<<<<< HEAD
     * tests/test_script_arguments.py: capture file.py output to stderr
 	so that it is not displayed during tests.
-=======
     * sandbox/calc-median-distribution.py: updates to print cumulative
 	distribution for calc-median-distribution.
->>>>>>> 98866872
 
 2014-06-14  Titus Brown  <t@idyll.org>
 
