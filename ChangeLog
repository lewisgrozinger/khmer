--- conflicted
+++ resolved
@@ -1,17 +1,13 @@
-<<<<<<< HEAD
 2015-04-13 Elmar Bucher <buchere@ohsu.edu>
 
    * scripts/normalize-by-median.py (main): introduced warning for when at least
    two input files are named the same.
 
-2015-04-13 Daniel Standage  <daniel.standage@gmail.com>
-=======
 2015-04-13  Andreas Härpfer  <ahaerpfer@gmail.com>
 
    * doc/dev/getting-started.rst: clarify Conda usage
 
 2015-04-13  Daniel Standage  <daniel.standage@gmail.com>
->>>>>>> 93efeaa2
 
    * scripts/normalize-by-median.py: Added support to the diginorm script for
    sending output to terminal (stdout) when using the conventional - as the output
