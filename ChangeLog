<<<<<<< HEAD
2015-05-30  Titus Brown  <titus@idyll.org>

   * khmer/_khmermodule.cc: added error handling to load_partitionmap.
   * lib/subset.cc: modified partitionmap format to detect truncated files;
   changed untestable sanity checks to assertions.
   * tests/{test_counting_hash,test_hashbits,test_subset_graph}.py: added
   tests to try loading all possible truncations of binary save files.
=======
2015-06-01  Jacob Fenton  <bocajnotnef@gmail.com>

   * scripts/normalize-by-median.py: major refactoring to use context
   managers and classes; fixed -R
   * tests/test_scripts.py: added test for normalize's -R arg
   
2015-06-01  Tamer Mansour <drtamermansour@gmail.com>

   * scripts/normalize-by-median.py: changed to count kmers from both PE reads 
   when either one of them is below the coverage cutoff
   * tests/test_scripts.py: Added test for new behaviour
>>>>>>> 864d87bd

2015-05-26  Titus Brown  <titus@idyll.org>

   * khmer/_khmermodule.cc: refactor CPython layer so that KHashtable
   is at base of CountingHash and Hashbits.
   * lib/hashbits.hh: add n_entries() function from Hashtable::n_entries.
   * lib/hashtable.hh: add several virtual functions to Hashtable that exist in
   CountingHash and Hashbits.

2015-05-26  Titus Brown  <titus@idyll.org>

   * khmer/{__init__.py,_khmermodule.cc},lib/labelhash.{cc,hh},
   lib/{hashtable,khmer}.hh: changed LabelHash to be a "friend" of Hashtable,
   rather than a subclass; allowed initialization with either a CountingHash
   or a Hashbits; added 'graph' attribute to the Python object to store a
   reference to host object.
   * lib/labelhash.{cc,hh}: changed TagPtr maps to Tag maps to fix disastrous
   bug.
   * lib/labelhash.{cc,hh}: added save/load_tags_and_labels functions for
   saving and loading labels.
   * tests/test_labelhash.py: removed unnecessary tests; added tests for save
   and load.
   * sandbox/sweep-reads.py: updated with LabelHash changes.

2015-05-26  Kevin Murray  <spam@kdmurray.id.au>

   * lib/Makefile: Remove old libkhmer.so versions during make clean

2015-05-25  Kevin Murray  <spam@kdmurray.id.au>

   * Makefile: Fix issue with 'lib' target not building by using FORCE

2015-05-20  Jacob Fenton  <bocajnotnef@gmail.com>

   * oxli/{__init__,khmer_api,common}.py,scripts/build-graph.py,
   tests/test_scripts.py: added oxli module, oxlified load_graph script, tests
   * scripts/load-graph.py: replaced with oxlified version
   * setup.py: added oxli module and entry point

2015-05-20  Kevin Murray  <spam@kdmurray.id.au>

   * .gitignore: Add htmlcov/ and diff-cover.html to gitignore
   * Makefile: Use rm -f to remove files to quash error messages on
   non-existant files

2015-05-18  Sherine Awad  <sherine.awad@gmail.com>

   * tests/test_scripts.py: Test loading of compressed counting table
   with bigcounts,and test abundance with bigcounts

2015-05-18  Michael R. Crusoe  <mcrusoe@msu.edu>

   * all files: references to github.com/ged-lab changed to
   github.com/dib-lab. All GitHub URLs normalized to use HTTPS
   * README.rst: broken landscape.io badge removed
   * doc/user/known-issues.rst: removed two known issues fixed in v1.4 release

2015-05-18  Titus Brown  <titus@idyll.org>

   * sandbox/{assembly-diff-2.py,sandbox/collect-reads.py},
   scripts/{count-median.py,filter-abund-single.py,filter-abund.py}: changed
   sequence-reading behavior to replace 'N' with 'A', to be consistent with
   rest of code base.
   * scripts/{filter-abund.py,filter-abund-single.py}: changed behavior of
   scripts to keep sequences with 'N's in them, and count them as 'A's.
   * tests/test_scripts.py: added tests for new
   filter-abund/filter-abund-single behavior.
   * tests/test-data/test-filter-abund-Ns.fq: new test file for new tests.

2015-05-13  Scott Sievert  <sieve121@umn.edu>

   * tests/*,scripts/*,lib/*,sandbox/*,khmer/*: changed "doc/LICENSE.txt" to
   "LICENSE" in copyright header.

2015-05-13  Michael R. Crusoe  <mcrusoe@msu.edu>

   * doc/dev/getting-started.rst: added missing dev tools to install list

2015-05-12  Kevin Murray  <spam@kdmurray.id.au>

   * scripts/load-into-counting.py,test/test_scripts.py: Add the number of
   reads processed to the machine readable output files of --summary-info.

2015-05-11  Titus Brown  <titus@idyll.org>

   * scripts/sample-reads-randomly.py: fixed boundary error in
   sample-reads-randomly.py.
   * tests/test_scripts.py: updated tests to correspond with correct
   behavior of sample-reads-randomly.py.

2015-04-23  Lex Nederbragt  <lex.nederbragt@ibv.uio.no>

   * tests/test_scripts.py: added a test for extract-partitions:
   whitespace in fasta header.

2015-04-21  Daniel Standage  <daniel.standage@gmail.com>

   * scripts/sample-reads-randomly.py: use broken paired reader to provide
   paired-end read support.
   * tests/test_scripts.py: change test results to compensate for the change in
   implementation.

2015-04-17  Jessica Mizzi  <mizzijes@msu.edu>

   * tests/test_scripts.py: split test_extract_long_sequences 
   into test_extract_long_sequences_fa and test_extract_long_sequences_fq

2015-04-15  Elmar Bucher <buchere@ohsu.edu>

   * khmer/doc/dev/getting-started.rst: add information for OS X
   mac port and homebrew distro users as well as Linux
   Debian and Ubuntu distro users.
   And add copyright header.

2015-04-15  Susan Steinman  <steinman.tutoring@gmail.com>

   * khmer/tests/khmer_tst_utils.py,doc/dev/a-quick-guide-to-testing.rst
      edited docstring and docs to remind people to make sure tests test
      errors correctly

2015-04-15  Michael R. Crusoe  <mcrusoe@msu.edu>

   * sandbox/make-coverage.py: tweak for importability

2015-04-15  Sherine Awad  <sherine.awad@gmail.com>

   * sandbox/make-coverage.py: restored, was deleted by accident

2015-04-15  Susan Steinman  <steinman.tutoring@gmail.com>

   * khmer/tests/test_scripts.py: changed tests that use `runscript` with
      `fail_okay=True` to use asserts to confirm the correct failure type

2015-04-15  Sarah Guermond  <sarah.guermond@gmail.com>

   * doc/dev/getting-started.rst: clarified dev communication

2015-04-15  Sarah Guermond  <sarah.guermond@gmail.com>

   * scripts/trim-low-abund.py: implemented STDOUT output, redirected
   existing print statements to STDERR, fixed existing & new PEP 8 issues 
   * tests/test_scripts.py: added test for above changes

2014-04-15  Andreas Härpfer  <ahaerpfer@gmail.com>

   * doc/conf.py: disable Sphinx smart rendering

2015-04-15  Michael R. Crusoe  <mcrusoe@msu.edu>

   * lib/hashtable.cc: remove memory leak
   * scripts/readstats.py,tests/test_scripts.py: fix PEP8 violations

2015-04-15  Susan Steinman  <steinman.tutoring@gmail.com>

   * khmer/scripts/normalize-by-median.py: pass individual arg values to 
      functions instead of ArgParse object

2015-04-15  Thomas Fenzl  <thomas.fenzl@gmx.net>

   * scripts/{count-overlap.py,readstats.py},tests/test_scripts.py: 
   added a --csv option to readstats
   updated documentation for count-overlap
   * khmer/_khmermodule.cc: fixed missing error handling 
   for hashbits_count_overlap

2015-04-15  en zyme  <en_zyme@outlook.com>

   * khmer/khmer/kfile.py: check_file_status() -> check_input_files()
   * khmer/sandbox/{collect-reads, khmer/sandbox/sweep-reads}.py 
     khmer/scripts/{abundance-dist-single, abundance-dist, annotate-partitions,
     count-median, count-overlap, do-partition, extract-paired-reads, 
     extract-partitions, filter-abund-single, filter-abund, filter-stoptags,
     find-knots, interleave-reads, load-graph, load-into-counting, 
     make-initial-stoptags, merge-partitions, partition-graph,
     sample-reads-randomly, split-paired-reads}.py:
       check_file_status() -> check_input_files()
   * khmer/tests/test_functions.py: check_file_status() -> check_input_files()

2015-04-15  Andreas Härpfer  <ahaerpfer@gmail.com>

   * khmer/utils.py: fix record checks to account for comments in old style
   FASTQ data.
   * tests/test-data/old-style-format-w-comments.fq: new test data.
   * tests/test_scripts.py: add test against new test data.

2015-04-15  Michael R. Crusoe  <mcrusoe@msu.edu>

   * doc/dev/release.txt: update release instructions to more thoroughly run
   tests.

2015-04-14  Susan Steinman  <steinman.tutoring@gmail.com>

   * khmer/scripts/normalize-by-median.py: allow for paired and unpaired
      files to be normalized together. separate function for error check
   * khmer/tests/test_scripts.py: created test for paired/unpaired data

2015-04-14  Scott Fay  <scott.a.fay@gmail.com>

   * doc/user/getting-help.rst: added to user docs
   * doc/index.rst: changed: added link to getting-help doc
   * README.rst: changed: added link to getting-help doc

2015-04-14  Scott Fay  <scott.a.fay@gmail.com>

   * docs/index.rst: added github repo and release notes page to main docs page

2015-04-14  Susan Steinman  <steinman.tutoring@gmail.com>

   * khmer/{__init__.py},sandbox/{collect-reads,collect-variants,
   saturate-by-median},scripts/{do-partition,filter-abund-single,load-graph,
   load-into-counting,normalize-by-median,trim-low-abund}: pulled out check
   max collisions logic to init.
   * khmer/tests/test_scripts.py: modified tests to account for new error
   message

2015-04-14  Josiah Seaman  <josiah@dnaskittle.com>

   * lib/{hashbits.cc}: changed: adding doxygen comments

2015-04-14  Sarah Guermond  <sarah.guermond@gmail.com>

   * doc/dev/coding-guidelines-and-review.rst: added copyright question
   to commit checklist.

2015-04-14  Andreas Härpfer  <ahaerpfer@gmail.com>

   * */*.py: Make docstrings PEP 257 compliant.

2015-04-14  Michael R. Crusoe  <mcrusoe@msu.edu>

   * khmer/_khmermodule.cc: catch more exceptions
   * tests/test_{sandbox_scripts,subset_graph}.py: make tests more resilient

2015-04-14  Michael R. Crusoe  <mcrusoe@msu.edu>

   * lib/count.cc: Make CountingHash::abundance_distribution threadsafe
   * khmer/_khmermodule.cc: remove newly unnecessary check for exception
   * tests/test_scripts.py: added test to confirm the above

2015-04-14  Michael R. Crusoe  <mcrusoe@msu.edu>

   * khmer/{__init__.py,_khmermodule.cc},lib/{counting,hashbits,hashtable,
   subset}.cc: catch IO errors and report them.
   * tests/test_hashbits.py: remove write to fixed path in /tmp
   * tests/test_scripts.py: added test for empty counting table file

2015-04-13  Thomas Fenzl  <thomas.fenzl@gmx.net>

   * lib/{khmer_exception.hh,{counting,hashbits,hashtable,subset}.cc}: changed 
   khmer_exception to use std::string to fix memory management.

2015-04-13  Elmar Bucher  <buchere@ohsu.edu>

   * scripts/normalize-by-median.py (main): introduced warning for when at
   least two input files are named the same.

2015-04-13  Andreas Härpfer  <ahaerpfer@gmail.com>

   * doc/dev/getting-started.rst: clarify Conda usage

2015-04-13  Daniel Standage  <daniel.standage@gmail.com>

   * scripts/normalize-by-median.py: Added support to the diginorm script for
   sending output to terminal (stdout) when using the conventional - as the
   output filename. Also removed --append option.
   * tests/test_scripts.py: Added functional test for diginorm stdout, removed
   test of --append option.

2015-04-13  Scott Fay  <scott.a.fay@gmail.com>

   * scripts/filter-abund.py: added checking of input_table by
   `check_file_status()`

2015-04-13  David Lin

   * scripts/abundance-dist.py: disambiguate documentation for force and 
   squash options

2015-04-13  Michael R. Crusoe  <mcrusoe@msu.edu>

   * README.rst,doc/index.rst: added link to gitter.im chat room
   * doc/README.rst: removed ancient, outdated, and unused file

2015-04-13  Thomas Fenzl  <thomas.fenzl@gmx.net>

   * khmer/_khmermodule.cc: removed unused find_all_tags_truncate_on_abundance
   from python api

2015-04-10  Will Trimble

   * tests/test_script_arguments.py: added a test to check for the empty file
   warning when checking if a file exists

2015-04-10  Jacob Fenton  <bocajnotnef@gmail.com>

   * scripts/test-{scripts.py}: added test for check_file_writable using 
   load_into_counting

2015-04-10  Phillip Garland  <pgarland@gmail.com>

   * khmer/file.py (check_file_writable): new function to check writability
   * scripts/load-into-counting.py (main): early check to see if output is
   writable

2015-04-07  Michael R. Crusoe  <mcrusoe@msu.edu>

    * README.rst: add a ReadTheDocs badge

2015-04-06  Michael R. Crusoe  <mcrusoe@msu.edu>

   * jenkins-build.sh: updated OS X warning flag to quiet the build a bit

2015-04-06  Michael R. Crusoe  <mcrusoe@msu.edu>

   * Makefile: added 'convert-release-notes' target for MD->RST conversion
   * doc/{,release-notes}/index.rst: include release notes in documentation
   * doc/release-notes/*.rst: added pandoc converted versions of release notes
   * jenkins-build.sh: use the Sphinx method to install doc dependencies

2015-04-05  Michael R. Crusoe  <mcrusoe@msu.edu>

   * setup.py: use the release version of screed 0.8

2015-04-05  Michael R. Crusoe  <mcrusoe@msu.edu>

   * doc/*/*.txt: all documentation sources have been renamed to use the rst
   extension to indicate that they are reStructuredText files. This enables
   use of rich text editors on GitHub and elsewhere.
   * doc/conf.py: update Sphinx configuration to reflect this change
   * doc/requirements.txt: added hint to install version 3.4.1 of Setuptools;
   this file is used by ReadTheDocs only.

2015-04-05  Michael R. Crusoe  <mcrusoe@msu.edu>

   * ChangeLog, lib/read_aligner.cc, sandbox/sweep-reads.py: fixed spelling
   errors.

2015-04-05  Kevin Murray  <spam@kdmurray.id.au>

   * lib/read_parsers.{cc,hh}: Work around an issue (#884) in SeqAn 1.4.x
   handling of truncated sequence files. Also revamp exceptions
   * khmer/_khmermodule.cc: Use new/updated exceptions handling malformed
   FASTA/Q files.
   * tests/test_read_parsers.py: add a test of parsing of truncated fastq
   files

2015-04-03  Luiz Irber  <irberlui@msu.edu>

   * lib/hllcounter.cc: Use for loop instead of transform on merge method,
   now works on C++11.

2015-04-01  Luiz Irber  <irberlui@msu.edu>

   * third-party/smhasher/MurmurHash3.{cc,h}: remove unused code, fix warnings.

2015-04-01  Michael R. Crusoe  <mcrusoe@msu.edu>

   * Doxyfile.in: make documentation generation reproducible, removed timestamp

2015-04-01  Alex Hyer  <theonehyer@gmail.com>

   * scripts/find-knots.py: added force argument to check_file_status()
   call in main().

2015-03-31  Kevin Murray  <spam@kdmurray.id.au>

   * lib/read_parsers.{cc,hh}: add read counting to IParser and subclasses
   * khmer/_khmermodule.cc,tests/test_read_parsers.py: add 'num_reads'
   attribute to khmer.ReadParser objects in python land, and test it.

2015-03-28  Kevin Murray  <spam@kdmurray.id.au>

   * lib/hashbits.hh: Add Hashbits::n_tables() accessor

2015-03-27  Michael R. Crusoe  <mcrusoe@msu.edu>

   * lib/read_parsers.{cc,hh}: Obfuscate SeqAn SequenceStream objects with a
   wrapper struct, to avoid #include-ing the SeqAn headers.
   * lib/Makefile: Don't install the SeqAn headers.

2015-03-27  Kevin Murray  <spam@kdmurray.id.au>

   * lib/Makefile: Add libkhmer targets, clean up
   * lib/get_version.py: Rewrite to use versioneer.py
   * lib/.gitignore,third-party/.gitignore: Add more compiled outputs
   * lib/.check_openmp.cc: add source that checks compiler for openmp support.
   * lib/khmer.pc.in: add pkg-config file for khmer

2015-03-23  Kevin Murray  <spam@kdmurray.id.au>

   * lib/counting.hh: Add CountingHash::n_tables() accessor

2015-03-16  Jessica Mizzi  <mizzijes@msu.edu>

    * khmer/kfile.py: Added file not existing error for system exit
    * tests/{test_scripts,test_functions}.py: Added tests for
    check_file_status for file existence and force option

2015-03-15  Kevin Murray  <spam@kdmurray.id.au>  &  Titus Brown  <titus@idyll.org>

   * tests/test_counting_hash.py: Skip get_raw_tables test if python doesn't
   have the memoryview type/function.

2015-03-11  Erich Schwarz  <ems394@cornell.edu>

   * Added URLs and brief descriptions for khmer-relevant documentation in
   doc/introduction.txt, pointing to http://khmer-protocols.readthedocs.org and
   khmer-recipes.readthedocs.org, with brief descriptions of their content.

2015-03-10  Camille Scott  <camille.scott.w@gmail.com>

   * lib/counting.hh, khmer/_khmermodule.cc: Expose the raw tables of
   count-min sketches to the world of python using a buffer interface.
   * tests/test_counting_hash.py: Tests of the above functionality.

2015-03-08  Michael R. Crusoe  <mcrusoe@msu.edu>

   * Makefile: make 'pep8' target be more verbose
   * jenkins-build.sh: specify setuptools version
   * scripts/{abundance-dist,annotate-partitions,count-median,do-partition,
   extract-paired-reads,extract-partitions,filter-stoptags,find-knots,
   interleave-reads,merge-partitions,partition-graph,sample-reads-randomly,
   split-paired-reads}.py,setup.py: fix new PEP8 errors
   * setup.py: specify that this is a Python 2 only project (for now)
   * tests/test_{counting_single,subset_graph}.py: make explicit the use of
   floor division behavior.

2015-03-06  Titus Brown  <titus@idyll.org>

   * sandbox/{collect-reads.py,saturate-by-median.py}: update for 'force'
   argument in khmer.kfile functions, so that khmer-recipes compile.

2015-03-02  Titus Brown  <titus@idyll.org>

   * sandbox/{combine-pe.py,compare-partitions.py,count-within-radius.py,
   degree-by-position.py,dn-identify-errors.py,ec.py,error-correct-pass2.py,
   find-unpart.py,normalize-by-align.py,read-aligner.py,shuffle-fasta.py,
   to-casava-1.8-fastq.py,uniqify-sequences.py}: removed from sandbox/ as
   obsolete/unmaintained.
   * sandbox/README.rst: updated to reflect readstats.py and trim-low-abund.py
   promotion to sandbox/.
   * doc/dev/scripts-and-sandbox.txt: updated to reflect sandbox/ script name
   preferences, and note to remove from README.rst when moved over to scripts/.

2015-02-27  Kevin Murray  <spam@kdmurray.id.au>

   * scripts/load-into-counting.py: Be verbose in the help text, to clarify
   what the -b flag does.

2015-02-25  Hussien Alameldin  <hussien@msu.edu>

   * sandbox/bloom_count.py: renamed to bloom-count.py
   * sandbox/bloom_count_intersection.py: renamed to
     bloom-count-intersection.py
   * sandbox/read_aligner.py: renamed to read-aligner.py

2015-02-26  Tamer A. Mansour  <drtamermansour@gmail.com>

   * scripts/abundance-dist-single.py: Use CSV format for the histogram.
   * scripts/count-overlap.py: Use CSV format for the curve file output.
   Includes column headers.
   * scripts/abundance-dist-single.py: Use CSV format for the histogram. 
   Includes column headers.
   * tests/test_scripts.py: add test functions for the --csv option in
   abundance-dist-single.py and count-overlap.py

2015-02-26  Jacob Fenton  <bocajnotnef@gmail.com>

   * doc/introduction.txt, doc/user/choosing-table-sizes.txt: Updated docs to
   ref correct links and names

2015-02-25  Aditi Gupta  <agupta@msu.edu>

   * sandbox/{collect-reads.py, correct-errors.py, 
   normalize-by-median-pct.py, slice-reads-by-coverage.py, 
   sweep-files.py, sweep-reads3.py, to-casava-1.8-fastq.py}: 
   Replaced 'accuracy' with 'quality'. Fixes #787.

2015-02-25  Tamer A. Mansour  <drtamermansour@gmail.com>

   * scripts/normalize-by-median.py: change to the default behavior to
   overwrite the sequences output file. Also add a new argument --append to
   append new reads to the output file.
   * tests/test_scripts.py: add a test for the --append option in
   normalize-by-median.py

2015-02-25  Hussien Alameldin  <hussien@msu.edu>

   * khmer/khmer_args.py: add 'hll' citation entry "Irber and Brown,
     unpublished." to  _alg. dict.
   * sandbox/unique-kmers.py: add call to 'info' with 'hll' in the
     algorithms list.

2015-02-24  Luiz Irber  <irberlui@msu.edu>

    * khmer/_khmermodule.cc: expose HLL internals as read-only attributes.
    * lib/hllcounter.{cc,hh}: simplify error checking, add getters for HLL.
    * tests/test_hll.py: add test cases for increasing coverage, also fix
    some of the previous ones using the new HLL read-only attributes.

2015-02-24  Luiz Irber  <irberlui@msu.edu>

   * khmer/_khmermodule.cc: Fix coding style violations.

2015-02-24  Luiz Irber  <irberlui@msu.edu>

   * khmer/_khmermodule.cc: Update extension to use recommended practices,
   PyLong instead of PyInt, Type initialization, PyBytes instead of PyString.
   Replace common initialization with explicit type structs, and all types
   conform to the CPython checklist.

2015-02-24  Tamer A. Mansour  <drtamermansour@gmail.com>

   * scripts/abundance-dist.py: Use CSV format for the histogram. Includes
   column headers.
   * tests/test_scripts.py: add coverage for the new --csv option in
   abundance-dist.py

2015-02-24  Michael R. Crusoe  <mcrusoe@msu.edu>

   * jenkins-build.sh: remove examples/stamps/do.sh testing for now; takes too
   long to run on every build. Related to #836

2015-02-24  Kevin Murray  <spam@kdmurray.id.au>

   * scripts/interleave-reads.py: Make the output file name print nicely.

2015-02-23  Titus Brown  <titus@idyll.org>

   * khmer/utils.py: added 'check_is_left' and 'check_is_right' functions;
   fixed bug in check_is_pair.
   * tests/test_functions.py: added tests for now-fixed bug in check_is_pair,
   as well as 'check_is_left' and 'check_is_right'.
   * scripts/interleave-reads.py: updated to handle Casava 1.8 formatting.
   * scripts/split-paired-reads.py: fixed bug where sequences with bad names
   got dropped; updated to properly handle Casava 1.8 names in FASTQ files.
   * scripts/count-median.py: added '--csv' output format; updated to properly
   handle Casava 1.8 FASTQ format when '--csv' is specified.
   * scripts/normalize-by-median.py: replaced pair checking with
   utils.check_is_pair(), which properly handles Casava 1.8 FASTQ format.
   * tests/test_scripts.py: updated script tests to check Casava 1.8
   formatting; fixed extract-long-sequences.py test.
   * scripts/{extract-long-sequences.py,extract-paired-reads.py,
   fastq-to-fasta.py,readstats.py,sample-reads-randomly.py,trim-low-abund.py},
   khmer/thread_utils.py: updated to handle Casava 1.8 FASTQ format by
   setting parse_description=False in screed.open(...).
   * tests/test-data/{paired-mixed.fq,paired-mixed.fq.pe,random-20-a.fq,
   test-abund-read-2.fq,test-abund-read-2.paired2.fq,test-abund-read-paired.fa,
   test-abund-read-paired.fq}: switched some sequences over to Casava 1.8
   format, to test format handling.
   * tests/test-data/{casava_18-pe.fq,test-reads.fq.gz}: new test file for
   Casava 1.8 format handling.
   * tests/test-data/{overlap.curve,paired-mixed.fq.1,paired-mixed.fq.2,
   simple_1.fa,simple_2.fa,simple_3.fa,test-colors.fa,test-est.fa,
   test-graph3.fa,test-graph4.fa,test-graph6.fa}: removed no-longer used
   test files.

2015-02-23  Titus Brown  <titus@idyll.org>

   * setup.cfg: set !linux flag by default, to avoid running tests that
   request too much memory when 'nosetests' is run.  (This is an OS difference
   where Mac OS X attempts to allocate as much memory as requested, while
   on Linux it just crashes).

2015-02-23  Michael R. Crusoe  <mcrusoe@msu.edu>

   * khmer/{__init__.py,_khmermodule.cc},lib/{hashbits.cc,hashbits.hh,
   hashtable,tests/test_{c_wrapper,read_parsers}.py: remove unused callback
   functionality

2015-02-23  Michael R. Crusoe  <mcrusoe@msu.edu>

   * setup.py: point to the latest screed release candidate to work around
   versioneer bug.

2015-02-23  Tamer A. Mansour  <drtamermansour@gmail.com>

   * examples/stamps/do.sh: the argument --savehash was changed to --savetable
   and change mode to u+x
   * jenkins-build.sh: add a test to check for the do.sh file

2015-02-23  Kevin Murray  <spam@kdmurray.id.au>

   * khmer/load_pe.py: Remove unused/undocumented module. See #784

2015-02-21  Hussien Alameldin  <hussien@msu.edu>

   * sandbox/normalize-by-align.py: "copyright header 2013-2015 was added"
   * sandbob/read_aligner.py: "copyright header 2013-2015 was added"
   * sandbox/slice-reads-by-coverage.py: "copyright header 2014  was added"

2015-02-21  Hussien Alameldin  <hussien@msu.edu>

   * sandbox/calc-best-assembly.py, collect-variants.py, graph-size.py: Set executable bits using "chmod +x"

2015-02-21  Michael R. Crusoe  <mcrusoe@msu.edu>

   * khmer/_khmermodule.cc,lib/read_parsers.cc: Rename the 'accuracy' attribute
   of ReadParser Reads to 'quality'
   * tests/test_read_parsers.py: update test to match

2015-02-21  Rhys Kidd  <rhyskidd@gmail.com>

   * sandbox/{calc-best-assembly,calc-error-profile,normalize-by-align,
   read_aligner,slice-reads-by-coverage}.py: reference /usr/bin/env python2
   in the #! line.

2015-02-21  Rhys Kidd  <rhyskidd@gmail.com>

   * sandbox/sweep-paired-reads.py: remove empty script

2015-02-20  Titus Brown  <titus@idyll.org>

   * doc/dev/scripts-and-sandbox.txt: policies for sandbox/ and scripts/
   content, and a process for adding new command line scripts into scripts/.
   * doc/dev/index.txt: added scripts-and-sandbox to developer doc index.

2015-02-20  Michael R. Crusoe  <mcrusoe@msu.edu>

    * khmer/_khmermodule.cc: convert C++ out of memory exceptions to Python
    out of memory exception.
    * test/test_{counting_hash,counting_single,hashbits_obj,labelhash,
    scripts}.py: partial tests for the above

2015-02-20  Aditi Gupta  <agupta@msu.edu>

   * doc/dev/coding-guidelines-and-review.txt: fixed spelling errors.

2015-02-19  Michael R. Crusoe  <mcrusoe@msu.edu>

   * doc/dev/coding-guidelines-and-review.txt: added checklist for new CPython
   types
   * khmer/_khmermodule.cc: Update ReadAligner to follow the new guidelines

2015-02-19  Daniel Standage  <daniel.standage@gmail.com>

   * Makefile: add a new Makefile target `help` to list and describe all
   common targets.
   * khmer/utils.py, tests/test_functions.py: minor style fixes.

2015-02-16  Titus Brown  <titus@idyll.org>

   * khmer/utils.py: added 'check_is_pair', 'broken_paired_reader', and
   'write_record_pair' functions.
   * khmer/khmer_args.py: added streaming reference for future algorithms
   citation.
   * tests/test_functions.py: added unit tests for 'check_is_pair' and
   'broken_paired_reader'.
   * scripts/trim-low-abund.py: upgraded to track pairs properly; added
   proper get_parser information; moved to scripts/ from sandbox/.
   * tests/test_scripts.py: added paired-read tests for
   trim-low-abund.py.
   * tests/test-data/test-abund-read-2.paired.fq: data for paired-read tests.
   * scripts/extract-paired-reads.py: removed 'is_pair' in favor of
   'check_is_pair'; switched to using 'broken_paired_reader'; fixed use
   of sys.argv.
   * scripts/sample-reads-randomly.py: removed unused 'output_single' function.
   * doc/user/scripts.txt: added trim-low-abund.py.

2015-02-13  Qingpeng Zhang  <qingpeng@msu.edu>

   * scripts/sample-reads-randomly.py: fix a glitch about string formatting.

2015-02-11  Titus Brown  <titus@idyll.org>

   * khmer/_khmermodule.cc: fixed k-mer size checking; updated some error
   messages.
   * tests/test_graph.py: added test for k-mer size checking in find_all_tags.

2015-02-09  Titus Brown  <titus@idyll.org>

   * scripts/split-paired-reads.py: added -1 and -2 options to allow fine-
   grain specification of output locations; switch to using write_record
   instead of script-specific output functionality.
   * tests/test_scripts.py: added accompanying tests.

2015-02-09  Bede Constantinides  <bede.constantinides@manchester.ac.uk>

   * scripts/split-paired-reads.py: added -o option to allow specification
   of an output directory
   * tests/test_scripts.py: added accompanying test for split-paired-reads.py

2015-02-01  Titus Brown  <titus@idyll.org>

   * khmer/_khmermodule.cc: added functions hash_find_all_tags_list and
   hash_get_tags_and_positions to CountingHash objects.
   * tests/test_counting_hash.py: added tests for new functionality.

2015-01-25  Titus Brown  <titus@idyll.org>

   * sandbox/correct-errors.py: fixed sequence output so that quality
   scores length always matches the sequence length; fixed argparse
   setup to make use of default parameter.

2015-01-25  Titus Brown  <titus@idyll.org>

    * sandbox/readstats.py: fixed non-functional string interpolation at end;
    added -o to send output to a file; moved to scripts/.
    * doc/user/scripts.txt: added readstats description.
    * tests/test_scripts.py: added tests for readstats.py

2015-01-23  Jessica Mizzi  <mizzijes@msu.edu>

    * khmer/utils.py: Added single write_record fuction to write FASTA/Q
    * scripts/{abundance-dist,extract-long-sequences,extract-partitions,
    interleave-reads,normalize-by-median,sample-reads-randomly}.py: 
    Replaced FASTA/Q writing method with write_record

2015-01-23  Michael R. Crusoe  <mcrusoe@msu.edu>

    * Makefile: remove the user installs for the `install-dependencies` target

2015-01-23  Michael R. Crusoe  <mcrusoe@msu.edu>

    * README.rst,doc/user/install.txt: clarify that we support Python 2.7.x
    and not Python 3.

2015-01-21  Luiz Irber  <irberlui@msu.edu>

    * lib/hllcounter.{cc,hh}: Implemented a HyperLogLog counter.
    * khmer/{_khmermodule.cc, __init__.py}: added HLLCounter class
    initialization and wrapper.
    * tests/test_hll.py: added test functions for the new
    HyperLogLog counter.
    * sandbox/unique-kmers.py: implemented a CLI script for
    approximate cardinality estimation using a HyperLogLog counter.
    * setup.cfg, Makefile, third-party/smhasher/MurmurHash3.{cc,h},
    lib/kmer_hash.{cc,hh}, setup.py: added MurmurHash3 hash function
    and configuration.
    * setup.py: added a function to check if compiler supports OpenMP.

2015-01-14  Reed Cartwright  <cartwright@asu.edu>

    * doc/dev/getting-started.txt: Added install information for
    Arch Linux

2014-01-14  Michael R. Crusoe  <mcrusoe@msu.edu>

    * doc/user/{blog-posts,guide}.txt,examples/stamps/do.sh,sandbox/{
    collect-reads,error-correct-pass2,filter-median-and-pct,filter-median,
    read_aligner,split-sequences-by-length}.py,scripts/{filter-abund,
    load-into-counting}.py,tests/test_{counting_hash,hashbits,scripts}.py:
    remove references to ".kh" files replaces with ".pt" or ".ct" as
    appropriate
    * tests/test-data/{bad-versionk12,normC20k20}.kh: renamed to "*.ct"

2015-01-13  Daniel Standage  <daniel.standage@gmail.com>

    * tests/khmer_tst_utils.py, tests/test_sandbox_scripts.py: removed
    unused module imports
    * .gitignore: added pylint_report.txt so that it is not accidentally
    committed after running make diff_pylint_report
    * khmer/file.py -> khmer/kfile.py: renamed internal file handling
    class to avoid collisions with builtin Python file module
    * sandbox/collect-reads.py, sanbox/saturate-by-median.py,
    sandbox/sweep-files.py, sandbox/sweep-reads.py,
    scripts/abundance-dist-single.py, scripts/abundance-dist.py,
    scripts/annotate-partitions.py, scripts/count-median.py,
    scripts/count-overlap.py, scripts/do-partition.py,
    scripts/extract-long-sequences.py, scripts/extract-paired-reads.py,
    scripts/extract-partitions.py, scripts/filter-abund-single.py,
    scripts/filter-abund.py, scripts/filter-stoptags.py,
    scripts/find-knots.py, scripts/interleave-reads.py,
    scripts/load-graph.py, scripts/load-into-counting.py,
    scripts/make-initial-stoptags.py, scripts/merge-partitions.py,
    scripts/normalize-by-median.py, scripts/partition-graph.py,
    scripts/sample-reads-randomly.py, scripts/split-paired-reads.py,
    tests/test_script_arguments.py, tests/test_scripts.py: changed all
    occurrences of `file` to `kfile`

2015-01-09  Rhys Kidd  <rhyskidd@gmail.com>

    * lib/khmer.hh: implement generic NONCOPYABLE() macro guard
    * lib/hashtable.hh: apply NONCOPYABLE macro guard in case of future 
    modifications to Hashtable that might exposure potential memory corruption 
    with default copy constructor

2014-12-30  Michael Wright  <wrig517@msu.edu>

    * tests/test_scripts.py: Attained complete testing coverage for 
    scripts/filter_abund.py

2014-12-30  Brian Wyss  <wyssbria@msu.edu>

    * tests/test_scripts.py: added four new tests:
    load_into_counting_multifile(), test_abundance_dist_single_nosquash(),
    test_abundance_dist_single_savehash, test_filter_abund_2_singlefile

2015-12-29  Michael R. Crusoe  <mcrusoe@msu.edu>

    * CITATION,khmer/khmer_args.py,scripts/{abundance-dist-single,
    filter-abund-single,load-graph,load-into-counting}.py: Give credit to the
    SeqAn project for their FASTQ/FASTA reader that we use.

2014-12-26  Titus Brown  <titus@idyll.org>

    * tests/tests_sandbox_scripts.py: added import and execfile test for all
    sandbox/ scripts.
    * sandbox/{abundance-hist-by-position.py,
    sandbox/assembly-diff-2.py, sandbox/assembly-diff.py,
    sandbox/bloom_count.py, sandbox/bloom_count_intersection.py,
    sandbox/build-sparse-graph.py, sandbox/combine-pe.py,
    sandbox/compare-partitions.py, sandbox/count-within-radius.py,
    sandbox/degree-by-position.py, sandbox/ec.py,
    sandbox/error-correct-pass2.py, sandbox/extract-single-partition.py,
    sandbox/fasta-to-abundance-hist.py, sandbox/filter-median-and-pct.py,
    sandbox/filter-median.py, sandbox/find-high-abund-kmers.py,
    sandbox/find-unpart.py, sandbox/graph-size.py,
    sandbox/hi-lo-abundance-by-position.py, sandbox/multi-rename.py,
    sandbox/normalize-by-median-pct.py, sandbox/print-stoptags.py,
    sandbox/print-tagset.py, sandbox/readstats.py,
    sandbox/renumber-partitions.py, sandbox/shuffle-fasta.py,
    sandbox/shuffle-reverse-rotary.py, sandbox/split-fasta.py,
    sandbox/split-sequences-by-length.py, sandbox/stoptag-abundance-hist.py,
    sandbox/stoptags-by-position.py, sandbox/strip-partition.py,
    sandbox/subset-report.py, sandbox/sweep-out-reads-with-contigs.py,
    sandbox/sweep-reads2.py, sandbox/sweep-reads3.py,
    sandbox/uniqify-sequences.py, sandbox/write-interleave.py}: cleaned up
    to make 'import'-able and 'execfile'-able.

2014-12-26  Michael R. Crusoe  <mcrusoe@msu.edu>

    * tests/test_functions.py: Generate a temporary filename instead of
    writing to the current directory
    * Makefile: always run the `test` target if specified

2014-12-20  Titus Brown  <titus@idyll.org>

    * sandbox/slice-reads-by-coverage.py: fixed 'N' behavior to match other
    scripts ('N's are now replaced by 'A', not 'G').
    * sandbox/trim-low-abund.py: corrected reporting bug (bp written);
    simplified second-pass logic a bit; expanded reporting.

2014-12-17  Jessica Mizzi  <mizzijes@msu.edu>

    * khmer/file.py,sandbox/sweep-reads.py,scripts/{abundance-dist-single,
    abundance-dist,annotate-partitions,count-median,count-overlap,do-partition,
    extract-paired-reads,extract-partitions,filter-abund-single,filter-abund,
    filter-stoptags,interleave-reads,load-graph,load-into-counting,
    make-initial-stoptags,merge-partitions,normalize-by-median,partition-graph,
    sample-reads-randomly,split-paired-reads}.py,setup.cfg,
    tests/{test_script_arguments,test_scripts}.py: Added force option to all 
    scripts to script IO sanity checks and updated tests to match. 

2014-12-17  Michael R. Crusoe  <mcrusoe@msu.edu>

    * setup.cfg,tests/test_{counting_hash,counting_single,filter,graph,
    hashbits,hashbits_obj,labelhash,lump,read_parsers,scripts,subset_graph}.py:
    reduce memory usage of tests to about 100 megabytes max.

2014-12-17  Michael R. Crusoe  <mcrusoe@msu.edu>

    * scripts/load-graph.py,khmer/_khmermodule.cc: restore threading to
    load-graph.py

2014-12-16  Titus Brown  <titus@idyll.org>

    * sandbox/{calc-error-profile.py,collect-variants.py,correct-errors.py,
    trim-low-abund.py}: Support for k-mer spectral error analysis, sublinear
    error profile calculations from shotgun data sets, adaptive variant
    collection based on graphalign, streaming error correction, and streaming
    error trimming.
    * tests/test_sandbox_scripts.py: added tests for sandbox/trim-low-abund.py.
    * tests/test_counting_hash.py: added tests for new
    CountingHash::find_spectral_error_positions function.

2014-12-16  Michael R. Crusoe  <mcrusoe@msu.edu>  &  Camille Scott
<camille.scott.w@gmail.com>

    * khmer/_khmermodule.cc: fixed memory leak in the ReadParser paired
    iterator (not used by any scripts).
    * lib/read_parsers.cc,khmer/_khmermodule.cc: Improved exception handling.
    * tests/test_read_parsers.py,
    tests/test-data/100-reads.fq.truncated.{bz2,gz}: Added tests for truncated
    compressed files accessed via ReadParser paired and unpaired iterators.

2014-12-09  Michael R. Crusoe  <mcrusoe@msu.edu>

    New FAST[AQ] parser (from the SeqAn project). Fixes known issue and a
    newly found read dropping issue
    https://github.com/dib-lab/khmer/issues/249
    https://github.com/dib-lab/khmer/pull/641
    Supports reading from non-seekable plain and gziped FAST[AQ] files (a.k.a
    pipe or streaming support)

    * khmer/{__init__.py,_khmermodule.cc}: removed the Config object, the
    threads argument to new_counting_hash, and adapted to other changes in API.
    Dropped the unused _dump_report_fn method. Enhanced error reporting.
    * lib/{bittest,consume_prof,error,khmer_config,scoringmatrix,thread_id_map}
    .{cc,hh},tests/test_khmer_config.py: deleted unused files
    * sandbox/collect-reads.py,scripts/{abundance-dist-single,do-partition,
    filter-abund-single,load-into-counting}.py: adapted to Python API changes:
    no threads argument to ReadParser, no more config
    * tests/test_{counting_hash,counting_single,hashbits,hashbits_obj,
    test_read_parsers}.py: updated tests to new error pattern (upon object
    creation, not first access) and the same API change as above. Thanks to
    Camille for her enhanced multi-thread test.
    * lib/{counting,hashtable,ht-diff}.cc,khmer.hh: renamed MAX_COUNT define to
    MAX_KCOUNT; avoids naming conflict with SeqAn
    * khmer/file.py: check_file_status(): ignored input files named '-'
    * khmer/khmer_tst_utils.py: added method to pipe input files to a target
    script
    * tests/test_scripts.py: enhanced streaming tests now that four of them
    work.
    * Makefile: refreshed cppcheck{,-result.xml} targets, added develop
    setuptools command prior to testing

2014-12-08  Michael R. Crusoe  <mcrusoe@msu.edu>

    * doc/user/known_issues.txt: Document that multithreading leads to dropped
    reads.

2014-12-07  Michael R. Crusoe  <mcrusoe@msu.edu>

    This is khmer v1.2

    * Makefile: add sandbox scripts to the pylint_report.txt target
    * doc/dev/coding-guidelines-and-review.txt: Add question about command
    line API to the checklist
    * doc/dev/release.txt: refresh release procedure
    * doc/release-notes/release-1.2.md

2014-12-05  Michael R. Crusoe  <mcrusoe@msu.edu>

    * CITATIONS,khmer/khmer_args.py: update citations for Qingpeng's paper

2014-12-01  Michael R. Crusoe  <mcrusoe@msu.edu>

    * doc/roadmap.txt: Explain the roadmap to v2 through v4

2014-12-01  Kevin Murray  <spam@kdmurray.id.au>

    * tests/test_scripts.py: Stop a test from making a temporary output file
    in the current dir by explicitly specifying an output file.

2014-12-01  Kevin Murray  <spam@kdmurray.id.au>

    * load-into-counting.py: Add a CLI parameter to output a machine-readable
    summary of the run, including number of k-mers, FPR, input files etc in
    json or TSV format.

2014-12-01  Titus Brown  <t@idyll.org>

    * Update sandbox docs: some scripts now used in recipes

2014-11-23  Phillip Garland  <pgarland@gmail.com>

    * lib/khmer.hh (khmer): define KSIZE_MAX
    * khmer/_khmermodule.cc (forward_hash, forward_hash_no_rc) (reverse_hash):
    Use KSIZE_MAX to check whether the user-supplied k is larger than khmer
    supports.

2014-11-19  Michael R. Crusoe  <mcrusoe@msu.edu>

    * CODE_OF_CONDUT.RST,doc/dev/{index,CODE_OF_CONDUCT}.txt: added a code of
    conduct

2014-11-18  Jonathan Gluck  <jdg@cs.umd.edu>

    * tests/test_counting_hash.py: Fixed copy paste error in comments, True to
    False.

2014-11-15  Jacob Fenton  <bocajnotnef@gmail.com>

    * tests/test_scripts.py: added screed/read_parsers stream testing
    * khmer/file.py: modified file size checker to not break when fed
    a fifo/block device
    * tests/test-data/test-abund-read-2.fa.{bz2, gz}: new test files

2014-11-11  Jacob Fenton  <bocajnotnef@gmail.com>

    * do-partition.py: replaced threading args in scripts with things from 
    khmer_args
    * khmer/theading_args.py: removed as it has been deprecated

2014-11-06  Michael R. Crusoe  <mcrusoe@msu.edu>

    * lib/{counting,hashbits}.{cc,hh},lib/hashtable.hh: Moved the n_kmers()
    function into the parent Hashtable class as n_unique_kmers(), adding it to
    CountingHash along the way. Removed the unused start and stop parameters.
    * khmer/_khmermodule.cc: Added Python wrapping for CountingHash::
    n_unique_kmers(); adapted to the dropped start and stop parameters.
    * scripts/{load-graph,load-into-counting,normalize-by-median}.py: used the
    n_unique_kmers() function instead of the n_occupied() function to get the
    number of unique kmers in a table.
    * tests/test_{hashbits,hashbits_obj,labelhash,scripts}.py: updated the
    tests to reflect the above

2014-10-24  Camille Scott  <camille.scott.w@gmail.com>

    * do-partition.py: Add type=int to n_threads arg and assert to check
    number of active threads

2014-10-10  Brian Wyss  <wyssbria@msu.edu>

    * khmer/scripts/{abundance-dist, abundance-dist-single,
    annotate-partitions, count-median, count-overlap, do-partition,
    extract-paired-reads, extract-partitions, filter-abund, filter-abund-single,
    filter-stoptags, find-knots, load-graph, load-into-counting,
    make-initial-stoptags, merge-partitions, normalize-by-median, 
    partition-graph, sample-reads-randomly}.py:
    changed stdout output in scripts to go to stderr.

2014-10-06  Michael R. Crusoe  <mcrusoe@msu.edu>

    * Doxyfile.in: add links to the stdc++ docs

2014-10-01  Ben Taylor  <taylo886@msu.edu>

    * khmer/_khmermodule.cc, lib/hashtable.cc, lib/hashtable.hh,
    tests/test_counting_hash.py, tests/test_labelhash.py,
    tests/test_hashbits.py, tests/test_hashbits_obj.py:
    Removed Hashtable::consume_high_abund_kmers,
    Hashtable::count_kmers_within_depth, Hashtable::find_radius_for_volume,
    Hashtable::count_kmers_on_radius

2014-09-29  Michael R. Crusoe  <mcrusoe@msu.edu>

    * versioneer.py: upgrade versioneer 0.11->0.12

2014-09-29  Sherine Awad  <sherine.awad@gmail.com>

    * scripts/normalize-by-median.py: catch expections generated by wrong
    indentation for 'total'

2014-09-23  Jacob G. Fenton  <bocajnotnef@gmail.com>

    * scripts/{abundance-dist-single, abundance-dist, count-median,
    count-overlap, extract-paired-reads, filter-abund-single,
    load-graph, load-into-counting, make-initial-stoptags,
    partition-graph, split-paired-reads}.py: 
    added output file listing at end of file
    * scripts/extract-long-sequences.py: refactored to set write_out to
    sys.stdout by default; added output location listing.
    * scripts/{fastq-to-fasta, interleave-reads}.py: 
    added output file listing sensitive to optional -o argument
    * tests/test_scripts.py: added test for scripts/make-initial-stoptags.py

2014-09-19  Ben Taylor  <taylo886@msu.edu>

    * Makefile: added --inline-suppr to cppcheck, cppcheck-result.xml targets
    * khmer/_khmermodule.cc: Added comments to address cppcheck false positives
    * lib/hashtable.cc, lib/hashtable.hh: take args to filter_if_present by
    reference, address scope in destructor
    * lib/read_parsers.cc: Added comments to address cppcheck false positives
    * lib/subset.cc, lib/subset.hh: Adjusted output_partitioned_file,
    find_unpart to take args by reference, fix assign_partition_id to use
    .empty() instead of .size()

2014-09-19  Ben Taylor  <taylo886@msu.edu>
		
    * Makefile: Add astyle, format targets
    * doc/dev/coding-guidelines-and-review.txt: Add reference to `make format`
		target

2014-09-10  Titus Brown  <titus@idyll.org>

    * sandbox/calc-median-distribution.py: catch exceptions generated by reads
	shorter than k in length.
    * sandbox/collect-reads.py: added script to collect reads until specific
	average cutoff.
    * sandbox/slice-reads-by-coverage.py: added script to extract reads with
	a specific coverage slice (based on median k-mer abundance).
	
2014-09-09  Titus Brown  <titus@idyll.org>

    * Added sandbox/README.rst to describe/reference removed files,
	 and document remaining sandbox files.

    * Removed many obsolete sandbox files, including:
      sandbox/abund-ablate-reads.py,
      sandbox/annotate-with-median-count.py,
      sandbox/assemble-individual-partitions.py,
      sandbox/assemstats.py,
      sandbox/assemstats2.py,
      sandbox/bench-graphsize-orig.py,
      sandbox/bench-graphsize-th.py,
      sandbox/bin-reads-by-abundance.py,
      sandbox/bowtie-parser.py,
      sandbox/calc-degree.py,
      sandbox/calc-kmer-partition-counts.py,
      sandbox/calc-kmer-read-abunds.py,
      sandbox/calc-kmer-read-stats.py,
      sandbox/calc-kmer-to-partition-ratio.py,
      sandbox/calc-sequence-entropy.py,
      sandbox/choose-largest-assembly.py,
      sandbox/consume-and-traverse.py,
      sandbox/contig-coverage.py,
      sandbox/count-circum-by-position.py,
      sandbox/count-density-by-position.py,
      sandbox/count-distance-to-volume.py,
      sandbox/count-median-abund-by-partition.py,
      sandbox/count-shared-kmers-btw-assemblies.py,
      sandbox/ctb-iterative-bench-2-old.py,
      sandbox/ctb-iterative-bench.py,
      sandbox/discard-high-abund.py,
      sandbox/discard-pre-high-abund.py,
      sandbox/do-intertable-part.py,
      sandbox/do-partition-2.py,
      sandbox/do-partition-stop.py,
      sandbox/do-partition.py,
      sandbox/do-subset-merge.py,
      sandbox/do-th-subset-calc.py,
      sandbox/do-th-subset-load.py,
      sandbox/do-th-subset-save.py,
      sandbox/extract-surrender.py,
      sandbox/extract-with-median-count.py,
      sandbox/fasta-to-fastq.py,
      sandbox/filter-above-median.py,
      sandbox/filter-abund-output-by-length.py,
      sandbox/filter-area.py,
      sandbox/filter-degree.py,
      sandbox/filter-density-explosion.py,
      sandbox/filter-if-present.py,
      sandbox/filter-max255.py,
      sandbox/filter-min2-multi.py,
      sandbox/filter-sodd.py,
      sandbox/filter-subsets-by-partsize.py,
      sandbox/get-occupancy.py,
      sandbox/get-occupancy2.py,
      sandbox/graph-partition-separate.py,
      sandbox/graph-size-circum-trim.py,
      sandbox/graph-size-degree-trim.py,
      sandbox/graph-size-py.py,
      sandbox/join_pe.py,
      sandbox/keep-stoptags.py,
      sandbox/label-pairs.py,
      sandbox/length-dist.py,
      sandbox/load-ht-and-tags.py,
      sandbox/make-coverage-by-position-for-node.py,
      sandbox/make-coverage-histogram.py,
      sandbox/make-coverage.py,
      sandbox/make-random.py,
      sandbox/make-read-stats.py,
      sandbox/multi-abyss.py,
      sandbox/multi-stats.py,
      sandbox/multi-velvet.py,
      sandbox/normalize-by-min.py,
      sandbox/occupy.py,
      sandbox/parse-bowtie-pe.py,
      sandbox/parse-stats.py,
      sandbox/partition-by-contig.py,
      sandbox/partition-by-contig2.py,
      sandbox/partition-size-dist-running.py,
      sandbox/partition-size-dist.py,
      sandbox/path-compare-to-vectors.py,
      sandbox/print-exact-abund-kmer.py,
      sandbox/print-high-density-kmers.py,
      sandbox/quality-trim-pe.py,
      sandbox/quality-trim.py,
      sandbox/reformat.py,
      sandbox/remove-N.py,
      sandbox/softmask-high-abund.py,
      sandbox/split-N.py,
      sandbox/split-fasta-on-circum.py,
      sandbox/split-fasta-on-circum2.py,
      sandbox/split-fasta-on-circum3.py,
      sandbox/split-fasta-on-circum4.py,
      sandbox/split-fasta-on-degree-th.py,
      sandbox/split-fasta-on-degree.py,
      sandbox/split-fasta-on-density.py,
      sandbox/split-reads-on-median-diff.py,
      sandbox/summarize.py,
      sandbox/sweep_perf.py,
      sandbox/test_scripts.py,
      sandbox/traverse-contigs.py,
      sandbox/traverse-from-reads.py,
      sandbox/validate-partitioning.py -- removed as obsolete.

2014-09-01  Michael R. Crusoe  <mcrusoe@msu.edu>

    * doc/dev/coding-guidelines-and-review.txt: Clarify pull request checklist
    * CONTRIBUTING.md: update URL to new dev docs

2014-08-30  Rhys Kidd  <rhyskidd@gmail.com>

    * khmer/_khmermodule.cc: fix table.get("wrong_length_string") gives core
    dump
    * lib/kmer_hash.cc: improve quality of exception error message
    * tests/{test_counting_hash,test_counting_single,test_hashbits,
        test_hashbits_obj}.py: add regression unit tests

2014-08-28  Titus Brown  <titus@idyll.org>

    * scripts/normalize-by-median.py: added reporting output after main loop
	exits, in case it hadn't been triggered.
    * sandbox/saturate-by-median.py: added flag to change reporting frequency,
	cleaned up leftover code from when it was copied from
	normalize-by-median.

2014-08-24  Rhys Kidd  <rhyskidd@gmail.com>

    * khmer/thread_utils.py, sandbox/filter-below-abund.py,
	scripts/{extract-long-sequences,load-graph,load-into-counting,
	normalize-by-median,split-paired-reads}.py,
	scripts/galaxy/gedlab.py: fix minor PyLint issues 

2014-08-20  Michael R. Crusoe  <mcrusoe@msu.edu>

    * test/test_version.py: add Python2.6 compatibility.

2014-08-20  Rhys Kidd  <rhyskidd@gmail.com>

    * setup.py,README.rst,doc/user/install.txt: Test requirement for a 
    64-bit operating system, documentation changes. Fixes #529

2014-08-19  Michael R. Crusoe  <mcrusoe@msu.edu>

    * {setup,versioneer,khmer/_version}.py: upgrade versioneer from 0.10 to 0.11

2014-08-18  Michael R. Crusoe  <mcrusoe@msu.edu>

    * setup.py: Use the system bz2 and/or zlib libraries if specified in
    setup.cfg or overridden on the commandline

2014-08-06  Michael R. Crusoe  <mcrusoe@msu.edu>

    * CITATION: fixed formatting, added BibTeX
    * Makefile: Python code coverage targets will now compile khmer if needed
    * doc/dev/galaxy.txt: moved to doc/user/; updated & simplified
    * doc/{dev,user}/index.txt: galaxy.txt move
    * scripts/*.xml: moved to scripts/galaxy/; citations added; additional
    scripts wrapped
    * scripts/galaxy/README.txt: documented Galaxy codebase requirements
    * doc/citations.txt: symlink to CITATION
    * scripts/galaxy/test-data: added symlinks to files in tests/test-data or
    added short test files from scratch
    * scripts/galaxy/macros.xml: common configuration moved to central file
    * scripts/galaxy/gedlab.py: custom Galaxy datatypes for the counting
    tables and presence tables: it inherits from the Galaxy Binary type but
    isn't sniffable. Written with GalaxyTeam's Dave_B.
    * scripts/filter-abund.py: fix inaccurate parameter description
    * scripts/galaxy/tool_dependencies.xml: document install process
    * scripts/galaxy/filter-below-abund.py: symlink to
    sandbox/filter-below-abund.py for now.
    * khmer/khmer_args.py: point users to online citation file for details

2014-08-05  Michael R. Crusoe  <mcrusoe@msu.edu>

    * lib/read_parsers.{cc,hh}: close file handles. Fixes CID 1222793

2014-08-05  Justin Lippi  <jlippi@gmail.com>

    * khmer/__init__.py: import get_version_cpp method as __version_cpp__.
    * khmer/_khmermodule.cc: added get_version_cpp implementation
    * tests/test_version.py: check that version from C++ matches version from
    khmer.__version__
    * setup.cfg: don't run tests with 'jenkins' @attr with 'make test'

2014-08-04  Michael R. Crusoe  <mcrusoe@msu.edu>

    * khmer/_khmermodule.cc,lib/{kmer_hash.{cc,hh},read_aligner.cc,
    read_parsers.{cc,hh},trace_logger.cc: Replace remaining uses of assert()
    with khmer_exceptions. Fixes #215.
    * setup.py: simplify argparse conditional dependency

2014-08-03  Titus Brown & Michael R. Crusoe  <t@idyll.org>

    * doc/{artifact-removal,partitioning-workflow{.graffle,.png}},{biblio,
    blog-posts,guide,install,choosing-table-sizes,known-issues,scripts,
    partitioning-big-data.txt: moved to doc/user/
    * doc/{crazy-ideas,details,development,galaxy,release,examples}.txt: moved
    to doc/dev/
    * doc/dev/{a-quick-guide-to-testing,codebase-guide,
    coding-guidelines-and-review,for-khmer-developers,getting-started,
    hackathon,index}.txt,doc/user/index.txt: new content.
    * doc/design.txt: deleted
    The documentation has been split into user focused documentation and
    developer focused documentation. The new developer docs were field tested
    as part of the Mozilla Science Lab global sprint that we participated in;
    we are grateful to all the volunteers.

2014-07-24  Ivan Gonzalez  <iglpdc@gmail.com>

    * lib/khmer.hh, lib/khmer_exception.hh: All exceptions are now derived from
	a new base class exception, khmer::khmer_exception. Issue #508.
    * lib/counting.cc, lib/hashbits.cc, lib/hashtable.{cc,hh},lib/kmer_hash.cc,
	lib/labelhash.cc, lib/perf_metrics.hh, lib/read_parsers.{cc,hh},
	lib/subset.cc, lib/thread_id_map.hh: All exceptions thrown are now
	instances (or derived from) khmer::khmer_exception.

2014-07-24  Jiarong Guo  <guojiaro@gmail.com>

    * khmer/_khmermodule.cc: add python exception when thread = 0 for
    ReadParser.
    * tests/test_read_parsers.py: add test_with_zero_threads() to test Python
    exception when ReadParser has zero threads.

2014-07-23  Qingpeng Zhang  <qingpeng@gmail.com>

    * scripts/load-graph.py: write fp rate into *.info file with option 
    to switch on
    * tests/test_scripts.py: add test_load_graph_write_fp

2014-07-23  Ryan R. Boyce  <boycerya@msu.edu>

    * Makefile: fixed >80 character line wrap-around

2014-07-23  Leonor Garcia-Gutierrez  <l.garcia-gutierrez@warwick.ac.uk>

    * tests/test_hashbits.py, tests/test_graph.py, 
    tests/test_lump.py: reduced memory requirement
    
2014-07-23  Heather L. Wiencko  <wienckhl@tcd.ie>

    * khmer_tst_utils.py: added import traceback
    * test_scripts.py: added test for normalize_by_median.py for fpr rate

2014-07-22  Justin Lippi  <jlippi@gmail.com>
 
    * khmer/_khmermodule.cc: removed unused assignment
    * lib/read_aligner.cc,lib/read_aligner.hh: wrapped function declarations
    in the same compiler options that the only invocations are in to avoid
    unusedPrivateFunction violation.
    * lib/read_parsers.cc: fix redundantassignment error by assigning variable
    to its value directly

2014-07-22  Michael R. Crusoe  <mcrusoe@msu.edu>

    * Makefile: combine pip invocation into single "install-dependencies"
    target.

2014-07-22  Justin Lippi  <jlippi@gmail.com>

    * tests/test_subset_graph.py: decrease the amount of memory that is being
    requested for the hash tables in test.

2014-07-22  Jim Stapleton  <jas@msu.edu>

     * scripts/filter-abund.py: no longer asks for parameters that are unused,
     issue #524

2014-07-22  Justin Lippi  <jlippi@gmail.com> 

    * tests/khmer_tst_utils.py: put runscript here
    * tests/test_sandbox_scripts.py: remove 'runsandbox', renamed to runscript
      and placed in khmer_tst_utils
    * tests/test_scripts.py: removed 'runscript' and placed in khmer_tst_utils

2014-07-22  Jeramia Ory  <jeramia.ory@gmail.com>

    * khmer/_khmermodule.cc: removed unused KhmerError, issue #503

2014-07-22  Rodney Picett  <pickett.rodney@gmail.com>

    * lib/scoringmatrix.{cc,hh}: removed assign function, issue #502
 
2014-07-22  Leonor Garcia-Gutierrez  <l.garcia-gutierrez@warwick.ac.uk>

    * tests/test_counting_single.py: reduced memory requirements
    
2014-07-21  Titus Brown  <t@idyll.org>

    * sandbox/saturate-by-median.py: introduce new sandbox script for
	saturation analysis of low-coverage data sets.

2014-07-10  Joe Stein  <joeaarons@gmail.com>

    * sandbox/readstats.py: fixed divide-by-zero error, issue #458

2014-07-06  Titus Brown  <t@idyll.org>

    * doc/release.txt: fix formatting.

2014-06-25  Michael R. Crusoe <mcrusoe@msu.edu>

    * scripts/load-graph.py: fix #507. Threading doesn't give any advantages
    to this script right now; the threading parameter is ignored for now.

2014-06-20  Chuck Pepe-Ranney  <chuck.peperanney@gmail.com>

    * scripts/extract-partitions.py: added epilog documentation for 
	<base>.dist columns.

2014-06-20  Michael R. Crusoe  <mcrusoe@msu.edu>

    * doc/release.txt: Add Coverity Scan to release checklist

2014-06-19  Michael R. Crusoe  <mcrusoe@msu.edu>

    * lib/read_aligner.{cc,hh},khmer/_khmermodule.cc,setup.py,
    tests/test_read_aligner.py,sandbox/{normalize-by-align,read-aligner}.py:
    Update of @fishjord's graph alignment work
    * lib/{aligner,kmer,node}.{cc,hh},tests/test_align.py: removed as they are
    superceded by the above
    * Makefile: fixed wildcards
    * tests/read_parsers.py: tests that are too complicated to run with
    Valgrind's memcheck are now marked @attr('multithread')

2014-06-16  Titus Brown  <t@idyll.org>

    * doc/release.txt: updated release process.
    * doc/known-issues.txt: updated known-issues for v1.1 release
    * doc/release-notes/: added release notes for 1.0, 1.0.1, and 1.1

2014-06-16  Michael R. Crusoe  <mcrusoe@msu.edu>

    * scripts/{abundance-dist-single,filter-abund-single,load-into-counting,
    normalize-by-median,load-graph}.py: restore Python 2.6 compatibility for
    Debian 6, RedHat 6, SL6, and Ubuntu 10.04 LTS users.

2014-06-15  Titus Brown  <t@idyll.org>

    * doc/scripts.txt: removed sweep-reads.py from script documentation.
    * scripts/sweep-reads.py, scripts/sweep-files.py: moved sweep-reads.py
	and sweep-files.py over to sandbox.
    * tests/test_sandbox_scripts.py: created a test file for scripts in
	sandbox/; skip when not in developer mode (e.g. installed egg).
    * tests/test_script_arguments.py: capture file.py output to stderr
	so that it is not displayed during tests.
    * sandbox/calc-median-distribution.py: updates to print cumulative
	distribution for calc-median-distribution.

2014-06-14  Michael R. Crusoe  <mcrusoe@msu.edu>

    * scripts/{abundance-dist-single,filter-abund-single,load-into-counting,
    normalize-by-median,load-graph}.py,tests/test_scripts.py: added
    '--report-total-kmers' option to all scripts that create k-mer tables.

2014-06-14  Titus Brown  <t@idyll.org>

    * doc/scripts.txt, tests/test_scripts.py, scripts/sweep-reads.py:
	renamed sweep-reads-buffered to sweep-reads; added FASTQ output to
	sweep-reads.
    * doc/scripts.txt: added extract-long-sequences.py doc reference.
    * scripts/extract-long-sequences.py: set default sequence length to
	extract to 200 bp.

2014-06-13  Michael R. Crusoe  <mcrusoe@msu.edu>

    * MANIFEST.in: don't include docs/, data/, or examples/ in our PyPI
    distribution. Saves 15MB.

2014-06-13  Michael R. Crusoe  <mcrusoe@msu.edu>

    * Makefile: split coverity target in two: -build and -upload. Added
    configuration target

2014-06-13  Titus Brown  <t@idyll.org>

    * doc/install.txt: updated virtualenv command to use python2 explicitly,
	for arch support.

2014-06-13  Titus Brown  <t@idyll.org>

    * khmer/__init__.py, khmer/file_args.py: Moved copyright message to a
	comment.
    * khmer/file.py: updated error messages for disk-space checking functions;
	added test hooks.
    * tests/test_script_arguments.py: added tests for several functions in
	khmer/file.py.
    * sandbox/assemstats3.py: handle missing input files.

2014-06-12  Michael Wright <wrigh517@msu.edu>

    * sandbox/load-into-hashbits: Deleted from sandbox. It is superseded
    by load-graph.py --no-tagset.

2014-06-11  Michael Wright <wrigh517@msu.edu>

    * scripts/load-into-counting: Fixed docstring misnomer to 
	load-into-counting.py

2014-06-10  Michael R. Crusoe  <mcrusoe@msu.edu>

    * setup.py,tests/{__init__,khmer_tst_utils,test_scripts,
    khmer_test_counting_single}.py: made tests runnable after installation.
    * lib/{khmer.hh,hashtable.hh,read_parsers.cc,read_parsers.hh}: restructure
    exception hierarchy.
    * khmer/_khmermodule.cc: Nicer error checking for hash_consume_fasta,
    hash_abundance_distribution, hashbits_consume_{fasta,fasta_and_tag
    {,with_stoptags},partitioned_fasta}, hashbits_output_partitions, and
    labelhash_consume_{,partitioned_}fasta_and_tag_with_labels.

2014-06-10  Titus Brown  <t@idyll.org>

    * Makefile: remove SHELL setting so that 'make doc' works in virtualenvs.
    * scripts/sample-reads-randomly.py: extend to take multiple subsamples
	with -S.
    * tests/test_scripts.py: added test for multiple subsamples from
	sample-reads-randomly.py

2014-06-10  Michael Wright <wrigh517@msu.edu>

    * scripts/extract-long-sequences: Moved from sandbox, added argparse and 
    FASTQ support.
    * scripts/fastq-to-fasta: Fixed outdated argparse oversight.
    * tests/test_scripts.py: Added tests for extract-long-sequences.py

2014-06-08  Titus Brown  <t@idyll.org>

    * doc/conf.py: set google_analytics_id and disqus_shortname properly;
	disable "editme" popup.
    * doc/_templates/page.html: take google_analytics_id and disqus_shortname
	from doc/conf.py.

2014-06-04  Michael R. Crusoe <mcrusoe@msu.edu>

    * lib/Makefile: do a distclean as the CFLAGS may have changed. Fixes #442

2014-06-03 Chuck Pepe-Ranney <chuck.peperanney@gmail.com>

    * scripts/abundance-dist.py: removed call to check_space on infiles.  

2014-05-31  Michael R. Crusoe  <mcrusoe@msu.edu>

    * khmer/_khmermodule.cc,lib/counting.{cc,hh},
    sandbox/{stoptag-abundance-ham1-hist.py,off-by-one.py,filter-ham1.py}:
    Remove CountingHash get_kmer_abund_mean, get_kmer_abund_abs_deviation, and
    max_hamming1_count along with Python glue code and sandbox scripts. They
    are no longer useful.

2014-05-30  Titus Brown  <t@idyll.org>

    * khmer/_khmermodule.cc: remove merge2* functions: unused, untested.
    * lib/counting.cc, lib/hashbits.cc, lib/hashtable.cc: made file loading
	exceptions more verbose and informative.
    * tests/test_subset_graph.py: added tests for SubsetPartition::
	load_partitionmap.
    * khmer/_khmermodule.cc, lib/subset.cc, wrapped SubsetPartition::
	load_partitionmap to catch, propagate exceptions
    * tests/test_hashbits.py, tests/test_counting_hash.py: added tests
	for fail-on-load of bad file format versions; print exception messages.
    * .gitignore: added various temporary pip & build files
    * lib/counting.cc: added I/O exception handling to CountingHashFileReader
	and CountingHashGzFileReader.
    * lib/hashbits.cc: added I/O exception handling to Hashbits::load.
    * lib/subset.cc: added I/O exception handling to merge_from_disk.
    * lib/hashtable.cc: added I/O exception handling to load_tagset and
	load_stop_tags
    * khmer/_khmermodule.cc: added I/O exception propagation from C++ to
	Python, for all loading functions.

2014-05-22  Michael Wright  <wrigh517@msu.edu>

    * scripts/fastq-to-fasta: Moved and improved fastq-to-fasta.py into scripts 
    from sandbox
    * tests/test_scripts.py: Added tests for fastq-to-fasta.py
    * tests/test-data: Added test-fastq-n-to-fasta.py file with N's in 
    sequence for testing

2014-05-19  Michael R. Crusoe  <mcrusoe@msu.edu>

    * Makefile: add target for python test coverage plain-text report;
    clarified where the HTML report is

2014-05-16  Michael R. Crusoe  <mcrusoe@msu.edu>

    * docs/scripts.txt: include sweep-reads-buffered.py

2014-05-14  Adam Caldwell  <adam.caldwell@gmail.com>

    * Makefile: change pip to pip2. Fixes assorted make problems on systems
    where pip links to pip3

2014-05-14  Michael R. Crusoe  <mcrusoe@msu.edu>

    * lib/{zlib,bzip2} -> third-party/
    * setup.{cfg,py}: Move third party libraries to their own directory
    * Makefile: add sloccount target for humans and the sloccount.sc target for
   Jenkins

2014-05-13  Michael Wright  <wrigh517@msu.edu>

    * sandbox/fastq-to-fasta.py: now reports number of reads dropped due to
    'N's in sequence. close 395

2014-05-13  Michael R. Crusoe  <mcrusoe@msu.edu>

    * doc/release.txt: additional fixes

2014-05-09  Luiz Irber  <irberlui@msu.edu>

    Version 1.0.1

2014-05-09  Michael R. Crusoe  <mcrusoe@msu.edu>

    * doc/release.txt: update release instructions

2014-05-06  Michael R. Crusoe  <mcrusoe@msu.edu>

    * lib/{subset,counting}.cc: fix cppcheck errors; astyle -A10
    --max-code-length=80

2014-05-06  Titus Brown  <titus@idyll.org>

    * sandbox/calc-best-assembly.py: added script to calculate best
    assembly from a list of contig/scaffold files
	
2014-04-23  Titus Brown  <titus@idyll.org>

    * scripts/abundance-dist-single.py: fixed problem where ReadParser was
    being created anew for each thread; regression introduced in 4b823fc.

2014-04-22  Michael R. Crusoe  <mcrusoe@msu.edu>

    *.py: switch to explicit python2 invocation. Fixes #385.

2014-04-21  Titus Brown  <t@idyll.org>

    * doc/development.txt: added spellcheck to review checklist

2014-04-21  Titus Brown  <titus@idyll.org>

    * scripts/normalize-by-median.py: updated FP rate to match latest info from
      Qingpeng's paper; corrected spelling error.

2014-04-21  Michael R. Crusoe  <mcrusoe@msu.edu>

    * setup.py,doc/installing.txt: Remove argparse from the requirements
    unless it isn't available. Argparse is bundled with Python 2.7+. This
    simplifies the installation instructions.

2014-04-17  Ram RS  <ramrs@nyu.edu>

    * scripts/make-initial-stoptags.py: fixed bug that threw error on
     missing .ht input file while actual expected input file is .pt

2014-04-11  Titus Brown  <t@idyll.org>

    * scripts/*.py: fixed argument to check_space_for_hashtable to rely
    on args.n_tables and not args.ksize.

2014-04-06  Titus Brown  <titus@idyll.org>

    * scripts/normalize-by-median.py: added comment about table compatibility
    with abundance-dist.

2014-04-05  Michael R. Crusoe  <mcrusoe@msu.edu>

    * MANIFEST.in,setup.py: fix to correct zlib packaging for #365
    * ChangeLog: fix date for 1.0 release, email addresses

2014-04-01  Michael R. Crusoe  <mcrusoe@msu.edu>

    Version 1.0
    * Makefile: run 'build' command before install; ignore _version.py for
    coverage purposes.
    * bink.ipynb: deleted
    * doc/choosing-hash-sizes.txt -> choosing-table-sizes.txt
    * setup.py,doc/{conf.py,index.txt}: update lists of authors
    * doc/development.txt: typo
    * doc/{galaxy,guide,index,introduction,scripts}.txt: remove some
    references to implementation details of the k-mer tables
    * doc/{known-issues,release}.txt: updated
    * khmer/*.cc,lib/*.{cc,hh}: astyle -A10 formatted
    * lib/read_parsers.cc: fixed case statement fall through
    * lib/subset.cc: removed unnecessary NULL check (CID 1054804 & 1195088)
    * scripts/*.py: additional documentation updates
    * tests/test-data/test-overlap1.ht,data/MSB2-surrender.fa &
    data/1m-filtered.fa: removed from repository history, .git is now 36M!

2014-04-01  Titus Brown  <t@idyll.org>

    * CITATION,khmer/khmer_args.py: Updated khmer software citation for
    release.

2014-03-31  Titus Brown  <t@idyll.org>

    * scripts/normalize-by-median.py: Fixed unbound variable bug introduced in
    20a433c2.

    * khmer/file.py: Fixed incorrect use of __file__ dirname instead of
    os.getcwd(); also fixed bug where statvfs would choke on an empty
    dirname resulting from input files being in the cwd.

2014-03-31  Michael R. Crusoe  <mcrusoe@msu.edu>

    * versioneer.py,ez_setup.py: updated to version 0.10 and 3.4.1
    respectively.
    * docs/release.txt,khmer/_version.py,MANIFEST.in: update ancillary
    versioneer files

2014-03-31  Titus Brown  <t@idyll.org>

    * scripts/*.py,khmer/khmer_args.py: added 'info' function to khmer_args,
    and added citation information to each script.
    * CITATION: added basic citation information for khmer functionality.

2013-03-31  Michael R. Crusoe  <mcrusoe@msu.edu>

    * docs/scripts.txt,scripts/*.py,khmer/*.py: overhaul the documentation of
    the scripts. Uses sphinxcontrib.autoprogram to leverage the existing
    argparse objects. Moved the documentation into each script + misc cleanups.
    All scripts support the --version option. Migrated the last scripts to use
    khmer_args
    * docs/blog-posts.txt: removed outdated reference to filter-exact.py; its
    replacement filter-abund.py is better documented in the eel-pond protocol
    * figuregen/,novelty/,plots/,templatem/,scripts/do-partition.sh: removed
    outdated code not part of core project

2013-03-30  Michael R. Crusoe  <mcrusoe@msu.edu>

    * setup.py: monkeypatched distutils.Distribution.reinitialize_command() so
    that it matches the behavior of Distribution.get_command_obj(). This fixes
    issues with 'pip install -e' and './setup.py nosetests' not respecting the
    setup.cfg configuration directives for the build_ext command. Also
    enhanced our build_ext command to respect the dry_run mode.

    * .ycm_extra_conf.py: Update our custom YouCompleteMe configuration to
    query the package configuration for the proper compilation flags.

2014-03-28  Michael R. Crusoe  <mcrusoe@msu.edu>

    * Makefile,setup.py: demote nose & sphinx to extra dependencies.
    Auto-install Python developer tools as needed.

2013-03-27  Michael R. Crusoe  <mcrusoe@msu.edu>

    * The system zlib and bzip2 libraries are now used instead of the bundled
    versions if specified in setup.cfg or the command line.

2014-03-25  Michael R. Crusoe  <mcrusoe@msu.edu>

    * Makefile: update cppcheck command to match new version of Jenkins
    plugin. Now ignores the lib/test*.cc files.

2013-03-20  Michael R. Crusoe  <mcrusoe@msu.edu>

    * lib/storage.hh,khmer/_khmermodule.cc,lib/{readtable,read_parsers}.hh:
    remove unused storage.hh

2014-03-19  Qingpeng Zhang  <qingpeng@msu.edu>

    * hashbits.cc: fix a bug of 'Division or modulo by zero' described in #182
    * test_scripts.py: add test code for count-overlap.py
    * count-overlap.py: (fix a bug because of a typo and hashsize was replaced
    by min_hashsize)
    * count-overlap.py: needs hashbits table generated by load-graph.py. 
    This information is added to the "usage:" line.
    * count-overlap.py: fix minor PyLint issues

2014-03-19  Michael R. Crusoe  <mcrusoe@msu.edu>

    * Update bundled zlib version to 1.2.8 from 1.2.3. Changes of note:
    "Wholesale replacement of gz* functions with faster versions"
    "Added LFS (Large File Summit) support for 64-bit file offsets"
    "Fix serious but very rare decompression bug"

2014-03-19  Michael R. Crusoe <mcrusoe@msu.edu>

    * lib/counting.hh: include hashtable.hh
    * lib/{counting,aligner,hashbits,hashtable,labelhash,node,subset}.{cc,hh},
    kmer.cc,khmer/_khmermodule.cc: removed downcast, replaced non-functional
    asserts() with exception throws.
    * khmer/_khmermodule.cc: fixed parsing of PyLists
    * setup.py: force 64bit only builds on OS X.

2014-03-19  Titus Brown  <t@idyll.org>

    * Makefile: update documentation on targets at top; clean autopep8 output.
    * test_counting_single.py: fixed pep8 violations in spacing
    * test_scripts.py: eliminate popenscript in favor of proper SystemExit
	handling in runscript; fix pep8 violations.

2014-03-19  Michael R. Crusoe <mcrusoe@msu.edu> and Luiz Irber
<luiz.irber@gmail.com>

    * lib/ktable.{cc,hh},khmer/{__init__.py},{_khmermodule.cc}, tests/
    test_{counting_{hash,single},ktable}.py: remove the unused KTable object
    * doc/{index,ktable}.txt: remove references to KTable
    * lib/{ktable.{hh,cc} → kmer_hash.{hh,cc}}: rename remaining ktable files
    to kmer_hash
    * lib/{hashtable,kmer}.hh: replace ktable headers with kmer_hash

2014-03-17  Ram RS  <ramrs@nyu.edu>

    * extract-partitions.py: pylint warnings addressed
    * test_scripts.py: tests added to cover extract-partitions completely

2014-03-16  Michael R. Crusoe <mcrusoe@msu.edu>

    * lib/read_parsers.cc: fix for Coverity CID 1054789: Unititialized scalar
    field II: fill_id is never zeroed out.

2014-03-16  Ram RS  <ramrs@nyu.edu>

    * Project email in copyright headers updated

2014-03-14  Michael R. Crusoe <mcrusoe@msu.edu>

    * khmer/_khmermodule.cc, lib/{khmer.hh, hashtable.{cc,hh}},
    tests/test_{hashbits,hashbits_obj,labelhash}.py: don't implicitly downcast
    tagset_size(). Changes fileformat version for saved tagsets.

2014-03-13  Ram RS  <ramrs@nyu.edu>

    * added: khmer/file.py - script to check disk space, check input file
    status and check space before hashtable writing
    * modified: scripts/*.py - all scripts now use khmer.file for above-mentioned
    functionality.
    * modified: scripts/*.py - pylint violations addressed in all scripts
    under scripts/

2014-03-13  Ram RS  <ramrs@nyu.edu>

    * Bug fix: tests.test_normalize_by_median_no_bigcount() now runs within
    temp directory

2014-03-11  Michael R. Crusoe  <mcrusoe@mcrusoe.edu>

    * lib/read_parsers.hh: fix for Coverity CID 1054789: Uninitialized scalar
    field

2014-03-10  Michael R. Crusoe  <mcrusoe@msu.edu>

    * doc/development.txt: document fork/tag policy + formatting fixes

2014-03-03  Michael R. Crusoe  <mcrusoe@msu.edu>

    * lib/trace_logger.{cc,hh}: fix for Coverity CID 1063852: Uninitialized
    scalar field (UNINIT_CTOR) 
    * lib/node.cc: fix for Coverity CID 1173035:  Uninitialized scalar field
    (UNINIT_CTOR)
    * lib/hashbits.hh: fix for Coverity CID 1153101:  Resource leak in object
    (CTOR_DTOR_LEAK)
    * lib/{perf_metrics.{cc,hh},hashtable.{cc,hh}
    ,read_parsers.{cc,hh},trace_logger.{cc,hh}}: ifndef WITH_INTERNAL_METRICS
    then lets not + astyle -A10

2014-02-27  Michael R. Crusoe <mcrusoe@msu.edu>

    * tagged: version 0.8
    * setup.py: Specify a known working version of setuptools so we don't
    force an unneeded and awkward upgrade.
    * setup.py: We aren't zipsafe, mark as such

2014-02-18  Michael R. Crusoe <mcrusoe@msu.edu>

* Normalized C++ namespace usage to fix CID 1054792
* Updated install instructions. We recommend OS X users and those Linux
users without root access to install virtualenv instead of pip.
* New documentation: doc/known-issues.txt
* Added code review checklist & other guidance: doc/development.txt

2014-02-03  Camille Scott <camille.scott.w@gmail.com>

* Standardized command line arguments in khmer_args; added version flag

* Added support for sparse graph labeling

* Added script to reinflate partitions from read files using the 
  labeling system, called sweep-reads-by-partition-buffered.py

* Implemented __new__ methods for Hashbits, enforced inheritance
  hierarchy between it and the new LabelHash class both in C++
  and CPython API

2013-12-20  Titus Brown  <titus@idyll.org>

* Fixed output_partitioned_file, sweep-reads3.py, and extract-partitions.py
  to retain FASTQ format in output.

2013-12-11  Michael R. Crusoe <mcrusoe@msu.edu>

* normalize-by-median.py: new optional argument: --record-filenames to specify
a path where a list of all the output filenames will be written to. Will
be used to better integrate with Galaxy.

* All commands that use the counting args now support the --version switch

* abundance-dist-single.py, abundance-dist.py, do-partition.py,
interleave-reads.py, load-graph.py, load-into-counting.py
normalize-by-median.py now exit with return code 1 instead of 255 as is
standard.

2013-12-19  Michael R. Crusoe  <mcrusoe@msu.edu>

* doc/install.txt Add setup instructions for RHEL6 & fix invocation to get
master branch to work for non-developers

2013-12-18  Titus Brown  <titus@idyll.org>

* Added a test to ensure that normalize-by-median.py has bigcount set to
  False.

2013-11-22  Camille Scott  <camille.scott.w@gmail.com>

* Makefile: Added debug target for profiling.

2013-11-22  Michael R. Crusoe  <mcrusoe@msu.edu>

* Documented release process

2013-10-21  Michael R. Crusoe  <mcrusoe@msu.edu>

* Version 0.7

* New script: sample-reads-randomly.py which does a single pass random
subsample using reservoir sampling.

* the version number is now only stored in one place

* Makefile: new dist, cppcheck, pep8, and autopep8 targets for developers.
VERSION is now set by versioneer and exported to C/C++ code.

* README switched from MarkDown to ReStructuredText format to clean up PyPI
listing. Install count badge added.

* doc/: updates to how the scripts are called. Sphinx now pulls version
number from versioneer. C/Python integration is now partially documented.
Reference to bleeding-edge has been removed. Release instructions have been
clarified and simplified.

* all python code in khmer/, scripts/, and tests/ should be PEP8 compliant now.

* khmer/_khmermodule.cc has gotten a once-over with cpychecker. Type errors
were eliminated and the error checking has improved.

* Several fixes motivated by the results of a Coverity C/C++ scan. 

* Tests that require greater than 0.5 gigabytes of memory are now annotated as
being 'highmem' and be skipped by changing two lines in setup.cfg

* warnings about -Wstrict-prototypes will no longer appear

* contributors to this release are: ctb, mr-c and camillescott. 

2013-10-15  Michael R. Crusoe  <mcrusoe@msu.edu>

* Version 0.6.1

* No code changes, just build fixes

2013-10-10  Michael R. Crusoe  <mcrusoe@msu.edu>

* Version 0.6

* Switch to setuptools to run the entire build

* The various Makefiles have been merged into one inside lib for posterity

* A new top-level Makefile wraps "python setup.py"

* argparse.py has been removed and is installed automatically by setuptools/pip

* setup.py and the python/khmer directory have been moved to the root of the
project to conform to the standard layout

* The project contact address is now khmer-project@idyll.org

* Due to the new build system the project now easily builds under OS X + XCode

* In light of the above the installation instructions have been rewritten

* Sphinx now builds the documentation without warnings or errors

* It is now easy to calculate code coverage.

* setup.py is now PEP8 compliant
2014-04-10  Michael R. Crusoe  <mcrusoe@msu.edu>

    * Makefile: run 'build' command before install; ignore _version.py for
    coverage purposes.
    * bink.ipynb: deleted
    * doc/choosing-hash-sizes.txt -> choosing-table-sizes.txt
    * setup.py,doc/{conf.py,index.txt}: update lists of authors
    * doc/development.txt: typo
    * doc/{galaxy,guide,index,introduction,scripts}.txt: remove some
    references to implementation details of the k-mer tables
    * doc/{known-issues,release}.txt: updated
    * khmer/*.cc,lib/*.{cc,hh}: astyle -A10 formatted
    * lib/read_parsers.cc: fixed case statement fall through
    * lib/subset.cc: removed unnecessary NULL check (CID 1054804 & 1195088)
    * scripts/*.py: additional documentation updates
    * tests/test-data/test-overlap1.ht,data/MSB2-surrender.fa &
    data/1m-filtered.fa: removed from repository history, .git is now 36M!

2014-03-31  Titus Brown  <ctb@msu.edu>

    * scripts/normalize-by-median.py: Fixed unbound variable bug introduced in
    20a433c2.

    * khmer/file.py: Fixed incorrect use of __file__ dirname instead of
    os.getcwd(); also fixed bug where statvfs would choke on an empty
    dirname resulting from input files being in the cwd.

2014-03-31  Michael R. Crusoe  <mcrusoe@msu.edu>

    * versioneer.py,ez_setup.py: updated to version 0.10 and 3.4.1
    respectively.
    * docs/release.txt,khmer/_version.py,MANIFEST.in: update ancillary
    versioneer files

2014-03-31  Titus Brown  <ctb@msu.edu>

    * scripts/*.py,khmer/khmer_args.py: added 'info' function to khmer_args,
    and added citation information to each script.
    * CITATION: added basic citation information for khmer functionality.

2013-03-31  Michael R. Crusoe  <mcrusoe@msu.edu>

    * docs/scripts.txt,scripts/*.py,khmer/*.py: overhaul the documentation of
    the scripts. Uses sphinxcontrib.autoprogram to leverage the existing
    argparse objects. Moved the documentation into each script + misc cleanups.
    All scripts support the --version option. Migrated the last scripts to use
    khmer_args
    * docs/blog-posts.txt: removed outdated reference to filter-exact.py; its
    replacement filter-abund.py is better documented in the eel-pond protocol
    * figuregen/,novelty/,plots/,templatem/,scripts/do-partition.sh: removed
    outdated code not part of core project

2013-03-30  Michael R. Crusoe  <mcrusoe@msu.edu>

    * setup.py: monkeypatched distutils.Distribution.reinitialize_command() so
    that it matches the behavior of Distribution.get_command_obj(). This fixes
    issues with 'pip install -e' and './setup.py nosetests' not respecting the
    setup.cfg configuration directives for the build_ext command. Also
    enhanced our build_ext command to respect the dry_run mode.

    * .ycm_extra_conf.py: Update our custom YouCompleteMe configuration to
    query the package configuration for the proper compilation flags.

2014-03-28  Michael R. Crusoe  <mcrusoe@msu.edu>

    * Makefile,setup.py: demote nose & sphinx to extra dependencies.
    Auto-install Python developer tools as needed.

2013-03-27  Michael R. Crusoe  <mcrusoe@msu.edu>

    * The system zlib and bzip2 libraries are now used instead of the bundled
    versions if specified in setup.cfg or the command line.

2014-03-25  Michael R. Crusoe  <mcrusoe@msu.edu>

    * Makefile: update cppcheck command to match new version of Jenkins
    plugin. Now ignores the lib/test*.cc files.

2013-03-20  Michael R. Crusoe  <mcrusoe@msu.edu>

    * lib/storage.hh,khmer/_khmermodule.cc,lib/{readtable,read_parsers}.hh:
    remove unused storage.hh

2014-03-19  Qingpeng Zhang  <qingpeng@msu.edu>

    * hashbits.cc: fix a bug of 'Division or modulo by zero' described in #182
    * test_scripts.py: add test code for count-overlap.py
    * count-overlap.py: (fix a bug because of a typo and hashsize was replaced
    by min_hashsize)
    * count-overlap.py: needs hashbits table generated by load-graph.py. 
    This information is added to the "usage:" line.
    * count-overlap.py: fix minor PyLint issues

2014-03-19  Michael R. Crusoe  <mcrusoe@msu.edu>

    * Update bundled zlib version to 1.2.8 from 1.2.3. Changes of note:
    "Wholesale replacement of gz* functions with faster versions"
    "Added LFS (Large File Summit) support for 64-bit file offsets"
    "Fix serious but very rare decompression bug"

2014-03-19  Michael R. Crusoe <mcrusoe@msu.edu>

    * lib/counting.hh: include hashtable.hh
    * lib/{counting,aligner,hashbits,hashtable,labelhash,node,subset}.{cc,hh},
    kmer.cc,khmer/_khmermodule.cc: removed downcast, replaced non-functional
    asserts() with exception throws.
    * khmer/_khmermodule.cc: fixed parsing of PyLists
    * setup.py: force 64bit only builds on OS X.

2014-03-19  Titus Brown  <t@idyll.org>

    * Makefile: update documentation on targets at top; clean autopep8 output.
    * test_counting_single.py: fixed pep8 violations in spacing
    * test_scripts.py: eliminate popenscript in favor of proper SystemExit
	handling in runscript; fix pep8 violations.

2014-03-19  Michael R. Crusoe <mcrusoe@msu.edu> and Luiz Irber
<luiz.irber@gmail.com>

    * lib/ktable.{cc,hh},khmer/{__init__.py},{_khmermodule.cc}, tests/
    test_{counting_{hash,single},ktable}.py: remove the unused KTable object
    * doc/{index,ktable}.txt: remove references to KTable
    * lib/{ktable.{hh,cc} → kmer_hash.{hh,cc}}: rename remaining ktable files
    to kmer_hash
    * lib/{hashtable,kmer}.hh: replace ktable headers with kmer_hash

2014-03-17  Ram RS  <ramrs@nyu.edu>

    * extract-partitions.py: pylint warnings addressed
    * test_scripts.py: tests added to cover extract-partitions completely

2014-03-16  Michael R. Crusoe <mcrusoe@msu.edu>

    * lib/read_parsers.cc: fix for Coverity CID 1054789: Unititialized scalar
    field II: fill_id is never zeroed out.

2014-03-16  Ram RS  <ramrs@nyu.edu>

    * Project email in copyright headers updated

2014-03-14  Michael R. Crusoe <mcrusoe@msu.edu>

    * khmer/_khmermodule.cc, lib/{khmer.hh, hashtable.{cc,hh}},
    tests/test_{hashbits,hashbits_obj,labelhash}.py: don't implicitly downcast
    tagset_size(). Changes fileformat version for saved tagsets.

2014-03-13  Ram RS  <ramrs@nyu.edu>

    * added: khmer/file.py - script to check disk space, check input file
    status and check space before hashtable writing
    * modified: scripts/*.py - all scripts now use khmer.file for above-mentioned
    functionality.
    * modified: scripts/*.py - pylint violations addressed in all scripts
    under scripts/

2014-03-13  Ram RS  <ramrs@nyu.edu>

    * Bug fix: tests.test_normalize_by_median_no_bigcount() now runs within
    temp directory

2014-03-11  Michael R. Crusoe  <mcrusoe@mcrusoe.edu>

    * lib/read_parsers.hh: fix for Coverity CID 1054789: Uninitialized scalar
    field

2014-03-10  Michael R. Crusoe  <mcrusoe@msu.edu>

    * doc/development.txt: document fork/tag policy + formatting fixes

2014-03-03  Michael R. Crusoe  <mcrusoe@msu.edu>

    * lib/trace_logger.{cc,hh}: fix for Coverity CID 1063852: Uninitialized
    scalar field (UNINIT_CTOR) 
    * lib/node.cc: fix for Coverity CID 1173035:  Uninitialized scalar field
    (UNINIT_CTOR)
    * lib/hashbits.hh: fix for Coverity CID 1153101:  Resource leak in object
    (CTOR_DTOR_LEAK)
    * lib/{perf_metrics.{cc,hh},hashtable.{cc,hh}
    ,read_parsers.{cc,hh},trace_logger.{cc,hh}}: ifndef WITH_INTERNAL_METRICS
    then lets not + astyle -A10

2014-02-27  Michael R. Crusoe <mcrusoe@msu.edu>

    * tagged: version 0.8
    * setup.py: Specify a known working version of setuptools so we don't
    force an unneeded and awkward upgrade.
    * setup.py: We aren't zipsafe, mark as such

2014-02-18  Michael R. Crusoe <mcrusoe@msu.edu>

* Normalized C++ namespace usage to fix CID 1054792
* Updated install instructions. We recommend OS X users and those Linux
users without root access to install virtualenv instead of pip.
* New documentation: doc/known-issues.txt
* Added code review checklist & other guidance: doc/development.txt

2014-02-03  Camille Scott <camille.scott.w@gmail.com>

* Standardized command line arguments in khmer_args; added version flag

* Added support for sparse graph labeling

* Added script to reinflate partitions from read files using the 
  labeling system, called sweep-reads-by-partition-buffered.py

* Implemented __new__ methods for Hashbits, enforced inheritance
  hierarchy between it and the new LabelHash class both in C++
  and CPython API

2013-12-20  Titus Brown  <titus@idyll.org>

* Fixed output_partitioned_file, sweep-reads3.py, and extract-partitions.py
  to retain FASTQ format in output.

2013-12-11  Michael R. Crusoe <mcrusoe@msu.edu>

* normalize-by-median.py: new optional argument: --record-filenames to specify
a path where a list of all the output filenames will be written to. Will
be used to better integrate with Galaxy.

* All commands that use the counting args now support the --version switch

* abundance-dist-single.py, abundance-dist.py, do-partition.py,
interleave-reads.py, load-graph.py, load-into-counting.py
normalize-by-median.py now exit with return code 1 instead of 255 as is
standard.

2013-12-19  Michael R. Crusoe  <mcrusoe@msu.edu>

* doc/install.txt Add setup instructions for RHEL6 & fix invocation to get
master branch to work for non-developers

2013-12-18  Titus Brown  <titus@idyll.org>

* Added a test to ensure that normalize-by-median.py has bigcount set to
  False.

2013-11-22  Camille Scott  <camille.scott.w@gmail.com>

* Makefile: Added debug target for profiling.

2013-11-22  Michael R. Crusoe  <mcrusoe@msu.edu>

* Documented release process

2013-10-21  Michael R. Crusoe  <mcrusoe@msu.edu>

* Version 0.7

* New script: sample-reads-randomly.py which does a single pass random
subsample using reservoir sampling.

* the version number is now only stored in one place

* Makefile: new dist, cppcheck, pep8, and autopep8 targets for developers.
VERSION is now set by versioneer and exported to C/C++ code.

* README switched from MarkDown to ReStructuredText format to clean up PyPI
listing. Install count badge added.

* doc/: updates to how the scripts are called. Sphinx now pulls version
number from versioneer. C/Python integration is now partially documented.
Reference to bleeding-edge has been removed. Release instructions have been
clarified and simplified.

* all python code in khmer/, scripts/, and tests/ should be PEP8 compliant now.

* khmer/_khmermodule.cc has gotten a once-over with cpychecker. Type errors
were eliminated and the error checking has improved.

* Several fixes motivated by the results of a Coverity C/C++ scan. 

* Tests that require greater than 0.5 gigabytes of memory are now annotated as
being 'highmem' and be skipped by changing two lines in setup.cfg

* warnings about -Wstrict-prototypes will no longer appear

* contributors to this release are: ctb, mr-c and camillescott. 

2013-10-15  Michael R. Crusoe  <mcrusoe@msu.edu>

* Version 0.6.1

* No code changes, just build fixes

2013-10-10  Michael R. Crusoe  <mcrusoe@msu.edu>

* Version 0.6

* Switch to setuptools to run the entire build

* The various Makefiles have been merged into one inside lib for posterity

* A new top-level Makefile wraps "python setup.py"

* argparse.py has been removed and is installed automatically by setuptools/pip

* setup.py and the python/khmer directory have been moved to the root of the
project to conform to the standard layout

* The project contact address is now khmer-project@idyll.org

* Due to the new build system the project now easily builds under OS X + XCode

* In light of the above the installation instructions have been rewritten

* Sphinx now builds the documentation without warnings or errors

* It is now easy to calculate code coverage.

* setup.py is now PEP8 compliant<|MERGE_RESOLUTION|>--- conflicted
+++ resolved
@@ -1,12 +1,11 @@
-<<<<<<< HEAD
-2015-05-30  Titus Brown  <titus@idyll.org>
+2015-06-04  Titus Brown  <titus@idyll.org>
 
    * khmer/_khmermodule.cc: added error handling to load_partitionmap.
    * lib/subset.cc: modified partitionmap format to detect truncated files;
    changed untestable sanity checks to assertions.
    * tests/{test_counting_hash,test_hashbits,test_subset_graph}.py: added
    tests to try loading all possible truncations of binary save files.
-=======
+
 2015-06-01  Jacob Fenton  <bocajnotnef@gmail.com>
 
    * scripts/normalize-by-median.py: major refactoring to use context
@@ -18,7 +17,6 @@
    * scripts/normalize-by-median.py: changed to count kmers from both PE reads 
    when either one of them is below the coverage cutoff
    * tests/test_scripts.py: Added test for new behaviour
->>>>>>> 864d87bd
 
 2015-05-26  Titus Brown  <titus@idyll.org>
 
