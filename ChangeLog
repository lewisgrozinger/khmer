--- conflicted
+++ resolved
@@ -1,16 +1,13 @@
-<<<<<<< HEAD
+2015-03-12  Kevin Murray  <spam@kdmurray.id.au>
+
+   * tests/test_counting_hash.py: Skip get_raw_tables test if python doesn't
+   have the memoryview type/function.
 
 2015-03-11  Erich Schwarz  <ems394@cornell.edu>
 
    * Added URLs and brief descriptions for khmer-relevant documentation in 
    doc/introduction.txt, pointing to http://khmer-protocols.readthedocs.org and 
    khmer-recipes.readthedocs.org, with brief descriptions of their content.
-=======
-2015-03-12  Kevin Murray  <spam@kdmurray.id.au>
-
-   * tests/test_counting_hash.py: Skip get_raw_tables test if python doesn't
-   have the memoryview type/function.
->>>>>>> 46cc487b
 
 2015-03-10  Camille Scott  <camille.scott.w@gmail.com>
 
