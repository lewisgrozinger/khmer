2015-07-20  Titus Brown  <titus@idyll.org>

<<<<<<< HEAD
   * scripts/interleave-reads.py: force exactly two input files.
   * scripts/test_scripts.py: remove test_interleave_reads_broken_fq_4 for
   only one input file for interleave-reads.py.
   * scripts/split-paired-reads.py: fix print statement; clarify output.
=======
   * khmer/__init__.py: cleaned up FP rate reporting.
   * scripts/normalize-by-median.py: corrected epilog; refactored reporting
   to be a bit cleaner; use CSV for reporting file;
   added --report-frequency arg.
   * tests/test_normalize_by_median.py: updated/added tests for reporting.
>>>>>>> 5695b9fb

2015-07-17  Jacob Fenton  <bocajnotnef@gmail.com>

   * oxli/{functions,build_graph}.py,scripts/{load-graph,normalize-by-median,
   abundance-dist}.py,tests/test_{normalize_by_median,subset_graph,hashbits,
   oxli_function}.py: pylint cleanup

2015-07-17  Michael R. Crusoe  <crusoe@ucdavis.edu>  

   * Makefile, tests/test_read_aligner.py: import khmer when pylinting

2015-07-17  Michael R. Crusoe  <crusoe@ucdavis.edu>

   * lib/read_parser.{cc,hh}: use std::string everywhere to match existing
   exceptions

2015-07-10  Jacob Fenton  <bocajnotnef@gmail.com>

   * khmer/kfile.py: changed check_valid_file_exists to recognize fifos as
   non-empty
   * tests/test_normalize_by_median.py: added test

2015-07-10  Jacob Fenton  <bocajnotnef@gmail.com>

   * oxli/functions.py: changed estimate functions to use correct letter
   abbreviations
   * sandbox/estimate_optimal_hash.py: changed to use renamed estimate 
   functions
   * sandbox/unique-kmers.py: changed to not output recommended HT args by
   default
   * tests/test_oxli_functions.py: changed to use renamed estimate functions

2015-07-10  Jacob Fenton  <bocajnotnef@gmail.com>

   * oxli/functions.py: added '--force' check to sanity check

2015-07-10  Jacob Fenton  <bocajnotnef@gmail.com>

   * oxli/functions.py: moved optimization/sanity check func to oxli
   * scripts/normalize-by-median.py,oxli/build_graph.py: added
   optimization/sanity checking via oxli estimation funcs
   * tests/test_normalize_by_median.py: updated tests to cover estimation funcs

2015-07-08  Luiz Irber  <khmer@luizirber.org>

   * lib/{counting,hashbits,hashtable,labelhash,subset}.cc: print hexadecimal
   representation of the signature read from the file.

2015-07-06  Luiz Irber  <khmer@luizirber.org>

   * sandbox/collect-reads.py: Set a default value for coverage based
   on the docstring.
   * sandbox/count-kmers-single.py, tests/test_{functions,script_arguments}.py:
   Replace xrange and cStringIO (not Python 3 compatible).
   * lib/*.{hh,cc}, oxli/functions.py, tests/*.py: make format.

2015-07-05  Jacob Fenton  <bocajnotnef@gmail.com>

   * doc/whats-new-2.0.rst: added in normalize-by-median.py broken paired 
   updates

2015-07-05  Michael R. Crusoe  <crusoe@ucdavis.edu>

   * Makefile: fix cppcheck invocation
   * khmer/_khmer.cc: switch to prefix increment for non-primitive objects,
   use a C++ cast, adjust scope
   * lib/hashtable.{hh,cc}: make copy constructor no-op explicit. adjust scope
   * lib/{ht-diff,test-HashTables,test-Parser}.cc: remove unused test code
   * lib/labelhash.cc,hllcounter.cc: astyle reformatting
   * lib/read_parsers.hh: more explicit constructors

2015-07-05  Michael R. Crusoe  <crusoe@ucdavis.edu>

   * sandbox/{collect-variants,optimal_args_hashbits,sweep-files}.py:
   update API usage

2015-07-05  Titus Brown  <titus@idyll.org>

   * sandbox/{count-kmers.py,count-kmers-single.py}: added scripts to output
   k-mer counts.
   * tests/test_sandbox_scripts.py: added tests for count-kmers.py and
   count-kmers-single.py.
   * sandbox/README.rst: added count-kmers.py and count-kmers-single.py to
   sandbox/README.

2015-07-05  Kevin Murray  <spam@kdmurray.id.au>

   * lib/*.{cc,hh},sandbox/*.py,khmer/_khmer.cc,tests/test_*.py: Simplify
   exception hierarchy, and ensure all C++ exceptions are converted to python
   errors.
   * scripts/normalize-by-median.py: Clarify error message.
   * tests/khmer_tst_utils.py: Add longify function, converts int => long on
   py2, and passes thru list unmodified on py3.

2015-06-30  Jacob Fenton  <bocajnotnef@gmail.com>

   * tests/{test_script_arguments,test_functions}.py: changed tests to use
   stderr redirection to prevent leaks
   * tests/test_normalize_by_median.py: changed to not duplicate a test
   * tests/test_script_arguments.py: changed tests to use stderr redirection

2015-06-30  Titus Brown  <titus@idyll.org>

   * tests/test_normalize_by_median.py: disabled running
   test_normalize_by_median_report_fp during normal test running.

2015-06-30  Titus Brown  <titus@idyll.org>

   * khmer/khmer_args.py: removed incorrect warning for default max_tablesize
   when -M is used.
   * tests/test_scripts.py: added test for correct max_tablesize behavior.

2015-06-30  Titus Brown  <titus@idyll.org>

   * setup.cfg: changed 'stop=TRUE' to 'stop=FALSE', so that tests do not
   stop running at first failure.

2015-06-30  Kevin Murray  <spam@kdmurray.id.au>

   * scripts/{extract-paired-reads,split-paired-reads}.py: Fix creation of
   default output files even when output files were provided on CLI.

2015-06-29  Sherine Awad  <drmahmoud@ucdavis.edu>

   * khmer/utils.py: Fix bug in naming in interleave-reads.py
   * tests/test_scripts.py: Add a test function for the new behavior
   * tests/test-data/*.fq: Add 3 test files needed for the testing

2015-06-28  Jacob Fenton  <bocajnotnef@gmail.com>

   * tests/test_sandbox_scripts.py: made error more informative and not crashy
   * sandbox/{estimate_optimal_hash,optimal_args_hashbits}.py: minor cleanups

2015-06-28  Qingpeng Zhang  <qingpeng@msu.edu>

   * sandbox/{estimate_optimal_hash,optimal_args_hashbits}.py: added sandbox 
   methods for estimating memory usage based on desired fp rate, etc.

2015-06-27  Kevin Murray  <spam@kdmurray.id.au>

   * doc/dev/binary-file-formats.rst: Fix issue in ksize documentation for
   Countgraph

2015-06-27  Kevin Murray  <spam@kdmurray.id.au>

   * README.rst: Fix link to virtualenv installation instructions.

2015-06-19  Titus Brown  <titus@idyll.org>

   * khmer/__init__.py: split CountingHash into _CountingHash (CPython) and
   CountingHash to mimic Hashbits behavior; pass IOError through
   extract_countinghash_info and extract_hashbits_info so that
   file-does-not-exist errors are correctly reported; fixed FP rate reporting;
   changed to using get_n_primes_near_x to build hashtable sizes; removed
   get_n_primes_above_x, new_hashbits, and new_counting_hash functions.
   * khmer/_khmer.cc: changed tp_flags for KCountingHash so that it could
   be a base class.
   * khmer/khmer_args.py: removed environment variable override for hash size
   defaults; added -M/--max_memory_usage, and functions create_nodegraph()
   and create_countgraph().  Also renamed --min-tablesize to --max-tablesize.
   * khmer/kfile.py: fixed check_space_for_hashtable to depend on args obj.
   * oxli/build_graph.py, scripts/{annotate-partitions.py,count-overlap.py,
   do-partition.py,filter-stoptags.py,
   merge-partitions.py}, sandbox/{assembly-diff.py,assembly-diff-2.py,
   bloom-count-intersection.py,bloom-count.py,build-sparse-graph.py,
   collect-reads.py,saturate-by-median.py, graph-size.py,print-stoptags.py,
   print-tagset.py,stoptags-by-position.py, subset-report.py,
   sweep-out-reads-with-contigs.py,sweep-reads2.py,sweep-reads3.py}: changed
   hashtype over to 'nodegraph' and 'countgraph' in call to report_on_config;
   replaced counting hash/hashbits creation with new khmer_args create*
   functions, and/or new_counting_hash/new_hashbits with CountingHash/Hashbits.
   * doc/scripts.rst: updated hashtable size help text.
   * doc/whats-new-2.0.rst: updated with description of -M/--max-memory-usage.
   * tests/test*.py: switched from new_counting_hash to CountingHash, and
   new_hashbits to Hashbits; adjusts tests for new behavior of hashtable
   size calculation.
   * tests/test_hashbits_obj.py: merged into test_hashbits.py and removed file.
   * tests/test_script_arguments.py: updated for new check_space_for_hashtable
   behavior; added tests for create_countgraph and create_nodegraph.
   * tests/test_counting_single.py: fixed countgraph size & palindrome testing
   beahavior in test_complete_no_collision.

2015-06-19  Titus Brown  <titus@idyll.org>

   * Makefile: temporarily disable 'huge' tests on Linux.

2015-06-17  Titus Brown  <titus@idyll.org>

   * scripts/normalize-by-median.py: changed DEFAULT_DESIRED_COVERAGE to 20,
   and corrected options help.
   * tests/{test_scripts.py,test_normalize_by_median.py}: moved
   normalize-by-median.py tests into a their own file.
   * tests/test-data/{dn-test-all-paired-all-keep.fa,dn-test-none-paired.fa,
   dn-test-some-paired-all-keep.fa}: added test data files for specific
   pairing/saturation behavior.

2015-06-16  Kevin Murray  <spam@kdmurray.id.au>

   * doc/dev/binary-file-formats.rst: Add documentation of khmer's binary file
   formats.
   * doc/dev/index.rst: Add above docs to developer documentation index.

2015-06-14  Michael R. Crusoe  <crusoe@ucdavis.edu>

   * khmer/__init__.py,lib/{counting,hashbits,hashtable,subset,labelhash}.cc,
   lib/khmer.hh: add signature to beginning of all binary file types
   * tests/test-data/{normC20k20.ct,badversion-k32.tagset,
   goodversion-k32.tagset}: update to new format by prepending "OXLI" to the
   data stream
   * tests/test_{counting_hash,functions,scripts,hashbits,hashbits_obj,
   labelhash}.py: tests should fail, not error (add try, except + assert
   blocks). Adapted other tests to cope with the new file formats
   * lib/magic: new, teaches the unix `file` command about khmer file types
   * doc/index.rst,doc/whats-new-2.0.rst: document these changes

2015-06-14  Titus Brown  <titus@idyll.org>

   * scripts/extract-paired-reads.py: added --output_dir, --paired-output,
   and --single-output arguments to change output file details; script
   now accepts stdin, and will output to stdout upon request.
   * scripts/split-paired-reads.py: changed script to output to stdout upon
   request; added '-' as stdin input.
   * tests/test_scripts.py: added tests for new extract-paired-reads.py
   behavior.

2015-06-14  Titus Brown  <titus@idyll.org>

   * tests/test_counting_hash.py: fixed duplicated test
   'get_kmer_counts_too_short' by changing to 'get_kmer_hashes_too_short'.

2015-06-14  Jacob Fenton  <bocajnotnef@gmail.com>

   * scripts/abundance-dist.py: added weird bigcount circumstance detection
   * tests/test_scripts.py: added test for the above

2015-06-14  Kevin Murray  <spam@kdmurray.id.au>

   * lib/counting.cc: Fix infinite loop in gzipped CountingHash I/O
   * tests/test_counting_hash.py: Add test of large CountingHash I/O
   * setup.cfg: Skip tests with the 'huge' label by default

2015-06-13  Michael R. Crusoe  <crusoe@ucdavis.edu>

   * Makefile, build-jenkins.sh: unify sphinx dependencies
   * scripts/readstats.py: fix typo

2015-06-13  Titus Brown  <titus@idyll.org>

   * doc/dev/getting-started.rst: update instructions for creating a new
   branch name to preferred practice (fix/brief_issue_description, instead
   of fix/issuenum).

2015-06-13  Michael R. Crusoe  <crusoe@ucdavis.edu>

   * doc/dev/release.rst: remove false positive from version check
   * tests/test_{counting_hash,scripts}.py: remove scriptpath no-op method

2015-06-12  Luiz Irber  <khmer@luizirber.org>

   * setup.py: revert changes to zlib compilation.
   * setup.cfg: nose should stop on first error by default.
   * Makefile, tests/test_threaded_sequence_processor.py,
   scripts/{do-partition,partition-graph}.py, khmer/thread_utils.py: Remove
   dependency on future package.

2015-06-12  Michael R. Crusoe  <crusoe@ucdavis.edu>

   * setup.py: update screed version to 0.9

2015-06-12  Luiz Irber  <khmer@luizirber.org>

   * *.py: refactor for Python 3 compatibility. Clear separation of Unicode
   and Byte strings, use __future__ imports for compatibility (print function,
   absolute imports, unicode_literals), fix tests to consider changes to random
   number generator between Python versions.
   * khmer/_khmer.cc: rename file, methods return Unicode strings instead of
   Bytestrings.

2015-06-12  Luiz Irber  <khmer@luizirber.org>

   * khmer/{khmermodule.cc},tests/test_hashbits.py: Add Unicode support to
   hashbits.get method.
   * tests/test_hll.py: Avoid using translate for revcomp calculation.

2015-06-12  Sarah Guermond  <sarah.guermond@gmail.com>

   * scripts/trim-low-abund.py: changed _screed_record_dict to Record

2015-06-11  Sherine Awad  <drmahmoud@ucdavis.edu>

   * Change split-paired-reads.py to accept input from stdin.
   * Add test function to test new behavior of split-paired.

2015-06-10  Camille Scott  <camille.scott.w@gmail.com>

   * lib/hashtable.cc: Tweaked median_at_least to reduce number of
   conditional checks.

2015-06-10  Titus Brown  <titus@idyll.org>

   * scripts/find-knots.py: fixed invocation of check_space to take correct
   arguments.
   * tests/test_scripts.py: added simple test of find-knots.py execution.

2015-06-09  Jacob Fenton  <bocajnotnef@gmail.com>

   * scripts/normalize-by-median.py: implemented broken_paired_reader
   * tests/test_scripts.py: modified tests to properly use new args
   * khmer/utils.py: added force-paired option to broken_paired_reader (@ctb)

2015-06-09   Luiz Irber  <khmer@luizirber.org>

   * khmer/_khmermodule.cc, lib/hashtable.{cc,hh}: astyle fixes.

2015-06-09  Titus Brown  <titus@idyll.org>

   * khmer/_khmermodule.cc: fixed nasty Hashtable.get() bug.
   * lib/hashtable.{cc,hh}: add Hashtable::get_kmers(), get_kmer_hashes(),
   and get_kmer_counts().
   * khmer/_khmermodule.cc: add CPython functions for get_kmers(),
   get_kmer_hashes(), and get_kmer_counts(); reorganize hashtable_methods.
   * tests/test_counting_hash.py: add tests for get_kmers(), get_kmer_hashes(),
   and get_kmer_counts(), as well as for nasty Hashtable.get() bug.

2015-06-08  Camille Scott  <camille.scott.w@gmail.com>

   * lib/hashtable.{cc,hh}: Add filter_on_median method to check
   if median k-mer count is above a cutoff
   * khmer/_khmermodule.cc: Expose filter_on_median to python-land
   * scripts/normalize-by-median.py: Switch to new filter_on_median
   * tests/test_counting_hash.py: Tests for new method

2015-06-08  Luiz Irber  <khmer@luizirber.org>

   * tests/test_hll.py: test return values from consume_{string,fasta}.

2015-06-06  Titus Brown  <titus@idyll.org>

   * khmer/_khmermodule.cc: added hllcounter_merge.
   * tests/test_hll.py: added merge tests.
   * lib/hllcounter.cc: changed HLLCounter::consume_string to uppercase input.
   * sandbox/unique-kmers.py: added --stream-out option; updated to print out
   k-mers per file as well as k-mer size used.

2015-06-04  Titus Brown  <titus@idyll.org>

   * khmer/_khmermodule.cc: added error handling to load_partitionmap.
   * lib/subset.cc: modified partitionmap format to detect truncated files;
   changed untestable sanity checks to assertions.
   * tests/{test_counting_hash,test_hashbits,test_subset_graph}.py: added
   tests to try loading all possible truncations of binary save files.

2015-06-04  Titus Brown  <titus@idyll.org>

   * khmer/_khmermodule.cc,lib/hashbits.{cc,hh}: add Hashbits::update_from()
   and Hashbits.update().
   * tests/test_hashbits.py: associated tests.

2015-06-01  Jacob Fenton  <bocajnotnef@gmail.com>

   * scripts/normalize-by-median.py: major refactoring to use context
   managers and classes; fixed -R
   * tests/test_scripts.py: added test for normalize's -R arg

2015-06-01  Tamer Mansour <drtamermansour@gmail.com>

   * scripts/normalize-by-median.py: changed to count kmers from both PE reads
   when either one of them is below the coverage cutoff
   * tests/test_scripts.py: Added test for new behaviour

2015-05-26  Titus Brown  <titus@idyll.org>

   * khmer/_khmermodule.cc: refactor CPython layer so that KHashtable
   is at base of CountingHash and Hashbits.
   * lib/hashbits.hh: add n_entries() function from Hashtable::n_entries.
   * lib/hashtable.hh: add several virtual functions to Hashtable that exist in
   CountingHash and Hashbits.

2015-05-26  Titus Brown  <titus@idyll.org>

   * khmer/{__init__.py,_khmermodule.cc},lib/labelhash.{cc,hh},
   lib/{hashtable,khmer}.hh: changed LabelHash to be a "friend" of Hashtable,
   rather than a subclass; allowed initialization with either a CountingHash
   or a Hashbits; added 'graph' attribute to the Python object to store a
   reference to host object.
   * lib/labelhash.{cc,hh}: changed TagPtr maps to Tag maps to fix disastrous
   bug.
   * lib/labelhash.{cc,hh}: added save/load_tags_and_labels functions for
   saving and loading labels.
   * tests/test_labelhash.py: removed unnecessary tests; added tests for save
   and load.
   * sandbox/sweep-reads.py: updated with LabelHash changes.

2015-05-26  Kevin Murray  <spam@kdmurray.id.au>

   * lib/Makefile: Remove old libkhmer.so versions during make clean

2015-05-25  Kevin Murray  <spam@kdmurray.id.au>

   * Makefile: Fix issue with 'lib' target not building by using FORCE

2015-05-20  Jacob Fenton  <bocajnotnef@gmail.com>

   * oxli/{__init__,khmer_api,common}.py,scripts/build-graph.py,
   tests/test_scripts.py: added oxli module, oxlified load_graph script, tests
   * scripts/load-graph.py: replaced with oxlified version
   * setup.py: added oxli module and entry point

2015-05-20  Kevin Murray  <spam@kdmurray.id.au>

   * .gitignore: Add htmlcov/ and diff-cover.html to gitignore
   * Makefile: Use rm -f to remove files to quash error messages on
   non-existant files

2015-05-18  Sherine Awad  <sherine.awad@gmail.com>

   * tests/test_scripts.py: Test loading of compressed counting table
   with bigcounts,and test abundance with bigcounts

2015-05-18  Michael R. Crusoe  <mcrusoe@msu.edu>

   * all files: references to github.com/ged-lab changed to
   github.com/dib-lab. All GitHub URLs normalized to use HTTPS
   * README.rst: broken landscape.io badge removed
   * doc/user/known-issues.rst: removed two known issues fixed in v1.4 release

2015-05-18  Titus Brown  <titus@idyll.org>

   * sandbox/{assembly-diff-2.py,sandbox/collect-reads.py},
   scripts/{count-median.py,filter-abund-single.py,filter-abund.py}: changed
   sequence-reading behavior to replace 'N' with 'A', to be consistent with
   rest of code base.
   * scripts/{filter-abund.py,filter-abund-single.py}: changed behavior of
   scripts to keep sequences with 'N's in them, and count them as 'A's.
   * tests/test_scripts.py: added tests for new
   filter-abund/filter-abund-single behavior.
   * tests/test-data/test-filter-abund-Ns.fq: new test file for new tests.

2015-05-13  Scott Sievert  <sieve121@umn.edu>

   * tests/*,scripts/*,lib/*,sandbox/*,khmer/*: changed "doc/LICENSE.txt" to
   "LICENSE" in copyright header.

2015-05-13  Michael R. Crusoe  <mcrusoe@msu.edu>

   * doc/dev/getting-started.rst: added missing dev tools to install list

2015-05-12  Kevin Murray  <spam@kdmurray.id.au>

   * scripts/load-into-counting.py,test/test_scripts.py: Add the number of
   reads processed to the machine readable output files of --summary-info.

2015-05-11  Titus Brown  <titus@idyll.org>

   * scripts/sample-reads-randomly.py: fixed boundary error in
   sample-reads-randomly.py.
   * tests/test_scripts.py: updated tests to correspond with correct
   behavior of sample-reads-randomly.py.

2015-04-23  Lex Nederbragt  <lex.nederbragt@ibv.uio.no>

   * tests/test_scripts.py: added a test for extract-partitions:
   whitespace in fasta header.

2015-04-21  Daniel Standage  <daniel.standage@gmail.com>

   * scripts/sample-reads-randomly.py: use broken paired reader to provide
   paired-end read support.
   * tests/test_scripts.py: change test results to compensate for the change in
   implementation.

2015-04-17  Jessica Mizzi  <mizzijes@msu.edu>

   * tests/test_scripts.py: split test_extract_long_sequences 
   into test_extract_long_sequences_fa and test_extract_long_sequences_fq

2015-04-15  Elmar Bucher <buchere@ohsu.edu>

   * khmer/doc/dev/getting-started.rst: add information for OS X
   mac port and homebrew distro users as well as Linux
   Debian and Ubuntu distro users.
   And add copyright header.

2015-04-15  Susan Steinman  <steinman.tutoring@gmail.com>

   * khmer/tests/khmer_tst_utils.py,doc/dev/a-quick-guide-to-testing.rst
      edited docstring and docs to remind people to make sure tests test
      errors correctly

2015-04-15  Michael R. Crusoe  <mcrusoe@msu.edu>

   * sandbox/make-coverage.py: tweak for importability

2015-04-15  Sherine Awad  <sherine.awad@gmail.com>

   * sandbox/make-coverage.py: restored, was deleted by accident

2015-04-15  Susan Steinman  <steinman.tutoring@gmail.com>

   * khmer/tests/test_scripts.py: changed tests that use `runscript` with
      `fail_okay=True` to use asserts to confirm the correct failure type

2015-04-15  Sarah Guermond  <sarah.guermond@gmail.com>

   * doc/dev/getting-started.rst: clarified dev communication

2015-04-15  Sarah Guermond  <sarah.guermond@gmail.com>

   * scripts/trim-low-abund.py: implemented STDOUT output, redirected
   existing print statements to STDERR, fixed existing & new PEP 8 issues 
   * tests/test_scripts.py: added test for above changes

2014-04-15  Andreas Härpfer  <ahaerpfer@gmail.com>

   * doc/conf.py: disable Sphinx smart rendering

2015-04-15  Michael R. Crusoe  <mcrusoe@msu.edu>

   * lib/hashtable.cc: remove memory leak
   * scripts/readstats.py,tests/test_scripts.py: fix PEP8 violations

2015-04-15  Susan Steinman  <steinman.tutoring@gmail.com>

   * khmer/scripts/normalize-by-median.py: pass individual arg values to 
      functions instead of ArgParse object

2015-04-15  Thomas Fenzl  <thomas.fenzl@gmx.net>

   * scripts/{count-overlap.py,readstats.py},tests/test_scripts.py: 
   added a --csv option to readstats
   updated documentation for count-overlap
   * khmer/_khmermodule.cc: fixed missing error handling 
   for hashbits_count_overlap

2015-04-15  en zyme  <en_zyme@outlook.com>

   * khmer/khmer/kfile.py: check_file_status() -> check_input_files()
   * khmer/sandbox/{collect-reads, khmer/sandbox/sweep-reads}.py 
     khmer/scripts/{abundance-dist-single, abundance-dist, annotate-partitions,
     count-median, count-overlap, do-partition, extract-paired-reads, 
     extract-partitions, filter-abund-single, filter-abund, filter-stoptags,
     find-knots, interleave-reads, load-graph, load-into-counting, 
     make-initial-stoptags, merge-partitions, partition-graph,
     sample-reads-randomly, split-paired-reads}.py:
       check_file_status() -> check_input_files()
   * khmer/tests/test_functions.py: check_file_status() -> check_input_files()

2015-04-15  Andreas Härpfer  <ahaerpfer@gmail.com>

   * khmer/utils.py: fix record checks to account for comments in old style
   FASTQ data.
   * tests/test-data/old-style-format-w-comments.fq: new test data.
   * tests/test_scripts.py: add test against new test data.

2015-04-15  Michael R. Crusoe  <mcrusoe@msu.edu>

   * doc/dev/release.txt: update release instructions to more thoroughly run
   tests.

2015-04-14  Susan Steinman  <steinman.tutoring@gmail.com>

   * khmer/scripts/normalize-by-median.py: allow for paired and unpaired
      files to be normalized together. separate function for error check
   * khmer/tests/test_scripts.py: created test for paired/unpaired data

2015-04-14  Scott Fay  <scott.a.fay@gmail.com>

   * doc/user/getting-help.rst: added to user docs
   * doc/index.rst: changed: added link to getting-help doc
   * README.rst: changed: added link to getting-help doc

2015-04-14  Scott Fay  <scott.a.fay@gmail.com>

   * docs/index.rst: added github repo and release notes page to main docs page

2015-04-14  Susan Steinman  <steinman.tutoring@gmail.com>

   * khmer/{__init__.py},sandbox/{collect-reads,collect-variants,
   saturate-by-median},scripts/{do-partition,filter-abund-single,load-graph,
   load-into-counting,normalize-by-median,trim-low-abund}: pulled out check
   max collisions logic to init.
   * khmer/tests/test_scripts.py: modified tests to account for new error
   message

2015-04-14  Josiah Seaman  <josiah@dnaskittle.com>

   * lib/{hashbits.cc}: changed: adding doxygen comments

2015-04-14  Sarah Guermond  <sarah.guermond@gmail.com>

   * doc/dev/coding-guidelines-and-review.rst: added copyright question
   to commit checklist.

2015-04-14  Andreas Härpfer  <ahaerpfer@gmail.com>

   * */*.py: Make docstrings PEP 257 compliant.

2015-04-14  Michael R. Crusoe  <mcrusoe@msu.edu>

   * khmer/_khmermodule.cc: catch more exceptions
   * tests/test_{sandbox_scripts,subset_graph}.py: make tests more resilient

2015-04-14  Michael R. Crusoe  <mcrusoe@msu.edu>

   * lib/count.cc: Make CountingHash::abundance_distribution threadsafe
   * khmer/_khmermodule.cc: remove newly unnecessary check for exception
   * tests/test_scripts.py: added test to confirm the above

2015-04-14  Michael R. Crusoe  <mcrusoe@msu.edu>

   * khmer/{__init__.py,_khmermodule.cc},lib/{counting,hashbits,hashtable,
   subset}.cc: catch IO errors and report them.
   * tests/test_hashbits.py: remove write to fixed path in /tmp
   * tests/test_scripts.py: added test for empty counting table file

2015-04-13  Thomas Fenzl  <thomas.fenzl@gmx.net>

   * lib/{khmer_exception.hh,{counting,hashbits,hashtable,subset}.cc}: changed 
   khmer_exception to use std::string to fix memory management.

2015-04-13  Elmar Bucher  <buchere@ohsu.edu>

   * scripts/normalize-by-median.py (main): introduced warning for when at
   least two input files are named the same.

2015-04-13  Andreas Härpfer  <ahaerpfer@gmail.com>

   * doc/dev/getting-started.rst: clarify Conda usage

2015-04-13  Daniel Standage  <daniel.standage@gmail.com>

   * scripts/normalize-by-median.py: Added support to the diginorm script for
   sending output to terminal (stdout) when using the conventional - as the
   output filename. Also removed --append option.
   * tests/test_scripts.py: Added functional test for diginorm stdout, removed
   test of --append option.

2015-04-13  Scott Fay  <scott.a.fay@gmail.com>

   * scripts/filter-abund.py: added checking of input_table by
   `check_file_status()`

2015-04-13  David Lin

   * scripts/abundance-dist.py: disambiguate documentation for force and 
   squash options

2015-04-13  Michael R. Crusoe  <mcrusoe@msu.edu>

   * README.rst,doc/index.rst: added link to gitter.im chat room
   * doc/README.rst: removed ancient, outdated, and unused file

2015-04-13  Thomas Fenzl  <thomas.fenzl@gmx.net>

   * khmer/_khmermodule.cc: removed unused find_all_tags_truncate_on_abundance
   from python api

2015-04-10  Will Trimble

   * tests/test_script_arguments.py: added a test to check for the empty file
   warning when checking if a file exists

2015-04-10  Jacob Fenton  <bocajnotnef@gmail.com>

   * scripts/test-{scripts.py}: added test for check_file_writable using 
   load_into_counting

2015-04-10  Phillip Garland  <pgarland@gmail.com>

   * khmer/file.py (check_file_writable): new function to check writability
   * scripts/load-into-counting.py (main): early check to see if output is
   writable

2015-04-07  Michael R. Crusoe  <mcrusoe@msu.edu>

    * README.rst: add a ReadTheDocs badge

2015-04-06  Michael R. Crusoe  <mcrusoe@msu.edu>

   * jenkins-build.sh: updated OS X warning flag to quiet the build a bit

2015-04-06  Michael R. Crusoe  <mcrusoe@msu.edu>

   * Makefile: added 'convert-release-notes' target for MD->RST conversion
   * doc/{,release-notes}/index.rst: include release notes in documentation
   * doc/release-notes/*.rst: added pandoc converted versions of release notes
   * jenkins-build.sh: use the Sphinx method to install doc dependencies

2015-04-05  Michael R. Crusoe  <mcrusoe@msu.edu>

   * setup.py: use the release version of screed 0.8

2015-04-05  Michael R. Crusoe  <mcrusoe@msu.edu>

   * doc/*/*.txt: all documentation sources have been renamed to use the rst
   extension to indicate that they are reStructuredText files. This enables
   use of rich text editors on GitHub and elsewhere.
   * doc/conf.py: update Sphinx configuration to reflect this change
   * doc/requirements.txt: added hint to install version 3.4.1 of Setuptools;
   this file is used by ReadTheDocs only.

2015-04-05  Michael R. Crusoe  <mcrusoe@msu.edu>

   * ChangeLog, lib/read_aligner.cc, sandbox/sweep-reads.py: fixed spelling
   errors.

2015-04-05  Kevin Murray  <spam@kdmurray.id.au>

   * lib/read_parsers.{cc,hh}: Work around an issue (#884) in SeqAn 1.4.x
   handling of truncated sequence files. Also revamp exceptions
   * khmer/_khmermodule.cc: Use new/updated exceptions handling malformed
   FASTA/Q files.
   * tests/test_read_parsers.py: add a test of parsing of truncated fastq
   files

2015-04-03  Luiz Irber  <irberlui@msu.edu>

   * lib/hllcounter.cc: Use for loop instead of transform on merge method,
   now works on C++11.

2015-04-01  Luiz Irber  <irberlui@msu.edu>

   * third-party/smhasher/MurmurHash3.{cc,h}: remove unused code, fix warnings.

2015-04-01  Michael R. Crusoe  <mcrusoe@msu.edu>

   * Doxyfile.in: make documentation generation reproducible, removed timestamp

2015-04-01  Alex Hyer  <theonehyer@gmail.com>

   * scripts/find-knots.py: added force argument to check_file_status()
   call in main().

2015-03-31  Kevin Murray  <spam@kdmurray.id.au>

   * lib/read_parsers.{cc,hh}: add read counting to IParser and subclasses
   * khmer/_khmermodule.cc,tests/test_read_parsers.py: add 'num_reads'
   attribute to khmer.ReadParser objects in python land, and test it.

2015-03-28  Kevin Murray  <spam@kdmurray.id.au>

   * lib/hashbits.hh: Add Hashbits::n_tables() accessor

2015-03-27  Michael R. Crusoe  <mcrusoe@msu.edu>

   * lib/read_parsers.{cc,hh}: Obfuscate SeqAn SequenceStream objects with a
   wrapper struct, to avoid #include-ing the SeqAn headers.
   * lib/Makefile: Don't install the SeqAn headers.

2015-03-27  Kevin Murray  <spam@kdmurray.id.au>

   * lib/Makefile: Add libkhmer targets, clean up
   * lib/get_version.py: Rewrite to use versioneer.py
   * lib/.gitignore,third-party/.gitignore: Add more compiled outputs
   * lib/.check_openmp.cc: add source that checks compiler for openmp support.
   * lib/khmer.pc.in: add pkg-config file for khmer

2015-03-23  Kevin Murray  <spam@kdmurray.id.au>

   * lib/counting.hh: Add CountingHash::n_tables() accessor

2015-03-16  Jessica Mizzi  <mizzijes@msu.edu>

    * khmer/kfile.py: Added file not existing error for system exit
    * tests/{test_scripts,test_functions}.py: Added tests for
    check_file_status for file existence and force option

2015-03-15  Kevin Murray  <spam@kdmurray.id.au>  &  Titus Brown  <titus@idyll.org>

   * tests/test_counting_hash.py: Skip get_raw_tables test if python doesn't
   have the memoryview type/function.

2015-03-11  Erich Schwarz  <ems394@cornell.edu>

   * Added URLs and brief descriptions for khmer-relevant documentation in
   doc/introduction.txt, pointing to http://khmer-protocols.readthedocs.org and
   khmer-recipes.readthedocs.org, with brief descriptions of their content.

2015-03-10  Camille Scott  <camille.scott.w@gmail.com>

   * lib/counting.hh, khmer/_khmermodule.cc: Expose the raw tables of
   count-min sketches to the world of python using a buffer interface.
   * tests/test_counting_hash.py: Tests of the above functionality.

2015-03-08  Michael R. Crusoe  <mcrusoe@msu.edu>

   * Makefile: make 'pep8' target be more verbose
   * jenkins-build.sh: specify setuptools version
   * scripts/{abundance-dist,annotate-partitions,count-median,do-partition,
   extract-paired-reads,extract-partitions,filter-stoptags,find-knots,
   interleave-reads,merge-partitions,partition-graph,sample-reads-randomly,
   split-paired-reads}.py,setup.py: fix new PEP8 errors
   * setup.py: specify that this is a Python 2 only project (for now)
   * tests/test_{counting_single,subset_graph}.py: make explicit the use of
   floor division behavior.

2015-03-06  Titus Brown  <titus@idyll.org>

   * sandbox/{collect-reads.py,saturate-by-median.py}: update for 'force'
   argument in khmer.kfile functions, so that khmer-recipes compile.

2015-03-02  Titus Brown  <titus@idyll.org>

   * sandbox/{combine-pe.py,compare-partitions.py,count-within-radius.py,
   degree-by-position.py,dn-identify-errors.py,ec.py,error-correct-pass2.py,
   find-unpart.py,normalize-by-align.py,read-aligner.py,shuffle-fasta.py,
   to-casava-1.8-fastq.py,uniqify-sequences.py}: removed from sandbox/ as
   obsolete/unmaintained.
   * sandbox/README.rst: updated to reflect readstats.py and trim-low-abund.py
   promotion to sandbox/.
   * doc/dev/scripts-and-sandbox.txt: updated to reflect sandbox/ script name
   preferences, and note to remove from README.rst when moved over to scripts/.

2015-02-27  Kevin Murray  <spam@kdmurray.id.au>

   * scripts/load-into-counting.py: Be verbose in the help text, to clarify
   what the -b flag does.

2015-02-25  Hussien Alameldin  <hussien@msu.edu>

   * sandbox/bloom_count.py: renamed to bloom-count.py
   * sandbox/bloom_count_intersection.py: renamed to
     bloom-count-intersection.py
   * sandbox/read_aligner.py: renamed to read-aligner.py

2015-02-26  Tamer A. Mansour  <drtamermansour@gmail.com>

   * scripts/abundance-dist-single.py: Use CSV format for the histogram.
   * scripts/count-overlap.py: Use CSV format for the curve file output.
   Includes column headers.
   * scripts/abundance-dist-single.py: Use CSV format for the histogram. 
   Includes column headers.
   * tests/test_scripts.py: add test functions for the --csv option in
   abundance-dist-single.py and count-overlap.py

2015-02-26  Jacob Fenton  <bocajnotnef@gmail.com>

   * doc/introduction.txt, doc/user/choosing-table-sizes.txt: Updated docs to
   ref correct links and names

2015-02-25  Aditi Gupta  <agupta@msu.edu>

   * sandbox/{collect-reads.py, correct-errors.py, 
   normalize-by-median-pct.py, slice-reads-by-coverage.py, 
   sweep-files.py, sweep-reads3.py, to-casava-1.8-fastq.py}: 
   Replaced 'accuracy' with 'quality'. Fixes #787.

2015-02-25  Tamer A. Mansour  <drtamermansour@gmail.com>

   * scripts/normalize-by-median.py: change to the default behavior to
   overwrite the sequences output file. Also add a new argument --append to
   append new reads to the output file.
   * tests/test_scripts.py: add a test for the --append option in
   normalize-by-median.py

2015-02-25  Hussien Alameldin  <hussien@msu.edu>

   * khmer/khmer_args.py: add 'hll' citation entry "Irber and Brown,
     unpublished." to  _alg. dict.
   * sandbox/unique-kmers.py: add call to 'info' with 'hll' in the
     algorithms list.

2015-02-24  Luiz Irber  <irberlui@msu.edu>

    * khmer/_khmermodule.cc: expose HLL internals as read-only attributes.
    * lib/hllcounter.{cc,hh}: simplify error checking, add getters for HLL.
    * tests/test_hll.py: add test cases for increasing coverage, also fix
    some of the previous ones using the new HLL read-only attributes.

2015-02-24  Luiz Irber  <irberlui@msu.edu>

   * khmer/_khmermodule.cc: Fix coding style violations.

2015-02-24  Luiz Irber  <irberlui@msu.edu>

   * khmer/_khmermodule.cc: Update extension to use recommended practices,
   PyLong instead of PyInt, Type initialization, PyBytes instead of PyString.
   Replace common initialization with explicit type structs, and all types
   conform to the CPython checklist.

2015-02-24  Tamer A. Mansour  <drtamermansour@gmail.com>

   * scripts/abundance-dist.py: Use CSV format for the histogram. Includes
   column headers.
   * tests/test_scripts.py: add coverage for the new --csv option in
   abundance-dist.py

2015-02-24  Michael R. Crusoe  <mcrusoe@msu.edu>

   * jenkins-build.sh: remove examples/stamps/do.sh testing for now; takes too
   long to run on every build. Related to #836

2015-02-24  Kevin Murray  <spam@kdmurray.id.au>

   * scripts/interleave-reads.py: Make the output file name print nicely.

2015-02-23  Titus Brown  <titus@idyll.org>

   * khmer/utils.py: added 'check_is_left' and 'check_is_right' functions;
   fixed bug in check_is_pair.
   * tests/test_functions.py: added tests for now-fixed bug in check_is_pair,
   as well as 'check_is_left' and 'check_is_right'.
   * scripts/interleave-reads.py: updated to handle Casava 1.8 formatting.
   * scripts/split-paired-reads.py: fixed bug where sequences with bad names
   got dropped; updated to properly handle Casava 1.8 names in FASTQ files.
   * scripts/count-median.py: added '--csv' output format; updated to properly
   handle Casava 1.8 FASTQ format when '--csv' is specified.
   * scripts/normalize-by-median.py: replaced pair checking with
   utils.check_is_pair(), which properly handles Casava 1.8 FASTQ format.
   * tests/test_scripts.py: updated script tests to check Casava 1.8
   formatting; fixed extract-long-sequences.py test.
   * scripts/{extract-long-sequences.py,extract-paired-reads.py,
   fastq-to-fasta.py,readstats.py,sample-reads-randomly.py,trim-low-abund.py},
   khmer/thread_utils.py: updated to handle Casava 1.8 FASTQ format by
   setting parse_description=False in screed.open(...).
   * tests/test-data/{paired-mixed.fq,paired-mixed.fq.pe,random-20-a.fq,
   test-abund-read-2.fq,test-abund-read-2.paired2.fq,test-abund-read-paired.fa,
   test-abund-read-paired.fq}: switched some sequences over to Casava 1.8
   format, to test format handling.
   * tests/test-data/{casava_18-pe.fq,test-reads.fq.gz}: new test file for
   Casava 1.8 format handling.
   * tests/test-data/{overlap.curve,paired-mixed.fq.1,paired-mixed.fq.2,
   simple_1.fa,simple_2.fa,simple_3.fa,test-colors.fa,test-est.fa,
   test-graph3.fa,test-graph4.fa,test-graph6.fa}: removed no-longer used
   test files.

2015-02-23  Titus Brown  <titus@idyll.org>

   * setup.cfg: set !linux flag by default, to avoid running tests that
   request too much memory when 'nosetests' is run.  (This is an OS difference
   where Mac OS X attempts to allocate as much memory as requested, while
   on Linux it just crashes).

2015-02-23  Michael R. Crusoe  <mcrusoe@msu.edu>

   * khmer/{__init__.py,_khmermodule.cc},lib/{hashbits.cc,hashbits.hh,
   hashtable,tests/test_{c_wrapper,read_parsers}.py: remove unused callback
   functionality

2015-02-23  Michael R. Crusoe  <mcrusoe@msu.edu>

   * setup.py: point to the latest screed release candidate to work around
   versioneer bug.

2015-02-23  Tamer A. Mansour  <drtamermansour@gmail.com>

   * examples/stamps/do.sh: the argument --savehash was changed to --savetable
   and change mode to u+x
   * jenkins-build.sh: add a test to check for the do.sh file

2015-02-23  Kevin Murray  <spam@kdmurray.id.au>

   * khmer/load_pe.py: Remove unused/undocumented module. See #784

2015-02-21  Hussien Alameldin  <hussien@msu.edu>

   * sandbox/normalize-by-align.py: "copyright header 2013-2015 was added"
   * sandbob/read_aligner.py: "copyright header 2013-2015 was added"
   * sandbox/slice-reads-by-coverage.py: "copyright header 2014  was added"

2015-02-21  Hussien Alameldin  <hussien@msu.edu>

   * sandbox/calc-best-assembly.py, collect-variants.py, graph-size.py: Set executable bits using "chmod +x"

2015-02-21  Michael R. Crusoe  <mcrusoe@msu.edu>

   * khmer/_khmermodule.cc,lib/read_parsers.cc: Rename the 'accuracy' attribute
   of ReadParser Reads to 'quality'
   * tests/test_read_parsers.py: update test to match

2015-02-21  Rhys Kidd  <rhyskidd@gmail.com>

   * sandbox/{calc-best-assembly,calc-error-profile,normalize-by-align,
   read_aligner,slice-reads-by-coverage}.py: reference /usr/bin/env python2
   in the #! line.

2015-02-21  Rhys Kidd  <rhyskidd@gmail.com>

   * sandbox/sweep-paired-reads.py: remove empty script

2015-02-20  Titus Brown  <titus@idyll.org>

   * doc/dev/scripts-and-sandbox.txt: policies for sandbox/ and scripts/
   content, and a process for adding new command line scripts into scripts/.
   * doc/dev/index.txt: added scripts-and-sandbox to developer doc index.

2015-02-20  Michael R. Crusoe  <mcrusoe@msu.edu>

    * khmer/_khmermodule.cc: convert C++ out of memory exceptions to Python
    out of memory exception.
    * test/test_{counting_hash,counting_single,hashbits_obj,labelhash,
    scripts}.py: partial tests for the above

2015-02-20  Aditi Gupta  <agupta@msu.edu>

   * doc/dev/coding-guidelines-and-review.txt: fixed spelling errors.

2015-02-19  Michael R. Crusoe  <mcrusoe@msu.edu>

   * doc/dev/coding-guidelines-and-review.txt: added checklist for new CPython
   types
   * khmer/_khmermodule.cc: Update ReadAligner to follow the new guidelines

2015-02-19  Daniel Standage  <daniel.standage@gmail.com>

   * Makefile: add a new Makefile target `help` to list and describe all
   common targets.
   * khmer/utils.py, tests/test_functions.py: minor style fixes.

2015-02-16  Titus Brown  <titus@idyll.org>

   * khmer/utils.py: added 'check_is_pair', 'broken_paired_reader', and
   'write_record_pair' functions.
   * khmer/khmer_args.py: added streaming reference for future algorithms
   citation.
   * tests/test_functions.py: added unit tests for 'check_is_pair' and
   'broken_paired_reader'.
   * scripts/trim-low-abund.py: upgraded to track pairs properly; added
   proper get_parser information; moved to scripts/ from sandbox/.
   * tests/test_scripts.py: added paired-read tests for
   trim-low-abund.py.
   * tests/test-data/test-abund-read-2.paired.fq: data for paired-read tests.
   * scripts/extract-paired-reads.py: removed 'is_pair' in favor of
   'check_is_pair'; switched to using 'broken_paired_reader'; fixed use
   of sys.argv.
   * scripts/sample-reads-randomly.py: removed unused 'output_single' function.
   * doc/user/scripts.txt: added trim-low-abund.py.

2015-02-13  Qingpeng Zhang  <qingpeng@msu.edu>

   * scripts/sample-reads-randomly.py: fix a glitch about string formatting.

2015-02-11  Titus Brown  <titus@idyll.org>

   * khmer/_khmermodule.cc: fixed k-mer size checking; updated some error
   messages.
   * tests/test_graph.py: added test for k-mer size checking in find_all_tags.

2015-02-09  Titus Brown  <titus@idyll.org>

   * scripts/split-paired-reads.py: added -1 and -2 options to allow fine-
   grain specification of output locations; switch to using write_record
   instead of script-specific output functionality.
   * tests/test_scripts.py: added accompanying tests.

2015-02-09  Bede Constantinides  <bede.constantinides@manchester.ac.uk>

   * scripts/split-paired-reads.py: added -o option to allow specification
   of an output directory
   * tests/test_scripts.py: added accompanying test for split-paired-reads.py

2015-02-01  Titus Brown  <titus@idyll.org>

   * khmer/_khmermodule.cc: added functions hash_find_all_tags_list and
   hash_get_tags_and_positions to CountingHash objects.
   * tests/test_counting_hash.py: added tests for new functionality.

2015-01-25  Titus Brown  <titus@idyll.org>

   * sandbox/correct-errors.py: fixed sequence output so that quality
   scores length always matches the sequence length; fixed argparse
   setup to make use of default parameter.

2015-01-25  Titus Brown  <titus@idyll.org>

    * sandbox/readstats.py: fixed non-functional string interpolation at end;
    added -o to send output to a file; moved to scripts/.
    * doc/user/scripts.txt: added readstats description.
    * tests/test_scripts.py: added tests for readstats.py

2015-01-23  Jessica Mizzi  <mizzijes@msu.edu>

    * khmer/utils.py: Added single write_record fuction to write FASTA/Q
    * scripts/{abundance-dist,extract-long-sequences,extract-partitions,
    interleave-reads,normalize-by-median,sample-reads-randomly}.py: 
    Replaced FASTA/Q writing method with write_record

2015-01-23  Michael R. Crusoe  <mcrusoe@msu.edu>

    * Makefile: remove the user installs for the `install-dependencies` target

2015-01-23  Michael R. Crusoe  <mcrusoe@msu.edu>

    * README.rst,doc/user/install.txt: clarify that we support Python 2.7.x
    and not Python 3.

2015-01-21  Luiz Irber  <irberlui@msu.edu>

    * lib/hllcounter.{cc,hh}: Implemented a HyperLogLog counter.
    * khmer/{_khmermodule.cc, __init__.py}: added HLLCounter class
    initialization and wrapper.
    * tests/test_hll.py: added test functions for the new
    HyperLogLog counter.
    * sandbox/unique-kmers.py: implemented a CLI script for
    approximate cardinality estimation using a HyperLogLog counter.
    * setup.cfg, Makefile, third-party/smhasher/MurmurHash3.{cc,h},
    lib/kmer_hash.{cc,hh}, setup.py: added MurmurHash3 hash function
    and configuration.
    * setup.py: added a function to check if compiler supports OpenMP.

2015-01-14  Reed Cartwright  <cartwright@asu.edu>

    * doc/dev/getting-started.txt: Added install information for
    Arch Linux

2014-01-14  Michael R. Crusoe  <mcrusoe@msu.edu>

    * doc/user/{blog-posts,guide}.txt,examples/stamps/do.sh,sandbox/{
    collect-reads,error-correct-pass2,filter-median-and-pct,filter-median,
    read_aligner,split-sequences-by-length}.py,scripts/{filter-abund,
    load-into-counting}.py,tests/test_{counting_hash,hashbits,scripts}.py:
    remove references to ".kh" files replaces with ".pt" or ".ct" as
    appropriate
    * tests/test-data/{bad-versionk12,normC20k20}.kh: renamed to "*.ct"

2015-01-13  Daniel Standage  <daniel.standage@gmail.com>

    * tests/khmer_tst_utils.py, tests/test_sandbox_scripts.py: removed
    unused module imports
    * .gitignore: added pylint_report.txt so that it is not accidentally
    committed after running make diff_pylint_report
    * khmer/file.py -> khmer/kfile.py: renamed internal file handling
    class to avoid collisions with builtin Python file module
    * sandbox/collect-reads.py, sanbox/saturate-by-median.py,
    sandbox/sweep-files.py, sandbox/sweep-reads.py,
    scripts/abundance-dist-single.py, scripts/abundance-dist.py,
    scripts/annotate-partitions.py, scripts/count-median.py,
    scripts/count-overlap.py, scripts/do-partition.py,
    scripts/extract-long-sequences.py, scripts/extract-paired-reads.py,
    scripts/extract-partitions.py, scripts/filter-abund-single.py,
    scripts/filter-abund.py, scripts/filter-stoptags.py,
    scripts/find-knots.py, scripts/interleave-reads.py,
    scripts/load-graph.py, scripts/load-into-counting.py,
    scripts/make-initial-stoptags.py, scripts/merge-partitions.py,
    scripts/normalize-by-median.py, scripts/partition-graph.py,
    scripts/sample-reads-randomly.py, scripts/split-paired-reads.py,
    tests/test_script_arguments.py, tests/test_scripts.py: changed all
    occurrences of `file` to `kfile`

2015-01-09  Rhys Kidd  <rhyskidd@gmail.com>

    * lib/khmer.hh: implement generic NONCOPYABLE() macro guard
    * lib/hashtable.hh: apply NONCOPYABLE macro guard in case of future 
    modifications to Hashtable that might exposure potential memory corruption 
    with default copy constructor

2014-12-30  Michael Wright  <wrig517@msu.edu>

    * tests/test_scripts.py: Attained complete testing coverage for 
    scripts/filter_abund.py

2014-12-30  Brian Wyss  <wyssbria@msu.edu>

    * tests/test_scripts.py: added four new tests:
    load_into_counting_multifile(), test_abundance_dist_single_nosquash(),
    test_abundance_dist_single_savehash, test_filter_abund_2_singlefile

2015-12-29  Michael R. Crusoe  <mcrusoe@msu.edu>

    * CITATION,khmer/khmer_args.py,scripts/{abundance-dist-single,
    filter-abund-single,load-graph,load-into-counting}.py: Give credit to the
    SeqAn project for their FASTQ/FASTA reader that we use.

2014-12-26  Titus Brown  <titus@idyll.org>

    * tests/tests_sandbox_scripts.py: added import and execfile test for all
    sandbox/ scripts.
    * sandbox/{abundance-hist-by-position.py,
    sandbox/assembly-diff-2.py, sandbox/assembly-diff.py,
    sandbox/bloom_count.py, sandbox/bloom_count_intersection.py,
    sandbox/build-sparse-graph.py, sandbox/combine-pe.py,
    sandbox/compare-partitions.py, sandbox/count-within-radius.py,
    sandbox/degree-by-position.py, sandbox/ec.py,
    sandbox/error-correct-pass2.py, sandbox/extract-single-partition.py,
    sandbox/fasta-to-abundance-hist.py, sandbox/filter-median-and-pct.py,
    sandbox/filter-median.py, sandbox/find-high-abund-kmers.py,
    sandbox/find-unpart.py, sandbox/graph-size.py,
    sandbox/hi-lo-abundance-by-position.py, sandbox/multi-rename.py,
    sandbox/normalize-by-median-pct.py, sandbox/print-stoptags.py,
    sandbox/print-tagset.py, sandbox/readstats.py,
    sandbox/renumber-partitions.py, sandbox/shuffle-fasta.py,
    sandbox/shuffle-reverse-rotary.py, sandbox/split-fasta.py,
    sandbox/split-sequences-by-length.py, sandbox/stoptag-abundance-hist.py,
    sandbox/stoptags-by-position.py, sandbox/strip-partition.py,
    sandbox/subset-report.py, sandbox/sweep-out-reads-with-contigs.py,
    sandbox/sweep-reads2.py, sandbox/sweep-reads3.py,
    sandbox/uniqify-sequences.py, sandbox/write-interleave.py}: cleaned up
    to make 'import'-able and 'execfile'-able.

2014-12-26  Michael R. Crusoe  <mcrusoe@msu.edu>

    * tests/test_functions.py: Generate a temporary filename instead of
    writing to the current directory
    * Makefile: always run the `test` target if specified

2014-12-20  Titus Brown  <titus@idyll.org>

    * sandbox/slice-reads-by-coverage.py: fixed 'N' behavior to match other
    scripts ('N's are now replaced by 'A', not 'G').
    * sandbox/trim-low-abund.py: corrected reporting bug (bp written);
    simplified second-pass logic a bit; expanded reporting.

2014-12-17  Jessica Mizzi  <mizzijes@msu.edu>

    * khmer/file.py,sandbox/sweep-reads.py,scripts/{abundance-dist-single,
    abundance-dist,annotate-partitions,count-median,count-overlap,do-partition,
    extract-paired-reads,extract-partitions,filter-abund-single,filter-abund,
    filter-stoptags,interleave-reads,load-graph,load-into-counting,
    make-initial-stoptags,merge-partitions,normalize-by-median,partition-graph,
    sample-reads-randomly,split-paired-reads}.py,setup.cfg,
    tests/{test_script_arguments,test_scripts}.py: Added force option to all 
    scripts to script IO sanity checks and updated tests to match. 

2014-12-17  Michael R. Crusoe  <mcrusoe@msu.edu>

    * setup.cfg,tests/test_{counting_hash,counting_single,filter,graph,
    hashbits,hashbits_obj,labelhash,lump,read_parsers,scripts,subset_graph}.py:
    reduce memory usage of tests to about 100 megabytes max.

2014-12-17  Michael R. Crusoe  <mcrusoe@msu.edu>

    * scripts/load-graph.py,khmer/_khmermodule.cc: restore threading to
    load-graph.py

2014-12-16  Titus Brown  <titus@idyll.org>

    * sandbox/{calc-error-profile.py,collect-variants.py,correct-errors.py,
    trim-low-abund.py}: Support for k-mer spectral error analysis, sublinear
    error profile calculations from shotgun data sets, adaptive variant
    collection based on graphalign, streaming error correction, and streaming
    error trimming.
    * tests/test_sandbox_scripts.py: added tests for sandbox/trim-low-abund.py.
    * tests/test_counting_hash.py: added tests for new
    CountingHash::find_spectral_error_positions function.

2014-12-16  Michael R. Crusoe  <mcrusoe@msu.edu>  &  Camille Scott
<camille.scott.w@gmail.com>

    * khmer/_khmermodule.cc: fixed memory leak in the ReadParser paired
    iterator (not used by any scripts).
    * lib/read_parsers.cc,khmer/_khmermodule.cc: Improved exception handling.
    * tests/test_read_parsers.py,
    tests/test-data/100-reads.fq.truncated.{bz2,gz}: Added tests for truncated
    compressed files accessed via ReadParser paired and unpaired iterators.

2014-12-09  Michael R. Crusoe  <mcrusoe@msu.edu>

    New FAST[AQ] parser (from the SeqAn project). Fixes known issue and a
    newly found read dropping issue
    https://github.com/dib-lab/khmer/issues/249
    https://github.com/dib-lab/khmer/pull/641
    Supports reading from non-seekable plain and gziped FAST[AQ] files (a.k.a
    pipe or streaming support)

    * khmer/{__init__.py,_khmermodule.cc}: removed the Config object, the
    threads argument to new_counting_hash, and adapted to other changes in API.
    Dropped the unused _dump_report_fn method. Enhanced error reporting.
    * lib/{bittest,consume_prof,error,khmer_config,scoringmatrix,thread_id_map}
    .{cc,hh},tests/test_khmer_config.py: deleted unused files
    * sandbox/collect-reads.py,scripts/{abundance-dist-single,do-partition,
    filter-abund-single,load-into-counting}.py: adapted to Python API changes:
    no threads argument to ReadParser, no more config
    * tests/test_{counting_hash,counting_single,hashbits,hashbits_obj,
    test_read_parsers}.py: updated tests to new error pattern (upon object
    creation, not first access) and the same API change as above. Thanks to
    Camille for her enhanced multi-thread test.
    * lib/{counting,hashtable,ht-diff}.cc,khmer.hh: renamed MAX_COUNT define to
    MAX_KCOUNT; avoids naming conflict with SeqAn
    * khmer/file.py: check_file_status(): ignored input files named '-'
    * khmer/khmer_tst_utils.py: added method to pipe input files to a target
    script
    * tests/test_scripts.py: enhanced streaming tests now that four of them
    work.
    * Makefile: refreshed cppcheck{,-result.xml} targets, added develop
    setuptools command prior to testing

2014-12-08  Michael R. Crusoe  <mcrusoe@msu.edu>

    * doc/user/known_issues.txt: Document that multithreading leads to dropped
    reads.

2014-12-07  Michael R. Crusoe  <mcrusoe@msu.edu>

    This is khmer v1.2

    * Makefile: add sandbox scripts to the pylint_report.txt target
    * doc/dev/coding-guidelines-and-review.txt: Add question about command
    line API to the checklist
    * doc/dev/release.txt: refresh release procedure
    * doc/release-notes/release-1.2.md

2014-12-05  Michael R. Crusoe  <mcrusoe@msu.edu>

    * CITATIONS,khmer/khmer_args.py: update citations for Qingpeng's paper

2014-12-01  Michael R. Crusoe  <mcrusoe@msu.edu>

    * doc/roadmap.txt: Explain the roadmap to v2 through v4

2014-12-01  Kevin Murray  <spam@kdmurray.id.au>

    * tests/test_scripts.py: Stop a test from making a temporary output file
    in the current dir by explicitly specifying an output file.

2014-12-01  Kevin Murray  <spam@kdmurray.id.au>

    * load-into-counting.py: Add a CLI parameter to output a machine-readable
    summary of the run, including number of k-mers, FPR, input files etc in
    json or TSV format.

2014-12-01  Titus Brown  <t@idyll.org>

    * Update sandbox docs: some scripts now used in recipes

2014-11-23  Phillip Garland  <pgarland@gmail.com>

    * lib/khmer.hh (khmer): define KSIZE_MAX
    * khmer/_khmermodule.cc (forward_hash, forward_hash_no_rc) (reverse_hash):
    Use KSIZE_MAX to check whether the user-supplied k is larger than khmer
    supports.

2014-11-19  Michael R. Crusoe  <mcrusoe@msu.edu>

    * CODE_OF_CONDUT.RST,doc/dev/{index,CODE_OF_CONDUCT}.txt: added a code of
    conduct

2014-11-18  Jonathan Gluck  <jdg@cs.umd.edu>

    * tests/test_counting_hash.py: Fixed copy paste error in comments, True to
    False.

2014-11-15  Jacob Fenton  <bocajnotnef@gmail.com>

    * tests/test_scripts.py: added screed/read_parsers stream testing
    * khmer/file.py: modified file size checker to not break when fed
    a fifo/block device
    * tests/test-data/test-abund-read-2.fa.{bz2, gz}: new test files

2014-11-11  Jacob Fenton  <bocajnotnef@gmail.com>

    * do-partition.py: replaced threading args in scripts with things from 
    khmer_args
    * khmer/theading_args.py: removed as it has been deprecated

2014-11-06  Michael R. Crusoe  <mcrusoe@msu.edu>

    * lib/{counting,hashbits}.{cc,hh},lib/hashtable.hh: Moved the n_kmers()
    function into the parent Hashtable class as n_unique_kmers(), adding it to
    CountingHash along the way. Removed the unused start and stop parameters.
    * khmer/_khmermodule.cc: Added Python wrapping for CountingHash::
    n_unique_kmers(); adapted to the dropped start and stop parameters.
    * scripts/{load-graph,load-into-counting,normalize-by-median}.py: used the
    n_unique_kmers() function instead of the n_occupied() function to get the
    number of unique kmers in a table.
    * tests/test_{hashbits,hashbits_obj,labelhash,scripts}.py: updated the
    tests to reflect the above

2014-10-24  Camille Scott  <camille.scott.w@gmail.com>

    * do-partition.py: Add type=int to n_threads arg and assert to check
    number of active threads

2014-10-10  Brian Wyss  <wyssbria@msu.edu>

    * khmer/scripts/{abundance-dist, abundance-dist-single,
    annotate-partitions, count-median, count-overlap, do-partition,
    extract-paired-reads, extract-partitions, filter-abund, filter-abund-single,
    filter-stoptags, find-knots, load-graph, load-into-counting,
    make-initial-stoptags, merge-partitions, normalize-by-median, 
    partition-graph, sample-reads-randomly}.py:
    changed stdout output in scripts to go to stderr.

2014-10-06  Michael R. Crusoe  <mcrusoe@msu.edu>

    * Doxyfile.in: add links to the stdc++ docs

2014-10-01  Ben Taylor  <taylo886@msu.edu>

    * khmer/_khmermodule.cc, lib/hashtable.cc, lib/hashtable.hh,
    tests/test_counting_hash.py, tests/test_labelhash.py,
    tests/test_hashbits.py, tests/test_hashbits_obj.py:
    Removed Hashtable::consume_high_abund_kmers,
    Hashtable::count_kmers_within_depth, Hashtable::find_radius_for_volume,
    Hashtable::count_kmers_on_radius

2014-09-29  Michael R. Crusoe  <mcrusoe@msu.edu>

    * versioneer.py: upgrade versioneer 0.11->0.12

2014-09-29  Sherine Awad  <sherine.awad@gmail.com>

    * scripts/normalize-by-median.py: catch expections generated by wrong
    indentation for 'total'

2014-09-23  Jacob G. Fenton  <bocajnotnef@gmail.com>

    * scripts/{abundance-dist-single, abundance-dist, count-median,
    count-overlap, extract-paired-reads, filter-abund-single,
    load-graph, load-into-counting, make-initial-stoptags,
    partition-graph, split-paired-reads}.py: 
    added output file listing at end of file
    * scripts/extract-long-sequences.py: refactored to set write_out to
    sys.stdout by default; added output location listing.
    * scripts/{fastq-to-fasta, interleave-reads}.py: 
    added output file listing sensitive to optional -o argument
    * tests/test_scripts.py: added test for scripts/make-initial-stoptags.py

2014-09-19  Ben Taylor  <taylo886@msu.edu>

    * Makefile: added --inline-suppr to cppcheck, cppcheck-result.xml targets
    * khmer/_khmermodule.cc: Added comments to address cppcheck false positives
    * lib/hashtable.cc, lib/hashtable.hh: take args to filter_if_present by
    reference, address scope in destructor
    * lib/read_parsers.cc: Added comments to address cppcheck false positives
    * lib/subset.cc, lib/subset.hh: Adjusted output_partitioned_file,
    find_unpart to take args by reference, fix assign_partition_id to use
    .empty() instead of .size()

2014-09-19  Ben Taylor  <taylo886@msu.edu>
		
    * Makefile: Add astyle, format targets
    * doc/dev/coding-guidelines-and-review.txt: Add reference to `make format`
		target

2014-09-10  Titus Brown  <titus@idyll.org>

    * sandbox/calc-median-distribution.py: catch exceptions generated by reads
	shorter than k in length.
    * sandbox/collect-reads.py: added script to collect reads until specific
	average cutoff.
    * sandbox/slice-reads-by-coverage.py: added script to extract reads with
	a specific coverage slice (based on median k-mer abundance).
	
2014-09-09  Titus Brown  <titus@idyll.org>

    * Added sandbox/README.rst to describe/reference removed files,
	 and document remaining sandbox files.

    * Removed many obsolete sandbox files, including:
      sandbox/abund-ablate-reads.py,
      sandbox/annotate-with-median-count.py,
      sandbox/assemble-individual-partitions.py,
      sandbox/assemstats.py,
      sandbox/assemstats2.py,
      sandbox/bench-graphsize-orig.py,
      sandbox/bench-graphsize-th.py,
      sandbox/bin-reads-by-abundance.py,
      sandbox/bowtie-parser.py,
      sandbox/calc-degree.py,
      sandbox/calc-kmer-partition-counts.py,
      sandbox/calc-kmer-read-abunds.py,
      sandbox/calc-kmer-read-stats.py,
      sandbox/calc-kmer-to-partition-ratio.py,
      sandbox/calc-sequence-entropy.py,
      sandbox/choose-largest-assembly.py,
      sandbox/consume-and-traverse.py,
      sandbox/contig-coverage.py,
      sandbox/count-circum-by-position.py,
      sandbox/count-density-by-position.py,
      sandbox/count-distance-to-volume.py,
      sandbox/count-median-abund-by-partition.py,
      sandbox/count-shared-kmers-btw-assemblies.py,
      sandbox/ctb-iterative-bench-2-old.py,
      sandbox/ctb-iterative-bench.py,
      sandbox/discard-high-abund.py,
      sandbox/discard-pre-high-abund.py,
      sandbox/do-intertable-part.py,
      sandbox/do-partition-2.py,
      sandbox/do-partition-stop.py,
      sandbox/do-partition.py,
      sandbox/do-subset-merge.py,
      sandbox/do-th-subset-calc.py,
      sandbox/do-th-subset-load.py,
      sandbox/do-th-subset-save.py,
      sandbox/extract-surrender.py,
      sandbox/extract-with-median-count.py,
      sandbox/fasta-to-fastq.py,
      sandbox/filter-above-median.py,
      sandbox/filter-abund-output-by-length.py,
      sandbox/filter-area.py,
      sandbox/filter-degree.py,
      sandbox/filter-density-explosion.py,
      sandbox/filter-if-present.py,
      sandbox/filter-max255.py,
      sandbox/filter-min2-multi.py,
      sandbox/filter-sodd.py,
      sandbox/filter-subsets-by-partsize.py,
      sandbox/get-occupancy.py,
      sandbox/get-occupancy2.py,
      sandbox/graph-partition-separate.py,
      sandbox/graph-size-circum-trim.py,
      sandbox/graph-size-degree-trim.py,
      sandbox/graph-size-py.py,
      sandbox/join_pe.py,
      sandbox/keep-stoptags.py,
      sandbox/label-pairs.py,
      sandbox/length-dist.py,
      sandbox/load-ht-and-tags.py,
      sandbox/make-coverage-by-position-for-node.py,
      sandbox/make-coverage-histogram.py,
      sandbox/make-coverage.py,
      sandbox/make-random.py,
      sandbox/make-read-stats.py,
      sandbox/multi-abyss.py,
      sandbox/multi-stats.py,
      sandbox/multi-velvet.py,
      sandbox/normalize-by-min.py,
      sandbox/occupy.py,
      sandbox/parse-bowtie-pe.py,
      sandbox/parse-stats.py,
      sandbox/partition-by-contig.py,
      sandbox/partition-by-contig2.py,
      sandbox/partition-size-dist-running.py,
      sandbox/partition-size-dist.py,
      sandbox/path-compare-to-vectors.py,
      sandbox/print-exact-abund-kmer.py,
      sandbox/print-high-density-kmers.py,
      sandbox/quality-trim-pe.py,
      sandbox/quality-trim.py,
      sandbox/reformat.py,
      sandbox/remove-N.py,
      sandbox/softmask-high-abund.py,
      sandbox/split-N.py,
      sandbox/split-fasta-on-circum.py,
      sandbox/split-fasta-on-circum2.py,
      sandbox/split-fasta-on-circum3.py,
      sandbox/split-fasta-on-circum4.py,
      sandbox/split-fasta-on-degree-th.py,
      sandbox/split-fasta-on-degree.py,
      sandbox/split-fasta-on-density.py,
      sandbox/split-reads-on-median-diff.py,
      sandbox/summarize.py,
      sandbox/sweep_perf.py,
      sandbox/test_scripts.py,
      sandbox/traverse-contigs.py,
      sandbox/traverse-from-reads.py,
      sandbox/validate-partitioning.py -- removed as obsolete.

2014-09-01  Michael R. Crusoe  <mcrusoe@msu.edu>

    * doc/dev/coding-guidelines-and-review.txt: Clarify pull request checklist
    * CONTRIBUTING.md: update URL to new dev docs

2014-08-30  Rhys Kidd  <rhyskidd@gmail.com>

    * khmer/_khmermodule.cc: fix table.get("wrong_length_string") gives core
    dump
    * lib/kmer_hash.cc: improve quality of exception error message
    * tests/{test_counting_hash,test_counting_single,test_hashbits,
        test_hashbits_obj}.py: add regression unit tests

2014-08-28  Titus Brown  <titus@idyll.org>

    * scripts/normalize-by-median.py: added reporting output after main loop
	exits, in case it hadn't been triggered.
    * sandbox/saturate-by-median.py: added flag to change reporting frequency,
	cleaned up leftover code from when it was copied from
	normalize-by-median.

2014-08-24  Rhys Kidd  <rhyskidd@gmail.com>

    * khmer/thread_utils.py, sandbox/filter-below-abund.py,
	scripts/{extract-long-sequences,load-graph,load-into-counting,
	normalize-by-median,split-paired-reads}.py,
	scripts/galaxy/gedlab.py: fix minor PyLint issues 

2014-08-20  Michael R. Crusoe  <mcrusoe@msu.edu>

    * test/test_version.py: add Python2.6 compatibility.

2014-08-20  Rhys Kidd  <rhyskidd@gmail.com>

    * setup.py,README.rst,doc/user/install.txt: Test requirement for a 
    64-bit operating system, documentation changes. Fixes #529

2014-08-19  Michael R. Crusoe  <mcrusoe@msu.edu>

    * {setup,versioneer,khmer/_version}.py: upgrade versioneer from 0.10 to 0.11

2014-08-18  Michael R. Crusoe  <mcrusoe@msu.edu>

    * setup.py: Use the system bz2 and/or zlib libraries if specified in
    setup.cfg or overridden on the commandline

2014-08-06  Michael R. Crusoe  <mcrusoe@msu.edu>

    * CITATION: fixed formatting, added BibTeX
    * Makefile: Python code coverage targets will now compile khmer if needed
    * doc/dev/galaxy.txt: moved to doc/user/; updated & simplified
    * doc/{dev,user}/index.txt: galaxy.txt move
    * scripts/*.xml: moved to scripts/galaxy/; citations added; additional
    scripts wrapped
    * scripts/galaxy/README.txt: documented Galaxy codebase requirements
    * doc/citations.txt: symlink to CITATION
    * scripts/galaxy/test-data: added symlinks to files in tests/test-data or
    added short test files from scratch
    * scripts/galaxy/macros.xml: common configuration moved to central file
    * scripts/galaxy/gedlab.py: custom Galaxy datatypes for the counting
    tables and presence tables: it inherits from the Galaxy Binary type but
    isn't sniffable. Written with GalaxyTeam's Dave_B.
    * scripts/filter-abund.py: fix inaccurate parameter description
    * scripts/galaxy/tool_dependencies.xml: document install process
    * scripts/galaxy/filter-below-abund.py: symlink to
    sandbox/filter-below-abund.py for now.
    * khmer/khmer_args.py: point users to online citation file for details

2014-08-05  Michael R. Crusoe  <mcrusoe@msu.edu>

    * lib/read_parsers.{cc,hh}: close file handles. Fixes CID 1222793

2014-08-05  Justin Lippi  <jlippi@gmail.com>

    * khmer/__init__.py: import get_version_cpp method as __version_cpp__.
    * khmer/_khmermodule.cc: added get_version_cpp implementation
    * tests/test_version.py: check that version from C++ matches version from
    khmer.__version__
    * setup.cfg: don't run tests with 'jenkins' @attr with 'make test'

2014-08-04  Michael R. Crusoe  <mcrusoe@msu.edu>

    * khmer/_khmermodule.cc,lib/{kmer_hash.{cc,hh},read_aligner.cc,
    read_parsers.{cc,hh},trace_logger.cc: Replace remaining uses of assert()
    with khmer_exceptions. Fixes #215.
    * setup.py: simplify argparse conditional dependency

2014-08-03  Titus Brown & Michael R. Crusoe  <t@idyll.org>

    * doc/{artifact-removal,partitioning-workflow{.graffle,.png}},{biblio,
    blog-posts,guide,install,choosing-table-sizes,known-issues,scripts,
    partitioning-big-data.txt: moved to doc/user/
    * doc/{crazy-ideas,details,development,galaxy,release,examples}.txt: moved
    to doc/dev/
    * doc/dev/{a-quick-guide-to-testing,codebase-guide,
    coding-guidelines-and-review,for-khmer-developers,getting-started,
    hackathon,index}.txt,doc/user/index.txt: new content.
    * doc/design.txt: deleted
    The documentation has been split into user focused documentation and
    developer focused documentation. The new developer docs were field tested
    as part of the Mozilla Science Lab global sprint that we participated in;
    we are grateful to all the volunteers.

2014-07-24  Ivan Gonzalez  <iglpdc@gmail.com>

    * lib/khmer.hh, lib/khmer_exception.hh: All exceptions are now derived from
	a new base class exception, khmer::khmer_exception. Issue #508.
    * lib/counting.cc, lib/hashbits.cc, lib/hashtable.{cc,hh},lib/kmer_hash.cc,
	lib/labelhash.cc, lib/perf_metrics.hh, lib/read_parsers.{cc,hh},
	lib/subset.cc, lib/thread_id_map.hh: All exceptions thrown are now
	instances (or derived from) khmer::khmer_exception.

2014-07-24  Jiarong Guo  <guojiaro@gmail.com>

    * khmer/_khmermodule.cc: add python exception when thread = 0 for
    ReadParser.
    * tests/test_read_parsers.py: add test_with_zero_threads() to test Python
    exception when ReadParser has zero threads.

2014-07-23  Qingpeng Zhang  <qingpeng@gmail.com>

    * scripts/load-graph.py: write fp rate into *.info file with option 
    to switch on
    * tests/test_scripts.py: add test_load_graph_write_fp

2014-07-23  Ryan R. Boyce  <boycerya@msu.edu>

    * Makefile: fixed >80 character line wrap-around

2014-07-23  Leonor Garcia-Gutierrez  <l.garcia-gutierrez@warwick.ac.uk>

    * tests/test_hashbits.py, tests/test_graph.py, 
    tests/test_lump.py: reduced memory requirement
    
2014-07-23  Heather L. Wiencko  <wienckhl@tcd.ie>

    * khmer_tst_utils.py: added import traceback
    * test_scripts.py: added test for normalize_by_median.py for fpr rate

2014-07-22  Justin Lippi  <jlippi@gmail.com>
 
    * khmer/_khmermodule.cc: removed unused assignment
    * lib/read_aligner.cc,lib/read_aligner.hh: wrapped function declarations
    in the same compiler options that the only invocations are in to avoid
    unusedPrivateFunction violation.
    * lib/read_parsers.cc: fix redundantassignment error by assigning variable
    to its value directly

2014-07-22  Michael R. Crusoe  <mcrusoe@msu.edu>

    * Makefile: combine pip invocation into single "install-dependencies"
    target.

2014-07-22  Justin Lippi  <jlippi@gmail.com>

    * tests/test_subset_graph.py: decrease the amount of memory that is being
    requested for the hash tables in test.

2014-07-22  Jim Stapleton  <jas@msu.edu>

     * scripts/filter-abund.py: no longer asks for parameters that are unused,
     issue #524

2014-07-22  Justin Lippi  <jlippi@gmail.com> 

    * tests/khmer_tst_utils.py: put runscript here
    * tests/test_sandbox_scripts.py: remove 'runsandbox', renamed to runscript
      and placed in khmer_tst_utils
    * tests/test_scripts.py: removed 'runscript' and placed in khmer_tst_utils

2014-07-22  Jeramia Ory  <jeramia.ory@gmail.com>

    * khmer/_khmermodule.cc: removed unused KhmerError, issue #503

2014-07-22  Rodney Picett  <pickett.rodney@gmail.com>

    * lib/scoringmatrix.{cc,hh}: removed assign function, issue #502
 
2014-07-22  Leonor Garcia-Gutierrez  <l.garcia-gutierrez@warwick.ac.uk>

    * tests/test_counting_single.py: reduced memory requirements
    
2014-07-21  Titus Brown  <t@idyll.org>

    * sandbox/saturate-by-median.py: introduce new sandbox script for
	saturation analysis of low-coverage data sets.

2014-07-10  Joe Stein  <joeaarons@gmail.com>

    * sandbox/readstats.py: fixed divide-by-zero error, issue #458

2014-07-06  Titus Brown  <t@idyll.org>

    * doc/release.txt: fix formatting.

2014-06-25  Michael R. Crusoe <mcrusoe@msu.edu>

    * scripts/load-graph.py: fix #507. Threading doesn't give any advantages
    to this script right now; the threading parameter is ignored for now.

2014-06-20  Chuck Pepe-Ranney  <chuck.peperanney@gmail.com>

    * scripts/extract-partitions.py: added epilog documentation for 
	<base>.dist columns.

2014-06-20  Michael R. Crusoe  <mcrusoe@msu.edu>

    * doc/release.txt: Add Coverity Scan to release checklist

2014-06-19  Michael R. Crusoe  <mcrusoe@msu.edu>

    * lib/read_aligner.{cc,hh},khmer/_khmermodule.cc,setup.py,
    tests/test_read_aligner.py,sandbox/{normalize-by-align,read-aligner}.py:
    Update of @fishjord's graph alignment work
    * lib/{aligner,kmer,node}.{cc,hh},tests/test_align.py: removed as they are
    superceded by the above
    * Makefile: fixed wildcards
    * tests/read_parsers.py: tests that are too complicated to run with
    Valgrind's memcheck are now marked @attr('multithread')

2014-06-16  Titus Brown  <t@idyll.org>

    * doc/release.txt: updated release process.
    * doc/known-issues.txt: updated known-issues for v1.1 release
    * doc/release-notes/: added release notes for 1.0, 1.0.1, and 1.1

2014-06-16  Michael R. Crusoe  <mcrusoe@msu.edu>

    * scripts/{abundance-dist-single,filter-abund-single,load-into-counting,
    normalize-by-median,load-graph}.py: restore Python 2.6 compatibility for
    Debian 6, RedHat 6, SL6, and Ubuntu 10.04 LTS users.

2014-06-15  Titus Brown  <t@idyll.org>

    * doc/scripts.txt: removed sweep-reads.py from script documentation.
    * scripts/sweep-reads.py, scripts/sweep-files.py: moved sweep-reads.py
	and sweep-files.py over to sandbox.
    * tests/test_sandbox_scripts.py: created a test file for scripts in
	sandbox/; skip when not in developer mode (e.g. installed egg).
    * tests/test_script_arguments.py: capture file.py output to stderr
	so that it is not displayed during tests.
    * sandbox/calc-median-distribution.py: updates to print cumulative
	distribution for calc-median-distribution.

2014-06-14  Michael R. Crusoe  <mcrusoe@msu.edu>

    * scripts/{abundance-dist-single,filter-abund-single,load-into-counting,
    normalize-by-median,load-graph}.py,tests/test_scripts.py: added
    '--report-total-kmers' option to all scripts that create k-mer tables.

2014-06-14  Titus Brown  <t@idyll.org>

    * doc/scripts.txt, tests/test_scripts.py, scripts/sweep-reads.py:
	renamed sweep-reads-buffered to sweep-reads; added FASTQ output to
	sweep-reads.
    * doc/scripts.txt: added extract-long-sequences.py doc reference.
    * scripts/extract-long-sequences.py: set default sequence length to
	extract to 200 bp.

2014-06-13  Michael R. Crusoe  <mcrusoe@msu.edu>

    * MANIFEST.in: don't include docs/, data/, or examples/ in our PyPI
    distribution. Saves 15MB.

2014-06-13  Michael R. Crusoe  <mcrusoe@msu.edu>

    * Makefile: split coverity target in two: -build and -upload. Added
    configuration target

2014-06-13  Titus Brown  <t@idyll.org>

    * doc/install.txt: updated virtualenv command to use python2 explicitly,
	for arch support.

2014-06-13  Titus Brown  <t@idyll.org>

    * khmer/__init__.py, khmer/file_args.py: Moved copyright message to a
	comment.
    * khmer/file.py: updated error messages for disk-space checking functions;
	added test hooks.
    * tests/test_script_arguments.py: added tests for several functions in
	khmer/file.py.
    * sandbox/assemstats3.py: handle missing input files.

2014-06-12  Michael Wright <wrigh517@msu.edu>

    * sandbox/load-into-hashbits: Deleted from sandbox. It is superseded
    by load-graph.py --no-tagset.

2014-06-11  Michael Wright <wrigh517@msu.edu>

    * scripts/load-into-counting: Fixed docstring misnomer to 
	load-into-counting.py

2014-06-10  Michael R. Crusoe  <mcrusoe@msu.edu>

    * setup.py,tests/{__init__,khmer_tst_utils,test_scripts,
    khmer_test_counting_single}.py: made tests runnable after installation.
    * lib/{khmer.hh,hashtable.hh,read_parsers.cc,read_parsers.hh}: restructure
    exception hierarchy.
    * khmer/_khmermodule.cc: Nicer error checking for hash_consume_fasta,
    hash_abundance_distribution, hashbits_consume_{fasta,fasta_and_tag
    {,with_stoptags},partitioned_fasta}, hashbits_output_partitions, and
    labelhash_consume_{,partitioned_}fasta_and_tag_with_labels.

2014-06-10  Titus Brown  <t@idyll.org>

    * Makefile: remove SHELL setting so that 'make doc' works in virtualenvs.
    * scripts/sample-reads-randomly.py: extend to take multiple subsamples
	with -S.
    * tests/test_scripts.py: added test for multiple subsamples from
	sample-reads-randomly.py

2014-06-10  Michael Wright <wrigh517@msu.edu>

    * scripts/extract-long-sequences: Moved from sandbox, added argparse and 
    FASTQ support.
    * scripts/fastq-to-fasta: Fixed outdated argparse oversight.
    * tests/test_scripts.py: Added tests for extract-long-sequences.py

2014-06-08  Titus Brown  <t@idyll.org>

    * doc/conf.py: set google_analytics_id and disqus_shortname properly;
	disable "editme" popup.
    * doc/_templates/page.html: take google_analytics_id and disqus_shortname
	from doc/conf.py.

2014-06-04  Michael R. Crusoe <mcrusoe@msu.edu>

    * lib/Makefile: do a distclean as the CFLAGS may have changed. Fixes #442

2014-06-03 Chuck Pepe-Ranney <chuck.peperanney@gmail.com>

    * scripts/abundance-dist.py: removed call to check_space on infiles.  

2014-05-31  Michael R. Crusoe  <mcrusoe@msu.edu>

    * khmer/_khmermodule.cc,lib/counting.{cc,hh},
    sandbox/{stoptag-abundance-ham1-hist.py,off-by-one.py,filter-ham1.py}:
    Remove CountingHash get_kmer_abund_mean, get_kmer_abund_abs_deviation, and
    max_hamming1_count along with Python glue code and sandbox scripts. They
    are no longer useful.

2014-05-30  Titus Brown  <t@idyll.org>

    * khmer/_khmermodule.cc: remove merge2* functions: unused, untested.
    * lib/counting.cc, lib/hashbits.cc, lib/hashtable.cc: made file loading
	exceptions more verbose and informative.
    * tests/test_subset_graph.py: added tests for SubsetPartition::
	load_partitionmap.
    * khmer/_khmermodule.cc, lib/subset.cc, wrapped SubsetPartition::
	load_partitionmap to catch, propagate exceptions
    * tests/test_hashbits.py, tests/test_counting_hash.py: added tests
	for fail-on-load of bad file format versions; print exception messages.
    * .gitignore: added various temporary pip & build files
    * lib/counting.cc: added I/O exception handling to CountingHashFileReader
	and CountingHashGzFileReader.
    * lib/hashbits.cc: added I/O exception handling to Hashbits::load.
    * lib/subset.cc: added I/O exception handling to merge_from_disk.
    * lib/hashtable.cc: added I/O exception handling to load_tagset and
	load_stop_tags
    * khmer/_khmermodule.cc: added I/O exception propagation from C++ to
	Python, for all loading functions.

2014-05-22  Michael Wright  <wrigh517@msu.edu>

    * scripts/fastq-to-fasta: Moved and improved fastq-to-fasta.py into scripts 
    from sandbox
    * tests/test_scripts.py: Added tests for fastq-to-fasta.py
    * tests/test-data: Added test-fastq-n-to-fasta.py file with N's in 
    sequence for testing

2014-05-19  Michael R. Crusoe  <mcrusoe@msu.edu>

    * Makefile: add target for python test coverage plain-text report;
    clarified where the HTML report is

2014-05-16  Michael R. Crusoe  <mcrusoe@msu.edu>

    * docs/scripts.txt: include sweep-reads-buffered.py

2014-05-14  Adam Caldwell  <adam.caldwell@gmail.com>

    * Makefile: change pip to pip2. Fixes assorted make problems on systems
    where pip links to pip3

2014-05-14  Michael R. Crusoe  <mcrusoe@msu.edu>

    * lib/{zlib,bzip2} -> third-party/
    * setup.{cfg,py}: Move third party libraries to their own directory
    * Makefile: add sloccount target for humans and the sloccount.sc target for
   Jenkins

2014-05-13  Michael Wright  <wrigh517@msu.edu>

    * sandbox/fastq-to-fasta.py: now reports number of reads dropped due to
    'N's in sequence. close 395

2014-05-13  Michael R. Crusoe  <mcrusoe@msu.edu>

    * doc/release.txt: additional fixes

2014-05-09  Luiz Irber  <irberlui@msu.edu>

    Version 1.0.1

2014-05-09  Michael R. Crusoe  <mcrusoe@msu.edu>

    * doc/release.txt: update release instructions

2014-05-06  Michael R. Crusoe  <mcrusoe@msu.edu>

    * lib/{subset,counting}.cc: fix cppcheck errors; astyle -A10
    --max-code-length=80

2014-05-06  Titus Brown  <titus@idyll.org>

    * sandbox/calc-best-assembly.py: added script to calculate best
    assembly from a list of contig/scaffold files
	
2014-04-23  Titus Brown  <titus@idyll.org>

    * scripts/abundance-dist-single.py: fixed problem where ReadParser was
    being created anew for each thread; regression introduced in 4b823fc.

2014-04-22  Michael R. Crusoe  <mcrusoe@msu.edu>

    *.py: switch to explicit python2 invocation. Fixes #385.

2014-04-21  Titus Brown  <t@idyll.org>

    * doc/development.txt: added spellcheck to review checklist

2014-04-21  Titus Brown  <titus@idyll.org>

    * scripts/normalize-by-median.py: updated FP rate to match latest info from
      Qingpeng's paper; corrected spelling error.

2014-04-21  Michael R. Crusoe  <mcrusoe@msu.edu>

    * setup.py,doc/installing.txt: Remove argparse from the requirements
    unless it isn't available. Argparse is bundled with Python 2.7+. This
    simplifies the installation instructions.

2014-04-17  Ram RS  <ramrs@nyu.edu>

    * scripts/make-initial-stoptags.py: fixed bug that threw error on
     missing .ht input file while actual expected input file is .pt

2014-04-11  Titus Brown  <t@idyll.org>

    * scripts/*.py: fixed argument to check_space_for_hashtable to rely
    on args.n_tables and not args.ksize.

2014-04-06  Titus Brown  <titus@idyll.org>

    * scripts/normalize-by-median.py: added comment about table compatibility
    with abundance-dist.

2014-04-05  Michael R. Crusoe  <mcrusoe@msu.edu>

    * MANIFEST.in,setup.py: fix to correct zlib packaging for #365
    * ChangeLog: fix date for 1.0 release, email addresses

2014-04-01  Michael R. Crusoe  <mcrusoe@msu.edu>

    Version 1.0
    * Makefile: run 'build' command before install; ignore _version.py for
    coverage purposes.
    * bink.ipynb: deleted
    * doc/choosing-hash-sizes.txt -> choosing-table-sizes.txt
    * setup.py,doc/{conf.py,index.txt}: update lists of authors
    * doc/development.txt: typo
    * doc/{galaxy,guide,index,introduction,scripts}.txt: remove some
    references to implementation details of the k-mer tables
    * doc/{known-issues,release}.txt: updated
    * khmer/*.cc,lib/*.{cc,hh}: astyle -A10 formatted
    * lib/read_parsers.cc: fixed case statement fall through
    * lib/subset.cc: removed unnecessary NULL check (CID 1054804 & 1195088)
    * scripts/*.py: additional documentation updates
    * tests/test-data/test-overlap1.ht,data/MSB2-surrender.fa &
    data/1m-filtered.fa: removed from repository history, .git is now 36M!

2014-04-01  Titus Brown  <t@idyll.org>

    * CITATION,khmer/khmer_args.py: Updated khmer software citation for
    release.

2014-03-31  Titus Brown  <t@idyll.org>

    * scripts/normalize-by-median.py: Fixed unbound variable bug introduced in
    20a433c2.

    * khmer/file.py: Fixed incorrect use of __file__ dirname instead of
    os.getcwd(); also fixed bug where statvfs would choke on an empty
    dirname resulting from input files being in the cwd.

2014-03-31  Michael R. Crusoe  <mcrusoe@msu.edu>

    * versioneer.py,ez_setup.py: updated to version 0.10 and 3.4.1
    respectively.
    * docs/release.txt,khmer/_version.py,MANIFEST.in: update ancillary
    versioneer files

2014-03-31  Titus Brown  <t@idyll.org>

    * scripts/*.py,khmer/khmer_args.py: added 'info' function to khmer_args,
    and added citation information to each script.
    * CITATION: added basic citation information for khmer functionality.

2013-03-31  Michael R. Crusoe  <mcrusoe@msu.edu>

    * docs/scripts.txt,scripts/*.py,khmer/*.py: overhaul the documentation of
    the scripts. Uses sphinxcontrib.autoprogram to leverage the existing
    argparse objects. Moved the documentation into each script + misc cleanups.
    All scripts support the --version option. Migrated the last scripts to use
    khmer_args
    * docs/blog-posts.txt: removed outdated reference to filter-exact.py; its
    replacement filter-abund.py is better documented in the eel-pond protocol
    * figuregen/,novelty/,plots/,templatem/,scripts/do-partition.sh: removed
    outdated code not part of core project

2013-03-30  Michael R. Crusoe  <mcrusoe@msu.edu>

    * setup.py: monkeypatched distutils.Distribution.reinitialize_command() so
    that it matches the behavior of Distribution.get_command_obj(). This fixes
    issues with 'pip install -e' and './setup.py nosetests' not respecting the
    setup.cfg configuration directives for the build_ext command. Also
    enhanced our build_ext command to respect the dry_run mode.

    * .ycm_extra_conf.py: Update our custom YouCompleteMe configuration to
    query the package configuration for the proper compilation flags.

2014-03-28  Michael R. Crusoe  <mcrusoe@msu.edu>

    * Makefile,setup.py: demote nose & sphinx to extra dependencies.
    Auto-install Python developer tools as needed.

2013-03-27  Michael R. Crusoe  <mcrusoe@msu.edu>

    * The system zlib and bzip2 libraries are now used instead of the bundled
    versions if specified in setup.cfg or the command line.

2014-03-25  Michael R. Crusoe  <mcrusoe@msu.edu>

    * Makefile: update cppcheck command to match new version of Jenkins
    plugin. Now ignores the lib/test*.cc files.

2013-03-20  Michael R. Crusoe  <mcrusoe@msu.edu>

    * lib/storage.hh,khmer/_khmermodule.cc,lib/{readtable,read_parsers}.hh:
    remove unused storage.hh

2014-03-19  Qingpeng Zhang  <qingpeng@msu.edu>

    * hashbits.cc: fix a bug of 'Division or modulo by zero' described in #182
    * test_scripts.py: add test code for count-overlap.py
    * count-overlap.py: (fix a bug because of a typo and hashsize was replaced
    by min_hashsize)
    * count-overlap.py: needs hashbits table generated by load-graph.py. 
    This information is added to the "usage:" line.
    * count-overlap.py: fix minor PyLint issues

2014-03-19  Michael R. Crusoe  <mcrusoe@msu.edu>

    * Update bundled zlib version to 1.2.8 from 1.2.3. Changes of note:
    "Wholesale replacement of gz* functions with faster versions"
    "Added LFS (Large File Summit) support for 64-bit file offsets"
    "Fix serious but very rare decompression bug"

2014-03-19  Michael R. Crusoe <mcrusoe@msu.edu>

    * lib/counting.hh: include hashtable.hh
    * lib/{counting,aligner,hashbits,hashtable,labelhash,node,subset}.{cc,hh},
    kmer.cc,khmer/_khmermodule.cc: removed downcast, replaced non-functional
    asserts() with exception throws.
    * khmer/_khmermodule.cc: fixed parsing of PyLists
    * setup.py: force 64bit only builds on OS X.

2014-03-19  Titus Brown  <t@idyll.org>

    * Makefile: update documentation on targets at top; clean autopep8 output.
    * test_counting_single.py: fixed pep8 violations in spacing
    * test_scripts.py: eliminate popenscript in favor of proper SystemExit
	handling in runscript; fix pep8 violations.

2014-03-19  Michael R. Crusoe <mcrusoe@msu.edu> and Luiz Irber
<luiz.irber@gmail.com>

    * lib/ktable.{cc,hh},khmer/{__init__.py},{_khmermodule.cc}, tests/
    test_{counting_{hash,single},ktable}.py: remove the unused KTable object
    * doc/{index,ktable}.txt: remove references to KTable
    * lib/{ktable.{hh,cc} → kmer_hash.{hh,cc}}: rename remaining ktable files
    to kmer_hash
    * lib/{hashtable,kmer}.hh: replace ktable headers with kmer_hash

2014-03-17  Ram RS  <ramrs@nyu.edu>

    * extract-partitions.py: pylint warnings addressed
    * test_scripts.py: tests added to cover extract-partitions completely

2014-03-16  Michael R. Crusoe <mcrusoe@msu.edu>

    * lib/read_parsers.cc: fix for Coverity CID 1054789: Unititialized scalar
    field II: fill_id is never zeroed out.

2014-03-16  Ram RS  <ramrs@nyu.edu>

    * Project email in copyright headers updated

2014-03-14  Michael R. Crusoe <mcrusoe@msu.edu>

    * khmer/_khmermodule.cc, lib/{khmer.hh, hashtable.{cc,hh}},
    tests/test_{hashbits,hashbits_obj,labelhash}.py: don't implicitly downcast
    tagset_size(). Changes fileformat version for saved tagsets.

2014-03-13  Ram RS  <ramrs@nyu.edu>

    * added: khmer/file.py - script to check disk space, check input file
    status and check space before hashtable writing
    * modified: scripts/*.py - all scripts now use khmer.file for above-mentioned
    functionality.
    * modified: scripts/*.py - pylint violations addressed in all scripts
    under scripts/

2014-03-13  Ram RS  <ramrs@nyu.edu>

    * Bug fix: tests.test_normalize_by_median_no_bigcount() now runs within
    temp directory

2014-03-11  Michael R. Crusoe  <mcrusoe@mcrusoe.edu>

    * lib/read_parsers.hh: fix for Coverity CID 1054789: Uninitialized scalar
    field

2014-03-10  Michael R. Crusoe  <mcrusoe@msu.edu>

    * doc/development.txt: document fork/tag policy + formatting fixes

2014-03-03  Michael R. Crusoe  <mcrusoe@msu.edu>

    * lib/trace_logger.{cc,hh}: fix for Coverity CID 1063852: Uninitialized
    scalar field (UNINIT_CTOR) 
    * lib/node.cc: fix for Coverity CID 1173035:  Uninitialized scalar field
    (UNINIT_CTOR)
    * lib/hashbits.hh: fix for Coverity CID 1153101:  Resource leak in object
    (CTOR_DTOR_LEAK)
    * lib/{perf_metrics.{cc,hh},hashtable.{cc,hh}
    ,read_parsers.{cc,hh},trace_logger.{cc,hh}}: ifndef WITH_INTERNAL_METRICS
    then lets not + astyle -A10

2014-02-27  Michael R. Crusoe <mcrusoe@msu.edu>

    * tagged: version 0.8
    * setup.py: Specify a known working version of setuptools so we don't
    force an unneeded and awkward upgrade.
    * setup.py: We aren't zipsafe, mark as such

2014-02-18  Michael R. Crusoe <mcrusoe@msu.edu>

* Normalized C++ namespace usage to fix CID 1054792
* Updated install instructions. We recommend OS X users and those Linux
users without root access to install virtualenv instead of pip.
* New documentation: doc/known-issues.txt
* Added code review checklist & other guidance: doc/development.txt

2014-02-03  Camille Scott <camille.scott.w@gmail.com>

* Standardized command line arguments in khmer_args; added version flag

* Added support for sparse graph labeling

* Added script to reinflate partitions from read files using the 
  labeling system, called sweep-reads-by-partition-buffered.py

* Implemented __new__ methods for Hashbits, enforced inheritance
  hierarchy between it and the new LabelHash class both in C++
  and CPython API

2013-12-20  Titus Brown  <titus@idyll.org>

* Fixed output_partitioned_file, sweep-reads3.py, and extract-partitions.py
  to retain FASTQ format in output.

2013-12-11  Michael R. Crusoe <mcrusoe@msu.edu>

* normalize-by-median.py: new optional argument: --record-filenames to specify
a path where a list of all the output filenames will be written to. Will
be used to better integrate with Galaxy.

* All commands that use the counting args now support the --version switch

* abundance-dist-single.py, abundance-dist.py, do-partition.py,
interleave-reads.py, load-graph.py, load-into-counting.py
normalize-by-median.py now exit with return code 1 instead of 255 as is
standard.

2013-12-19  Michael R. Crusoe  <mcrusoe@msu.edu>

* doc/install.txt Add setup instructions for RHEL6 & fix invocation to get
master branch to work for non-developers

2013-12-18  Titus Brown  <titus@idyll.org>

* Added a test to ensure that normalize-by-median.py has bigcount set to
  False.

2013-11-22  Camille Scott  <camille.scott.w@gmail.com>

* Makefile: Added debug target for profiling.

2013-11-22  Michael R. Crusoe  <mcrusoe@msu.edu>

* Documented release process

2013-10-21  Michael R. Crusoe  <mcrusoe@msu.edu>

* Version 0.7

* New script: sample-reads-randomly.py which does a single pass random
subsample using reservoir sampling.

* the version number is now only stored in one place

* Makefile: new dist, cppcheck, pep8, and autopep8 targets for developers.
VERSION is now set by versioneer and exported to C/C++ code.

* README switched from MarkDown to ReStructuredText format to clean up PyPI
listing. Install count badge added.

* doc/: updates to how the scripts are called. Sphinx now pulls version
number from versioneer. C/Python integration is now partially documented.
Reference to bleeding-edge has been removed. Release instructions have been
clarified and simplified.

* all python code in khmer/, scripts/, and tests/ should be PEP8 compliant now.

* khmer/_khmermodule.cc has gotten a once-over with cpychecker. Type errors
were eliminated and the error checking has improved.

* Several fixes motivated by the results of a Coverity C/C++ scan. 

* Tests that require greater than 0.5 gigabytes of memory are now annotated as
being 'highmem' and be skipped by changing two lines in setup.cfg

* warnings about -Wstrict-prototypes will no longer appear

* contributors to this release are: ctb, mr-c and camillescott. 

2013-10-15  Michael R. Crusoe  <mcrusoe@msu.edu>

* Version 0.6.1

* No code changes, just build fixes

2013-10-10  Michael R. Crusoe  <mcrusoe@msu.edu>

* Version 0.6

* Switch to setuptools to run the entire build

* The various Makefiles have been merged into one inside lib for posterity

* A new top-level Makefile wraps "python setup.py"

* argparse.py has been removed and is installed automatically by setuptools/pip

* setup.py and the python/khmer directory have been moved to the root of the
project to conform to the standard layout

* The project contact address is now khmer-project@idyll.org

* Due to the new build system the project now easily builds under OS X + XCode

* In light of the above the installation instructions have been rewritten

* Sphinx now builds the documentation without warnings or errors

* It is now easy to calculate code coverage.

* setup.py is now PEP8 compliant
2014-04-10  Michael R. Crusoe  <mcrusoe@msu.edu>

    * Makefile: run 'build' command before install; ignore _version.py for
    coverage purposes.
    * bink.ipynb: deleted
    * doc/choosing-hash-sizes.txt -> choosing-table-sizes.txt
    * setup.py,doc/{conf.py,index.txt}: update lists of authors
    * doc/development.txt: typo
    * doc/{galaxy,guide,index,introduction,scripts}.txt: remove some
    references to implementation details of the k-mer tables
    * doc/{known-issues,release}.txt: updated
    * khmer/*.cc,lib/*.{cc,hh}: astyle -A10 formatted
    * lib/read_parsers.cc: fixed case statement fall through
    * lib/subset.cc: removed unnecessary NULL check (CID 1054804 & 1195088)
    * scripts/*.py: additional documentation updates
    * tests/test-data/test-overlap1.ht,data/MSB2-surrender.fa &
    data/1m-filtered.fa: removed from repository history, .git is now 36M!

2014-03-31  Titus Brown  <ctb@msu.edu>

    * scripts/normalize-by-median.py: Fixed unbound variable bug introduced in
    20a433c2.

    * khmer/file.py: Fixed incorrect use of __file__ dirname instead of
    os.getcwd(); also fixed bug where statvfs would choke on an empty
    dirname resulting from input files being in the cwd.

2014-03-31  Michael R. Crusoe  <mcrusoe@msu.edu>

    * versioneer.py,ez_setup.py: updated to version 0.10 and 3.4.1
    respectively.
    * docs/release.txt,khmer/_version.py,MANIFEST.in: update ancillary
    versioneer files

2014-03-31  Titus Brown  <ctb@msu.edu>

    * scripts/*.py,khmer/khmer_args.py: added 'info' function to khmer_args,
    and added citation information to each script.
    * CITATION: added basic citation information for khmer functionality.

2013-03-31  Michael R. Crusoe  <mcrusoe@msu.edu>

    * docs/scripts.txt,scripts/*.py,khmer/*.py: overhaul the documentation of
    the scripts. Uses sphinxcontrib.autoprogram to leverage the existing
    argparse objects. Moved the documentation into each script + misc cleanups.
    All scripts support the --version option. Migrated the last scripts to use
    khmer_args
    * docs/blog-posts.txt: removed outdated reference to filter-exact.py; its
    replacement filter-abund.py is better documented in the eel-pond protocol
    * figuregen/,novelty/,plots/,templatem/,scripts/do-partition.sh: removed
    outdated code not part of core project

2013-03-30  Michael R. Crusoe  <mcrusoe@msu.edu>

    * setup.py: monkeypatched distutils.Distribution.reinitialize_command() so
    that it matches the behavior of Distribution.get_command_obj(). This fixes
    issues with 'pip install -e' and './setup.py nosetests' not respecting the
    setup.cfg configuration directives for the build_ext command. Also
    enhanced our build_ext command to respect the dry_run mode.

    * .ycm_extra_conf.py: Update our custom YouCompleteMe configuration to
    query the package configuration for the proper compilation flags.

2014-03-28  Michael R. Crusoe  <mcrusoe@msu.edu>

    * Makefile,setup.py: demote nose & sphinx to extra dependencies.
    Auto-install Python developer tools as needed.

2013-03-27  Michael R. Crusoe  <mcrusoe@msu.edu>

    * The system zlib and bzip2 libraries are now used instead of the bundled
    versions if specified in setup.cfg or the command line.

2014-03-25  Michael R. Crusoe  <mcrusoe@msu.edu>

    * Makefile: update cppcheck command to match new version of Jenkins
    plugin. Now ignores the lib/test*.cc files.

2013-03-20  Michael R. Crusoe  <mcrusoe@msu.edu>

    * lib/storage.hh,khmer/_khmermodule.cc,lib/{readtable,read_parsers}.hh:
    remove unused storage.hh

2014-03-19  Qingpeng Zhang  <qingpeng@msu.edu>

    * hashbits.cc: fix a bug of 'Division or modulo by zero' described in #182
    * test_scripts.py: add test code for count-overlap.py
    * count-overlap.py: (fix a bug because of a typo and hashsize was replaced
    by min_hashsize)
    * count-overlap.py: needs hashbits table generated by load-graph.py. 
    This information is added to the "usage:" line.
    * count-overlap.py: fix minor PyLint issues

2014-03-19  Michael R. Crusoe  <mcrusoe@msu.edu>

    * Update bundled zlib version to 1.2.8 from 1.2.3. Changes of note:
    "Wholesale replacement of gz* functions with faster versions"
    "Added LFS (Large File Summit) support for 64-bit file offsets"
    "Fix serious but very rare decompression bug"

2014-03-19  Michael R. Crusoe <mcrusoe@msu.edu>

    * lib/counting.hh: include hashtable.hh
    * lib/{counting,aligner,hashbits,hashtable,labelhash,node,subset}.{cc,hh},
    kmer.cc,khmer/_khmermodule.cc: removed downcast, replaced non-functional
    asserts() with exception throws.
    * khmer/_khmermodule.cc: fixed parsing of PyLists
    * setup.py: force 64bit only builds on OS X.

2014-03-19  Titus Brown  <t@idyll.org>

    * Makefile: update documentation on targets at top; clean autopep8 output.
    * test_counting_single.py: fixed pep8 violations in spacing
    * test_scripts.py: eliminate popenscript in favor of proper SystemExit
	handling in runscript; fix pep8 violations.

2014-03-19  Michael R. Crusoe <mcrusoe@msu.edu> and Luiz Irber
<luiz.irber@gmail.com>

    * lib/ktable.{cc,hh},khmer/{__init__.py},{_khmermodule.cc}, tests/
    test_{counting_{hash,single},ktable}.py: remove the unused KTable object
    * doc/{index,ktable}.txt: remove references to KTable
    * lib/{ktable.{hh,cc} → kmer_hash.{hh,cc}}: rename remaining ktable files
    to kmer_hash
    * lib/{hashtable,kmer}.hh: replace ktable headers with kmer_hash

2014-03-17  Ram RS  <ramrs@nyu.edu>

    * extract-partitions.py: pylint warnings addressed
    * test_scripts.py: tests added to cover extract-partitions completely

2014-03-16  Michael R. Crusoe <mcrusoe@msu.edu>

    * lib/read_parsers.cc: fix for Coverity CID 1054789: Unititialized scalar
    field II: fill_id is never zeroed out.

2014-03-16  Ram RS  <ramrs@nyu.edu>

    * Project email in copyright headers updated

2014-03-14  Michael R. Crusoe <mcrusoe@msu.edu>

    * khmer/_khmermodule.cc, lib/{khmer.hh, hashtable.{cc,hh}},
    tests/test_{hashbits,hashbits_obj,labelhash}.py: don't implicitly downcast
    tagset_size(). Changes fileformat version for saved tagsets.

2014-03-13  Ram RS  <ramrs@nyu.edu>

    * added: khmer/file.py - script to check disk space, check input file
    status and check space before hashtable writing
    * modified: scripts/*.py - all scripts now use khmer.file for above-mentioned
    functionality.
    * modified: scripts/*.py - pylint violations addressed in all scripts
    under scripts/

2014-03-13  Ram RS  <ramrs@nyu.edu>

    * Bug fix: tests.test_normalize_by_median_no_bigcount() now runs within
    temp directory

2014-03-11  Michael R. Crusoe  <mcrusoe@mcrusoe.edu>

    * lib/read_parsers.hh: fix for Coverity CID 1054789: Uninitialized scalar
    field

2014-03-10  Michael R. Crusoe  <mcrusoe@msu.edu>

    * doc/development.txt: document fork/tag policy + formatting fixes

2014-03-03  Michael R. Crusoe  <mcrusoe@msu.edu>

    * lib/trace_logger.{cc,hh}: fix for Coverity CID 1063852: Uninitialized
    scalar field (UNINIT_CTOR) 
    * lib/node.cc: fix for Coverity CID 1173035:  Uninitialized scalar field
    (UNINIT_CTOR)
    * lib/hashbits.hh: fix for Coverity CID 1153101:  Resource leak in object
    (CTOR_DTOR_LEAK)
    * lib/{perf_metrics.{cc,hh},hashtable.{cc,hh}
    ,read_parsers.{cc,hh},trace_logger.{cc,hh}}: ifndef WITH_INTERNAL_METRICS
    then lets not + astyle -A10

2014-02-27  Michael R. Crusoe <mcrusoe@msu.edu>

    * tagged: version 0.8
    * setup.py: Specify a known working version of setuptools so we don't
    force an unneeded and awkward upgrade.
    * setup.py: We aren't zipsafe, mark as such

2014-02-18  Michael R. Crusoe <mcrusoe@msu.edu>

* Normalized C++ namespace usage to fix CID 1054792
* Updated install instructions. We recommend OS X users and those Linux
users without root access to install virtualenv instead of pip.
* New documentation: doc/known-issues.txt
* Added code review checklist & other guidance: doc/development.txt

2014-02-03  Camille Scott <camille.scott.w@gmail.com>

* Standardized command line arguments in khmer_args; added version flag

* Added support for sparse graph labeling

* Added script to reinflate partitions from read files using the 
  labeling system, called sweep-reads-by-partition-buffered.py

* Implemented __new__ methods for Hashbits, enforced inheritance
  hierarchy between it and the new LabelHash class both in C++
  and CPython API

2013-12-20  Titus Brown  <titus@idyll.org>

* Fixed output_partitioned_file, sweep-reads3.py, and extract-partitions.py
  to retain FASTQ format in output.

2013-12-11  Michael R. Crusoe <mcrusoe@msu.edu>

* normalize-by-median.py: new optional argument: --record-filenames to specify
a path where a list of all the output filenames will be written to. Will
be used to better integrate with Galaxy.

* All commands that use the counting args now support the --version switch

* abundance-dist-single.py, abundance-dist.py, do-partition.py,
interleave-reads.py, load-graph.py, load-into-counting.py
normalize-by-median.py now exit with return code 1 instead of 255 as is
standard.

2013-12-19  Michael R. Crusoe  <mcrusoe@msu.edu>

* doc/install.txt Add setup instructions for RHEL6 & fix invocation to get
master branch to work for non-developers

2013-12-18  Titus Brown  <titus@idyll.org>

* Added a test to ensure that normalize-by-median.py has bigcount set to
  False.

2013-11-22  Camille Scott  <camille.scott.w@gmail.com>

* Makefile: Added debug target for profiling.

2013-11-22  Michael R. Crusoe  <mcrusoe@msu.edu>

* Documented release process

2013-10-21  Michael R. Crusoe  <mcrusoe@msu.edu>

* Version 0.7

* New script: sample-reads-randomly.py which does a single pass random
subsample using reservoir sampling.

* the version number is now only stored in one place

* Makefile: new dist, cppcheck, pep8, and autopep8 targets for developers.
VERSION is now set by versioneer and exported to C/C++ code.

* README switched from MarkDown to ReStructuredText format to clean up PyPI
listing. Install count badge added.

* doc/: updates to how the scripts are called. Sphinx now pulls version
number from versioneer. C/Python integration is now partially documented.
Reference to bleeding-edge has been removed. Release instructions have been
clarified and simplified.

* all python code in khmer/, scripts/, and tests/ should be PEP8 compliant now.

* khmer/_khmermodule.cc has gotten a once-over with cpychecker. Type errors
were eliminated and the error checking has improved.

* Several fixes motivated by the results of a Coverity C/C++ scan. 

* Tests that require greater than 0.5 gigabytes of memory are now annotated as
being 'highmem' and be skipped by changing two lines in setup.cfg

* warnings about -Wstrict-prototypes will no longer appear

* contributors to this release are: ctb, mr-c and camillescott. 

2013-10-15  Michael R. Crusoe  <mcrusoe@msu.edu>

* Version 0.6.1

* No code changes, just build fixes

2013-10-10  Michael R. Crusoe  <mcrusoe@msu.edu>

* Version 0.6

* Switch to setuptools to run the entire build

* The various Makefiles have been merged into one inside lib for posterity

* A new top-level Makefile wraps "python setup.py"

* argparse.py has been removed and is installed automatically by setuptools/pip

* setup.py and the python/khmer directory have been moved to the root of the
project to conform to the standard layout

* The project contact address is now khmer-project@idyll.org

* Due to the new build system the project now easily builds under OS X + XCode

* In light of the above the installation instructions have been rewritten

* Sphinx now builds the documentation without warnings or errors

* It is now easy to calculate code coverage.

* setup.py is now PEP8 compliant<|MERGE_RESOLUTION|>--- conflicted
+++ resolved
@@ -1,17 +1,17 @@
 2015-07-20  Titus Brown  <titus@idyll.org>
 
-<<<<<<< HEAD
    * scripts/interleave-reads.py: force exactly two input files.
    * scripts/test_scripts.py: remove test_interleave_reads_broken_fq_4 for
    only one input file for interleave-reads.py.
    * scripts/split-paired-reads.py: fix print statement; clarify output.
-=======
+
+2015-07-20  Titus Brown  <titus@idyll.org>
+
    * khmer/__init__.py: cleaned up FP rate reporting.
    * scripts/normalize-by-median.py: corrected epilog; refactored reporting
    to be a bit cleaner; use CSV for reporting file;
    added --report-frequency arg.
    * tests/test_normalize_by_median.py: updated/added tests for reporting.
->>>>>>> 5695b9fb
 
 2015-07-17  Jacob Fenton  <bocajnotnef@gmail.com>
 
