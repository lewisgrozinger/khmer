--- conflicted
+++ resolved
@@ -1,10 +1,9 @@
-<<<<<<< HEAD
-2015-06-08  Jacob Fenton  <bocajnotnef@gmail.com>
+2015-06-09  Jacob Fenton  <bocajnotnef@gmail.com>
 
    * scripts/normalize-by-median.py: implemented broken_paired_reader
    * tests/test_scripts.py: modified tests to properly use new args
    * khmer/utils.py: added force-paired option to broken_paired_reader (@ctb)
-=======
+
 2015-06-09   Luiz Irber  <khmer@luizirber.org>
 
    * khmer/_khmermodule.cc, lib/hashtable.{cc,hh}: astyle fixes.
@@ -18,7 +17,6 @@
    get_kmer_hashes(), and get_kmer_counts(); reorganize hashtable_methods.
    * tests/test_counting_hash.py: add tests for get_kmers(), get_kmer_hashes(),
    and get_kmer_counts(), as well as for nasty Hashtable.get() bug.
->>>>>>> 3be0bdcb
 
 2015-06-08  Camille Scott  <camille.scott.w@gmail.com>
 
