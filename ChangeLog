<<<<<<< HEAD
2015-02-23  Titus Brown  <titus@idyll.org>

   * sandbox/{combine-pe.py,compare-partitions.py,count-within-radius.py,
   degree-by-position.py,dn-identify-errors.py,ec.py,error-correct-pass2.py,
   find-unpart.py,normalize-by-align.py,read-aligner.py,shuffle-fasta.py,
   to-casava-1.8-fastq.py,uniqify-sequences.py}: removed from sandbox/ as
   obsolete/unmaintained.
   * sandbox/README.rst: updated to reflect readstats.py and trim-low-abund.py
   promotion to sandbox/.
   * doc/dev/scripts-and-sandbox.txt: updated to reflect sandbox/ script name
   preferences, and note to remove from README.rst when moved over to scripts/.
=======
2015-02-27  Kevin Murray  <spam@kdmurray.id.au>

   * scripts/load-into-counting.py: Be verbose in the help text, to clarify
   what the -b flag does.
>>>>>>> 88d2f3ba

2015-02-25  Hussien Alameldin  <hussien@msu.edu>

   * sandbox/bloom_count.py: renamed to bloom-count.py
   * sandbox/bloom_count_intersection.py: renamed to
     bloom-count-intersection.py
   * sandbox/read_aligner.py: renamed to read-aligner.py

2015-02-26  Tamer A. Mansour  <drtamermansour@gmail.com>

<<<<<<< HEAD
   * scripts/abundance-dist-single.py: Use CSV format for the histogram.
=======
   * scripts/count-overlap.py: Use CSV format for the curve file output.
   Includes column headers.
   * scripts/abundance-dist-single.py: Use CSV format for the histogram. 
>>>>>>> 88d2f3ba
   Includes column headers.
   * tests/test_scripts.py: add test functions for the --csv option in
   abundance-dist-single.py and count-overlap.py

2015-02-26  Jacob Fenton  <bocajnotnef@gmail.com>

   * doc/introduction.txt, doc/user/choosing-table-sizes.txt: Updated docs to
   ref correct links and names

2015-02-25  Aditi Gupta  <agupta@msu.edu>

   * sandbox/{collect-reads.py, correct-errors.py, 
   normalize-by-median-pct.py, slice-reads-by-coverage.py, 
   sweep-files.py, sweep-reads3.py, to-casava-1.8-fastq.py}: 
   Replaced 'accuracy' with 'quality'. Fixes #787.

2015-02-25  Tamer A. Mansour  <drtamermansour@gmail.com>

   * scripts/normalize-by-median.py: change to the default behavior to
   overwrite the sequences output file. Also add a new argument --append to
   append new reads to the output file.
   * tests/test_scripts.py: add a test for the --append option in
   normalize-by-median.py

2015-02-25  Hussien Alameldin  <hussien@msu.edu>

   * khmer/khmer_args.py: add 'hll' citation entry "Irber and Brown,
     unpublished." to  _alg. dict.
   * sandbox/unique-kmers.py: add call to 'info' with 'hll' in the
     algorithms list.

2015-02-24  Luiz Irber  <irberlui@msu.edu>

    * khmer/_khmermodule.cc: expose HLL internals as read-only attributes.
    * lib/hllcounter.{cc,hh}: simplify error checking, add getters for HLL.
    * tests/test_hll.py: add test cases for increasing coverage, also fix
    some of the previous ones using the new HLL read-only attributes.

2015-02-24  Luiz Irber  <irberlui@msu.edu>

   * khmer/_khmermodule.cc: Fix coding style violations.

2015-02-24  Luiz Irber  <irberlui@msu.edu>

   * khmer/_khmermodule.cc: Update extension to use recommended practices,
   PyLong instead of PyInt, Type initialization, PyBytes instead of PyString.
   Replace common initialization with explicit type structs, and all types
   conform to the CPython checklist.

2015-02-24  Tamer A. Mansour  <drtamermansour@gmail.com>

   * scripts/abundance-dist.py: Use CSV format for the histogram. Includes
   column headers.
   * tests/test_scripts.py: add coverage for the new --csv option in
   abundance-dist.py

2015-02-24  Michael R. Crusoe  <mcrusoe@msu.edu>

   * jenkins-build.sh: remove examples/stamps/do.sh testing for now; takes too
   long to run on every build. Related to #836

2015-02-24  Kevin Murray  <spam@kdmurray.id.au>

   * scripts/interleave-reads.py: Make the output file name print nicely.

2015-02-23  Titus Brown  <titus@idyll.org>

   * khmer/utils.py: added 'check_is_left' and 'check_is_right' functions;
   fixed bug in check_is_pair.
   * tests/test_functions.py: added tests for now-fixed bug in check_is_pair,
   as well as 'check_is_left' and 'check_is_right'.
   * scripts/interleave-reads.py: updated to handle Casava 1.8 formatting.
   * scripts/split-paired-reads.py: fixed bug where sequences with bad names
   got dropped; updated to properly handle Casava 1.8 names in FASTQ files.
   * scripts/count-median.py: added '--csv' output format; updated to properly
   handle Casava 1.8 FASTQ format when '--csv' is specified.
   * scripts/normalize-by-median.py: replaced pair checking with
   utils.check_is_pair(), which properly handles Casava 1.8 FASTQ format.
   * tests/test_scripts.py: updated script tests to check Casava 1.8
   formatting; fixed extract-long-sequences.py test.
   * scripts/{extract-long-sequences.py,extract-paired-reads.py,
   fastq-to-fasta.py,readstats.py,sample-reads-randomly.py,trim-low-abund.py},
   khmer/thread_utils.py: updated to handle Casava 1.8 FASTQ format by
   setting parse_description=False in screed.open(...).
   * tests/test-data/{paired-mixed.fq,paired-mixed.fq.pe,random-20-a.fq,
   test-abund-read-2.fq,test-abund-read-2.paired2.fq,test-abund-read-paired.fa,
   test-abund-read-paired.fq}: switched some sequences over to Casava 1.8
   format, to test format handling.
   * tests/test-data/{casava_18-pe.fq,test-reads.fq.gz}: new test file for
   Casava 1.8 format handling.
   * tests/test-data/{overlap.curve,paired-mixed.fq.1,paired-mixed.fq.2,
   simple_1.fa,simple_2.fa,simple_3.fa,test-colors.fa,test-est.fa,
   test-graph3.fa,test-graph4.fa,test-graph6.fa}: removed no-longer used
   test files.

2015-02-23  Titus Brown  <titus@idyll.org>

   * setup.cfg: set !linux flag by default, to avoid running tests that
   request too much memory when 'nosetests' is run.  (This is an OS difference
   where Mac OS X attempts to allocate as much memory as requested, while
   on Linux it just crashes).

2015-02-23  Michael R. Crusoe  <mcrusoe@msu.edu>

   * khmer/{__init__.py,_khmermodule.cc},lib/{hashbits.cc,hashbits.hh,
   hashtable,tests/test_{c_wrapper,read_parsers}.py: remove unused callback
   functionality

2015-02-23  Michael R. Crusoe  <mcrusoe@msu.edu>

   * setup.py: point to the latest screed release candidate to work around
   versioneer bug.

2015-02-23  Tamer A. Mansour  <drtamermansour@gmail.com>

   * examples/stamps/do.sh: the argument --savehash was changed to --savetable
   and change mode to u+x
   * jenkins-build.sh: add a test to check for the do.sh file

2015-02-23  Kevin Murray  <spam@kdmurray.id.au>

   * khmer/load_pe.py: Remove unused/undocumented module. See #784

2015-02-21  Hussien Alameldin  <hussien@msu.edu>

   * sandbox/normalize-by-align.py: "copyright header 2013-2015 was added"
   * sandbob/read_aligner.py: "copyright header 2013-2015 was added"
   * sandbox/slice-reads-by-coverage.py: "copyright header 2014  was added"

2015-02-21  Hussien Alameldin  <hussien@msu.edu>

   * sandbox/calc-best-assembly.py, collect-variants.py, graph-size.py: Set executable bits using "chmod +x"

2015-02-21  Michael R. Crusoe  <mcrusoe@msu.edu>

   * khmer/_khmermodule.cc,lib/read_parsers.cc: Rename the 'accuracy' attribute
   of ReadParser Reads to 'quality'
   * tests/test_read_parsers.py: update test to match

2015-02-21  Rhys Kidd  <rhyskidd@gmail.com>

   * sandbox/{calc-best-assembly,calc-error-profile,normalize-by-align,
   read_aligner,slice-reads-by-coverage}.py: reference /usr/bin/env python2
   in the #! line.

2015-02-21  Rhys Kidd  <rhyskidd@gmail.com>

   * sandbox/sweep-paired-reads.py: remove empty script

2015-02-20  Titus Brown  <titus@idyll.org>

   * doc/dev/scripts-and-sandbox.txt: policies for sandbox/ and scripts/
   content, and a process for adding new command line scripts into scripts/.
   * doc/dev/index.txt: added scripts-and-sandbox to developer doc index.

2015-02-20  Michael R. Crusoe  <mcrusoe@msu.edu>

    * khmer/_khmermodule.cc: convert C++ out of memory exceptions to Python
    out of memory exception.
    * test/test_{counting_hash,counting_single,hashbits_obj,labelhash,
    scripts}.py: partial tests for the above

2015-02-20  Aditi Gupta  <agupta@msu.edu>

   * doc/dev/coding-guidelines-and-review.txt: fixed spelling errors.

2015-02-19  Michael R. Crusoe  <mcrusoe@msu.edu>

   * doc/dev/coding-guidelines-and-review.txt: added checklist for new CPython
   types
   * khmer/_khmermodule.cc: Update ReadAligner to follow the new guidelines

2015-02-19  Daniel Standage  <daniel.standage@gmail.com>

   * Makefile: add a new Makefile target `help` to list and describe all
   common targets.
   * khmer/utils.py, tests/test_functions.py: minor style fixes.

2015-02-16  Titus Brown  <titus@idyll.org>

   * khmer/utils.py: added 'check_is_pair', 'broken_paired_reader', and
   'write_record_pair' functions.
   * khmer/khmer_args.py: added streaming reference for future algorithms
   citation.
   * tests/test_functions.py: added unit tests for 'check_is_pair' and
   'broken_paired_reader'.
   * scripts/trim-low-abund.py: upgraded to track pairs properly; added
   proper get_parser information; moved to scripts/ from sandbox/.
   * tests/test_scripts.py: added paired-read tests for
   trim-low-abund.py.
   * tests/test-data/test-abund-read-2.paired.fq: data for paired-read tests.
   * scripts/extract-paired-reads.py: removed 'is_pair' in favor of
   'check_is_pair'; switched to using 'broken_paired_reader'; fixed use
   of sys.argv.
   * scripts/sample-reads-randomly.py: removed unused 'output_single' function.
   * doc/user/scripts.txt: added trim-low-abund.py.

2015-02-13  Qingpeng Zhang  <qingpeng@msu.edu>

   * scripts/sample-reads-randomly.py: fix a glitch about string formatting.

2015-02-11  Titus Brown  <titus@idyll.org>

   * khmer/_khmermodule.cc: fixed k-mer size checking; updated some error
   messages.
   * tests/test_graph.py: added test for k-mer size checking in find_all_tags.

2015-02-09  Titus Brown  <titus@idyll.org>

   * scripts/split-paired-reads.py: added -1 and -2 options to allow fine-
   grain specification of output locations; switch to using write_record
   instead of script-specific output functionality.
   * tests/test_scripts.py: added accompanying tests.

2015-02-09  Bede Constantinides  <bede.constantinides@manchester.ac.uk>

   * scripts/split-paired-reads.py: added -o option to allow specification
   of an output directory
   * tests/test_scripts.py: added accompanying test for split-paired-reads.py

2015-02-01  Titus Brown  <titus@idyll.org>

   * khmer/_khmermodule.cc: added functions hash_find_all_tags_list and
   hash_get_tags_and_positions to CountingHash objects.
   * tests/test_counting_hash.py: added tests for new functionality.

2015-01-25  Titus Brown  <titus@idyll.org>

   * sandbox/correct-errors.py: fixed sequence output so that quality
   scores length always matches the sequence length; fixed argparse
   setup to make use of default parameter.

2015-01-25  Titus Brown  <titus@idyll.org>

    * sandbox/readstats.py: fixed non-functional string interpolation at end;
    added -o to send output to a file; moved to scripts/.
    * doc/user/scripts.txt: added readstats description.
    * tests/test_scripts.py: added tests for readstats.py

2015-01-23  Jessica Mizzi  <mizzijes@msu.edu>

    * khmer/utils.py: Added single write_record fuction to write FASTA/Q
    * scripts/{abundance-dist,extract-long-sequences,extract-partitions,
    interleave-reads,normalize-by-median,sample-reads-randomly}.py: 
    Replaced FASTA/Q writing method with write_record

2015-01-23  Michael R. Crusoe  <mcrusoe@msu.edu>

    * Makefile: remove the user installs for the `install-dependencies` target

2015-01-23  Michael R. Crusoe  <mcrusoe@msu.edu>

    * README.rst,doc/user/install.txt: clarify that we support Python 2.7.x
    and not Python 3.

2015-01-21  Luiz Irber  <irberlui@msu.edu>

    * lib/hllcounter.{cc,hh}: Implemented a HyperLogLog counter.
    * khmer/{_khmermodule.cc, __init__.py}: added HLLCounter class
    initialization and wrapper.
    * tests/test_hll.py: added test functions for the new
    HyperLogLog counter.
    * sandbox/unique-kmers.py: implemented a CLI script for
    approximate cardinality estimation using a HyperLogLog counter.
    * setup.cfg, Makefile, third-party/smhasher/MurmurHash3.{cc,h},
    lib/kmer_hash.{cc,hh}, setup.py: added MurmurHash3 hash function
    and configuration.
    * setup.py: added a function to check if compiler supports OpenMP.

2015-01-14  Reed Cartwright  <cartwright@asu.edu>

    * doc/dev/getting-started.txt: Added install information for
    Arch Linux

2014-01-14  Michael R. Crusoe  <mcrusoe@msu.edu>

    * doc/user/{blog-posts,guide}.txt,examples/stamps/do.sh,sandbox/{
    collect-reads,error-correct-pass2,filter-median-and-pct,filter-median,
    read_aligner,split-sequences-by-length}.py,scripts/{filter-abund,
    load-into-counting}.py,tests/test_{counting_hash,hashbits,scripts}.py:
    remove references to ".kh" files replaces with ".pt" or ".ct" as
    appropriate
    * tests/test-data/{bad-versionk12,normC20k20}.kh: renamed to "*.ct"

2015-01-13  Daniel Standage  <daniel.standage@gmail.com>

    * tests/khmer_tst_utils.py, tests/test_sandbox_scripts.py: removed
    unused module imports
    * .gitignore: added pylint_report.txt so that it is not accidentally
    committed after running make diff_pylint_report
    * khmer/file.py -> khmer/kfile.py: renamed internal file handling
    class to avoid collisions with builtin Python file module
    * sandbox/collect-reads.py, sanbox/saturate-by-median.py,
    sandbox/sweep-files.py, sandbox/sweep-reads.py,
    scripts/abundance-dist-single.py, scripts/abundance-dist.py,
    scripts/annotate-partitions.py, scripts/count-median.py,
    scripts/count-overlap.py, scripts/do-partition.py,
    scripts/extract-long-sequences.py, scripts/extract-paired-reads.py,
    scripts/extract-partitions.py, scripts/filter-abund-single.py,
    scripts/filter-abund.py, scripts/filter-stoptags.py,
    scripts/find-knots.py, scripts/interleave-reads.py,
    scripts/load-graph.py, scripts/load-into-counting.py,
    scripts/make-initial-stoptags.py, scripts/merge-partitions.py,
    scripts/normalize-by-median.py, scripts/partition-graph.py,
    scripts/sample-reads-randomly.py, scripts/split-paired-reads.py,
    tests/test_script_arguments.py, tests/test_scripts.py: changed all
    occurrences of `file` to `kfile`

2015-01-09  Rhys Kidd  <rhyskidd@gmail.com>

    * lib/khmer.hh: implement generic NONCOPYABLE() macro guard
    * lib/hashtable.hh: apply NONCOPYABLE macro guard in case of future 
    modifications to Hashtable that might exposure potential memory corruption 
    with default copy constructor

2014-12-30  Michael Wright  <wrig517@msu.edu>

    * tests/test_scripts.py: Attained complete testing coverage for 
    scripts/filter_abund.py

2014-12-30  Brian Wyss  <wyssbria@msu.edu>

    * tests/test_scripts.py: added four new tests:
    load_into_counting_multifile(), test_abundance_dist_single_nosquash(),
    test_abundance_dist_single_savehash, test_filter_abund_2_singlefile

2015-12-29  Michael R. Crusoe  <mcrusoe@msu.edu>

    * CITATION,khmer/khmer_args.py,scripts/{abundance-dist-single,
    filter-abund-single,load-graph,load-into-counting}.py: Give credit to the
    SeqAn project for their FASTQ/FASTA reader that we use.

2014-12-26  Titus Brown  <titus@idyll.org>

    * tests/tests_sandbox_scripts.py: added import and execfile test for all
    sandbox/ scripts.
    * sandbox/{abundance-hist-by-position.py,
    sandbox/assembly-diff-2.py, sandbox/assembly-diff.py,
    sandbox/bloom_count.py, sandbox/bloom_count_intersection.py,
    sandbox/build-sparse-graph.py, sandbox/combine-pe.py,
    sandbox/compare-partitions.py, sandbox/count-within-radius.py,
    sandbox/degree-by-position.py, sandbox/ec.py,
    sandbox/error-correct-pass2.py, sandbox/extract-single-partition.py,
    sandbox/fasta-to-abundance-hist.py, sandbox/filter-median-and-pct.py,
    sandbox/filter-median.py, sandbox/find-high-abund-kmers.py,
    sandbox/find-unpart.py, sandbox/graph-size.py,
    sandbox/hi-lo-abundance-by-position.py, sandbox/multi-rename.py,
    sandbox/normalize-by-median-pct.py, sandbox/print-stoptags.py,
    sandbox/print-tagset.py, sandbox/readstats.py,
    sandbox/renumber-partitions.py, sandbox/shuffle-fasta.py,
    sandbox/shuffle-reverse-rotary.py, sandbox/split-fasta.py,
    sandbox/split-sequences-by-length.py, sandbox/stoptag-abundance-hist.py,
    sandbox/stoptags-by-position.py, sandbox/strip-partition.py,
    sandbox/subset-report.py, sandbox/sweep-out-reads-with-contigs.py,
    sandbox/sweep-reads2.py, sandbox/sweep-reads3.py,
    sandbox/uniqify-sequences.py, sandbox/write-interleave.py}: cleaned up
    to make 'import'-able and 'execfile'-able.

2014-12-26  Michael R. Crusoe  <mcrusoe@msu.edu>

    * tests/test_functions.py: Generate a temporary filename instead of
    writing to the current directory
    * Makefile: always run the `test` target if specified

2014-12-20  Titus Brown  <titus@idyll.org>

    * sandbox/slice-reads-by-coverage.py: fixed 'N' behavior to match other
    scripts ('N's are now replaced by 'A', not 'G').
    * sandbox/trim-low-abund.py: corrected reporting bug (bp written);
    simplified second-pass logic a bit; expanded reporting.

2014-12-17  Jessica Mizzi  <mizzijes@msu.edu>

    * khmer/file.py,sandbox/sweep-reads.py,scripts/{abundance-dist-single,
    abundance-dist,annotate-partitions,count-median,count-overlap,do-partition,
    extract-paired-reads,extract-partitions,filter-abund-single,filter-abund,
    filter-stoptags,interleave-reads,load-graph,load-into-counting,
    make-initial-stoptags,merge-partitions,normalize-by-median,partition-graph,
    sample-reads-randomly,split-paired-reads}.py,setup.cfg,
    tests/{test_script_arguments,test_scripts}.py: Added force option to all 
    scripts to script IO sanity checks and updated tests to match. 

2014-12-17  Michael R. Crusoe  <mcrusoe@msu.edu>

    * setup.cfg,tests/test_{counting_hash,counting_single,filter,graph,
    hashbits,hashbits_obj,labelhash,lump,read_parsers,scripts,subset_graph}.py:
    reduce memory usage of tests to about 100 megabytes max.

2014-12-17  Michael R. Crusoe  <mcrusoe@msu.edu>

    * scripts/load-graph.py,khmer/_khmermodule.cc: restore threading to
    load-graph.py

2014-12-16  Titus Brown  <titus@idyll.org>

    * sandbox/{calc-error-profile.py,collect-variants.py,correct-errors.py,
    trim-low-abund.py}: Support for k-mer spectral error analysis, sublinear
    error profile calculations from shotgun data sets, adaptive variant
    collection based on graphalign, streaming error correction, and streaming
    error trimming.
    * tests/test_sandbox_scripts.py: added tests for sandbox/trim-low-abund.py.
    * tests/test_counting_hash.py: added tests for new
    CountingHash::find_spectral_error_positions function.

2014-12-16  Michael R. Crusoe  <mcrusoe@msu.edu>  &  Camille Scott
<camille.scott.w@gmail.com>

    * khmer/_khmermodule.cc: fixed memory leak in the ReadParser paired
    iterator (not used by any scripts).
    * lib/read_parsers.cc,khmer/_khmermodule.cc: Improved exception handling.
    * tests/test_read_parsers.py,
    tests/test-data/100-reads.fq.truncated.{bz2,gz}: Added tests for truncated
    compressed files accessed via ReadParser paired and unpaired iterators.

2014-12-09  Michael R. Crusoe  <mcrusoe@msu.edu>

    New FAST[AQ] parser (from the SeqAn project). Fixes known issue and a
    newly found read dropping issue
    https://github.com/ged-lab/khmer/issues/249
    https://github.com/ged-lab/khmer/pull/641
    Supports reading from non-seekable plain and gziped FAST[AQ] files (a.k.a
    pipe or streaming support)

    * khmer/{__init__.py,_khmermodule.cc}: removed the Config object, the
    threads argument to new_counting_hash, and adapted to other changes in API.
    Dropped the unused _dump_report_fn method. Enhanced error reporting.
    * lib/{bittest,consume_prof,error,khmer_config,scoringmatrix,thread_id_map}
    .{cc,hh},tests/test_khmer_config.py: deleted unused files
    * sandbox/collect-reads.py,scripts/{abundance-dist-single,do-partition,
    filter-abund-single,load-into-counting}.py: adapted to Python API changes:
    no threads argument to ReadParser, no more config
    * tests/test_{counting_hash,counting_single,hashbits,hashbits_obj,
    test_read_parsers}.py: updated tests to new error pattern (upon object
    creation, not first access) and the same API change as above. Thanks to
    Camille for her enhanced multi-thread test.
    * lib/{counting,hashtable,ht-diff}.cc,khmer.hh: renamed MAX_COUNT define to
    MAX_KCOUNT; avoids naming conflict with SeqAn
    * khmer/file.py: check_file_status(): ignored input files named '-'
    * khmer/khmer_tst_utils.py: added method to pipe input files to a target
    script
    * tests/test_scripts.py: enhanced streaming tests now that four of them
    work.
    * Makefile: refreshed cppcheck{,-result.xml} targets, added develop
    setuptools command prior to testing

2014-12-08  Michael R. Crusoe  <mcrusoe@msu.edu>

    * doc/user/known_issues.txt: Document that multithreading leads to dropped
    reads.

2014-12-07  Michael R. Crusoe  <mcrusoe@msu.edu>

    This is khmer v1.2

    * Makefile: add sandbox scripts to the pylint_report.txt target
    * doc/dev/coding-guidelines-and-review.txt: Add question about command
    line API to the checklist
    * doc/dev/release.txt: refresh release procedure
    * doc/release-notes/release-1.2.md

2014-12-05  Michael R. Crusoe  <mcrusoe@msu.edu>

    * CITATIONS,khmer/khmer_args.py: update citations for Qingpeng's paper

2014-12-01  Michael R. Crusoe  <mcrusoe@msu.edu>

    * doc/roadmap.txt: Explain the roadmap to v2 through v4

2014-12-01  Kevin Murray  <spam@kdmurray.id.au>

    * tests/test_scripts.py: Stop a test from making a temporary output file
    in the current dir by explictly specifying an output file.

2014-12-01  Kevin Murray  <spam@kdmurray.id.au>

    * load-into-counting.py: Add a CLI parameter to output a machine-readable
    summary of the run, including number of k-mers, FPR, input files etc in
    json or TSV format.

2014-12-01  Titus Brown  <t@idyll.org>

    * Update sandbox docs: some scripts now used in recipes

2014-11-23  Phillip Garland  <pgarland@gmail.com>

    * lib/khmer.hh (khmer): define KSIZE_MAX
    * khmer/_khmermodule.cc (forward_hash, forward_hash_no_rc) (reverse_hash):
    Use KSIZE_MAX to check whether the user-supplied k is larger than khmer
    supports.

2014-11-19  Michael R. Crusoe  <mcrusoe@msu.edu>

    * CODE_OF_CONDUT.RST,doc/dev/{index,CODE_OF_CONDUCT}.txt: added a code of
    conduct

2014-11-18  Jonathan Gluck  <jdg@cs.umd.edu>

    * tests/test_counting_hash.py: Fixed copy paste error in comments, True to
    False.

2014-11-15  Jacob Fenton  <bocajnotnef@gmail.com>

    * tests/test_scripts.py: added screed/read_parsers stream testing
    * khmer/file.py: modified file size checker to not break when fed
    a fifo/block device
    * tests/test-data/test-abund-read-2.fa.{bz2, gz}: new test files

2014-11-11  Jacob Fenton  <bocajnotnef@gmail.com>

    * do-partition.py: replaced threading args in scripts with things from 
    khmer_args
    * khmer/theading_args.py: removed as it has been deprecated

2014-11-06  Michael R. Crusoe  <mcrusoe@msu.edu>

    * lib/{counting,hashbits}.{cc,hh},lib/hashtable.hh: Moved the n_kmers()
    function into the parent Hashtable class as n_unique_kmers(), adding it to
    CountingHash along the way. Removed the unused start and stop parameters.
    * khmer/_khmermodule.cc: Added Python wrapping for CountingHash::
    n_unique_kmers(); adapted to the dropped start and stop parameters.
    * scripts/{load-graph,load-into-counting,normalize-by-median}.py: used the
    n_unique_kmers() function instead of the n_occupied() function to get the
    number of unique kmers in a table.
    * tests/test_{hashbits,hashbits_obj,labelhash,scripts}.py: updated the
    tests to reflect the above

2014-10-24  Camille Scott  <camille.scott.w@gmail.com>

    * do-partition.py: Add type=int to n_threads arg and assert to check
    number of active threads

2014-10-10  Brian Wyss  <wyssbria@msu.edu>

    * khmer/scripts/{abundance-dist, abundance-dist-single,
    annotate-partitions, count-median, count-overlap, do-partition,
    extract-paired-reads, extract-partitions, filter-abund, filter-abund-single,
    filter-stoptags, find-knots, load-graph, load-into-counting,
    make-initial-stoptags, merge-partitions, normalize-by-median, 
    partition-graph, sample-reads-randomly}.py:
    changed stdout output in scripts to go to stderr.

2014-10-06  Michael R. Crusoe  <mcrusoe@msu.edu>

    * Doxyfile.in: add links to the stdc++ docs

2014-10-01  Ben Taylor  <taylo886@msu.edu>

    * khmer/_khmermodule.cc, lib/hashtable.cc, lib/hashtable.hh,
    tests/test_counting_hash.py, tests/test_labelhash.py,
    tests/test_hashbits.py, tests/test_hashbits_obj.py:
    Removed Hashtable::consume_high_abund_kmers,
    Hashtable::count_kmers_within_depth, Hashtable::find_radius_for_volume,
    Hashtable::count_kmers_on_radius

2014-09-29  Michael R. Crusoe  <mcrusoe@msu.edu>

    * versioneer.py: upgrade versioneer 0.11->0.12

2014-09-29  Sherine Awad  <sherine.awad@gmail.com>

    * scripts/normalize-by-median.py: catch expections generated by wrong
    indentation for 'total'

2014-09-23  Jacob G. Fenton  <bocajnotnef@gmail.com>

    * scripts/{abundance-dist-single, abundance-dist, count-median,
    count-overlap, extract-paired-reads, filter-abund-single,
    load-graph, load-into-counting, make-initial-stoptags,
    partition-graph, split-paired-reads}.py: 
    added output file listing at end of file
    * scripts/extract-long-sequences.py: refactored to set write_out to
    sys.stdout by default; added output location listing.
    * scripts/{fastq-to-fasta, interleave-reads}.py: 
    added output file listing sensitive to optional -o argument
    * tests/test_scripts.py: added test for scripts/make-initial-stoptags.py

2014-09-19  Ben Taylor  <taylo886@msu.edu>

    * Makefile: added --inline-suppr to cppcheck, cppcheck-result.xml targets
    * khmer/_khmermodule.cc: Added comments to address cppcheck false positives
    * lib/hashtable.cc, lib/hashtable.hh: take args to filter_if_present by
    reference, address scope in destructor
    * lib/read_parsers.cc: Added comments to address cppcheck false positives
    * lib/subset.cc, lib/subset.hh: Adjusted output_partitioned_file,
    find_unpart to take args by reference, fix assign_partition_id to use
    .empty() instead of .size()

2014-09-19  Ben Taylor  <taylo886@msu.edu>
		
    * Makefile: Add astyle, format targets
    * doc/dev/coding-guidelines-and-review.txt: Add reference to `make format`
		target

2014-09-10  Titus Brown  <titus@idyll.org>

    * sandbox/calc-median-distribution.py: catch exceptions generated by reads
	shorter than k in length.
    * sandbox/collect-reads.py: added script to collect reads until specific
	average cutoff.
    * sandbox/slice-reads-by-coverage.py: added script to extract reads with
	a specific coverage slice (based on median k-mer abundance).
	
2014-09-09  Titus Brown  <titus@idyll.org>

    * Added sandbox/README.rst to describe/reference removed files,
	 and document remaining sandbox files.

    * Removed many obsolete sandbox files, including:
      sandbox/abund-ablate-reads.py,
      sandbox/annotate-with-median-count.py,
      sandbox/assemble-individual-partitions.py,
      sandbox/assemstats.py,
      sandbox/assemstats2.py,
      sandbox/bench-graphsize-orig.py,
      sandbox/bench-graphsize-th.py,
      sandbox/bin-reads-by-abundance.py,
      sandbox/bowtie-parser.py,
      sandbox/calc-degree.py,
      sandbox/calc-kmer-partition-counts.py,
      sandbox/calc-kmer-read-abunds.py,
      sandbox/calc-kmer-read-stats.py,
      sandbox/calc-kmer-to-partition-ratio.py,
      sandbox/calc-sequence-entropy.py,
      sandbox/choose-largest-assembly.py,
      sandbox/consume-and-traverse.py,
      sandbox/contig-coverage.py,
      sandbox/count-circum-by-position.py,
      sandbox/count-density-by-position.py,
      sandbox/count-distance-to-volume.py,
      sandbox/count-median-abund-by-partition.py,
      sandbox/count-shared-kmers-btw-assemblies.py,
      sandbox/ctb-iterative-bench-2-old.py,
      sandbox/ctb-iterative-bench.py,
      sandbox/discard-high-abund.py,
      sandbox/discard-pre-high-abund.py,
      sandbox/do-intertable-part.py,
      sandbox/do-partition-2.py,
      sandbox/do-partition-stop.py,
      sandbox/do-partition.py,
      sandbox/do-subset-merge.py,
      sandbox/do-th-subset-calc.py,
      sandbox/do-th-subset-load.py,
      sandbox/do-th-subset-save.py,
      sandbox/extract-surrender.py,
      sandbox/extract-with-median-count.py,
      sandbox/fasta-to-fastq.py,
      sandbox/filter-above-median.py,
      sandbox/filter-abund-output-by-length.py,
      sandbox/filter-area.py,
      sandbox/filter-degree.py,
      sandbox/filter-density-explosion.py,
      sandbox/filter-if-present.py,
      sandbox/filter-max255.py,
      sandbox/filter-min2-multi.py,
      sandbox/filter-sodd.py,
      sandbox/filter-subsets-by-partsize.py,
      sandbox/get-occupancy.py,
      sandbox/get-occupancy2.py,
      sandbox/graph-partition-separate.py,
      sandbox/graph-size-circum-trim.py,
      sandbox/graph-size-degree-trim.py,
      sandbox/graph-size-py.py,
      sandbox/join_pe.py,
      sandbox/keep-stoptags.py,
      sandbox/label-pairs.py,
      sandbox/length-dist.py,
      sandbox/load-ht-and-tags.py,
      sandbox/make-coverage-by-position-for-node.py,
      sandbox/make-coverage-histogram.py,
      sandbox/make-coverage.py,
      sandbox/make-random.py,
      sandbox/make-read-stats.py,
      sandbox/multi-abyss.py,
      sandbox/multi-stats.py,
      sandbox/multi-velvet.py,
      sandbox/normalize-by-min.py,
      sandbox/occupy.py,
      sandbox/parse-bowtie-pe.py,
      sandbox/parse-stats.py,
      sandbox/partition-by-contig.py,
      sandbox/partition-by-contig2.py,
      sandbox/partition-size-dist-running.py,
      sandbox/partition-size-dist.py,
      sandbox/path-compare-to-vectors.py,
      sandbox/print-exact-abund-kmer.py,
      sandbox/print-high-density-kmers.py,
      sandbox/quality-trim-pe.py,
      sandbox/quality-trim.py,
      sandbox/reformat.py,
      sandbox/remove-N.py,
      sandbox/softmask-high-abund.py,
      sandbox/split-N.py,
      sandbox/split-fasta-on-circum.py,
      sandbox/split-fasta-on-circum2.py,
      sandbox/split-fasta-on-circum3.py,
      sandbox/split-fasta-on-circum4.py,
      sandbox/split-fasta-on-degree-th.py,
      sandbox/split-fasta-on-degree.py,
      sandbox/split-fasta-on-density.py,
      sandbox/split-reads-on-median-diff.py,
      sandbox/summarize.py,
      sandbox/sweep_perf.py,
      sandbox/test_scripts.py,
      sandbox/traverse-contigs.py,
      sandbox/traverse-from-reads.py,
      sandbox/validate-partitioning.py -- removed as obsolete.

2014-09-01  Michael R. Crusoe  <mcrusoe@msu.edu>

    * doc/dev/coding-guidelines-and-review.txt: Clarify pull request checklist
    * CONTRIBUTING.md: update URL to new dev docs

2014-08-30  Rhys Kidd  <rhyskidd@gmail.com>

    * khmer/_khmermodule.cc: fix table.get("wrong_length_string") gives core
    dump
    * lib/kmer_hash.cc: improve quality of exception error message
    * tests/{test_counting_hash,test_counting_single,test_hashbits,
        test_hashbits_obj}.py: add regression unit tests

2014-08-28  Titus Brown  <titus@idyll.org>

    * scripts/normalize-by-median.py: added reporting output after main loop
	exits, in case it hadn't been triggered.
    * sandbox/saturate-by-median.py: added flag to change reporting frequency,
	cleaned up leftover code from when it was copied from
	normalize-by-median.

2014-08-24  Rhys Kidd  <rhyskidd@gmail.com>

    * khmer/thread_utils.py, sandbox/filter-below-abund.py,
	scripts/{extract-long-sequences,load-graph,load-into-counting,
	normalize-by-median,split-paired-reads}.py,
	scripts/galaxy/gedlab.py: fix minor PyLint issues 

2014-08-20  Michael R. Crusoe  <mcrusoe@msu.edu>

    * test/test_version.py: add Python2.6 compatibility.

2014-08-20  Rhys Kidd  <rhyskidd@gmail.com>

    * setup.py,README.rst,doc/user/install.txt: Test requirement for a 
    64-bit operating system, documentation changes. Fixes #529

2014-08-19  Michael R. Crusoe  <mcrusoe@msu.edu>

    * {setup,versioneer,khmer/_version}.py: upgrade versioneer from 0.10 to 0.11

2014-08-18  Michael R. Crusoe  <mcrusoe@msu.edu>

    * setup.py: Use the system bz2 and/or zlib libraries if specified in
    setup.cfg or overridden on the commandline

2014-08-06  Michael R. Crusoe  <mcrusoe@msu.edu>

    * CITATION: fixed formatting, added BibTeX
    * Makefile: Python code coverage targets will now compile khmer if needed
    * doc/dev/galaxy.txt: moved to doc/user/; updated & simplified
    * doc/{dev,user}/index.txt: galaxy.txt move
    * scripts/*.xml: moved to scripts/galaxy/; citations added; additional
    scripts wrapped
    * scripts/galaxy/README.txt: documented Galaxy codebase requirements
    * doc/citations.txt: symlink to CITATION
    * scripts/galaxy/test-data: added symlinks to files in tests/test-data or
    added short test files from scratch
    * scripts/galaxy/macros.xml: common configuration moved to central file
    * scripts/galaxy/gedlab.py: custom Galaxy datatypes for the counting
    tables and presence tables: it inherits from the Galaxy Binary type but
    isn't sniffable. Written with GalaxyTeam's Dave_B.
    * scripts/filter-abund.py: fix inaccurate parameter description
    * scripts/galaxy/tool_dependencies.xml: document install process
    * scripts/galaxy/filter-below-abund.py: symlink to
    sandbox/filter-below-abund.py for now.
    * khmer/khmer_args.py: point users to online citation file for details

2014-08-05  Michael R. Crusoe  <mcrusoe@msu.edu>

    * lib/read_parsers.{cc,hh}: close file handles. Fixes CID 1222793

2014-08-05  Justin Lippi  <jlippi@gmail.com>

    * khmer/__init__.py: import get_version_cpp method as __version_cpp__.
    * khmer/_khmermodule.cc: added get_version_cpp implementation
    * tests/test_version.py: check that version from C++ matches version from
    khmer.__version__
    * setup.cfg: don't run tests with 'jenkins' @attr with 'make test'

2014-08-04  Michael R. Crusoe  <mcrusoe@msu.edu>

    * khmer/_khmermodule.cc,lib/{kmer_hash.{cc,hh},read_aligner.cc,
    read_parsers.{cc,hh},trace_logger.cc: Replace remaining uses of assert()
    with khmer_exceptions. Fixes #215.
    * setup.py: simplify argparse conditional dependency

2014-08-03  Titus Brown & Michael R. Crusoe  <t@idyll.org>

    * doc/{artifact-removal,partitioning-workflow{.graffle,.png}},{biblio,
    blog-posts,guide,install,choosing-table-sizes,known-issues,scripts,
    partitioning-big-data.txt: moved to doc/user/
    * doc/{crazy-ideas,details,development,galaxy,release,examples}.txt: moved
    to doc/dev/
    * doc/dev/{a-quick-guide-to-testing,codebase-guide,
    coding-guidelines-and-review,for-khmer-developers,getting-started,
    hackathon,index}.txt,doc/user/index.txt: new content.
    * doc/design.txt: deleted
    The documentation has been split into user focused documentation and
    developer focused documentation. The new developer docs were field tested
    as part of the Mozilla Science Lab global sprint that we participated in;
    we are grateful to all the volunteers.

2014-07-24  Ivan Gonzalez  <iglpdc@gmail.com>

    * lib/khmer.hh, lib/khmer_exception.hh: All exceptions are now derived from
	a new base class exception, khmer::khmer_exception. Issue #508.
    * lib/counting.cc, lib/hashbits.cc, lib/hashtable.{cc,hh},lib/kmer_hash.cc,
	lib/labelhash.cc, lib/perf_metrics.hh, lib/read_parsers.{cc,hh},
	lib/subset.cc, lib/thread_id_map.hh: All exceptions thrown are now
	instances (or derived from) khmer::khmer_exception.

2014-07-24  Jiarong Guo  <guojiaro@gmail.com>

    * khmer/_khmermodule.cc: add python exception when thread = 0 for
    ReadParser.
    * tests/test_read_parsers.py: add test_with_zero_threads() to test Python
    exception when ReadParser has zero threads.

2014-07-23  Qingpeng Zhang  <qingpeng@gmail.com>

    * scripts/load-graph.py: write fp rate into *.info file with option 
    to switch on
    * tests/test_scripts.py: add test_load_graph_write_fp

2014-07-23  Ryan R. Boyce  <boycerya@msu.edu>

    * Makefile: fixed >80 character line wrap-around

2014-07-23  Leonor Garcia-Gutierrez  <l.garcia-gutierrez@warwick.ac.uk>

    * tests/test_hashbits.py, tests/test_graph.py, 
    tests/test_lump.py: reduced memory requirement
    
2014-07-23  Heather L. Wiencko  <wienckhl@tcd.ie>

    * khmer_tst_utils.py: added import traceback
    * test_scripts.py: added test for normalize_by_median.py for fpr rate

2014-07-22  Justin Lippi  <jlippi@gmail.com>
 
    * khmer/_khmermodule.cc: removed unused assignment
    * lib/read_aligner.cc,lib/read_aligner.hh: wrapped function declarations
    in the same compiler options that the only invocations are in to avoid
    unusedPrivateFunction violation.
    * lib/read_parsers.cc: fix redundantassignment error by assigning variable
    to its value directly

2014-07-22  Michael R. Crusoe  <mcrusoe@msu.edu>

    * Makefile: combine pip invocation into single "install-dependencies"
    target.

2014-07-22  Justin Lippi  <jlippi@gmail.com>

    * tests/test_subset_graph.py: decrease the amount of memory that is being
    requested for the hash tables in test.

2014-07-22  Jim Stapleton  <jas@msu.edu>

     * scripts/filter-abund.py: no longer asks for parameters that are unused,
     issue #524

2014-07-22  Justin Lippi  <jlippi@gmail.com> 

    * tests/khmer_tst_utils.py: put runscript here
    * tests/test_sandbox_scripts.py: remove 'runsandbox', renamed to runscript
      and placed in khmer_tst_utils
    * tests/test_scripts.py: removed 'runscript' and placed in khmer_tst_utils

2014-07-22  Jeramia Ory  <jeramia.ory@gmail.com>

    * khmer/_khmermodule.cc: removed unused KhmerError, issue #503

2014-07-22  Rodney Picett  <pickett.rodney@gmail.com>

    * lib/scoringmatrix.{cc,hh}: removed assign function, issue #502
 
2014-07-22  Leonor Garcia-Gutierrez  <l.garcia-gutierrez@warwick.ac.uk>

    * tests/test_counting_single.py: reduced memory requirements
    
2014-07-21  Titus Brown  <t@idyll.org>

    * sandbox/saturate-by-median.py: introduce new sandbox script for
	saturation analysis of low-coverage data sets.

2014-07-10  Joe Stein  <joeaarons@gmail.com>

    * sandbox/readstats.py: fixed divide-by-zero error, issue #458

2014-07-06  Titus Brown  <t@idyll.org>

    * doc/release.txt: fix formatting.

2014-06-25  Michael R. Crusoe <mcrusoe@msu.edu>

    * scripts/load-graph.py: fix #507. Threading doesn't give any advantages
    to this script right now; the threading parameter is ignored for now.

2014-06-20  Chuck Pepe-Ranney  <chuck.peperanney@gmail.com>

    * scripts/extract-partitions.py: added epilog documentation for 
	<base>.dist columns.

2014-06-20  Michael R. Crusoe  <mcrusoe@msu.edu>

    * doc/release.txt: Add Coverity Scan to release checklist

2014-06-19  Michael R. Crusoe  <mcrusoe@msu.edu>

    * lib/read_aligner.{cc,hh},khmer/_khmermodule.cc,setup.py,
    tests/test_read_aligner.py,sandbox/{normalize-by-align,read-aligner}.py:
    Update of @fishjord's graph alignment work
    * lib/{aligner,kmer,node}.{cc,hh},tests/test_align.py: removed as they are
    superceded by the above
    * Makefile: fixed wildcards
    * tests/read_parsers.py: tests that are too complicated to run with
    Valgrind's memcheck are now marked @attr('multithread')

2014-06-16  Titus Brown  <t@idyll.org>

    * doc/release.txt: updated release process.
    * doc/known-issues.txt: updated known-issues for v1.1 release
    * doc/release-notes/: added release notes for 1.0, 1.0.1, and 1.1

2014-06-16  Michael R. Crusoe  <mcrusoe@msu.edu>

    * scripts/{abundance-dist-single,filter-abund-single,load-into-counting,
    normalize-by-median,load-graph}.py: restore Python 2.6 compatability for
    Debian 6, RedHat 6, SL6, and Ubuntu 10.04 LTS users.

2014-06-15  Titus Brown  <t@idyll.org>

    * doc/scripts.txt: removed sweep-reads.py from script documentation.
    * scripts/sweep-reads.py, scripts/sweep-files.py: moved sweep-reads.py
	and sweep-files.py over to sandbox.
    * tests/test_sandbox_scripts.py: created a test file for scripts in
	sandbox/; skip when not in developer mode (e.g. installed egg).
    * tests/test_script_arguments.py: capture file.py output to stderr
	so that it is not displayed during tests.
    * sandbox/calc-median-distribution.py: updates to print cumulative
	distribution for calc-median-distribution.

2014-06-14  Michael R. Crusoe  <mcrusoe@msu.edu>

    * scripts/{abundance-dist-single,filter-abund-single,load-into-counting,
    normalize-by-median,load-graph}.py,tests/test_scripts.py: added
    '--report-total-kmers' option to all scripts that create k-mer tables.

2014-06-14  Titus Brown  <t@idyll.org>

    * doc/scripts.txt, tests/test_scripts.py, scripts/sweep-reads.py:
	renamed sweep-reads-buffered to sweep-reads; added FASTQ output to
	sweep-reads.
    * doc/scripts.txt: added extract-long-sequences.py doc reference.
    * scripts/extract-long-sequences.py: set default sequence length to
	extract to 200 bp.

2014-06-13  Michael R. Crusoe  <mcrusoe@msu.edu>

    * MANIFEST.in: don't include docs/, data/, or examples/ in our PyPI
    distribution. Saves 15MB.

2014-06-13  Michael R. Crusoe  <mcrusoe@msu.edu>

    * Makefile: split coverity target in two: -build and -upload. Added
    configuration target

2014-06-13  Titus Brown  <t@idyll.org>

    * doc/install.txt: updated virtualenv command to use python2 explicitly,
	for arch support.

2014-06-13  Titus Brown  <t@idyll.org>

    * khmer/__init__.py, khmer/file_args.py: Moved copyright message to a
	comment.
    * khmer/file.py: updated error messages for disk-space checking functions;
	added test hooks.
    * tests/test_script_arguments.py: added tests for several functions in
	khmer/file.py.
    * sandbox/assemstats3.py: handle missing input files.

2014-06-12  Michael Wright <wrigh517@msu.edu>

    * sandbox/load-into-hashbits: Deleted from sandbox. It is superseded
    by load-graph.py --no-tagset.

2014-06-11  Michael Wright <wrigh517@msu.edu>

    * scripts/load-into-counting: Fixed docstring misnomer to 
	load-into-counting.py

2014-06-10  Michael R. Crusoe  <mcrusoe@msu.edu>

    * setup.py,tests/{__init__,khmer_tst_utils,test_scripts,
    khmer_test_counting_single}.py: made tests runnable after installation.
    * lib/{khmer.hh,hashtable.hh,read_parsers.cc,read_parsers.hh}: restructure
    exception hierarchy.
    * khmer/_khmermodule.cc: Nicer error checking for hash_consume_fasta,
    hash_abundance_distribution, hashbits_consume_{fasta,fasta_and_tag
    {,with_stoptags},partitioned_fasta}, hashbits_output_partitions, and
    labelhash_consume_{,partitioned_}fasta_and_tag_with_labels.

2014-06-10  Titus Brown  <t@idyll.org>

    * Makefile: remove SHELL setting so that 'make doc' works in virtualenvs.
    * scripts/sample-reads-randomly.py: extend to take multiple subsamples
	with -S.
    * tests/test_scripts.py: added test for multiple subsamples from
	sample-reads-randomly.py

2014-06-10  Michael Wright <wrigh517@msu.edu>

    * scripts/extract-long-sequences: Moved from sandbox, added argparse and 
    FASTQ support.
    * scripts/fastq-to-fasta: Fixed outdated argparse oversight.
    * tests/test_scripts.py: Added tests for extract-long-sequences.py

2014-06-08  Titus Brown  <t@idyll.org>

    * doc/conf.py: set google_analytics_id and disqus_shortname properly;
	disable "editme" popup.
    * doc/_templates/page.html: take google_analytics_id and disqus_shortname
	from doc/conf.py.

2014-06-04  Michael R. Crusoe <mcrusoe@msu.edu>

    * lib/Makefile: do a distclean as the CFLAGS may have changed. Fixes #442

2014-06-03 Chuck Pepe-Ranney <chuck.peperanney@gmail.com>

    * scripts/abundance-dist.py: removed call to check_space on infiles.  

2014-05-31  Michael R. Crusoe  <mcrusoe@msu.edu>

    * khmer/_khmermodule.cc,lib/counting.{cc,hh},
    sandbox/{stoptag-abundance-ham1-hist.py,off-by-one.py,filter-ham1.py}:
    Remove CountingHash get_kmer_abund_mean, get_kmer_abund_abs_deviation, and
    max_hamming1_count along with Python glue code and sandbox scripts. They
    are no longer useful.

2014-05-30  Titus Brown  <t@idyll.org>

    * khmer/_khmermodule.cc: remove merge2* functions: unused, untested.
    * lib/counting.cc, lib/hashbits.cc, lib/hashtable.cc: made file loading
	exceptions more verbose and informative.
    * tests/test_subset_graph.py: added tests for SubsetPartition::
	load_partitionmap.
    * khmer/_khmermodule.cc, lib/subset.cc, wrapped SubsetPartition::
	load_partitionmap to catch, propagate exceptions
    * tests/test_hashbits.py, tests/test_counting_hash.py: added tests
	for fail-on-load of bad file format versions; print exception messages.
    * .gitignore: added various temporary pip & build files
    * lib/counting.cc: added I/O exception handling to CountingHashFileReader
	and CountingHashGzFileReader.
    * lib/hashbits.cc: added I/O exception handling to Hashbits::load.
    * lib/subset.cc: added I/O exception handling to merge_from_disk.
    * lib/hashtable.cc: added I/O exception handling to load_tagset and
	load_stop_tags
    * khmer/_khmermodule.cc: added I/O exception propagation from C++ to
	Python, for all loading functions.

2014-05-22  Michael Wright  <wrigh517@msu.edu>

    * scripts/fastq-to-fasta: Moved and improved fastq-to-fasta.py into scripts 
    from sandbox
    * tests/test_scripts.py: Added tests for fastq-to-fasta.py
    * tests/test-data: Added test-fastq-n-to-fasta.py file with N's in 
    sequence for testing

2014-05-19  Michael R. Crusoe  <mcrusoe@msu.edu>

    * Makefile: add target for python test coverage plain-text report;
    clarified where the HTML report is

2014-05-16  Michael R. Crusoe  <mcrusoe@msu.edu>

    * docs/scripts.txt: include sweep-reads-buffered.py

2014-05-14  Adam Caldwell  <adam.caldwell@gmail.com>

    * Makefile: change pip to pip2. Fixes assorted make problems on systems
    where pip links to pip3

2014-05-14  Michael R. Crusoe  <mcrusoe@msu.edu>

    * lib/{zlib,bzip2} -> third-party/
    * setup.{cfg,py}: Move third party libraries to their own directory
    * Makefile: add sloccount target for humans and the sloccount.sc target for
   Jenkins

2014-05-13  Michael Wright  <wrigh517@msu.edu>

    * sandbox/fastq-to-fasta.py: now reports number of reads dropped due to
    'N's in sequence. close 395

2014-05-13  Michael R. Crusoe  <mcrusoe@msu.edu>

    * doc/release.txt: additional fixes

2014-05-09  Luiz Irber  <irberlui@msu.edu>

    Version 1.0.1

2014-05-09  Michael R. Crusoe  <mcrusoe@msu.edu>

    * doc/release.txt: update release instructions

2014-05-06  Michael R. Crusoe  <mcrusoe@msu.edu>

    * lib/{subset,counting}.cc: fix cppcheck errors; astyle -A10
    --max-code-length=80

2014-05-06  Titus Brown  <titus@idyll.org>

    * sandbox/calc-best-assembly.py: added script to calculate best
    assembly from a list of contig/scaffold files
	
2014-04-23  Titus Brown  <titus@idyll.org>

    * scripts/abundance-dist-single.py: fixed problem where ReadParser was
    being created anew for each thread; regression introduced in 4b823fc.

2014-04-22  Michael R. Crusoe  <mcrusoe@msu.edu>

    *.py: switch to explicit python2 invocation. Fixes #385.

2014-04-21  Titus Brown  <t@idyll.org>

    * doc/development.txt: added spellcheck to review checklist

2014-04-21  Titus Brown  <titus@idyll.org>

    * scripts/normalize-by-median.py: updated FP rate to match latest info from
      Qingpeng's paper; corrected spelling error.

2014-04-21  Michael R. Crusoe  <mcrusoe@msu.edu>

    * setup.py,doc/installing.txt: Remove argparse from the requirements
    unless it isn't available. Argparse is bundled with Python 2.7+. This
    simplifies the installation instructions.

2014-04-17  Ram RS  <ramrs@nyu.edu>

    * scripts/make-initial-stoptags.py: fixed bug that threw error on
     missing .ht input file while actual expected input file is .pt

2014-04-11  Titus Brown  <t@idyll.org>

    * scripts/*.py: fixed argument to check_space_for_hashtable to rely
    on args.n_tables and not args.ksize.

2014-04-06  Titus Brown  <titus@idyll.org>

    * scripts/normalize-by-median.py: added comment about table compatibility
    with abundance-dist.

2014-04-05  Michael R. Crusoe  <mcrusoe@msu.edu>

    * MANIFEST.in,setup.py: fix to correct zlib packaging for #365
    * ChangeLog: fix date for 1.0 release, email addresses

2014-04-01  Michael R. Crusoe  <mcrusoe@msu.edu>

    Version 1.0
    * Makefile: run 'build' command before install; ignore _version.py for
    coverage purposes.
    * bink.ipynb: deleted
    * doc/choosing-hash-sizes.txt -> choosing-table-sizes.txt
    * setup.py,doc/{conf.py,index.txt}: update lists of authors
    * doc/development.txt: typo
    * doc/{galaxy,guide,index,introduction,scripts}.txt: remove some
    references to implementation details of the k-mer tables
    * doc/{known-issues,release}.txt: updated
    * khmer/*.cc,lib/*.{cc,hh}: astyle -A10 formatted
    * lib/read_parsers.cc: fixed case statement fall through
    * lib/subset.cc: removed unnecessary NULL check (CID 1054804 & 1195088)
    * scripts/*.py: additional documentation updates
    * tests/test-data/test-overlap1.ht,data/MSB2-surrender.fa &
    data/1m-filtered.fa: removed from repository history, .git is now 36M!

2014-04-01  Titus Brown  <t@idyll.org>

    * CITATION,khmer/khmer_args.py: Updated khmer software citation for
    release.

2014-03-31  Titus Brown  <t@idyll.org>

    * scripts/normalize-by-median.py: Fixed unbound variable bug introduced in
    20a433c2.

    * khmer/file.py: Fixed incorrect use of __file__ dirname instead of
    os.getcwd(); also fixed bug where statvfs would choke on an empty
    dirname resulting from input files being in the cwd.

2014-03-31  Michael R. Crusoe  <mcrusoe@msu.edu>

    * versioneer.py,ez_setup.py: updated to version 0.10 and 3.4.1
    respectively.
    * docs/release.txt,khmer/_version.py,MANIFEST.in: update ancillary
    versioneer files

2014-03-31  Titus Brown  <t@idyll.org>

    * scripts/*.py,khmer/khmer_args.py: added 'info' function to khmer_args,
    and added citation information to each script.
    * CITATION: added basic citation information for khmer functionality.

2013-03-31  Michael R. Crusoe  <mcrusoe@msu.edu>

    * docs/scripts.txt,scripts/*.py,khmer/*.py: overhaul the documentation of
    the scripts. Uses sphinxcontrib.autoprogram to leverage the existing
    argparse objects. Moved the documentation into each script + misc cleanups.
    All scripts support the --version option. Migrated the last scripts to use
    khmer_args
    * docs/blog-posts.txt: removed outdated reference to filter-exact.py; its
    replacement filter-abund.py is better documented in the eel-pond protocol
    * figuregen/,novelty/,plots/,templatem/,scripts/do-partition.sh: removed
    outdated code not part of core project

2013-03-30  Michael R. Crusoe  <mcrusoe@msu.edu>

    * setup.py: monkeypatched distutils.Distribution.reinitialize_command() so
    that it matches the behavior of Distribution.get_command_obj(). This fixes
    issues with 'pip install -e' and './setup.py nosetests' not respecting the
    setup.cfg configuration directives for the build_ext command. Also
    enhanced our build_ext command to respect the dry_run mode.

    * .ycm_extra_conf.py: Update our custom YouCompleteMe configuration to
    query the package configuration for the proper compilation flags.

2014-03-28  Michael R. Crusoe  <mcrusoe@msu.edu>

    * Makefile,setup.py: demote nose & sphinx to extra dependencies.
    Auto-install Python developer tools as needed.

2013-03-27  Michael R. Crusoe  <mcrusoe@msu.edu>

    * The system zlib and bzip2 libraries are now used instead of the bundled
    versions if specified in setup.cfg or the command line.

2014-03-25  Michael R. Crusoe  <mcrusoe@msu.edu>

    * Makefile: update cppcheck command to match new version of Jenkins
    plugin. Now ignores the lib/test*.cc files.

2013-03-20  Michael R. Crusoe  <mcrusoe@msu.edu>

    * lib/storage.hh,khmer/_khmermodule.cc,lib/{readtable,read_parsers}.hh:
    remove unused storage.hh

2014-03-19  Qingpeng Zhang  <qingpeng@msu.edu>

    * hashbits.cc: fix a bug of 'Division or modulo by zero' described in #182
    * test_scripts.py: add test code for count-overlap.py
    * count-overlap.py: (fix a bug because of a typo and hashsize was replaced
    by min_hashsize)
    * count-overlap.py: needs hashbits table generated by load-graph.py. 
    This information is added to the "usage:" line.
    * count-overlap.py: fix minor PyLint issues

2014-03-19  Michael R. Crusoe  <mcrusoe@msu.edu>

    * Update bundled zlib version to 1.2.8 from 1.2.3. Changes of note:
    "Wholesale replacement of gz* functions with faster versions"
    "Added LFS (Large File Summit) support for 64-bit file offsets"
    "Fix serious but very rare decompression bug"

2014-03-19  Michael R. Crusoe <mcrusoe@msu.edu>

    * lib/counting.hh: include hashtable.hh
    * lib/{counting,aligner,hashbits,hashtable,labelhash,node,subset}.{cc,hh},
    kmer.cc,khmer/_khmermodule.cc: removed downcast, replaced non-functional
    asserts() with exception throws.
    * khmer/_khmermodule.cc: fixed parsing of PyLists
    * setup.py: force 64bit only builds on OS X.

2014-03-19  Titus Brown  <t@idyll.org>

    * Makefile: update documentation on targets at top; clean autopep8 output.
    * test_counting_single.py: fixed pep8 violations in spacing
    * test_scripts.py: eliminate popenscript in favor of proper SystemExit
	handling in runscript; fix pep8 violations.

2014-03-19  Michael R. Crusoe <mcrusoe@msu.edu> and Luiz Irber
<luiz.irber@gmail.com>

    * lib/ktable.{cc,hh},khmer/{__init__.py},{_khmermodule.cc}, tests/
    test_{counting_{hash,single},ktable}.py: remove the unused KTable object
    * doc/{index,ktable}.txt: remove references to KTable
    * lib/{ktable.{hh,cc} → kmer_hash.{hh,cc}}: rename remaining ktable files
    to kmer_hash
    * lib/{hashtable,kmer}.hh: replace ktable headers with kmer_hash

2014-03-17  Ram RS  <ramrs@nyu.edu>

    * extract-partitions.py: pylint warnings addressed
    * test_scripts.py: tests added to cover extract-partitions completely

2014-03-16  Michael R. Crusoe <mcrusoe@msu.edu>

    * lib/read_parsers.cc: fix for Coverity CID 1054789: Unititialized scalar
    field II: fill_id is never zeroed out.

2014-03-16  Ram RS  <ramrs@nyu.edu>

    * Project email in copyright headers updated

2014-03-14  Michael R. Crusoe <mcrusoe@msu.edu>

    * khmer/_khmermodule.cc, lib/{khmer.hh, hashtable.{cc,hh}},
    tests/test_{hashbits,hashbits_obj,labelhash}.py: don't implicitly downcast
    tagset_size(). Changes fileformat version for saved tagsets.

2014-03-13  Ram RS  <ramrs@nyu.edu>

    * added: khmer/file.py - script to check disk space, check input file
    status and check space before hashtable writing
    * modified: scripts/*.py - all scripts now use khmer.file for above-mentioned
    functionality.
    * modified: scripts/*.py - pylint violations addressed in all scripts
    under scripts/

2014-03-13  Ram RS  <ramrs@nyu.edu>

    * Bug fix: tests.test_normalize_by_median_no_bigcount() now runs within
    temp directory

2014-03-11  Michael R. Crusoe  <mcrusoe@mcrusoe.edu>

    * lib/read_parsers.hh: fix for Coverity CID 1054789: Uninitialized scalar
    field

2014-03-10  Michael R. Crusoe  <mcrusoe@msu.edu>

    * doc/development.txt: document fork/tag policy + formatting fixes

2014-03-03  Michael R. Crusoe  <mcrusoe@msu.edu>

    * lib/trace_logger.{cc,hh}: fix for Coverity CID 1063852: Uninitialized
    scalar field (UNINIT_CTOR) 
    * lib/node.cc: fix for Coverity CID 1173035:  Uninitialized scalar field
    (UNINIT_CTOR)
    * lib/hashbits.hh: fix for Coverity CID 1153101:  Resource leak in object
    (CTOR_DTOR_LEAK)
    * lib/{perf_metrics.{cc,hh},hashtable.{cc,hh}
    ,read_parsers.{cc,hh},trace_logger.{cc,hh}}: ifndef WITH_INTERNAL_METRICS
    then lets not + astyle -A10

2014-02-27  Michael R. Crusoe <mcrusoe@msu.edu>

    * tagged: version 0.8
    * setup.py: Specify a known working version of setuptools so we don't
    force an unneeded and awkward upgrade.
    * setup.py: We aren't zipsafe, mark as such

2014-02-18  Michael R. Crusoe <mcrusoe@msu.edu>

* Normalized C++ namespace usage to fix CID 1054792
* Updated install instructions. We recommend OS X users and those Linux
users without root access to install virtualenv instead of pip.
* New documentation: doc/known-issues.txt
* Added code review checklist & other guidance: doc/development.txt

2014-02-03  Camille Scott <camille.scott.w@gmail.com>

* Standardized command line arguments in khmer_args; added version flag

* Added support for sparse graph labeling

* Added script to reinflate partitions from read files using the 
  labeling system, called sweep-reads-by-partition-buffered.py

* Implemented __new__ methods for Hashbits, enforced inheritance
  hierarchy between it and the new LabelHash class both in C++
  and CPython API

2013-12-20  Titus Brown  <titus@idyll.org>

* Fixed output_partitioned_file, sweep-reads3.py, and extract-partitions.py
  to retain FASTQ format in output.

2013-12-11  Michael R. Crusoe <mcrusoe@msu.edu>

* normalize-by-median.py: new optional argument: --record-filenames to specify
a path where a list of all the output filenames will be written to. Will
be used to better integrate with Galaxy.

* All commands that use the counting args now support the --version switch

* abundance-dist-single.py, abundance-dist.py, do-partition.py,
interleave-reads.py, load-graph.py, load-into-counting.py
normalize-by-median.py now exit with return code 1 instead of 255 as is
standard.

2013-12-19  Michael R. Crusoe  <mcrusoe@msu.edu>

* doc/install.txt Add setup instructions for RHEL6 & fix invocation to get
master branch to work for non-developers

2013-12-18  Titus Brown  <titus@idyll.org>

* Added a test to ensure that normalize-by-median.py has bigcount set to
  False.

2013-11-22  Camille Scott  <camille.scott.w@gmail.com>

* Makefile: Added debug target for profiling.

2013-11-22  Michael R. Crusoe  <mcrusoe@msu.edu>

* Documented release process

2013-10-21  Michael R. Crusoe  <mcrusoe@msu.edu>

* Version 0.7

* New script: sample-reads-randomly.py which does a single pass random
subsample using reservoir sampling.

* the version number is now only stored in one place

* Makefile: new dist, cppcheck, pep8, and autopep8 targets for developers.
VERSION is now set by versioneer and exported to C/C++ code.

* README switched from MarkDown to ReStructuredText format to clean up PyPI
listing. Install count badge added.

* doc/: updates to how the scripts are called. Sphinx now pulls version
number from versioneer. C/Python integration is now partially documented.
Reference to bleeding-edge has been removed. Release instructions have been
clarified and simplified.

* all python code in khmer/, scripts/, and tests/ should be PEP8 compliant now.

* khmer/_khmermodule.cc has gotten a once-over with cpychecker. Type errors
were eliminated and the error checking has improved.

* Several fixes motivated by the results of a Coverity C/C++ scan. 

* Tests that require greater than 0.5 gigabytes of memory are now annotated as
being 'highmem' and be skipped by changing two lines in setup.cfg

* warnings about -Wstrict-prototypes will no longer appear

* contributors to this release are: ctb, mr-c and camillescott. 

2013-10-15  Michael R. Crusoe  <mcrusoe@msu.edu>

* Version 0.6.1

* No code changes, just build fixes

2013-10-10  Michael R. Crusoe  <mcrusoe@msu.edu>

* Version 0.6

* Switch to setuptools to run the entire build

* The various Makefiles have been merged into one inside lib for posterity

* A new top-level Makefile wraps "python setup.py"

* argparse.py has been removed and is installed automatically by setuptools/pip

* setup.py and the python/khmer directory have been moved to the root of the
project to conform to the standard layout

* The project contact address is now khmer-project@idyll.org

* Due to the new build system the project now easily builds under OS X + XCode

* In light of the above the installation instructions have been rewritten

* Sphinx now builds the documentation without warnings or errors

* It is now easy to calculate code coverage.

* setup.py is now PEP8 compliant
2014-04-10  Michael R. Crusoe  <mcrusoe@msu.edu>

    * Makefile: run 'build' command before install; ignore _version.py for
    coverage purposes.
    * bink.ipynb: deleted
    * doc/choosing-hash-sizes.txt -> choosing-table-sizes.txt
    * setup.py,doc/{conf.py,index.txt}: update lists of authors
    * doc/development.txt: typo
    * doc/{galaxy,guide,index,introduction,scripts}.txt: remove some
    references to implementation details of the k-mer tables
    * doc/{known-issues,release}.txt: updated
    * khmer/*.cc,lib/*.{cc,hh}: astyle -A10 formatted
    * lib/read_parsers.cc: fixed case statement fall through
    * lib/subset.cc: removed unnecessary NULL check (CID 1054804 & 1195088)
    * scripts/*.py: additional documentation updates
    * tests/test-data/test-overlap1.ht,data/MSB2-surrender.fa &
    data/1m-filtered.fa: removed from repository history, .git is now 36M!

2014-03-31  Titus Brown  <ctb@msu.edu>

    * scripts/normalize-by-median.py: Fixed unbound variable bug introduced in
    20a433c2.

    * khmer/file.py: Fixed incorrect use of __file__ dirname instead of
    os.getcwd(); also fixed bug where statvfs would choke on an empty
    dirname resulting from input files being in the cwd.

2014-03-31  Michael R. Crusoe  <mcrusoe@msu.edu>

    * versioneer.py,ez_setup.py: updated to version 0.10 and 3.4.1
    respectively.
    * docs/release.txt,khmer/_version.py,MANIFEST.in: update ancillary
    versioneer files

2014-03-31  Titus Brown  <ctb@msu.edu>

    * scripts/*.py,khmer/khmer_args.py: added 'info' function to khmer_args,
    and added citation information to each script.
    * CITATION: added basic citation information for khmer functionality.

2013-03-31  Michael R. Crusoe  <mcrusoe@msu.edu>

    * docs/scripts.txt,scripts/*.py,khmer/*.py: overhaul the documentation of
    the scripts. Uses sphinxcontrib.autoprogram to leverage the existing
    argparse objects. Moved the documentation into each script + misc cleanups.
    All scripts support the --version option. Migrated the last scripts to use
    khmer_args
    * docs/blog-posts.txt: removed outdated reference to filter-exact.py; its
    replacement filter-abund.py is better documented in the eel-pond protocol
    * figuregen/,novelty/,plots/,templatem/,scripts/do-partition.sh: removed
    outdated code not part of core project

2013-03-30  Michael R. Crusoe  <mcrusoe@msu.edu>

    * setup.py: monkeypatched distutils.Distribution.reinitialize_command() so
    that it matches the behavior of Distribution.get_command_obj(). This fixes
    issues with 'pip install -e' and './setup.py nosetests' not respecting the
    setup.cfg configuration directives for the build_ext command. Also
    enhanced our build_ext command to respect the dry_run mode.

    * .ycm_extra_conf.py: Update our custom YouCompleteMe configuration to
    query the package configuration for the proper compilation flags.

2014-03-28  Michael R. Crusoe  <mcrusoe@msu.edu>

    * Makefile,setup.py: demote nose & sphinx to extra dependencies.
    Auto-install Python developer tools as needed.

2013-03-27  Michael R. Crusoe  <mcrusoe@msu.edu>

    * The system zlib and bzip2 libraries are now used instead of the bundled
    versions if specified in setup.cfg or the command line.

2014-03-25  Michael R. Crusoe  <mcrusoe@msu.edu>

    * Makefile: update cppcheck command to match new version of Jenkins
    plugin. Now ignores the lib/test*.cc files.

2013-03-20  Michael R. Crusoe  <mcrusoe@msu.edu>

    * lib/storage.hh,khmer/_khmermodule.cc,lib/{readtable,read_parsers}.hh:
    remove unused storage.hh

2014-03-19  Qingpeng Zhang  <qingpeng@msu.edu>

    * hashbits.cc: fix a bug of 'Division or modulo by zero' described in #182
    * test_scripts.py: add test code for count-overlap.py
    * count-overlap.py: (fix a bug because of a typo and hashsize was replaced
    by min_hashsize)
    * count-overlap.py: needs hashbits table generated by load-graph.py. 
    This information is added to the "usage:" line.
    * count-overlap.py: fix minor PyLint issues

2014-03-19  Michael R. Crusoe  <mcrusoe@msu.edu>

    * Update bundled zlib version to 1.2.8 from 1.2.3. Changes of note:
    "Wholesale replacement of gz* functions with faster versions"
    "Added LFS (Large File Summit) support for 64-bit file offsets"
    "Fix serious but very rare decompression bug"

2014-03-19  Michael R. Crusoe <mcrusoe@msu.edu>

    * lib/counting.hh: include hashtable.hh
    * lib/{counting,aligner,hashbits,hashtable,labelhash,node,subset}.{cc,hh},
    kmer.cc,khmer/_khmermodule.cc: removed downcast, replaced non-functional
    asserts() with exception throws.
    * khmer/_khmermodule.cc: fixed parsing of PyLists
    * setup.py: force 64bit only builds on OS X.

2014-03-19  Titus Brown  <t@idyll.org>

    * Makefile: update documentation on targets at top; clean autopep8 output.
    * test_counting_single.py: fixed pep8 violations in spacing
    * test_scripts.py: eliminate popenscript in favor of proper SystemExit
	handling in runscript; fix pep8 violations.

2014-03-19  Michael R. Crusoe <mcrusoe@msu.edu> and Luiz Irber
<luiz.irber@gmail.com>

    * lib/ktable.{cc,hh},khmer/{__init__.py},{_khmermodule.cc}, tests/
    test_{counting_{hash,single},ktable}.py: remove the unused KTable object
    * doc/{index,ktable}.txt: remove references to KTable
    * lib/{ktable.{hh,cc} → kmer_hash.{hh,cc}}: rename remaining ktable files
    to kmer_hash
    * lib/{hashtable,kmer}.hh: replace ktable headers with kmer_hash

2014-03-17  Ram RS  <ramrs@nyu.edu>

    * extract-partitions.py: pylint warnings addressed
    * test_scripts.py: tests added to cover extract-partitions completely

2014-03-16  Michael R. Crusoe <mcrusoe@msu.edu>

    * lib/read_parsers.cc: fix for Coverity CID 1054789: Unititialized scalar
    field II: fill_id is never zeroed out.

2014-03-16  Ram RS  <ramrs@nyu.edu>

    * Project email in copyright headers updated

2014-03-14  Michael R. Crusoe <mcrusoe@msu.edu>

    * khmer/_khmermodule.cc, lib/{khmer.hh, hashtable.{cc,hh}},
    tests/test_{hashbits,hashbits_obj,labelhash}.py: don't implicitly downcast
    tagset_size(). Changes fileformat version for saved tagsets.

2014-03-13  Ram RS  <ramrs@nyu.edu>

    * added: khmer/file.py - script to check disk space, check input file
    status and check space before hashtable writing
    * modified: scripts/*.py - all scripts now use khmer.file for above-mentioned
    functionality.
    * modified: scripts/*.py - pylint violations addressed in all scripts
    under scripts/

2014-03-13  Ram RS  <ramrs@nyu.edu>

    * Bug fix: tests.test_normalize_by_median_no_bigcount() now runs within
    temp directory

2014-03-11  Michael R. Crusoe  <mcrusoe@mcrusoe.edu>

    * lib/read_parsers.hh: fix for Coverity CID 1054789: Uninitialized scalar
    field

2014-03-10  Michael R. Crusoe  <mcrusoe@msu.edu>

    * doc/development.txt: document fork/tag policy + formatting fixes

2014-03-03  Michael R. Crusoe  <mcrusoe@msu.edu>

    * lib/trace_logger.{cc,hh}: fix for Coverity CID 1063852: Uninitialized
    scalar field (UNINIT_CTOR) 
    * lib/node.cc: fix for Coverity CID 1173035:  Uninitialized scalar field
    (UNINIT_CTOR)
    * lib/hashbits.hh: fix for Coverity CID 1153101:  Resource leak in object
    (CTOR_DTOR_LEAK)
    * lib/{perf_metrics.{cc,hh},hashtable.{cc,hh}
    ,read_parsers.{cc,hh},trace_logger.{cc,hh}}: ifndef WITH_INTERNAL_METRICS
    then lets not + astyle -A10

2014-02-27  Michael R. Crusoe <mcrusoe@msu.edu>

    * tagged: version 0.8
    * setup.py: Specify a known working version of setuptools so we don't
    force an unneeded and awkward upgrade.
    * setup.py: We aren't zipsafe, mark as such

2014-02-18  Michael R. Crusoe <mcrusoe@msu.edu>

* Normalized C++ namespace usage to fix CID 1054792
* Updated install instructions. We recommend OS X users and those Linux
users without root access to install virtualenv instead of pip.
* New documentation: doc/known-issues.txt
* Added code review checklist & other guidance: doc/development.txt

2014-02-03  Camille Scott <camille.scott.w@gmail.com>

* Standardized command line arguments in khmer_args; added version flag

* Added support for sparse graph labeling

* Added script to reinflate partitions from read files using the 
  labeling system, called sweep-reads-by-partition-buffered.py

* Implemented __new__ methods for Hashbits, enforced inheritance
  hierarchy between it and the new LabelHash class both in C++
  and CPython API

2013-12-20  Titus Brown  <titus@idyll.org>

* Fixed output_partitioned_file, sweep-reads3.py, and extract-partitions.py
  to retain FASTQ format in output.

2013-12-11  Michael R. Crusoe <mcrusoe@msu.edu>

* normalize-by-median.py: new optional argument: --record-filenames to specify
a path where a list of all the output filenames will be written to. Will
be used to better integrate with Galaxy.

* All commands that use the counting args now support the --version switch

* abundance-dist-single.py, abundance-dist.py, do-partition.py,
interleave-reads.py, load-graph.py, load-into-counting.py
normalize-by-median.py now exit with return code 1 instead of 255 as is
standard.

2013-12-19  Michael R. Crusoe  <mcrusoe@msu.edu>

* doc/install.txt Add setup instructions for RHEL6 & fix invocation to get
master branch to work for non-developers

2013-12-18  Titus Brown  <titus@idyll.org>

* Added a test to ensure that normalize-by-median.py has bigcount set to
  False.

2013-11-22  Camille Scott  <camille.scott.w@gmail.com>

* Makefile: Added debug target for profiling.

2013-11-22  Michael R. Crusoe  <mcrusoe@msu.edu>

* Documented release process

2013-10-21  Michael R. Crusoe  <mcrusoe@msu.edu>

* Version 0.7

* New script: sample-reads-randomly.py which does a single pass random
subsample using reservoir sampling.

* the version number is now only stored in one place

* Makefile: new dist, cppcheck, pep8, and autopep8 targets for developers.
VERSION is now set by versioneer and exported to C/C++ code.

* README switched from MarkDown to ReStructuredText format to clean up PyPI
listing. Install count badge added.

* doc/: updates to how the scripts are called. Sphinx now pulls version
number from versioneer. C/Python integration is now partially documented.
Reference to bleeding-edge has been removed. Release instructions have been
clarified and simplified.

* all python code in khmer/, scripts/, and tests/ should be PEP8 compliant now.

* khmer/_khmermodule.cc has gotten a once-over with cpychecker. Type errors
were eliminated and the error checking has improved.

* Several fixes motivated by the results of a Coverity C/C++ scan. 

* Tests that require greater than 0.5 gigabytes of memory are now annotated as
being 'highmem' and be skipped by changing two lines in setup.cfg

* warnings about -Wstrict-prototypes will no longer appear

* contributors to this release are: ctb, mr-c and camillescott. 

2013-10-15  Michael R. Crusoe  <mcrusoe@msu.edu>

* Version 0.6.1

* No code changes, just build fixes

2013-10-10  Michael R. Crusoe  <mcrusoe@msu.edu>

* Version 0.6

* Switch to setuptools to run the entire build

* The various Makefiles have been merged into one inside lib for posterity

* A new top-level Makefile wraps "python setup.py"

* argparse.py has been removed and is installed automatically by setuptools/pip

* setup.py and the python/khmer directory have been moved to the root of the
project to conform to the standard layout

* The project contact address is now khmer-project@idyll.org

* Due to the new build system the project now easily builds under OS X + XCode

* In light of the above the installation instructions have been rewritten

* Sphinx now builds the documentation without warnings or errors

* It is now easy to calculate code coverage.

* setup.py is now PEP8 compliant<|MERGE_RESOLUTION|>--- conflicted
+++ resolved
@@ -1,5 +1,4 @@
-<<<<<<< HEAD
-2015-02-23  Titus Brown  <titus@idyll.org>
+2015-03-02  Titus Brown  <titus@idyll.org>
 
    * sandbox/{combine-pe.py,compare-partitions.py,count-within-radius.py,
    degree-by-position.py,dn-identify-errors.py,ec.py,error-correct-pass2.py,
@@ -10,12 +9,11 @@
    promotion to sandbox/.
    * doc/dev/scripts-and-sandbox.txt: updated to reflect sandbox/ script name
    preferences, and note to remove from README.rst when moved over to scripts/.
-=======
+
 2015-02-27  Kevin Murray  <spam@kdmurray.id.au>
 
    * scripts/load-into-counting.py: Be verbose in the help text, to clarify
    what the -b flag does.
->>>>>>> 88d2f3ba
 
 2015-02-25  Hussien Alameldin  <hussien@msu.edu>
 
@@ -26,13 +24,10 @@
 
 2015-02-26  Tamer A. Mansour  <drtamermansour@gmail.com>
 
-<<<<<<< HEAD
    * scripts/abundance-dist-single.py: Use CSV format for the histogram.
-=======
    * scripts/count-overlap.py: Use CSV format for the curve file output.
    Includes column headers.
    * scripts/abundance-dist-single.py: Use CSV format for the histogram. 
->>>>>>> 88d2f3ba
    Includes column headers.
    * tests/test_scripts.py: add test functions for the --csv option in
    abundance-dist-single.py and count-overlap.py
