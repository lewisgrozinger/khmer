<<<<<<< HEAD
2016-11-10  Titus Brown  <titus@idyll.org

   * khmer/{_cpy_counttable,_cpy_hashgraph.hh,cpy_nodetable.hh,_khmer.cc,
   khmer/__init__.py}: new Counttable and Nodetable CPython types, plus
   renaming of CountingHash to CountGraph and Hashbits to Nodegraph;
   refactoring of CPython hierarchy to separate graph methods from table
   methods.
   * lib/hashtable.{cc,hh}: pull some more CountingHash/Counttable methods
   back to base class; rename.
   * lib/hashgraph.{cc,hh}: create new files containing the Countgraph
   and Nodegraph classes.
   * Makefile,  setup.py: updated dependencies for added and removed files.
   * lib/Makefile: eliminated lib/counting.{cc,hh} and lib/hashbits.{cc,hh}.
   * lib/{labelhash.cc,read_aligner.hh,storage.cc,storage.hh,subset.cc,
   subset.hh,test-Colors.cc,test-compile.cc},
   examples/c++-api/count-demo.cc - renamed CountingHash and Hashbits.
   * tests/test_cpython_hierarchy.py - some preliminary tests for new CPython
   inheritance hierarchy.
   * tests/{test_nodegraph,test_countgraph}.py - added creation tests of
   'tablesizes' passed into Nodegraph and Countgraph constructors.
=======
2016-11-14  Tim Head  <betatim@gmail.com>

   * khmer/_khmer.cc,lib/read_parsers.hh: Expose khmer's Read type fully to
   the python side.
   * scripts/{extract-paired-reads.py,filter-abund-single.py,filter-abund.py,
   sample-reads-randomly.py,split-paired-reads.py,trim-low-abund.py}: Switch to
   using ReadParser to speed up scripts.
   * tests/test_read_handling.py,tests/test_scripts.py: Remove streaming tests
   that use a FIFO.

2016-11-14  Shannon EK Joslin	<sejoslin@ucdavis.edu>
   *khmer/tests/test_countgraph.py: Refactor test code to use load_countgraph #1474
   *khmer/tests/test_nodegraph.py: Refactor test code to use load_nodegraph and load_countgraph #1474

2016-11-14  Tim Head  <betatim@gmail.com>

  * .travis.yml: whitelist `master` branch to allow build-on-push without
  building every push for a PR twice.

2016-11-11  Titus Brown  <titus@idyll.org>

  * doc/requirements.txt: set autoprogram version requirements to something
  that works on python 2.7, in order to fix ReadTheDocs builds.
>>>>>>> 347430a6

2016-11-10  Camille Scott  <camille.scott.w@gmail.com>

  * lib/assembler.{hh,cc}: add JunctionCountAssembler implementation.
  * lib/kmer_filters.{hh,cc}: add get junction_count_filter function.
  * khmer/{__init__.py,_khmer.cc}: add LinearAssembler,
  SimpleLabeledAssembler, and JunctionCountAssembler to CPython interface.
  * tests/test_assembly.py: minor refactoring, & tests for
  JunctionCountAssembler and newly exposed C++ functions.
  * sandbox/streaming-assembly-simple.py: demo script for streaming assembly.
  * Makefile: update debug flags.
  * lib/{counting.hh,hashtable.{hh,cc},hllcounter.hh,labelhash.hh,
  read_aligner.hh,subset.{hh,cc}}: minor cleanup.
  * tests/test_sandbox_scripts.py: minor cleanup.

2016-11-07  Luiz Irber  <khmer@luizirber.org>

   * Makefile: add --ignore-installed flag to pip install (fix installation
   on conda environments.
   * doc/requirements.txt: change hard requirement to 'newer than', avoid
   installing a quite old setuptools version.

2016-11-04  Tim Head  <betatim@gmail.com>

   * Make khmer's Read type accessible from the python API.

2016-11-03  Titus Brown  <titus@idyll.org>

   * lib/{counting.cc,counting.hh,hashbits.cc,hashbits.hh,hashtable.cc,
   hashtable.hh,storage.cc,storage.hh}: extracted in-memory storage details
   into Storage/Bitstorage/ByteStorage classes.
   * khmer/_khmer.cc,lib/{assembler.cc,assembler.hh,subset.cc,
   subset.hh,labelhash.cc,labelhash.hh,traversal.cc,traversal.hh}: renamed
   Hashtable to Hashgraph.
   * setup.py,lib/Makefile: added storage.{cc,hh} to build.

2016-10-31  Titus Brown  <titus@idyll.org>

   * lib/{counting.hh,hashbits.hh,hashtable.hh}: factor out global functions
   _hash and _revhash into Hashtable methods hash_dna and unhash_dna.
   * khmer/_khmer.cc, lib/{hashtable.cc,read_aligner.cc,subset.cc}: update
   Hashtable code to use new hash_dna and unhash_dna methods.

2016-10-31  Camille Scott  <camille.scott.w@gmail.com>

   * khmer/__init__.py, khmer/_khmer.cc, tests/test_functions.py: Expose
   reverse_complement to Python.
   * lib/{traversal.cc, traversal.hh}: Add two new Traverser classes,
   AssemblerTraverser and NonloopingAT, to do the traversal portions of
   assembly.
   * lib/{assembler.cc, assembler.hh}, khmer/_khmer.cc: New code files
   containing the LinearAssembler and LabeledLinearAssembler classes which wrap
   AssemblerTraverser and NonloopingAT, respectively, and expose a contig
   assembly interface.
   * lib/{hashtable.cc, hashtable.hh, labelhash.cc, labelhash.hh}: Move
   assembler API to the new assembler.hh.
   * lib/{kmer_filters.hh, kmer_filters.cc}: Helper filter-functions for the
   AssemblerTraversers.
   * lib/kmer_hash.hh: Helper functions for the Kmer class.
   * lib/{alphabets.hh, alphabets.cc}: Global DNA alphabets.
   * tests/test_assembly.py: Tests for the assembler API.

2016-10-28  Daniel Standage  <daniel.standage@gmail.com>

   * lib/hashtable.cc,tests/test_nodegraph.py: fix bug in assemble_linear_path
     that returns seed k-mer even if it is not present in the DBG.

2016-10-13  Camille Scott  <camille.scott.w@gmail.com>

   * Wrap IO functions in with an extra catch to handle the gcc
     basic_ios_failure bug.

2016-10-03  Tim Head  <betatim@gmail.com>

   * .travis.yml: adjust setup for exclusive use of travis (jenkins is retiring)

2016-10-02  Titus Brown  <titus@idyll.org>

   * khmer/{utils.py,thread_utils.py,trimming.py}: introduce new function,
   clean_input_reads, that does consistent read cleaning; update ReadBundle
   and trimming to make use of new cleaned_seq attribute.
   * scripts/{normalize-by-median.py,trim-low-abund.py}: refactor to use
   cleaned_seq attribute properly; this fixed a bug in normalize-by-median.py
   that led to ignoring lowercase 'actgn'.
   * doc/dev/development.rst: update developer documentation for new
   cleaned_seq attribute and ReadBundle behavior.
   * tests/test_script_output.py: update md5 signatures for output to reflect
   corrected behavior.
   * tests/test_functions.py: add test for broken_paired_iter uppercase
   behavior.
   * tests/test_read_handling.py: update tests for ReadBundle.

2016-10-01  Titus Brown  <titus@idyll.org>

   * khmer/trimming.py,scripts/{filter-abund-single.py,filter-abund.py,
   trim-low-abund.py}: extracted similar trimming code and refactored.
   * khmer/utils.py,tests/test_read_handling.py: change ReadBundle.trimmed_reads
   to trimmed_seqs; fix associated tests.
   * tests/test_functions.py: updated tests to use screed.Record instead of
   namedtuple classes.

2016-10-01  Titus Brown  <titus@idyll.org>

   * lib/hashtable.{cc,hh}: added assemble_linear_path function & helpers.
   * khmer/_khmer.cc: CPython API for assemble_linear_path.
   * tests/test_nodegraph.py: tests for new assemble_linear_path behavior.
   * khmer/khmer_args.py, tests/test_script_arguments.py: fix some lingering
   PEP 8 errors.
   * lib/kmer_hash.hh: added string -> string _revcomp function.

2016-09-30  Daniel Standage  <daniel.standage@gmail.com>

   * scripts/trim-low-abund.py, khmer/utils.py, doc/dev/development.rst: moved
   ReadBundle class to utils
   * tests/test_read_handling.py, tests/test-data/unclean-reads.fastq: tests
   related to ReadBundle

2016-09-29  Tim Head  <betatim@gmail.com>

   * khmer/khmer_args.py, tests/test_functions.py,
   tests/test_script_arguments.py: fix up formatting

2016-09-26 Ali Aliyari <aaliyari@ucdavis.edu>

   * khmer/khmer_args.py: prevent -N from being set to more than 20 (override by -f)
   * tests/test_script_arguments.py added test functions for the above change

2016-09-26  Luiz Irber  <khmer@luizirber.org>

   * khmer/khmer_args.py: Update HLL citation to point to preprint.

2016-09-23  Tim Head  <betatim@gmail.com>

   * khmer/_khmer.cc, lib/counting.{cc,hh}, lib/hashbits.{cc,hh},
     lib/hashtable.hh, lib/hllcounter.{cc,hh}, lib/kmer_hash.cc,
     tests/khmer_tst_utils.py, tests/test_functions.py: move away from using
     HashIntoType as synonym to uint64.

2016-09-21  Tim Head  <betatim@gmail.com>

   * .travis.yml: add python 3.5 to the build matrix and allow fast finishing

2016-09-20  Titus Brown  <titus@idyll.org>

   * khmer/utils.py: fixed bug in broken_paired_reader when short reads
   are discarded and require_paired is set; improved read pair error reporting.
   * tests/test_functions.py: added tests for broken_paired_reader fix.
   * tests/khmer_tst_utils.py: de-nested exceptions for better error reporting
   from tests.

2016-09-09  Daniel Standage  <daniel.standage@gmail.com>

   * lib/read_parsers.{cc,hh}: rename SeqAnParser to FastxParser.

2016-09-09  Tim Head  <betatim@gmail.com>

   * tests/test_filter_abund.py: remove for loops introduce to the test suite.

2016-09-01  Tim Head  <betatim@gmail.com>

   * khmer/khmer_args.py: added check_argument_range to check an integer
   command-line argument is within a given range.
   * scripts/{normalize-by-median.py, filter-abund.py, filter-abund-single.py}
   now use check_argument_range for the cutoff parameter.
   * tests/test_normalize_by_median.py: modified
   test_normalize_by_median_no_bigcount.

2016-09-01  Tim Head  <betatim@gmail.com>

   * scripts/filter-abund-single.py: Add support for variable coverage trimming

2016-08-31  Tim Head  <betatim@gmail.com>

   * Fixed several source code style issues in python and cpp.
   * Makefile: removed setup.py from the list of files passed to astyle

2016-08-30  Tim Head  <betatim@gmail.com>

   * Fix coverage reporting on OSX and rename nosetests.xml to pytests.xml

2016-08-29  Daniel Standage  <daniel.standage@gmail.com>

   * doc/dev/getting-started.rst: updated dev environment setup instructions to
   include installation of 'enchant' library, and dropped Arch linux install
   instructions.

2016-08-26  Daniel Standage  <daniel.standage@gmail.com>

   * tests/test_scripts.py: fix PEP8 errors missed with previous PR (due to CI
   issues)
   * Makefile: make the pep8 target less verbose by removing the --show-pep8
   option

2016-08-26  Ryan Shean  <rcs333@uw.edu>

   * tests/{test_countergraph.py, test_filter_abund.py,
   test_normalize_by_median.py, test_read_handling.py,
   test_sandbox_scripts.py, test_scripts.py}: updated to use
   copy_test_data function

2016-07-18  Titus Brown  <titus@idyll.org>

   * khmer/_khmer.cc: fixed ReadPairIterator exception return error messages.

2016-07-03  Titus Brown  <titus@idyll.org>

   * lib/{hashtable.cc, hashtable.hh}: added get_kmer_hashes_as_hashset to
   graphs.
   * khmer/_khmer.cc: updated CPython API to add get_kmer_hashes_as_hashset.
   * tests/test_countgraph.py: added test for get_kmer_hashes_as_hashset.

2016-06-27  Titus Brown  <titus@idyll.org>

   * doc/requirements.txt: updated sphinx-autoprogram requirement for building
   documentation, to point at released version.

2016-06-26  Titus Brown  <titus@idyll.org>

   * khmer/_khmer.cc, tests/test_nodegraph.py: 'add' is now a synonym for
   graph.count(kmer).
   * khmer/thread_utils.py: update verbose_loader function to take 'verbose'
   argument.
   * scripts/{abundance-dist-single.py, abundance-dist.py,
   filter-abund-single.py, filter-abund.py, load-into-counting.py,
   normalize-by-median.py,trim-low-abund.py}: updated to
   respect -q/--quiet.
   * tests/test_filter_abund.py: tests for '-q'.
   * scripts/partition-graph.py: fix typo in args help message.

2016-06-26  Titus Brown  <titus@idyll.org>

   * khmer/_khmer.cc, lib/{hashtable.cc, hashtable.hh},
   tests/test-data/simple-genome.fa, tests/test_nodegraph.py: added functions
   'find_high_degree_nodes' and 'traverse_linear_path' to hashtables/graphs.
   * lib/kmer_hash.cc: minor change to use object member _seq instead of
   constructor argument seq in KmerIterator.
   * lib/kmer_hash.hh: added const to Kmer::get_string_rep(...) signature.
   * sandbox/extract-compact-dbg.py: new sandbox script to
   extract compact De Bruijn graphs (with linear paths contracted).
   * tests/test_sandbox_scripts.py: added tests for the extract-compact-dbg.py
   script.

2016-06-26  Titus Brown  <titus@idyll.org>

   * lib/khmer.hh,lib/{labelhash.cc,labelhash.hh}: removed label pointer-based
   indirection from labelhash code.
   * khmer/_khmer.cc: updated CPython API to match new behavior.
   * tests/test_labelhash.py: renamed to match new API; no changes in test
   logic.

2016-06-17  Daniel Standage <daniel.standage@gmail.com>

   * scripts/filter-abund-single.py: add -o/--outfile option.
   * tests/test_script_output.py: move `_calc_md5` function for calculating
   file MD5 hashes to test utils module (tests/khmer_tst_utils.py).
   * tests/{test_filter_abund.py,test_scripts.py): move filter_abund tests to
   dedicated test script, add minimal test for new -o option.
   * tests/test-data/paired-mixed-witherror.fa.pe: add data file in support of
   new test.
   * .gitignore: add .cache/ directory, which appears to be an artifact of the
   py.test framework.

2016-06-17  Daniel Standage <daniel.standage@gmail.com>

  * scripts/filter-abund-single.py: add -o/--outfile option.
  * tests/test_script_output.py: move `_calc_md5` function for calculating file
  MD5 hashes to test utils module (tests/khmer_tst_utils.py).
  * tests/{test_filter_abund.py,test_scripts.py): move filter_abund tests to
  dedicated test script, add minimal test for new -o option.
  * tests/test-data/paired-mixed-witherror.fa.pe: add data file in support of
  new test.
  * .gitignore: add .cache/ directory, which appears to be an artifact of the
  py.test framework.

2016-05-25  Titus Brown  <titus@idyll.org>

   * scripts/trim-low-abund.py: switched to watermark-based reporting to
   isolate a hard-to-trigger undefined variable error in reporting.
   * tests/test_scripts.py: added a test for basic reporting functionality.

2016-05-16  Titus Brown  <titus@idyll.org>

   * khmer/_khmer.cc: define new khmer_HashSet_Type and khmer_HashSet_Object;
   lots of associated cleanup of k-mer <-> C++ interface; added
   Hashtable::neighbors; added Hashtable::hash and Hashtable::reverse_hash;
   CPython 'hashtable.count(...)' function now takes either hash or string.
   * lib/{kmer_hash.cc, kmer_hash.hh}: added some function overloads so that
   _hash(...) could take strings as arguments without conversion; added
   Kmer::set_from_unique_hash convenience function.
   * lib/{hashtable.cc, hashtable.hh}: minor cleanup;
   * lib/{read_aligner.cc, subset.cc}: minor refactoring.
   * lib/{traversal.cc, traversal.hh}: made 'filter' argument to traverse*
   functions optional; added 'traverse' function for combine traversal.
   * tests/test_hashset.py: tests for new HashSet class.
   * tests/test_countgraph.py: tests for new hash/reverse_hash functions,
   and 'count' behavior.
   * tests/test_nodegraph.py: tests for new neighbors function.
   * khmer/__init__.py: import new HashSet type from _khmer.
   * scripts/{do-partition.py, make-initial-stoptags.py,
   partition-graph.py},tests/{test_labelhash.py, test_subset_graph.py}:
   refactor existing code to use HashSet object.
   * tests/test_counting_single.py: add printout to assert.

2016-05-16  Luiz Irber  <khmer@luizirber.org>

   * Makefile,jenkins-build.sh,setup.cfg,tests/khmer_tst_utils.py,
   tests/test_{countgraph,counting_single,hll,labelhash,nodegraph,
   normalize_by_median,read_aligner,read_handling,read_parsers,sandbox_scripts,
   scripts,version}.py: replace nose with pytest, update configuration.

2016-05-16  Luiz Irber  <khmer@luizirber.org>

   * lib/hashtable.cc: fix bug with substr
   * tests/test_countgraph.py: add test to trigger the substr bug.

2016-05-11  Titus Brown  <titus@idyll.org>

   * scripts/trim-low-abund.py: refactor to use generators; add --diginorm
   option to include digital normalization in trim-low-abund functionality.
   * tests/test_script_output.py: added md5sum hashing tests to pin down
   functionality in trim-low-abund.py and normalize-by-median.py; verified
   that refactoring does not alter existing functionality.
   * tests/test-data/simple-genome-reads.fa: supporting file for md5sum
   tests.
   * tests/test-data/README.rst: a new README for describing test files,
   how to generate them, and their uses.
   * tests/test_scripts.py: added additional tests for trim-low-abund.py
   functionality and error cases.

2016-05-11  Titus Brown  <titus@idyll.org>

   * tests/test_read_parsers.py: fixed syntax error introduced by previous
   merge.

2016-05-08  Michael R. Crusoe  <crusoe@ucdavis.edu>

   * scripts/{do-partition,partition-graph}.py,oxli/partition.py: pulled up
   duplicate `worker` partition function into a reusable place.

2016-05-08  Michael R. Crusoe  <michael.crusoe@gmail.com>

   * .dictionary, pylintrc:  added `pylint` configuration that checks spelling
   in Python files. Added dictionary of project specific words.
   * khmer/__init__.py, scripts/readstats.py, setup.py: Fixed typos.
   * Makefile: line-wrapped; bumped up `pep8` version; beefed up `cppcheck`
   target to correctly list the defines and includes for the current platform
   which eliminates false positives; `*.pyc` files are now cleaned from the
   `sandbox` as well as the `dist` directory. Added `cppcheck-long` target to
   also examine the seqan headers. Fed the dynamically constucted list of
   includes to Doxygen. Added simultaneous OS X, Debian, and Ubuntu
   compatibility to many targets. Added helper target to print the value of
   any variable via `make print-VARNAME`. Fixed the `make coverage-report`
   target. pep257 is now called pydocstyle
   * third-party/seqan/core/include/seqan/basic/debug_test_system.h,
   third-party/seqan/ChangeLog: silenced bogus import
   * doc/dev/coding-guidelines-and-review.rst,.github/PULL_REQUEST_TEMPLATE.md:
   reformulated checklist to list action followed by a motivating question.
   * doc/dev/release.rst: added author management to release checklist
   * lib/counting.{cc,hh},sandbox/find-high-abund-kmers.py,
   sandbox/README.rsr: removed the unused function
   CountingHash::collect_high_abundance_kmers and the nonfunctional sandbox
   script that called it.
   * lib/kmer_hash.hh: make KmerFactory's default contrustor explicit to avoid
   auto-casting optimizations.
   * */*.py: a multitude of pylint inspired cleanups and bug fixes. Some
   checks silenced in place.

2016-05-08  Michael R. Crusoe  <michael.crusoe@gmail.com>

   * README.rst: add depsy badge

2016-05-08 Michael R. Crusoe  <michael.crusoe@gmail.com>

   * setup.py,sandbox/{readaligner_pairhmm_train.py,
   Makefile.read_aligner_training}: switch to BAM parsing using simplesam

2016-05-06  Titus Brown  <titus@idyll.org>

   * khmer/_khmer.cc, lib/{counting.cc,counting.hh,hashbits.cc,hashbits.hh,
     hashtable.cc,hashtable.hh,subset.cc,subset.hh},
   sandbox/{fasta-to-abundance-hist.py,find-high-abund-kmers.py
     hi-lo-abundance-by-position.py,stoptag-abundance-hist.py,
     abundance-hist-by-position.py},
   tests/{test_countgraph.py,test_counting_single.py,test_filter.py,
     test_nodegraph.py,test_subset_graph.py}: removed unused functions,
   sandbox scripts, and tests for many functions. Specifically,
   consume_fasta_and_tag_with_stoptags, identify_stop_tags_by_position and
   identify_stoptags_by_position,
   count_and_transfer_to_stoptags, traverse_from_tags,
   filter_if_present, consume_fasta_and_traverse,
   collect_high_abundance_kmers, fasta_dump_kmers_by_abundance,
   fasta_count_kmers_by_position, output_fasta_kmer_pos_freq,
   compare_partitions/compare_to_partition, join_partitions_by_path,
   is_single_partition, and find_unpart function.

   * sandbox/README.rst: updated for removed sandbox scripts.

2016-04-29  Luiz Irber  <khmer@luizirber.org>

   * jenkins-build.sh: add codecov coverage upload tool.

2016-02-17  Daniel Standage <daniel.standage@gmail.com>

   * ./github/CONTRIBUTING.md,.github/PULL_REQUEST_TEMPLATE.md: auto-populate
   pull requests with checklist using GitHub's new template feature
   * doc/dev/coding-guidelines-and-review.rst: update developer docs with
   compensatory changes

2016-02-15  Kevin Murray <spam@kdmurray.id.au>

   * scripts/load-into-counting.py: Insert khmer's version into .info files

2015-08-14  Luiz Irber  <khmer@luizirber.org>

   * lib/subset.cc: check iterator before decrementing in
   repartition_largest_partition

2015-10-25  Titus Brown  <titus@idyll.org>

   * scripts/normalize-by-median.py,tests/test_normalize_by_median.py: test
   and fix for close of --output file after first input file.

2015-10-19  Michael R. Crusoe  <crusoe@ucdavis.edu>

   * versioneer.py,khmer/_version.py,setup.py,setup.cfg: upgrade Versioneer to
   version 0.15+dev, Mon Jun 29 2015 99d5d9341830945f7080537ddd3bbd79c4aa1732
   * doc/conf.py, lib/Makefile: update method of retrieving current version
   * lib/get_version.py: no longer needed, removed

2015-10-05  Michael R. Crusoe  <crusoe@ucdavis.edu>

   * lib/magic: add file extensions, one media type, and a better comment
   * khmer/__init__.py: Replace an errant 'Presence table' with 'node graph'

2015-09-28  Lisa Cohen  <ljcohen@ucdavis.edu>

   * tests/test_read_handling.py: created new file with interleave-reads,
   split-paired-reads, and extract-paired-reads functions
   * tests/test_scripts.py: removed functions mentioned above

2015-09-19  Titus Brown  <titus@idyll.org>

   * scripts/filter-abund.py: fixed bug with -o and --gzip used together.
   * tests/test_scripts.py: added test for fixed bug.
   * sandbox/count-kmers.py: added executable bit.

2015-09-17  Camille Scott  <camille.scott.w@gmail.com>

   * scripts/interleave-reads.py: Added --no-reformat flag
   to disable format checking and renaming of headers
   * tests/{test_scripts.py, test-data/paired.malformat*}: Tests
   and test data for --no-reformat flag.

2015-09-11  Russell Y. Neches  <ryneches@ucdavis.edu>

   * lib/hashbits.hh: added get_raw_tables to Hashbits
   * khmer/_khmer.cc: added get_raw_tables to Hashbits
   * tests/test_nodegraph.py: added test for Nodegraph.get_raw_tables

2015-09-11  Camille Scott  <camille.scott.w@gmail.com>

   * lib/hashbits.cc: Make hasbits::update_from() correctly update
   _occupied_bins.
   * lib/test_nodegraph.py: Test Nodegraph.n_occupied() after update.

2015-09-07  Michael R. Crusoe  <crusoe@ucdavis.edu>

   * doc/roadmap.rst: Updated for 2.0 release.
   * README.rst: drop unstable badges; fix links
   * doc/index.rst: point at getting help guide

2015-09-05  Michael R. Crusoe  <crusoe@ucdavis.edu>

   * tests/test_scripts.py: make the script version test more specific; double
   check that script in question is from the 'khmer' project based upon the
   second line of the file.

2015-09-04  Michael R. Crusoe  <crusoe@ucdavis.edu>

   * tests/khmer_tst_utils.py: look in "EGG-INFO" for scripts before checking
   the PATH

2015-09-04  Michael R. Crusoe  <crusoe@ucdavis.edu>

   * doc/release-notes/release-2.0.md: release notes for 2.0
   * doc/user/install.txt: correct second invocation of nosetests to match the
   first.
   * setup.py: update the authors list for PyPI.
   * doc/user/known-issues.rst: remove three fixed issues; add a new one
   * doc/whats-new-2.0.rst: update to match the release notes
   * doc/release-notes/*.rst: refresh using `make convert-release-notes'

2015-09-02  Michael R. Crusoe  <crusoe@ucdavis.edu>

   * *: complete audit of license headers
   * LICENSE: listings of some of the third-party licenses
   * bink.ipynb,lib/graphtest.cc,lib/primes.hh: deleted unused files
   * sandbox/assemstats.py: updated screed install instructions

2015-09-02  Michael R. Crusoe  <crusoe@ucdavis.edu>

   * *: finish undoing the `load-graph.py` rename

2015-09-02  Micheal R. Crusoe  <crusoe@ucdavis.edu>

   * doc/requirements.txt: Update URL to sphinxcontrib-autoprogram tarball

2015-08-31  Michael R. Crusoe  <crusoe@ucdavis.edu>

   * khmer/thread_utils.py: Use the robust test for paired reads from
   khmer.utils; drop `is_pair()`
   * tests/test_threaded_sequence_processor.py: Update to use Screed Record
   objects.

2015-08-28  Michael R. Crusoe  <crusoe@ucdavis.edu>

   * doc/whats-new-2.0.rst: Many updates from `diff`ing the `--help` output of
   version 1.4.1 vs now.
   * Makefile: build the project if needed when making a PDF
   * doc/index.rst: fixed inter-doc links to be relative
   * doc/user/blog-posts.rst: replaced link to 88m-reads.fa.gz with a working
   URL
   * doc/user/{choosing-table-sizes,guide}.rst: disambiguated :option:
   references so that they link properly.
   * scripts/README.txt: removed unhelpful file
   * scripts/normalize-by-median.py: replace `--force-single` with
   `--force_single`. Added help text for `--cutoff`.

2015-08-27  Titus Brown  <titus@idyll.org>

  * doc/dev/getting-started.rst: fixed a few misspellings.

2015-08-26  Michael R. Crusoe  <crusoe@ucdavis.edu>

   * tests/test_scripts.py: removed the unused `_DEBUG_make_graph` function in
   favor of other debugging methods like `ipdb`. Added
   test_do_partition_no_big_traverse and test_extract_paired_reads_unpaired.

2015-08-24  Michael R. Crusoe  <crusoe@ucdavis.edu>

   * khmer/khmer_args.py: Replaced sanitize_epilog() with santize_help() that
   reflows the text of ArgParse descriptions and epilog while preserving the
   formatting. Enhanced removal of Sphinx directives by replacing double
   backticks with the double quote character.
   * scripts/*.py: Renamed sanitize_epilog to sanitize_help; leading newlines
   from triple-quoted epilogs removed; formatting made consistent;
   sanitize_help and ComboFormatter added where it was missing; a couple
   script specific epilog reformatting (for use of `:doc:` and a
   hyperlink).
   * scripts/{count-median,filter-abund-single}.py: Fixed printing of output
   file name to do so instead of printing information about the file handle.
   * scripts/count-median.py: Added missing command so that example given
   actually works.
   * scripts/filter-abund-single.py: Removed redundant printing of output file
   names.
   * scripts/normalize-by-median.py: Removed unused option "-d" from an example
   command (left over from the "--dump-frequency" era).
   * scripts/{partition-graph.py,do-partition.py}: Fixed erasure of the queue
   module name in the worker functions, which is necessary for basic
   functionality.
   * scripts/{do-partition,abundance-dist,abundance-dist-single,
   extract-long-sequences}.py: Added an example command to the epilog.
   * tests/khmer_tst_utils.py: Added 'name' attribute to make the fake
   sys.stdout more like a read stdout object.
   * oxli/__init__.py: removed redundant and unused help text
   * scripts/{abundance-dist,annotate-partitions,count-median,
   extract-long-sequences,extract-paired-reads,extract-partitions,
   fastq-to-fasta,filter-abund,filter-stopgaps,interleave-reads,
   load-into-graph,merge-partitions,normalize-by-median,partition-graph,
   readstats,sample-reads-randomly,split-paired-reads}.py: made "--version"
   and the citation header consistent across the scripts.
   * tests/test_scripts.py: added tests for the "--version" and citation
   header behavior.
   * tests/test_normalize_by_median.py: updated test for 'quiet' mode as
   citation header still prints to STDERR.
   * setup.py,tests/test_scripts.py: turned off the "oxli" script for v2.0.

2015-08-17  Michael R. Crusoe  <crusoe@ucdavis.edu>

   * Makefile: remove BASH shell designation that appears to be incompatible
   with OS X Mavericks & virtualenv; refactored out BASH-isms for those whose
   default shell isn't BASH (Debian, and others).
   * lib/test-read-aligner.cc,read_aligner_test.sh: removed unused test files
   found during search for other shell scripts with BASHisms.

2015-08-18  Michael R. Crusoe  <crusoe@ucdavis.edu>

   * *: reverted load-into-counting.py -> load-into-countgraph.py and
   load-graph.py -> load-into nodegraph.py rename.
   * CITATION: unescaped URL
   * doc/user/guide.rst: added `:program:` and `:option:` directives as
   needed; replaced references to `strip-and-split-for-assembly` with
   `extract-paired-reads`. Updated instructions to use `--unpaired-reads` with
   `normalize-by-median.py` instead of second round of diginorm.

2015-08-18  Titus Brown  <titus@idyll.org>

   * doc/index.rst: update introductory text.
   * doc/user/biblio.rst: update bibliography link descriptions and text.
   * doc/_static/labibi.css: reference new location of base CSS

2015-08-14  Luiz Irber  <khmer@luizirber.org>

   * scripts/unique-kmers.py: Rename option --stream-out to --stream-records.
   * tests/test_streaming_io.py: Fix unique-kmers tests, use new option.
   * khmer/_khmer.cc, lib/hllcounter.cc: Rename some variables for consistency.

2015-08-13  Jacob Fenton  <bocajnotnef@gmail.com>

      * scripts/extract-partitions.py: refactored much of the processing into
      generators
      * tests/test_scripts.py: added test

2015-08-12  Jacob Fenton  <bocajnotnef@gmail.com>

   * doc/dev/{codebase-guide,coding-guidelines-and-review,development,
   for-khmer-developers,getting-started,release,scripts-and-sandbox,
   binary-file-formats}.rst,doc/{index,introduction,whats-new-2.0,
   contributors}.rst,doc/user/{blog-posts,choosing-table-sizes,galaxy,
   getting-help,guide,install,known-issues,partitioning-big-data,
   scripts}.rst,CITATION: Cleaned up documentation
   * scripts/*.py, khmer/khmer_args.py: added epilog sanitation
   * scripts/{load-into-counting,load-graph,load-into-countgraph,
   load-into-nodegraph}.py, tests/{test_scripts,test_normalize_by_median,
   test_streaming_io,test_countgraph}: renamed load-into-counting ->
   load-into-countgraph, load-graph -> load-into-nodegraph, fixed tests to not
   bork

2015-08-12  Luiz Irber  <khmer@luizirber.org>

   * khmer/_khmer.cc: Fix a GCC string initialization warning.

2015-08-12  Michael R. Crusoe  <crusoe@ucdavis.edu>

   * CITATION, doc/{index,introduction,user/scripts}.rst, khmer/khmer_args.py:
   formatting fixes and new citation for the software as a whole
   * Makefile: PDF building hints, tweaked dependencies, update coverity URL,
   new target to generate author list for the paper citation
   * sort-authors-list.py: helper script for the above
   * doc/conf.py: don't generate a module index
   * doc/contributors.rst: formatting, remove references to old lab
   * doc/dev/coding-guidelines-and-review.rst: add C++ version standard
   * doc/dev/getting-started.rst: ccache, git-merge-changelog, and advanced
   commit squashing
   * doc/user/biblio.rst: added links to khmer citation collections
   * doc/user/examples.rst: linked to online version of example scripts
   * doc/user/guide.rst: commented out empty section, added BSD note
   * lib/counting.{cc},lib/*.hh: c++11 fixes: remove unneeded trailing
   semicolons
   * scripts/*.py: line-wrap & scrub output
   * setup.py: turn optimizations back on and -pedantic
   * .mailmap: additional tweaks to author list


2015-08-11  Kevin Murray  <spam@kdmurray.id.au>

   * lib/Makefile: Fix SONAME and ABI versioning to sync with Debian standard
   practice.

2015-08-10  Camille Scott  <camille.scott.w@gmail.com>

   * lib/traversal.{cc,hh}: Add new files with unified traversal machinery.
   Introduce Traverser class to handle finding neighbors and appropriate
   bitmasking.
   * khmer/_khmer.cc,lib/{counting,hashbits,hashtable,labelhash,subset}.{cc,hh}:
   Updated relevant instances of HashIntoType and KMerIterator to use new Kmer
   and KmerIterator, respectively.
   * lib/Makefile: Add -std=c++11 flag.
   * Makefile: Update -std=c++11 flag in libtest target.
   * lib/hashtable.{cc,hh}: Update calc_connected_graph_size to use Traverser.
   Change kmer_degree to use functions from traversal.cc. Remove redundant
   count_kmers_with_radius in favor of calc_connected_graph_size. Update
   traverse_from_kmer to use Traverser. Hashtable subclasses KmerFactory.
   * lib/{hashtable.hh,kmer_hash.{cc,hh}}: Move KmerIterator from hashtable.hh
   to kmer_hash.{cc,hh}. Add Kmer class to store forward, reverse, and
   uniqified integer representations of k-mers, and to handle string
   conversion. Update KmerIterator to emit objects of type Kmer and to subclass
   KmerFactory; add doxygen markup.
   * lib/khmer.hh: Forward declare Kmer and typedef new Kmer data structures.
   * lib/subset.{cc,hh}: Move constructor definition to .cc file. Remove
   queue_neighbors in favor of new traversal machinery. Update find_all_tags,
   sweep_for_tags, and find_all_tags_truncate_on_abundance to use Traverser.
   * setup.py: Add traversal.{cc,hh} to deps.

2015-08-10  Luiz Irber  <khmer@luizirber.org>

   * scripts/unique-kmers.py: use consume_fasta again.
   * khmer/_khmer.cc: expose output_records option on HLLCounter consume_fasta.
   * lib/hllcounter.{cc,hh}: implement output_records option in consume_fasta.
   * lib/read_parsers.{cc,hh}: add Read method write_to, useful for outputting
   the read to an output stream.
   * doc/whats-new-2.0.rst: Add unique-kmers description.

2015-08-09  Jacob Fenton  <bocajnotnef@gmail.com>

   * khmer/khmer_args.py: pep8
   * scripts/{interleave-reads,load-graph}.py: Removed unreachable code
   * tests/test-data/{paired-broken.fq.badleft,paired-broken.fq.badright,
   paired-broken.fq.paired.bad}: added test data files
   * tests/{test_normalize_by_median,test_scripts}.py: added tests

2015-08-07  Titus Brown  <titus@idyll.org>

  * khmer/_khmer.cc,lib/hashbits.{cc,hh}: removed overlap functionality;
  eliminated n_entries() as redundant with hashsizes(); removed arguments to
  n_occupied(); removed get_kadian_count.
  * lib/{hashbits.cc,counting.cc,khmer.hh},tests/test_hashbits.py: updated
  save/load of countgraph/nodegraph structures to save _n_occupied.
  * lib/{hashtable.hh,counting.hh,hashbits.hh}: promoted n_occupied() to
  Hashtable class; fixed CountingHash unique_kmers calculation.
  * lib/counting.{cc,hh}: removed get_kadian_count() and moved
  n_unique_kmers(); updated countgraph writing to save n_occupied.
  * khmer/__init__.py: modified extract_nodegraph_info and
  extract_countgraph_info to read in & return n_occupied;
  * sandbox/bloom-count-intersection.py,scripts/count-overlap.py,
  tests/test-data/overlap.out: removed overlap scripts and test files.
  * doc/user/scripts.rst: removed count-overlap.py documentation.
  * tests/test_scripts.py: removed count-overlap.py tests.
  * sandbox/README.rst: updated with removal of bloom-count-intersection.py.
  * tests/test-data/normC20k20.ct: updated file contents to reflect new
  format containing _n_occupied.
  * tests/test_countgraph.py: removed get_kadian_count tests; added save/load
  tests.
  * tests/test_counting_single.py: remove n_entries() tests; replace
  n_entries() calls with hashsizes() call.
  * tests/test_functions.py: updated tests for new extract_*_info functions.
  * tests/test_nodegraph.py: update htable etc. to nodegraph; added a
  save/load test for n_occupied() on nodegraph.
  * tests/{test_normalize_by_median,test_scripts}.py: fixed unique kmers
  tests.

2015-08-07  Michael R. Crusoe  <crusoe@ucdavis.edu>

   * scripts/*.py,tests/*.py,sandbox/*.py,khmer/*.py,oxli/*.py:
   many function and variable renames:
   counting_hash, countinghash, hashtable->countgraph;
   CountingHash->Countgraph
   hashbits->nodegraph; Hashbits->Nodegraph;
   check_space_for_hashtable->check_space_for_graph;
   hash_args->graph_args
   * khmer/_khmer.cc: remove unused 'new_hashtable' method; match renames
   * TODO: removed several items
   * doc/dev/scripts-and-sandbox.rst: fixed hashbang

2015-08-04  Jacob Fenton  <bocajnotnef@gmail.com>

   * khmer/khmer_args.py, oxli/functions.py: migrated estimation functions out
   oxli and into khmer_args
   * oxli/build_graph.py, tests/test_oxli_functions.py,
   sandbox/{estimate_optimal_hash,optimal_args_hashbits}.py,
   scripts/{normalize-by-median,unique-kmers}.py: changed to not break on
   location change
   * tests/{test_normalize_by_median,test_scripts}.py: added tests for
   automatic arg setting
   * tests/test_script_arguments: changed to play nice with unique_kmers as an
   argument

2015-08-04  Titus Brown  <titus@idyll.org> and Camille Scott
<camille.scott.w@gmail.com>

   * khmer/utils.py: added UnpairedReadsError exception.
   * scripts/{extract-paired-reads,split-paired-reads}.py: changed --output-dir
   argument short form to use '-d'.
   * scripts/{split-paired-reads.py} added -0 <filename> to allow orphans; made
   '-p'/'--force-paired' default & removed from script.
   * scripts/{normalize-by-median,filter-abund,trim-low-abund}.py: changed
   long form of '-o' to be '--output'.
   * tests/{test_scripts,test_streaming_io}.py: updated and added tests for
   new behavior.

2015-08-03  Jacob Fenton  <bocajnotnef@gmail.com>

   * doc/dev/coding-guidelines-and-review.rst: added codespell as a possible
   spelling tool

2015-08-03  Jacob Fenton  <bocajnotnef@gmail.com>

   * Makefile: added oxli to pep257 make target, made clean target wipe out all
   .pyc files in scripts/* and tests/* and oxli/*

2015-08-03  Jacob Fenton  <bocajnotnef@gmail.com>

   * tests/test_counting_single.py: removed redundant test

2015-08-01  Jacob Fenton  <bocajnotnef@gmail.com> and Titus Brown
<titus@idyll.org>

   * scripts/normalize-by-median.py,khmer/khmer_logger.py: added logging
   framework, prototyped in normalize-by-median; added -q/--quiet to
   * tests/test_normalize_by_median.py: associated tests.
   * khmer/khmer_args.py: Made info function use logging functions.
   * tests/khmer_tst_utils.py: removed info reporting in runscript from 'out'
   returned.

2015-08-01  Jacob Fenton  <bocajnotnef@gmail.com>

   * khmer/kfile.py: added infrastructure for doing compressed output
   * khmer/thread_utils.py: switched threaded_sequence_processor to make use of
   write_record
   * scripts/{extract-long-sequences,extract-paired-reads,
   extract-partitions,fastq-to-fasta,filter-abund-single,filter-abund,
   interleave-reads,normalize-by-median,sample-reads-randomly,
   split-paired-reads,trim-low-abund}.py: added output compression
   * tests/{test_functions,test_scripts,test_normalize_by_median}.py: added
   tests
   * scripts/{load-graph,partition-graph,find-knots.py,
   make-initial-stoptags}.py,oxli/build_graph.py: made load-graph no longer
   add .pt to graph outfiles, changed partition-graph to not expect .pt's
   * doc/whats-new-2.0.rst: doc'd changes to load-graph and partition-graph
   * doc/dev/scripts-and-sandbox.rst: updated scripts/ requirements.

2015-08-01  Sherine Awad  <drmahmoud@ucdavis.edu>

   * sandbox/multi-rename.py: updated output of long FASTA sequences to
   wrap text at 80 characters.
   * tests/test_sandbox_scripts.py: Added a test for multi-rename.py.

2015-07-31  Kevin Murray  <spam@kdmurray.id.au>

   * lib/Makefile,Makefile,lib/*.pc.in,lib/test-compile.cc: Misc debian-based
   compatibility changes
   * lib/get_version.py: Add crunchbang, chmod +x

2015-07-29  Michael R. Crusoe  <crusoe@ucdavis.edu>

   * khmer/_khmer.cc: add more CPyChecker inspired fixes
   * lib/*.{cc,hh}: clean up includes and forward declarations

2015-07-29  Luiz Irber  <khmer@luizirber.org>

   * Makefile: Adapt Makefile rules for py3 changes.
   * jenkins-build.sh: Read PYTHON_EXECUTABLE and TEST_ATTR from environment.

2015-07-29  Amanda Charbonneau  <charbo24@msu.edu>

   * scripts/fastq-to-fasta.py: Changed '-n' default description to match
   behaviour

2015-07-29  Luiz Irber  <khmer@luizirber.org>

   * tests/test_{scripts,streaming_io}.py: Fix the build + add a test

2015-07-28  Titus Brown  <titus@idyll.org>

   * tests/test_streaming_io.py: new shell cmd tests for streaming/piping.
   * tests/khmer_tst_utils.py: refactor/replace runtestredirect(...) with
   scriptpath(...) and run_shell_cmd(...).
   * scripts/test_scripts.py: remove test_interleave_reads_broken_fq_4 for
   only one input file for interleave-reads.py; replace runscriptredirect call
   with run_shell_cmd.
   * scripts/interleave-reads.py: force exactly two input files.
   * scripts/split-paired-reads.py: fix print statement; clarify output.
   * scripts/{normalize-by-median.py,sample-reads-randomly.py,
   trim-low-abund.py}: if stdin is supplied for input, check that -o
   specifies output file.
   * scripts/filter-abund.py: if stdin is supplied for input, check that -o
   specifies output file; switched -o to use argparse.FileType.
   * scripts/extract-long-sequences.py: switched -o to use argparse.FileType.
   * scripts/{abundance-dist,count-median}.py: added '-' handling for output.
   * khmer/kfile.py: change 'check_input_files' to no longer warn that
   '-' doesn't exist'.
   * tests/test-data/paired.fq.2: removed extraneous newline from end.
   * tests/{test_normalize_by_median,test_script_arguments,test_scripts}.py:
   added tests for new code.
   * scripts/oxli: added script for running tests in development directory.
   * khmer/{__init__,khmer_args}.py,tests/{test_normalize_by_median,
   test_script_arguments}.py: refactored out use of AssertionError by not
   throwing plain Exceptions when a ValueError or RuntimeError would do.
   * oxli/__init__.py: give default help instead of an error when `oxli` is
   called with no arguments.
   * tests/test_{normalize_by_median,sandbox_scripts,scripts,streaming_io}.py:
   always check status code if calling `runscripts` with `fail_ok=True`.

2015-07-28  Luiz Irber  <khmer@luizirber.org>

   * sandbox/unique-kmers.py: moved to scripts.
   * scripts/unique-kmers.py: fix import bug and initialize to_print earlier.
   * tests/test_scripts.py: add tests for unique-kmers.py.
   * doc/user/scripts.rst: added unique-kmers.py to script page

2015-07-28  Jacob Fenton  <bocajnotnef@gmail.com>

   * scripts/abundance-dist.py: disallowed forcing on the input file check for
   the counting table file

2015-07-28  Michael R. Crusoe  <crusoe@ucdavis.edu>

   * .mailmap, Makefile: generate a list of authors

2015-07-28  Kevin Murray  <spam@kdmurray.id.au>
            Titus Brown  <titus@idyll.org>

   * khmer/utils.py: added fix for SRA-style FASTQ output.
   * tests/test_scripts.py: tested against a broken version of SRA format.
   * tests/test-data/paired-broken4.fq.{1,2}: added test files.

2015-07-28  Michael R. Crusoe  <crusoe@ucdavis.edu>
            Titus Brown  <titus@idyll.org>

   * lib/read_aligner.{cc,hh},tests/{test_read_aligner.py,
   test-data/readaligner-{default,k12}.json},khmer/__init__.py: refactor,
   read aligner parameters are now configurable & save/load-able. Can do
   whole-genome variant finding.
   * khmer/_khmer.cc,tests/test_read_aligner.py: ReadAligner.align_forward
   method added
   * sandbox/correct-errors.py -> sandbox/correct-reads.py: total rewrite
   * sandbox/error-correct-pass2.py: new script
   * sandbox/readaligner_pairhmm_train.py: new script
   * tests/test_sandbox_scripts.py, doc/release-notes/release-1.4.rst:
   spelling fixes, import re-arrangement
   * sandbox/{Makefile.read_aligner_training,readaligner_pairhmm_train.py}:
   Added script to train the aligner

2015-07-27  Titus Brown  <titus@idyll.org>

   * khmer/khmer_args.py,CITATION: added entry for PeerJ paper on
   semi-streaming to citations.
   * scripts/{abundance-dist-single.py,abundance-dist.py,count-median.py,
   count-overlap.py,filter-abund-single.py,load-into-counting.py}: changed
   default behavior to output data in CSV format and report total k-mers.
   * tests/test_scripts.py: updated/removed tests for CSV.
   * doc/whats-new-2.0.rst: added information about change in columnar output,
   along with other minor corrections.
   * scripts/normalize-by-median.py: corrected epilog.
   * khmer/thread_utils.py,
   sandbox/{calc-best-assembly.py,extract-single-partition.py},
   scripts/{count-median.py,extract-long-sequences.py,extract-paired-reads.py,
   extract-partitions.py,fastq-to-fasta.py,
   interleave-reads.py,normalize-by-median.py,readstats.py,
   sample-reads-randomly.py,split-paired-reads.py,trim-low-abund.py},
   tests/{test_normalize_by_median.py,test_scripts.py}: remove explicit
   'parse_description' from screed open calls.
   * khmer/_khmer.cc,lib/Makefile,lib/hashtable.{cc,hh},setup.py: removed
   WITH_INTERNAL_METRICS and trace_logger/perf_metrics references.
   * lib/perf_metrics.{cc,hh},lib/trace_logger.{cc,hh}: removed unused files.

2015-07-24  Jacob Fenton  <bocajnotnef@gmail.com>

   * doc/dev/getting-started.rst: added instructions for second contribution

2015-07-22  Jacob Fenton  <bocajnotnef@gmail.com>

   * tests/test_read_parsers.py: added workaround for bug in OSX Python
   * Makefile: respect that workaround when running the tests

2015-07-21  Jacob Fenton  <bocajnotnef@gmail.com>

   * khmer/{kfile,khmer_args}.py: refactored information passing, made it so
   space checks happen in the right directory.
   * oxli/build_graph.py,sandbox/collect-reads.py,scripts/{
   abundance-dist-single,filter-abund-single,load-into-counting,
   normalize-by-median,trim-low-abund}.py,tests/test_script_arguments.py:
   changed to use new arg structure for checking hashtable save space.
   * oxli/functions.py,scripts/saturate-by-median.py: updated error message
   to mention --force option.
   * scripts/{count-overlap,load-into-counting,make-initial-stoptags,
   partition-graph,sample-reads-randomly}.py: removed unnecessary call to
   check_space.

2015-07-20  Titus Brown  <titus@idyll.org>

   * khmer/__init__.py: cleaned up FP rate reporting.
   * scripts/normalize-by-median.py: corrected epilog; refactored reporting
   to be a bit cleaner; use CSV for reporting file;
   added --report-frequency arg.
   * tests/test_normalize_by_median.py: updated/added tests for reporting.

2015-07-17  Jacob Fenton  <bocajnotnef@gmail.com>

   * oxli/{functions,build_graph}.py,scripts/{load-graph,normalize-by-median,
   abundance-dist}.py,tests/test_{normalize_by_median,subset_graph,hashbits,
   oxli_function}.py: pylint cleanup.

2015-07-17  Michael R. Crusoe  <crusoe@ucdavis.edu>

   * Makefile, tests/test_read_aligner.py: import khmer when pylinting.

2015-07-17  Michael R. Crusoe  <crusoe@ucdavis.edu>

   * lib/read_parser.{cc,hh}: use std::string everywhere to match existing
   exceptions.

2015-07-10  Jacob Fenton  <bocajnotnef@gmail.com>

   * khmer/kfile.py: changed check_valid_file_exists to recognize fifos as
   non-empty.
   * tests/test_normalize_by_median.py: added test.

2015-07-10  Jacob Fenton  <bocajnotnef@gmail.com>

   * oxli/functions.py: changed estimate functions to use correct letter
   abbreviations.
   * sandbox/estimate_optimal_hash.py: changed to use renamed estimate
   functions.
   * sandbox/unique-kmers.py: changed to not output recommended HT args by
   default.
   * tests/test_oxli_functions.py: changed to use renamed estimate functions.

2015-07-10  Jacob Fenton  <bocajnotnef@gmail.com>

   * oxli/functions.py: added '--force' check to sanity check.

2015-07-10  Jacob Fenton  <bocajnotnef@gmail.com>

   * oxli/functions.py: moved optimization/sanity check func to oxli.
   * scripts/normalize-by-median.py,oxli/build_graph.py: added
   optimization/sanity checking via oxli estimation funcs.
   * tests/test_normalize_by_median.py: updated tests to cover estimation
   functions.

2015-07-08  Luiz Irber  <khmer@luizirber.org>

   * lib/{counting,hashbits,hashtable,labelhash,subset}.cc: print hexadecimal
   representation of the signature read from the file.

2015-07-06  Luiz Irber  <khmer@luizirber.org>

   * sandbox/collect-reads.py: Set a default value for coverage based
   on the docstring.
   * sandbox/count-kmers-single.py, tests/test_{functions,script_arguments}.py:
   Replace xrange and cStringIO (not Python 3 compatible).
   * lib/*.{hh,cc}, oxli/functions.py, tests/*.py: make format.

2015-07-05  Jacob Fenton  <bocajnotnef@gmail.com>

   * doc/whats-new-2.0.rst: added in normalize-by-median.py broken paired
   updates.

2015-07-05  Michael R. Crusoe  <crusoe@ucdavis.edu>

   * Makefile: fix cppcheck invocation.
   * khmer/_khmer.cc: switch to prefix increment for non-primitive objects,
   use a C++ cast, adjust scope.
   * lib/hashtable.{hh,cc}: make copy constructor no-op explicit. adjust scope
   * lib/{ht-diff,test-HashTables,test-Parser}.cc: remove unused test code.
   * lib/labelhash.cc,hllcounter.cc: astyle reformatting.
   * lib/read_parsers.hh: more explicit constructors.

2015-07-05  Michael R. Crusoe  <crusoe@ucdavis.edu>

   * sandbox/{collect-variants,optimal_args_hashbits,sweep-files}.py:
   update API usage.

2015-07-05  Titus Brown  <titus@idyll.org>

   * sandbox/{count-kmers.py,count-kmers-single.py}: added scripts to output
   k-mer counts.
   * tests/test_sandbox_scripts.py: added tests for count-kmers.py and
   count-kmers-single.py.
   * sandbox/README.rst: added count-kmers.py and count-kmers-single.py to
   sandbox/README.

2015-07-05  Kevin Murray  <spam@kdmurray.id.au>

   * lib/*.{cc,hh},sandbox/*.py,khmer/_khmer.cc,tests/test_*.py: Simplify
   exception hierarchy, and ensure all C++ exceptions are converted to python
   errors.
   * scripts/normalize-by-median.py: Clarify error message.
   * tests/khmer_tst_utils.py: Add longify function, converts int => long on
   py2, and passes thru list unmodified on py3.

2015-06-30  Jacob Fenton  <bocajnotnef@gmail.com>

   * tests/{test_script_arguments,test_functions}.py: changed tests to use
   stderr redirection to prevent leaks
   * tests/test_normalize_by_median.py: changed to not duplicate a test
   * tests/test_script_arguments.py: changed tests to use stderr redirection

2015-06-30  Titus Brown  <titus@idyll.org>

   * tests/test_normalize_by_median.py: disabled running
   test_normalize_by_median_report_fp during normal test running.

2015-06-30  Titus Brown  <titus@idyll.org>

   * khmer/khmer_args.py: removed incorrect warning for default max_tablesize
   when -M is used.
   * tests/test_scripts.py: added test for correct max_tablesize behavior.

2015-06-30  Titus Brown  <titus@idyll.org>

   * setup.cfg: changed 'stop=TRUE' to 'stop=FALSE', so that tests do not
   stop running at first failure.

2015-06-30  Kevin Murray  <spam@kdmurray.id.au>

   * scripts/{extract-paired-reads,split-paired-reads}.py: Fix creation of
   default output files even when output files were provided on CLI.

2015-06-29  Sherine Awad  <drmahmoud@ucdavis.edu>

   * khmer/utils.py: Fix bug in naming in interleave-reads.py
   * tests/test_scripts.py: Add a test function for the new behavior
   * tests/test-data/*.fq: Add 3 test files needed for the testing

2015-06-28  Jacob Fenton  <bocajnotnef@gmail.com>

   * tests/test_sandbox_scripts.py: made error more informative and not crashy
   * sandbox/{estimate_optimal_hash,optimal_args_hashbits}.py: minor cleanups

2015-06-28  Qingpeng Zhang  <qingpeng@msu.edu>

   * sandbox/{estimate_optimal_hash,optimal_args_hashbits}.py: added sandbox
   methods for estimating memory usage based on desired fp rate, etc.

2015-06-27  Kevin Murray  <spam@kdmurray.id.au>

   * doc/dev/binary-file-formats.rst: Fix issue in ksize documentation for
   Countgraph

2015-06-27  Kevin Murray  <spam@kdmurray.id.au>

   * README.rst: Fix link to virtualenv installation instructions.

2015-06-19  Titus Brown  <titus@idyll.org>

   * khmer/__init__.py: split CountingHash into _CountingHash (CPython) and
   CountingHash to mimic Hashbits behavior; pass IOError through
   extract_countinghash_info and extract_hashbits_info so that
   file-does-not-exist errors are correctly reported; fixed FP rate reporting;
   changed to using get_n_primes_near_x to build hashtable sizes; removed
   get_n_primes_above_x, new_hashbits, and new_counting_hash functions.
   * khmer/_khmer.cc: changed tp_flags for KCountingHash so that it could
   be a base class.
   * khmer/khmer_args.py: removed environment variable override for hash size
   defaults; added -M/--max_memory_usage, and functions create_nodegraph()
   and create_countgraph().  Also renamed --min-tablesize to --max-tablesize.
   * khmer/kfile.py: fixed check_space_for_hashtable to depend on args obj.
   * oxli/build_graph.py, scripts/{annotate-partitions.py,count-overlap.py,
   do-partition.py,filter-stoptags.py,
   merge-partitions.py}, sandbox/{assembly-diff.py,assembly-diff-2.py,
   bloom-count-intersection.py,bloom-count.py,build-sparse-graph.py,
   collect-reads.py,saturate-by-median.py, graph-size.py,print-stoptags.py,
   print-tagset.py,stoptags-by-position.py, subset-report.py,
   sweep-out-reads-with-contigs.py,sweep-reads2.py,sweep-reads3.py}: changed
   hashtype over to 'nodegraph' and 'countgraph' in call to report_on_config;
   replaced counting hash/hashbits creation with new khmer_args create*
   functions, and/or new_counting_hash/new_hashbits with CountingHash/Hashbits.
   * doc/scripts.rst: updated hashtable size help text.
   * doc/whats-new-2.0.rst: updated with description of -M/--max-memory-usage.
   * tests/test*.py: switched from new_counting_hash to CountingHash, and
   new_hashbits to Hashbits; adjusts tests for new behavior of hashtable
   size calculation.
   * tests/test_hashbits_obj.py: merged into test_hashbits.py and removed file.
   * tests/test_script_arguments.py: updated for new check_space_for_hashtable
   behavior; added tests for create_countgraph and create_nodegraph.
   * tests/test_counting_single.py: fixed countgraph size & palindrome testing
   beahavior in test_complete_no_collision.

2015-06-19  Titus Brown  <titus@idyll.org>

   * Makefile: temporarily disable 'huge' tests on Linux.

2015-06-17  Titus Brown  <titus@idyll.org>

   * scripts/normalize-by-median.py: changed DEFAULT_DESIRED_COVERAGE to 20,
   and corrected options help.
   * tests/{test_scripts.py,test_normalize_by_median.py}: moved
   normalize-by-median.py tests into a their own file.
   * tests/test-data/{dn-test-all-paired-all-keep.fa,dn-test-none-paired.fa,
   dn-test-some-paired-all-keep.fa}: added test data files for specific
   pairing/saturation behavior.

2015-06-16  Kevin Murray  <spam@kdmurray.id.au>

   * doc/dev/binary-file-formats.rst: Add documentation of khmer's binary file
   formats.
   * doc/dev/index.rst: Add above docs to developer documentation index.

2015-06-14  Michael R. Crusoe  <crusoe@ucdavis.edu>

   * khmer/__init__.py,lib/{counting,hashbits,hashtable,subset,labelhash}.cc,
   lib/khmer.hh: add signature to beginning of all binary file types
   * tests/test-data/{normC20k20.ct,badversion-k32.tagset,
   goodversion-k32.tagset}: update to new format by prepending "OXLI" to the
   data stream
   * tests/test_{counting_hash,functions,scripts,hashbits,hashbits_obj,
   labelhash}.py: tests should fail, not error (add try, except + assert
   blocks). Adapted other tests to cope with the new file formats
   * lib/magic: new, teaches the unix `file` command about khmer file types
   * doc/index.rst,doc/whats-new-2.0.rst: document these changes

2015-06-14  Titus Brown  <titus@idyll.org>

   * scripts/extract-paired-reads.py: added --output_dir, --paired-output,
   and --single-output arguments to change output file details; script
   now accepts stdin, and will output to stdout upon request.
   * scripts/split-paired-reads.py: changed script to output to stdout upon
   request; added '-' as stdin input.
   * tests/test_scripts.py: added tests for new extract-paired-reads.py
   behavior.

2015-06-14  Titus Brown  <titus@idyll.org>

   * tests/test_counting_hash.py: fixed duplicated test
   'get_kmer_counts_too_short' by changing to 'get_kmer_hashes_too_short'.

2015-06-14  Jacob Fenton  <bocajnotnef@gmail.com>

   * scripts/abundance-dist.py: added weird bigcount circumstance detection
   * tests/test_scripts.py: added test for the above

2015-06-14  Kevin Murray  <spam@kdmurray.id.au>

   * lib/counting.cc: Fix infinite loop in gzipped CountingHash I/O
   * tests/test_counting_hash.py: Add test of large CountingHash I/O
   * setup.cfg: Skip tests with the 'huge' label by default

2015-06-13  Michael R. Crusoe  <crusoe@ucdavis.edu>

   * Makefile, build-jenkins.sh: unify sphinx dependencies
   * scripts/readstats.py: fix typo

2015-06-13  Titus Brown  <titus@idyll.org>

   * doc/dev/getting-started.rst: update instructions for creating a new
   branch name to preferred practice (fix/brief_issue_description, instead
   of fix/issuenum).

2015-06-13  Michael R. Crusoe  <crusoe@ucdavis.edu>

   * doc/dev/release.rst: remove false positive from version check
   * tests/test_{counting_hash,scripts}.py: remove scriptpath no-op method

2015-06-12  Luiz Irber  <khmer@luizirber.org>

   * setup.py: revert changes to zlib compilation.
   * setup.cfg: nose should stop on first error by default.
   * Makefile, tests/test_threaded_sequence_processor.py,
   scripts/{do-partition,partition-graph}.py, khmer/thread_utils.py: Remove
   dependency on future package.

2015-06-12  Michael R. Crusoe  <crusoe@ucdavis.edu>

   * setup.py: update screed version to 0.9

2015-06-12  Luiz Irber  <khmer@luizirber.org>

   * *.py: refactor for Python 3 compatibility. Clear separation of Unicode
   and Byte strings, use __future__ imports for compatibility (print function,
   absolute imports, unicode_literals), fix tests to consider changes to random
   number generator between Python versions.
   * khmer/_khmer.cc: rename file, methods return Unicode strings instead of
   Bytestrings.

2015-06-12  Luiz Irber  <khmer@luizirber.org>

   * khmer/{khmermodule.cc},tests/test_hashbits.py: Add Unicode support to
   hashbits.get method.
   * tests/test_hll.py: Avoid using translate for revcomp calculation.

2015-06-12  Sarah Guermond  <sarah.guermond@gmail.com>

   * scripts/trim-low-abund.py: changed _screed_record_dict to Record

2015-06-11  Sherine Awad  <drmahmoud@ucdavis.edu>

   * Change split-paired-reads.py to accept input from stdin.
   * Add test function to test new behavior of split-paired.

2015-06-10  Camille Scott  <camille.scott.w@gmail.com>

   * lib/hashtable.cc: Tweaked median_at_least to reduce number of
   conditional checks.

2015-06-10  Titus Brown  <titus@idyll.org>

   * scripts/find-knots.py: fixed invocation of check_space to take correct
   arguments.
   * tests/test_scripts.py: added simple test of find-knots.py execution.

2015-06-09  Jacob Fenton  <bocajnotnef@gmail.com>

   * scripts/normalize-by-median.py: implemented broken_paired_reader
   * tests/test_scripts.py: modified tests to properly use new args
   * khmer/utils.py: added force-paired option to broken_paired_reader (@ctb)

2015-06-09   Luiz Irber  <khmer@luizirber.org>

   * khmer/_khmermodule.cc, lib/hashtable.{cc,hh}: astyle fixes.

2015-06-09  Titus Brown  <titus@idyll.org>

   * khmer/_khmermodule.cc: fixed nasty Hashtable.get() bug.
   * lib/hashtable.{cc,hh}: add Hashtable::get_kmers(), get_kmer_hashes(),
   and get_kmer_counts().
   * khmer/_khmermodule.cc: add CPython functions for get_kmers(),
   get_kmer_hashes(), and get_kmer_counts(); reorganize hashtable_methods.
   * tests/test_counting_hash.py: add tests for get_kmers(), get_kmer_hashes(),
   and get_kmer_counts(), as well as for nasty Hashtable.get() bug.

2015-06-08  Camille Scott  <camille.scott.w@gmail.com>

   * lib/hashtable.{cc,hh}: Add filter_on_median method to check
   if median k-mer count is above a cutoff
   * khmer/_khmermodule.cc: Expose filter_on_median to python-land
   * scripts/normalize-by-median.py: Switch to new filter_on_median
   * tests/test_counting_hash.py: Tests for new method

2015-06-08  Luiz Irber  <khmer@luizirber.org>

   * tests/test_hll.py: test return values from consume_{string,fasta}.

2015-06-06  Titus Brown  <titus@idyll.org>

   * khmer/_khmermodule.cc: added hllcounter_merge.
   * tests/test_hll.py: added merge tests.
   * lib/hllcounter.cc: changed HLLCounter::consume_string to uppercase input.
   * sandbox/unique-kmers.py: added --stream-out option; updated to print out
   k-mers per file as well as k-mer size used.

2015-06-04  Titus Brown  <titus@idyll.org>

   * khmer/_khmermodule.cc: added error handling to load_partitionmap.
   * lib/subset.cc: modified partitionmap format to detect truncated files;
   changed untestable sanity checks to assertions.
   * tests/{test_counting_hash,test_hashbits,test_subset_graph}.py: added
   tests to try loading all possible truncations of binary save files.

2015-06-04  Titus Brown  <titus@idyll.org>

   * khmer/_khmermodule.cc,lib/hashbits.{cc,hh}: add Hashbits::update_from()
   and Hashbits.update().
   * tests/test_hashbits.py: associated tests.

2015-06-01  Jacob Fenton  <bocajnotnef@gmail.com>

   * scripts/normalize-by-median.py: major refactoring to use context
   managers and classes; fixed -R
   * tests/test_scripts.py: added test for normalize's -R arg

2015-06-01  Tamer Mansour <drtamermansour@gmail.com>

   * scripts/normalize-by-median.py: changed to count kmers from both PE reads
   when either one of them is below the coverage cutoff
   * tests/test_scripts.py: Added test for new behaviour

2015-05-26  Titus Brown  <titus@idyll.org>

   * khmer/_khmermodule.cc: refactor CPython layer so that KHashtable
   is at base of CountingHash and Hashbits.
   * lib/hashbits.hh: add n_entries() function from Hashtable::n_entries.
   * lib/hashtable.hh: add several virtual functions to Hashtable that exist in
   CountingHash and Hashbits.

2015-05-26  Titus Brown  <titus@idyll.org>

   * khmer/{__init__.py,_khmermodule.cc},lib/labelhash.{cc,hh},
   lib/{hashtable,khmer}.hh: changed LabelHash to be a "friend" of Hashtable,
   rather than a subclass; allowed initialization with either a CountingHash
   or a Hashbits; added 'graph' attribute to the Python object to store a
   reference to host object.
   * lib/labelhash.{cc,hh}: changed TagPtr maps to Tag maps to fix disastrous
   bug.
   * lib/labelhash.{cc,hh}: added save/load_tags_and_labels functions for
   saving and loading labels.
   * tests/test_labelhash.py: removed unnecessary tests; added tests for save
   and load.
   * sandbox/sweep-reads.py: updated with LabelHash changes.

2015-05-26  Kevin Murray  <spam@kdmurray.id.au>

   * lib/Makefile: Remove old libkhmer.so versions during make clean

2015-05-25  Kevin Murray  <spam@kdmurray.id.au>

   * Makefile: Fix issue with 'lib' target not building by using FORCE

2015-05-20  Jacob Fenton  <bocajnotnef@gmail.com>

   * oxli/{__init__,khmer_api,common}.py,scripts/build-graph.py,
   tests/test_scripts.py: added oxli module, oxlified load_graph script, tests
   * scripts/load-graph.py: replaced with oxlified version
   * setup.py: added oxli module and entry point

2015-05-20  Kevin Murray  <spam@kdmurray.id.au>

   * .gitignore: Add htmlcov/ and diff-cover.html to gitignore
   * Makefile: Use rm -f to remove files to quash error messages on
   non-existant files

2015-05-18  Sherine Awad  <sherine.awad@gmail.com>

   * tests/test_scripts.py: Test loading of compressed counting table
   with bigcounts,and test abundance with bigcounts

2015-05-18  Michael R. Crusoe  <mcrusoe@msu.edu>

   * all files: references to github.com/ged-lab changed to
   github.com/dib-lab. All GitHub URLs normalized to use HTTPS
   * README.rst: broken landscape.io badge removed
   * doc/user/known-issues.rst: removed two known issues fixed in v1.4 release

2015-05-18  Titus Brown  <titus@idyll.org>

   * sandbox/{assembly-diff-2.py,sandbox/collect-reads.py},
   scripts/{count-median.py,filter-abund-single.py,filter-abund.py}: changed
   sequence-reading behavior to replace 'N' with 'A', to be consistent with
   rest of code base.
   * scripts/{filter-abund.py,filter-abund-single.py}: changed behavior of
   scripts to keep sequences with 'N's in them, and count them as 'A's.
   * tests/test_scripts.py: added tests for new
   filter-abund/filter-abund-single behavior.
   * tests/test-data/test-filter-abund-Ns.fq: new test file for new tests.

2015-05-13  Scott Sievert  <sieve121@umn.edu>

   * tests/*,scripts/*,lib/*,sandbox/*,khmer/*: changed "doc/LICENSE.txt" to
   "LICENSE" in copyright header.

2015-05-13  Michael R. Crusoe  <mcrusoe@msu.edu>

   * doc/dev/getting-started.rst: added missing dev tools to install list

2015-05-12  Kevin Murray  <spam@kdmurray.id.au>

   * scripts/load-into-counting.py,test/test_scripts.py: Add the number of
   reads processed to the machine readable output files of --summary-info.

2015-05-11  Titus Brown  <titus@idyll.org>

   * scripts/sample-reads-randomly.py: fixed boundary error in
   sample-reads-randomly.py.
   * tests/test_scripts.py: updated tests to correspond with correct
   behavior of sample-reads-randomly.py.

2015-04-23  Lex Nederbragt  <lex.nederbragt@ibv.uio.no>

   * tests/test_scripts.py: added a test for extract-partitions:
   whitespace in fasta header.

2015-04-21  Daniel Standage  <daniel.standage@gmail.com>

   * scripts/sample-reads-randomly.py: use broken paired reader to provide
   paired-end read support.
   * tests/test_scripts.py: change test results to compensate for the change in
   implementation.

2015-04-17  Jessica Mizzi  <mizzijes@msu.edu>

   * tests/test_scripts.py: split test_extract_long_sequences
   into test_extract_long_sequences_fa and test_extract_long_sequences_fq

2015-04-15  Elmar Bucher <buchere@ohsu.edu>

   * khmer/doc/dev/getting-started.rst: add information for OS X
   mac port and homebrew distro users as well as Linux
   Debian and Ubuntu distro users.
   And add copyright header.

2015-04-15  Susan Steinman  <steinman.tutoring@gmail.com>

   * khmer/tests/khmer_tst_utils.py,doc/dev/a-quick-guide-to-testing.rst
      edited docstring and docs to remind people to make sure tests test
      errors correctly

2015-04-15  Michael R. Crusoe  <mcrusoe@msu.edu>

   * sandbox/make-coverage.py: tweak for importability

2015-04-15  Sherine Awad  <sherine.awad@gmail.com>

   * sandbox/make-coverage.py: restored, was deleted by accident

2015-04-15  Susan Steinman  <steinman.tutoring@gmail.com>

   * khmer/tests/test_scripts.py: changed tests that use `runscript` with
      `fail_okay=True` to use asserts to confirm the correct failure type

2015-04-15  Sarah Guermond  <sarah.guermond@gmail.com>

   * doc/dev/getting-started.rst: clarified dev communication

2015-04-15  Sarah Guermond  <sarah.guermond@gmail.com>

   * scripts/trim-low-abund.py: implemented STDOUT output, redirected
   existing print statements to STDERR, fixed existing & new PEP 8 issues
   * tests/test_scripts.py: added test for above changes

2014-04-15  Andreas Härpfer  <ahaerpfer@gmail.com>

   * doc/conf.py: disable Sphinx smart rendering

2015-04-15  Michael R. Crusoe  <mcrusoe@msu.edu>

   * lib/hashtable.cc: remove memory leak
   * scripts/readstats.py,tests/test_scripts.py: fix PEP8 violations

2015-04-15  Susan Steinman  <steinman.tutoring@gmail.com>

   * khmer/scripts/normalize-by-median.py: pass individual arg values to
      functions instead of ArgParse object

2015-04-15  Thomas Fenzl  <thomas.fenzl@gmx.net>

   * scripts/{count-overlap.py,readstats.py},tests/test_scripts.py:
   added a --csv option to readstats
   updated documentation for count-overlap
   * khmer/_khmermodule.cc: fixed missing error handling
   for hashbits_count_overlap

2015-04-15  en zyme  <en_zyme@outlook.com>

   * khmer/khmer/kfile.py: check_file_status() -> check_input_files()
   * khmer/sandbox/{collect-reads, khmer/sandbox/sweep-reads}.py
     khmer/scripts/{abundance-dist-single, abundance-dist, annotate-partitions,
     count-median, count-overlap, do-partition, extract-paired-reads,
     extract-partitions, filter-abund-single, filter-abund, filter-stoptags,
     find-knots, interleave-reads, load-graph, load-into-counting,
     make-initial-stoptags, merge-partitions, partition-graph,
     sample-reads-randomly, split-paired-reads}.py:
       check_file_status() -> check_input_files()
   * khmer/tests/test_functions.py: check_file_status() -> check_input_files()

2015-04-15  Andreas Härpfer  <ahaerpfer@gmail.com>

   * khmer/utils.py: fix record checks to account for comments in old style
   FASTQ data.
   * tests/test-data/old-style-format-w-comments.fq: new test data.
   * tests/test_scripts.py: add test against new test data.

2015-04-15  Michael R. Crusoe  <mcrusoe@msu.edu>

   * doc/dev/release.txt: update release instructions to more thoroughly run
   tests.

2015-04-14  Susan Steinman  <steinman.tutoring@gmail.com>

   * khmer/scripts/normalize-by-median.py: allow for paired and unpaired
      files to be normalized together. separate function for error check
   * khmer/tests/test_scripts.py: created test for paired/unpaired data

2015-04-14  Scott Fay  <scott.a.fay@gmail.com>

   * doc/user/getting-help.rst: added to user docs
   * doc/index.rst: changed: added link to getting-help doc
   * README.rst: changed: added link to getting-help doc

2015-04-14  Scott Fay  <scott.a.fay@gmail.com>

   * docs/index.rst: added github repo and release notes page to main docs page

2015-04-14  Susan Steinman  <steinman.tutoring@gmail.com>

   * khmer/{__init__.py},sandbox/{collect-reads,collect-variants,
   saturate-by-median},scripts/{do-partition,filter-abund-single,load-graph,
   load-into-counting,normalize-by-median,trim-low-abund}: pulled out check
   max collisions logic to init.
   * khmer/tests/test_scripts.py: modified tests to account for new error
   message

2015-04-14  Josiah Seaman  <josiah@dnaskittle.com>

   * lib/{hashbits.cc}: changed: adding doxygen comments

2015-04-14  Sarah Guermond  <sarah.guermond@gmail.com>

   * doc/dev/coding-guidelines-and-review.rst: added copyright question
   to commit checklist.

2015-04-14  Andreas Härpfer  <ahaerpfer@gmail.com>

   * */*.py: Make docstrings PEP 257 compliant.

2015-04-14  Michael R. Crusoe  <mcrusoe@msu.edu>

   * khmer/_khmermodule.cc: catch more exceptions
   * tests/test_{sandbox_scripts,subset_graph}.py: make tests more resilient

2015-04-14  Michael R. Crusoe  <mcrusoe@msu.edu>

   * lib/count.cc: Make CountingHash::abundance_distribution threadsafe
   * khmer/_khmermodule.cc: remove newly unnecessary check for exception
   * tests/test_scripts.py: added test to confirm the above

2015-04-14  Michael R. Crusoe  <mcrusoe@msu.edu>

   * khmer/{__init__.py,_khmermodule.cc},lib/{counting,hashbits,hashtable,
   subset}.cc: catch IO errors and report them.
   * tests/test_hashbits.py: remove write to fixed path in /tmp
   * tests/test_scripts.py: added test for empty counting table file

2015-04-13  Thomas Fenzl  <thomas.fenzl@gmx.net>

   * lib/{khmer_exception.hh,{counting,hashbits,hashtable,subset}.cc}: changed
   khmer_exception to use std::string to fix memory management.

2015-04-13  Elmar Bucher  <buchere@ohsu.edu>

   * scripts/normalize-by-median.py (main): introduced warning for when at
   least two input files are named the same.

2015-04-13  Andreas Härpfer  <ahaerpfer@gmail.com>

   * doc/dev/getting-started.rst: clarify Conda usage

2015-04-13  Daniel Standage  <daniel.standage@gmail.com>

   * scripts/normalize-by-median.py: Added support to the diginorm script for
   sending output to terminal (stdout) when using the conventional - as the
   output filename. Also removed --append option.
   * tests/test_scripts.py: Added functional test for diginorm stdout, removed
   test of --append option.

2015-04-13  Scott Fay  <scott.a.fay@gmail.com>

   * scripts/filter-abund.py: added checking of input_table by
   `check_file_status()`

2015-04-13  David Lin

   * scripts/abundance-dist.py: disambiguate documentation for force and
   squash options

2015-04-13  Michael R. Crusoe  <mcrusoe@msu.edu>

   * README.rst,doc/index.rst: added link to gitter.im chat room
   * doc/README.rst: removed ancient, outdated, and unused file

2015-04-13  Thomas Fenzl  <thomas.fenzl@gmx.net>

   * khmer/_khmermodule.cc: removed unused find_all_tags_truncate_on_abundance
   from python api

2015-04-10  Will Trimble

   * tests/test_script_arguments.py: added a test to check for the empty file
   warning when checking if a file exists

2015-04-10  Jacob Fenton  <bocajnotnef@gmail.com>

   * scripts/test-{scripts.py}: added test for check_file_writable using
   load_into_counting

2015-04-10  Phillip Garland  <pgarland@gmail.com>

   * khmer/file.py (check_file_writable): new function to check writability
   * scripts/load-into-counting.py (main): early check to see if output is
   writable

2015-04-07  Michael R. Crusoe  <mcrusoe@msu.edu>

    * README.rst: add a ReadTheDocs badge

2015-04-06  Michael R. Crusoe  <mcrusoe@msu.edu>

   * jenkins-build.sh: updated OS X warning flag to quiet the build a bit

2015-04-06  Michael R. Crusoe  <mcrusoe@msu.edu>

   * Makefile: added 'convert-release-notes' target for MD->RST conversion
   * doc/{,release-notes}/index.rst: include release notes in documentation
   * doc/release-notes/*.rst: added pandoc converted versions of release notes
   * jenkins-build.sh: use the Sphinx method to install doc dependencies

2015-04-05  Michael R. Crusoe  <mcrusoe@msu.edu>

   * setup.py: use the release version of screed 0.8

2015-04-05  Michael R. Crusoe  <mcrusoe@msu.edu>

   * doc/*/*.txt: all documentation sources have been renamed to use the rst
   extension to indicate that they are reStructuredText files. This enables
   use of rich text editors on GitHub and elsewhere.
   * doc/conf.py: update Sphinx configuration to reflect this change
   * doc/requirements.txt: added hint to install version 3.4.1 of Setuptools;
   this file is used by ReadTheDocs only.

2015-04-05  Michael R. Crusoe  <mcrusoe@msu.edu>

   * ChangeLog, lib/read_aligner.cc, sandbox/sweep-reads.py: fixed spelling
   errors.

2015-04-05  Kevin Murray  <spam@kdmurray.id.au>

   * lib/read_parsers.{cc,hh}: Work around an issue (#884) in SeqAn 1.4.x
   handling of truncated sequence files. Also revamp exceptions
   * khmer/_khmermodule.cc: Use new/updated exceptions handling malformed
   FASTA/Q files.
   * tests/test_read_parsers.py: add a test of parsing of truncated fastq
   files

2015-04-03  Luiz Irber  <irberlui@msu.edu>

   * lib/hllcounter.cc: Use for loop instead of transform on merge method,
   now works on C++11.

2015-04-01  Luiz Irber  <irberlui@msu.edu>

   * third-party/smhasher/MurmurHash3.{cc,h}: remove unused code, fix warnings.

2015-04-01  Michael R. Crusoe  <mcrusoe@msu.edu>

   * Doxyfile.in: make documentation generation reproducible, removed timestamp

2015-04-01  Alex Hyer  <theonehyer@gmail.com>

   * scripts/find-knots.py: added force argument to check_file_status()
   call in main().

2015-03-31  Kevin Murray  <spam@kdmurray.id.au>

   * lib/read_parsers.{cc,hh}: add read counting to IParser and subclasses
   * khmer/_khmermodule.cc,tests/test_read_parsers.py: add 'num_reads'
   attribute to khmer.ReadParser objects in python land, and test it.

2015-03-28  Kevin Murray  <spam@kdmurray.id.au>

   * lib/hashbits.hh: Add Hashbits::n_tables() accessor

2015-03-27  Michael R. Crusoe  <mcrusoe@msu.edu>

   * lib/read_parsers.{cc,hh}: Obfuscate SeqAn SequenceStream objects with a
   wrapper struct, to avoid #include-ing the SeqAn headers.
   * lib/Makefile: Don't install the SeqAn headers.

2015-03-27  Kevin Murray  <spam@kdmurray.id.au>

   * lib/Makefile: Add libkhmer targets, clean up
   * lib/get_version.py: Rewrite to use versioneer.py
   * lib/.gitignore,third-party/.gitignore: Add more compiled outputs
   * lib/.check_openmp.cc: add source that checks compiler for openmp support.
   * lib/khmer.pc.in: add pkg-config file for khmer

2015-03-23  Kevin Murray  <spam@kdmurray.id.au>

   * lib/counting.hh: Add CountingHash::n_tables() accessor

2015-03-16  Jessica Mizzi  <mizzijes@msu.edu>

    * khmer/kfile.py: Added file not existing error for system exit
    * tests/{test_scripts,test_functions}.py: Added tests for
    check_file_status for file existence and force option

2015-03-15  Kevin Murray  <spam@kdmurray.id.au>  &  Titus Brown  <titus@idyll.org>

   * tests/test_counting_hash.py: Skip get_raw_tables test if python doesn't
   have the memoryview type/function.

2015-03-11  Erich Schwarz  <ems394@cornell.edu>

   * Added URLs and brief descriptions for khmer-relevant documentation in
   doc/introduction.txt, pointing to http://khmer-protocols.readthedocs.org and
   khmer-recipes.readthedocs.org, with brief descriptions of their content.

2015-03-10  Camille Scott  <camille.scott.w@gmail.com>

   * lib/counting.hh, khmer/_khmermodule.cc: Expose the raw tables of
   count-min sketches to the world of python using a buffer interface.
   * tests/test_counting_hash.py: Tests of the above functionality.

2015-03-08  Michael R. Crusoe  <mcrusoe@msu.edu>

   * Makefile: make 'pep8' target be more verbose
   * jenkins-build.sh: specify setuptools version
   * scripts/{abundance-dist,annotate-partitions,count-median,do-partition,
   extract-paired-reads,extract-partitions,filter-stoptags,find-knots,
   interleave-reads,merge-partitions,partition-graph,sample-reads-randomly,
   split-paired-reads}.py,setup.py: fix new PEP8 errors
   * setup.py: specify that this is a Python 2 only project (for now)
   * tests/test_{counting_single,subset_graph}.py: make explicit the use of
   floor division behavior.

2015-03-06  Titus Brown  <titus@idyll.org>

   * sandbox/{collect-reads.py,saturate-by-median.py}: update for 'force'
   argument in khmer.kfile functions, so that khmer-recipes compile.

2015-03-02  Titus Brown  <titus@idyll.org>

   * sandbox/{combine-pe.py,compare-partitions.py,count-within-radius.py,
   degree-by-position.py,dn-identify-errors.py,ec.py,error-correct-pass2.py,
   find-unpart.py,normalize-by-align.py,read-aligner.py,shuffle-fasta.py,
   to-casava-1.8-fastq.py,uniqify-sequences.py}: removed from sandbox/ as
   obsolete/unmaintained.
   * sandbox/README.rst: updated to reflect readstats.py and trim-low-abund.py
   promotion to sandbox/.
   * doc/dev/scripts-and-sandbox.txt: updated to reflect sandbox/ script name
   preferences, and note to remove from README.rst when moved over to scripts/.

2015-02-27  Kevin Murray  <spam@kdmurray.id.au>

   * scripts/load-into-counting.py: Be verbose in the help text, to clarify
   what the -b flag does.

2015-02-25  Hussien Alameldin  <hussien@msu.edu>

   * sandbox/bloom_count.py: renamed to bloom-count.py
   * sandbox/bloom_count_intersection.py: renamed to
     bloom-count-intersection.py
   * sandbox/read_aligner.py: renamed to read-aligner.py

2015-02-26  Tamer A. Mansour  <drtamermansour@gmail.com>

   * scripts/abundance-dist-single.py: Use CSV format for the histogram.
   * scripts/count-overlap.py: Use CSV format for the curve file output.
   Includes column headers.
   * scripts/abundance-dist-single.py: Use CSV format for the histogram.
   Includes column headers.
   * tests/test_scripts.py: add test functions for the --csv option in
   abundance-dist-single.py and count-overlap.py

2015-02-26  Jacob Fenton  <bocajnotnef@gmail.com>

   * doc/introduction.txt, doc/user/choosing-table-sizes.txt: Updated docs to
   ref correct links and names

2015-02-25  Aditi Gupta  <agupta@msu.edu>

   * sandbox/{collect-reads.py, correct-errors.py,
   normalize-by-median-pct.py, slice-reads-by-coverage.py,
   sweep-files.py, sweep-reads3.py, to-casava-1.8-fastq.py}:
   Replaced 'accuracy' with 'quality'. Fixes #787.

2015-02-25  Tamer A. Mansour  <drtamermansour@gmail.com>

   * scripts/normalize-by-median.py: change to the default behavior to
   overwrite the sequences output file. Also add a new argument --append to
   append new reads to the output file.
   * tests/test_scripts.py: add a test for the --append option in
   normalize-by-median.py

2015-02-25  Hussien Alameldin  <hussien@msu.edu>

   * khmer/khmer_args.py: add 'hll' citation entry "Irber and Brown,
     unpublished." to  _alg. dict.
   * sandbox/unique-kmers.py: add call to 'info' with 'hll' in the
     algorithms list.

2015-02-24  Luiz Irber  <irberlui@msu.edu>

    * khmer/_khmermodule.cc: expose HLL internals as read-only attributes.
    * lib/hllcounter.{cc,hh}: simplify error checking, add getters for HLL.
    * tests/test_hll.py: add test cases for increasing coverage, also fix
    some of the previous ones using the new HLL read-only attributes.

2015-02-24  Luiz Irber  <irberlui@msu.edu>

   * khmer/_khmermodule.cc: Fix coding style violations.

2015-02-24  Luiz Irber  <irberlui@msu.edu>

   * khmer/_khmermodule.cc: Update extension to use recommended practices,
   PyLong instead of PyInt, Type initialization, PyBytes instead of PyString.
   Replace common initialization with explicit type structs, and all types
   conform to the CPython checklist.

2015-02-24  Tamer A. Mansour  <drtamermansour@gmail.com>

   * scripts/abundance-dist.py: Use CSV format for the histogram. Includes
   column headers.
   * tests/test_scripts.py: add coverage for the new --csv option in
   abundance-dist.py

2015-02-24  Michael R. Crusoe  <mcrusoe@msu.edu>

   * jenkins-build.sh: remove examples/stamps/do.sh testing for now; takes too
   long to run on every build. Related to #836

2015-02-24  Kevin Murray  <spam@kdmurray.id.au>

   * scripts/interleave-reads.py: Make the output file name print nicely.

2015-02-23  Titus Brown  <titus@idyll.org>

   * khmer/utils.py: added 'check_is_left' and 'check_is_right' functions;
   fixed bug in check_is_pair.
   * tests/test_functions.py: added tests for now-fixed bug in check_is_pair,
   as well as 'check_is_left' and 'check_is_right'.
   * scripts/interleave-reads.py: updated to handle Casava 1.8 formatting.
   * scripts/split-paired-reads.py: fixed bug where sequences with bad names
   got dropped; updated to properly handle Casava 1.8 names in FASTQ files.
   * scripts/count-median.py: added '--csv' output format; updated to properly
   handle Casava 1.8 FASTQ format when '--csv' is specified.
   * scripts/normalize-by-median.py: replaced pair checking with
   utils.check_is_pair(), which properly handles Casava 1.8 FASTQ format.
   * tests/test_scripts.py: updated script tests to check Casava 1.8
   formatting; fixed extract-long-sequences.py test.
   * scripts/{extract-long-sequences.py,extract-paired-reads.py,
   fastq-to-fasta.py,readstats.py,sample-reads-randomly.py,trim-low-abund.py},
   khmer/thread_utils.py: updated to handle Casava 1.8 FASTQ format by
   setting parse_description=False in screed.open(...).
   * tests/test-data/{paired-mixed.fq,paired-mixed.fq.pe,random-20-a.fq,
   test-abund-read-2.fq,test-abund-read-2.paired2.fq,test-abund-read-paired.fa,
   test-abund-read-paired.fq}: switched some sequences over to Casava 1.8
   format, to test format handling.
   * tests/test-data/{casava_18-pe.fq,test-reads.fq.gz}: new test file for
   Casava 1.8 format handling.
   * tests/test-data/{overlap.curve,paired-mixed.fq.1,paired-mixed.fq.2,
   simple_1.fa,simple_2.fa,simple_3.fa,test-colors.fa,test-est.fa,
   test-graph3.fa,test-graph4.fa,test-graph6.fa}: removed no-longer used
   test files.

2015-02-23  Titus Brown  <titus@idyll.org>

   * setup.cfg: set !linux flag by default, to avoid running tests that
   request too much memory when 'nosetests' is run.  (This is an OS difference
   where Mac OS X attempts to allocate as much memory as requested, while
   on Linux it just crashes).

2015-02-23  Michael R. Crusoe  <mcrusoe@msu.edu>

   * khmer/{__init__.py,_khmermodule.cc},lib/{hashbits.cc,hashbits.hh,
   hashtable,tests/test_{c_wrapper,read_parsers}.py: remove unused callback
   functionality

2015-02-23  Michael R. Crusoe  <mcrusoe@msu.edu>

   * setup.py: point to the latest screed release candidate to work around
   versioneer bug.

2015-02-23  Tamer A. Mansour  <drtamermansour@gmail.com>

   * examples/stamps/do.sh: the argument --savehash was changed to --savetable
   and change mode to u+x
   * jenkins-build.sh: add a test to check for the do.sh file

2015-02-23  Kevin Murray  <spam@kdmurray.id.au>

   * khmer/load_pe.py: Remove unused/undocumented module. See #784

2015-02-21  Hussien Alameldin  <hussien@msu.edu>

   * sandbox/normalize-by-align.py: "copyright header 2013-2015 was added"
   * sandbob/read_aligner.py: "copyright header 2013-2015 was added"
   * sandbox/slice-reads-by-coverage.py: "copyright header 2014  was added"

2015-02-21  Hussien Alameldin  <hussien@msu.edu>

   * sandbox/calc-best-assembly.py, collect-variants.py, graph-size.py: Set executable bits using "chmod +x"

2015-02-21  Michael R. Crusoe  <mcrusoe@msu.edu>

   * khmer/_khmermodule.cc,lib/read_parsers.cc: Rename the 'accuracy' attribute
   of ReadParser Reads to 'quality'
   * tests/test_read_parsers.py: update test to match

2015-02-21  Rhys Kidd  <rhyskidd@gmail.com>

   * sandbox/{calc-best-assembly,calc-error-profile,normalize-by-align,
   read_aligner,slice-reads-by-coverage}.py: reference /usr/bin/env python2
   in the #! line.

2015-02-21  Rhys Kidd  <rhyskidd@gmail.com>

   * sandbox/sweep-paired-reads.py: remove empty script

2015-02-20  Titus Brown  <titus@idyll.org>

   * doc/dev/scripts-and-sandbox.txt: policies for sandbox/ and scripts/
   content, and a process for adding new command line scripts into scripts/.
   * doc/dev/index.txt: added scripts-and-sandbox to developer doc index.

2015-02-20  Michael R. Crusoe  <mcrusoe@msu.edu>

    * khmer/_khmermodule.cc: convert C++ out of memory exceptions to Python
    out of memory exception.
    * test/test_{counting_hash,counting_single,hashbits_obj,labelhash,
    scripts}.py: partial tests for the above

2015-02-20  Aditi Gupta  <agupta@msu.edu>

   * doc/dev/coding-guidelines-and-review.txt: fixed spelling errors.

2015-02-19  Michael R. Crusoe  <mcrusoe@msu.edu>

   * doc/dev/coding-guidelines-and-review.txt: added checklist for new CPython
   types
   * khmer/_khmermodule.cc: Update ReadAligner to follow the new guidelines

2015-02-19  Daniel Standage  <daniel.standage@gmail.com>

   * Makefile: add a new Makefile target `help` to list and describe all
   common targets.
   * khmer/utils.py, tests/test_functions.py: minor style fixes.

2015-02-16  Titus Brown  <titus@idyll.org>

   * khmer/utils.py: added 'check_is_pair', 'broken_paired_reader', and
   'write_record_pair' functions.
   * khmer/khmer_args.py: added streaming reference for future algorithms
   citation.
   * tests/test_functions.py: added unit tests for 'check_is_pair' and
   'broken_paired_reader'.
   * scripts/trim-low-abund.py: upgraded to track pairs properly; added
   proper get_parser information; moved to scripts/ from sandbox/.
   * tests/test_scripts.py: added paired-read tests for
   trim-low-abund.py.
   * tests/test-data/test-abund-read-2.paired.fq: data for paired-read tests.
   * scripts/extract-paired-reads.py: removed 'is_pair' in favor of
   'check_is_pair'; switched to using 'broken_paired_reader'; fixed use
   of sys.argv.
   * scripts/sample-reads-randomly.py: removed unused 'output_single' function.
   * doc/user/scripts.txt: added trim-low-abund.py.

2015-02-13  Qingpeng Zhang  <qingpeng@msu.edu>

   * scripts/sample-reads-randomly.py: fix a glitch about string formatting.

2015-02-11  Titus Brown  <titus@idyll.org>

   * khmer/_khmermodule.cc: fixed k-mer size checking; updated some error
   messages.
   * tests/test_graph.py: added test for k-mer size checking in find_all_tags.

2015-02-09  Titus Brown  <titus@idyll.org>

   * scripts/split-paired-reads.py: added -1 and -2 options to allow fine-
   grain specification of output locations; switch to using write_record
   instead of script-specific output functionality.
   * tests/test_scripts.py: added accompanying tests.

2015-02-09  Bede Constantinides  <bede.constantinides@manchester.ac.uk>

   * scripts/split-paired-reads.py: added -o option to allow specification
   of an output directory
   * tests/test_scripts.py: added accompanying test for split-paired-reads.py

2015-02-01  Titus Brown  <titus@idyll.org>

   * khmer/_khmermodule.cc: added functions hash_find_all_tags_list and
   hash_get_tags_and_positions to CountingHash objects.
   * tests/test_counting_hash.py: added tests for new functionality.

2015-01-25  Titus Brown  <titus@idyll.org>

   * sandbox/correct-errors.py: fixed sequence output so that quality
   scores length always matches the sequence length; fixed argparse
   setup to make use of default parameter.

2015-01-25  Titus Brown  <titus@idyll.org>

    * sandbox/readstats.py: fixed non-functional string interpolation at end;
    added -o to send output to a file; moved to scripts/.
    * doc/user/scripts.txt: added readstats description.
    * tests/test_scripts.py: added tests for readstats.py

2015-01-23  Jessica Mizzi  <mizzijes@msu.edu>

    * khmer/utils.py: Added single write_record fuction to write FASTA/Q
    * scripts/{abundance-dist,extract-long-sequences,extract-partitions,
    interleave-reads,normalize-by-median,sample-reads-randomly}.py:
    Replaced FASTA/Q writing method with write_record

2015-01-23  Michael R. Crusoe  <mcrusoe@msu.edu>

    * Makefile: remove the user installs for the `install-dependencies` target

2015-01-23  Michael R. Crusoe  <mcrusoe@msu.edu>

    * README.rst,doc/user/install.txt: clarify that we support Python 2.7.x
    and not Python 3.

2015-01-21  Luiz Irber  <irberlui@msu.edu>

    * lib/hllcounter.{cc,hh}: Implemented a HyperLogLog counter.
    * khmer/{_khmermodule.cc, __init__.py}: added HLLCounter class
    initialization and wrapper.
    * tests/test_hll.py: added test functions for the new
    HyperLogLog counter.
    * sandbox/unique-kmers.py: implemented a CLI script for
    approximate cardinality estimation using a HyperLogLog counter.
    * setup.cfg, Makefile, third-party/smhasher/MurmurHash3.{cc,h},
    lib/kmer_hash.{cc,hh}, setup.py: added MurmurHash3 hash function
    and configuration.
    * setup.py: added a function to check if compiler supports OpenMP.

2015-01-14  Reed Cartwright  <cartwright@asu.edu>

    * doc/dev/getting-started.txt: Added install information for
    Arch Linux

2014-01-14  Michael R. Crusoe  <mcrusoe@msu.edu>

    * doc/user/{blog-posts,guide}.txt,examples/stamps/do.sh,sandbox/{
    collect-reads,error-correct-pass2,filter-median-and-pct,filter-median,
    read_aligner,split-sequences-by-length}.py,scripts/{filter-abund,
    load-into-counting}.py,tests/test_{counting_hash,hashbits,scripts}.py:
    remove references to ".kh" files replaces with ".pt" or ".ct" as
    appropriate
    * tests/test-data/{bad-versionk12,normC20k20}.kh: renamed to "*.ct"

2015-01-13  Daniel Standage  <daniel.standage@gmail.com>

    * tests/khmer_tst_utils.py, tests/test_sandbox_scripts.py: removed
    unused module imports
    * .gitignore: added pylint_report.txt so that it is not accidentally
    committed after running make diff_pylint_report
    * khmer/file.py -> khmer/kfile.py: renamed internal file handling
    class to avoid collisions with builtin Python file module
    * sandbox/collect-reads.py, sanbox/saturate-by-median.py,
    sandbox/sweep-files.py, sandbox/sweep-reads.py,
    scripts/abundance-dist-single.py, scripts/abundance-dist.py,
    scripts/annotate-partitions.py, scripts/count-median.py,
    scripts/count-overlap.py, scripts/do-partition.py,
    scripts/extract-long-sequences.py, scripts/extract-paired-reads.py,
    scripts/extract-partitions.py, scripts/filter-abund-single.py,
    scripts/filter-abund.py, scripts/filter-stoptags.py,
    scripts/find-knots.py, scripts/interleave-reads.py,
    scripts/load-graph.py, scripts/load-into-counting.py,
    scripts/make-initial-stoptags.py, scripts/merge-partitions.py,
    scripts/normalize-by-median.py, scripts/partition-graph.py,
    scripts/sample-reads-randomly.py, scripts/split-paired-reads.py,
    tests/test_script_arguments.py, tests/test_scripts.py: changed all
    occurrences of `file` to `kfile`

2015-01-09  Rhys Kidd  <rhyskidd@gmail.com>

    * lib/khmer.hh: implement generic NONCOPYABLE() macro guard
    * lib/hashtable.hh: apply NONCOPYABLE macro guard in case of future
    modifications to Hashtable that might exposure potential memory corruption
    with default copy constructor

2014-12-30  Michael Wright  <wrig517@msu.edu>

    * tests/test_scripts.py: Attained complete testing coverage for
    scripts/filter_abund.py

2014-12-30  Brian Wyss  <wyssbria@msu.edu>

    * tests/test_scripts.py: added four new tests:
    load_into_counting_multifile(), test_abundance_dist_single_nosquash(),
    test_abundance_dist_single_savehash, test_filter_abund_2_singlefile

2015-12-29  Michael R. Crusoe  <mcrusoe@msu.edu>

    * CITATION,khmer/khmer_args.py,scripts/{abundance-dist-single,
    filter-abund-single,load-graph,load-into-counting}.py: Give credit to the
    SeqAn project for their FASTQ/FASTA reader that we use.

2014-12-26  Titus Brown  <titus@idyll.org>

    * tests/tests_sandbox_scripts.py: added import and execfile test for all
    sandbox/ scripts.
    * sandbox/{abundance-hist-by-position.py,
    sandbox/assembly-diff-2.py, sandbox/assembly-diff.py,
    sandbox/bloom_count.py, sandbox/bloom_count_intersection.py,
    sandbox/build-sparse-graph.py, sandbox/combine-pe.py,
    sandbox/compare-partitions.py, sandbox/count-within-radius.py,
    sandbox/degree-by-position.py, sandbox/ec.py,
    sandbox/error-correct-pass2.py, sandbox/extract-single-partition.py,
    sandbox/fasta-to-abundance-hist.py, sandbox/filter-median-and-pct.py,
    sandbox/filter-median.py, sandbox/find-high-abund-kmers.py,
    sandbox/find-unpart.py, sandbox/graph-size.py,
    sandbox/hi-lo-abundance-by-position.py, sandbox/multi-rename.py,
    sandbox/normalize-by-median-pct.py, sandbox/print-stoptags.py,
    sandbox/print-tagset.py, sandbox/readstats.py,
    sandbox/renumber-partitions.py, sandbox/shuffle-fasta.py,
    sandbox/shuffle-reverse-rotary.py, sandbox/split-fasta.py,
    sandbox/split-sequences-by-length.py, sandbox/stoptag-abundance-hist.py,
    sandbox/stoptags-by-position.py, sandbox/strip-partition.py,
    sandbox/subset-report.py, sandbox/sweep-out-reads-with-contigs.py,
    sandbox/sweep-reads2.py, sandbox/sweep-reads3.py,
    sandbox/uniqify-sequences.py, sandbox/write-interleave.py}: cleaned up
    to make 'import'-able and 'execfile'-able.

2014-12-26  Michael R. Crusoe  <mcrusoe@msu.edu>

    * tests/test_functions.py: Generate a temporary filename instead of
    writing to the current directory
    * Makefile: always run the `test` target if specified

2014-12-20  Titus Brown  <titus@idyll.org>

    * sandbox/slice-reads-by-coverage.py: fixed 'N' behavior to match other
    scripts ('N's are now replaced by 'A', not 'G').
    * sandbox/trim-low-abund.py: corrected reporting bug (bp written);
    simplified second-pass logic a bit; expanded reporting.

2014-12-17  Jessica Mizzi  <mizzijes@msu.edu>

    * khmer/file.py,sandbox/sweep-reads.py,scripts/{abundance-dist-single,
    abundance-dist,annotate-partitions,count-median,count-overlap,do-partition,
    extract-paired-reads,extract-partitions,filter-abund-single,filter-abund,
    filter-stoptags,interleave-reads,load-graph,load-into-counting,
    make-initial-stoptags,merge-partitions,normalize-by-median,partition-graph,
    sample-reads-randomly,split-paired-reads}.py,setup.cfg,
    tests/{test_script_arguments,test_scripts}.py: Added force option to all
    scripts to script IO sanity checks and updated tests to match.

2014-12-17  Michael R. Crusoe  <mcrusoe@msu.edu>

    * setup.cfg,tests/test_{counting_hash,counting_single,filter,graph,
    hashbits,hashbits_obj,labelhash,lump,read_parsers,scripts,subset_graph}.py:
    reduce memory usage of tests to about 100 megabytes max.

2014-12-17  Michael R. Crusoe  <mcrusoe@msu.edu>

    * scripts/load-graph.py,khmer/_khmermodule.cc: restore threading to
    load-graph.py

2014-12-16  Titus Brown  <titus@idyll.org>

    * sandbox/{calc-error-profile.py,collect-variants.py,correct-errors.py,
    trim-low-abund.py}: Support for k-mer spectral error analysis, sublinear
    error profile calculations from shotgun data sets, adaptive variant
    collection based on graphalign, streaming error correction, and streaming
    error trimming.
    * tests/test_sandbox_scripts.py: added tests for sandbox/trim-low-abund.py.
    * tests/test_counting_hash.py: added tests for new
    CountingHash::find_spectral_error_positions function.

2014-12-16  Michael R. Crusoe  <mcrusoe@msu.edu>  &  Camille Scott
<camille.scott.w@gmail.com>

    * khmer/_khmermodule.cc: fixed memory leak in the ReadParser paired
    iterator (not used by any scripts).
    * lib/read_parsers.cc,khmer/_khmermodule.cc: Improved exception handling.
    * tests/test_read_parsers.py,
    tests/test-data/100-reads.fq.truncated.{bz2,gz}: Added tests for truncated
    compressed files accessed via ReadParser paired and unpaired iterators.

2014-12-09  Michael R. Crusoe  <mcrusoe@msu.edu>

    New FAST[AQ] parser (from the SeqAn project). Fixes known issue and a
    newly found read dropping issue
    https://github.com/dib-lab/khmer/issues/249
    https://github.com/dib-lab/khmer/pull/641
    Supports reading from non-seekable plain and gziped FAST[AQ] files (a.k.a
    pipe or streaming support)

    * khmer/{__init__.py,_khmermodule.cc}: removed the Config object, the
    threads argument to new_counting_hash, and adapted to other changes in API.
    Dropped the unused _dump_report_fn method. Enhanced error reporting.
    * lib/{bittest,consume_prof,error,khmer_config,scoringmatrix,thread_id_map}
    .{cc,hh},tests/test_khmer_config.py: deleted unused files
    * sandbox/collect-reads.py,scripts/{abundance-dist-single,do-partition,
    filter-abund-single,load-into-counting}.py: adapted to Python API changes:
    no threads argument to ReadParser, no more config
    * tests/test_{counting_hash,counting_single,hashbits,hashbits_obj,
    test_read_parsers}.py: updated tests to new error pattern (upon object
    creation, not first access) and the same API change as above. Thanks to
    Camille for her enhanced multi-thread test.
    * lib/{counting,hashtable,ht-diff}.cc,khmer.hh: renamed MAX_COUNT define to
    MAX_KCOUNT; avoids naming conflict with SeqAn
    * khmer/file.py: check_file_status(): ignored input files named '-'
    * khmer/khmer_tst_utils.py: added method to pipe input files to a target
    script
    * tests/test_scripts.py: enhanced streaming tests now that four of them
    work.
    * Makefile: refreshed cppcheck{,-result.xml} targets, added develop
    setuptools command prior to testing

2014-12-08  Michael R. Crusoe  <mcrusoe@msu.edu>

    * doc/user/known_issues.txt: Document that multithreading leads to dropped
    reads.

2014-12-07  Michael R. Crusoe  <mcrusoe@msu.edu>

    This is khmer v1.2

    * Makefile: add sandbox scripts to the pylint_report.txt target
    * doc/dev/coding-guidelines-and-review.txt: Add question about command
    line API to the checklist
    * doc/dev/release.txt: refresh release procedure
    * doc/release-notes/release-1.2.md

2014-12-05  Michael R. Crusoe  <mcrusoe@msu.edu>

    * CITATIONS,khmer/khmer_args.py: update citations for Qingpeng's paper

2014-12-01  Michael R. Crusoe  <mcrusoe@msu.edu>

    * doc/roadmap.txt: Explain the roadmap to v2 through v4

2014-12-01  Kevin Murray  <spam@kdmurray.id.au>

    * tests/test_scripts.py: Stop a test from making a temporary output file
    in the current dir by explicitly specifying an output file.

2014-12-01  Kevin Murray  <spam@kdmurray.id.au>

    * load-into-counting.py: Add a CLI parameter to output a machine-readable
    summary of the run, including number of k-mers, FPR, input files etc in
    json or TSV format.

2014-12-01  Titus Brown  <t@idyll.org>

    * Update sandbox docs: some scripts now used in recipes

2014-11-23  Phillip Garland  <pgarland@gmail.com>

    * lib/khmer.hh (khmer): define KSIZE_MAX
    * khmer/_khmermodule.cc (forward_hash, forward_hash_no_rc) (reverse_hash):
    Use KSIZE_MAX to check whether the user-supplied k is larger than khmer
    supports.

2014-11-19  Michael R. Crusoe  <mcrusoe@msu.edu>

    * CODE_OF_CONDUT.RST,doc/dev/{index,CODE_OF_CONDUCT}.txt: added a code of
    conduct

2014-11-18  Jonathan Gluck  <jdg@cs.umd.edu>

    * tests/test_counting_hash.py: Fixed copy paste error in comments, True to
    False.

2014-11-15  Jacob Fenton  <bocajnotnef@gmail.com>

    * tests/test_scripts.py: added screed/read_parsers stream testing
    * khmer/file.py: modified file size checker to not break when fed
    a fifo/block device
    * tests/test-data/test-abund-read-2.fa.{bz2, gz}: new test files

2014-11-11  Jacob Fenton  <bocajnotnef@gmail.com>

    * do-partition.py: replaced threading args in scripts with things from
    khmer_args
    * khmer/theading_args.py: removed as it has been deprecated

2014-11-06  Michael R. Crusoe  <mcrusoe@msu.edu>

    * lib/{counting,hashbits}.{cc,hh},lib/hashtable.hh: Moved the n_kmers()
    function into the parent Hashtable class as n_unique_kmers(), adding it to
    CountingHash along the way. Removed the unused start and stop parameters.
    * khmer/_khmermodule.cc: Added Python wrapping for CountingHash::
    n_unique_kmers(); adapted to the dropped start and stop parameters.
    * scripts/{load-graph,load-into-counting,normalize-by-median}.py: used the
    n_unique_kmers() function instead of the n_occupied() function to get the
    number of unique kmers in a table.
    * tests/test_{hashbits,hashbits_obj,labelhash,scripts}.py: updated the
    tests to reflect the above

2014-10-24  Camille Scott  <camille.scott.w@gmail.com>

    * do-partition.py: Add type=int to n_threads arg and assert to check
    number of active threads

2014-10-10  Brian Wyss  <wyssbria@msu.edu>

    * khmer/scripts/{abundance-dist, abundance-dist-single,
    annotate-partitions, count-median, count-overlap, do-partition,
    extract-paired-reads, extract-partitions, filter-abund, filter-abund-single,
    filter-stoptags, find-knots, load-graph, load-into-counting,
    make-initial-stoptags, merge-partitions, normalize-by-median,
    partition-graph, sample-reads-randomly}.py:
    changed stdout output in scripts to go to stderr.

2014-10-06  Michael R. Crusoe  <mcrusoe@msu.edu>

    * Doxyfile.in: add links to the stdc++ docs

2014-10-01  Ben Taylor  <taylo886@msu.edu>

    * khmer/_khmermodule.cc, lib/hashtable.cc, lib/hashtable.hh,
    tests/test_counting_hash.py, tests/test_labelhash.py,
    tests/test_hashbits.py, tests/test_hashbits_obj.py:
    Removed Hashtable::consume_high_abund_kmers,
    Hashtable::count_kmers_within_depth, Hashtable::find_radius_for_volume,
    Hashtable::count_kmers_on_radius

2014-09-29  Michael R. Crusoe  <mcrusoe@msu.edu>

    * versioneer.py: upgrade versioneer 0.11->0.12

2014-09-29  Sherine Awad  <sherine.awad@gmail.com>

    * scripts/normalize-by-median.py: catch expections generated by wrong
    indentation for 'total'

2014-09-23  Jacob G. Fenton  <bocajnotnef@gmail.com>

    * scripts/{abundance-dist-single, abundance-dist, count-median,
    count-overlap, extract-paired-reads, filter-abund-single,
    load-graph, load-into-counting, make-initial-stoptags,
    partition-graph, split-paired-reads}.py:
    added output file listing at end of file
    * scripts/extract-long-sequences.py: refactored to set write_out to
    sys.stdout by default; added output location listing.
    * scripts/{fastq-to-fasta, interleave-reads}.py:
    added output file listing sensitive to optional -o argument
    * tests/test_scripts.py: added test for scripts/make-initial-stoptags.py

2014-09-19  Ben Taylor  <taylo886@msu.edu>

    * Makefile: added --inline-suppr to cppcheck, cppcheck-result.xml targets
    * khmer/_khmermodule.cc: Added comments to address cppcheck false positives
    * lib/hashtable.cc, lib/hashtable.hh: take args to filter_if_present by
    reference, address scope in destructor
    * lib/read_parsers.cc: Added comments to address cppcheck false positives
    * lib/subset.cc, lib/subset.hh: Adjusted output_partitioned_file,
    find_unpart to take args by reference, fix assign_partition_id to use
    .empty() instead of .size()

2014-09-19  Ben Taylor  <taylo886@msu.edu>

    * Makefile: Add astyle, format targets
    * doc/dev/coding-guidelines-and-review.txt: Add reference to `make format`
		target

2014-09-10  Titus Brown  <titus@idyll.org>

    * sandbox/calc-median-distribution.py: catch exceptions generated by reads
	shorter than k in length.
    * sandbox/collect-reads.py: added script to collect reads until specific
	average cutoff.
    * sandbox/slice-reads-by-coverage.py: added script to extract reads with
	a specific coverage slice (based on median k-mer abundance).

2014-09-09  Titus Brown  <titus@idyll.org>

    * Added sandbox/README.rst to describe/reference removed files,
	 and document remaining sandbox files.

    * Removed many obsolete sandbox files, including:
      sandbox/abund-ablate-reads.py,
      sandbox/annotate-with-median-count.py,
      sandbox/assemble-individual-partitions.py,
      sandbox/assemstats.py,
      sandbox/assemstats2.py,
      sandbox/bench-graphsize-orig.py,
      sandbox/bench-graphsize-th.py,
      sandbox/bin-reads-by-abundance.py,
      sandbox/bowtie-parser.py,
      sandbox/calc-degree.py,
      sandbox/calc-kmer-partition-counts.py,
      sandbox/calc-kmer-read-abunds.py,
      sandbox/calc-kmer-read-stats.py,
      sandbox/calc-kmer-to-partition-ratio.py,
      sandbox/calc-sequence-entropy.py,
      sandbox/choose-largest-assembly.py,
      sandbox/consume-and-traverse.py,
      sandbox/contig-coverage.py,
      sandbox/count-circum-by-position.py,
      sandbox/count-density-by-position.py,
      sandbox/count-distance-to-volume.py,
      sandbox/count-median-abund-by-partition.py,
      sandbox/count-shared-kmers-btw-assemblies.py,
      sandbox/ctb-iterative-bench-2-old.py,
      sandbox/ctb-iterative-bench.py,
      sandbox/discard-high-abund.py,
      sandbox/discard-pre-high-abund.py,
      sandbox/do-intertable-part.py,
      sandbox/do-partition-2.py,
      sandbox/do-partition-stop.py,
      sandbox/do-partition.py,
      sandbox/do-subset-merge.py,
      sandbox/do-th-subset-calc.py,
      sandbox/do-th-subset-load.py,
      sandbox/do-th-subset-save.py,
      sandbox/extract-surrender.py,
      sandbox/extract-with-median-count.py,
      sandbox/fasta-to-fastq.py,
      sandbox/filter-above-median.py,
      sandbox/filter-abund-output-by-length.py,
      sandbox/filter-area.py,
      sandbox/filter-degree.py,
      sandbox/filter-density-explosion.py,
      sandbox/filter-if-present.py,
      sandbox/filter-max255.py,
      sandbox/filter-min2-multi.py,
      sandbox/filter-sodd.py,
      sandbox/filter-subsets-by-partsize.py,
      sandbox/get-occupancy.py,
      sandbox/get-occupancy2.py,
      sandbox/graph-partition-separate.py,
      sandbox/graph-size-circum-trim.py,
      sandbox/graph-size-degree-trim.py,
      sandbox/graph-size-py.py,
      sandbox/join_pe.py,
      sandbox/keep-stoptags.py,
      sandbox/label-pairs.py,
      sandbox/length-dist.py,
      sandbox/load-ht-and-tags.py,
      sandbox/make-coverage-by-position-for-node.py,
      sandbox/make-coverage-histogram.py,
      sandbox/make-coverage.py,
      sandbox/make-random.py,
      sandbox/make-read-stats.py,
      sandbox/multi-abyss.py,
      sandbox/multi-stats.py,
      sandbox/multi-velvet.py,
      sandbox/normalize-by-min.py,
      sandbox/occupy.py,
      sandbox/parse-bowtie-pe.py,
      sandbox/parse-stats.py,
      sandbox/partition-by-contig.py,
      sandbox/partition-by-contig2.py,
      sandbox/partition-size-dist-running.py,
      sandbox/partition-size-dist.py,
      sandbox/path-compare-to-vectors.py,
      sandbox/print-exact-abund-kmer.py,
      sandbox/print-high-density-kmers.py,
      sandbox/quality-trim-pe.py,
      sandbox/quality-trim.py,
      sandbox/reformat.py,
      sandbox/remove-N.py,
      sandbox/softmask-high-abund.py,
      sandbox/split-N.py,
      sandbox/split-fasta-on-circum.py,
      sandbox/split-fasta-on-circum2.py,
      sandbox/split-fasta-on-circum3.py,
      sandbox/split-fasta-on-circum4.py,
      sandbox/split-fasta-on-degree-th.py,
      sandbox/split-fasta-on-degree.py,
      sandbox/split-fasta-on-density.py,
      sandbox/split-reads-on-median-diff.py,
      sandbox/summarize.py,
      sandbox/sweep_perf.py,
      sandbox/test_scripts.py,
      sandbox/traverse-contigs.py,
      sandbox/traverse-from-reads.py,
      sandbox/validate-partitioning.py -- removed as obsolete.

2014-09-01  Michael R. Crusoe  <mcrusoe@msu.edu>

    * doc/dev/coding-guidelines-and-review.txt: Clarify pull request checklist
    * CONTRIBUTING.md: update URL to new dev docs

2014-08-30  Rhys Kidd  <rhyskidd@gmail.com>

    * khmer/_khmermodule.cc: fix table.get("wrong_length_string") gives core
    dump
    * lib/kmer_hash.cc: improve quality of exception error message
    * tests/{test_counting_hash,test_counting_single,test_hashbits,
        test_hashbits_obj}.py: add regression unit tests

2014-08-28  Titus Brown  <titus@idyll.org>

    * scripts/normalize-by-median.py: added reporting output after main loop
	exits, in case it hadn't been triggered.
    * sandbox/saturate-by-median.py: added flag to change reporting frequency,
	cleaned up leftover code from when it was copied from
	normalize-by-median.

2014-08-24  Rhys Kidd  <rhyskidd@gmail.com>

    * khmer/thread_utils.py, sandbox/filter-below-abund.py,
	scripts/{extract-long-sequences,load-graph,load-into-counting,
	normalize-by-median,split-paired-reads}.py,
	scripts/galaxy/gedlab.py: fix minor PyLint issues

2014-08-20  Michael R. Crusoe  <mcrusoe@msu.edu>

    * test/test_version.py: add Python2.6 compatibility.

2014-08-20  Rhys Kidd  <rhyskidd@gmail.com>

    * setup.py,README.rst,doc/user/install.txt: Test requirement for a
    64-bit operating system, documentation changes. Fixes #529

2014-08-19  Michael R. Crusoe  <mcrusoe@msu.edu>

    * {setup,versioneer,khmer/_version}.py: upgrade versioneer from 0.10 to 0.11

2014-08-18  Michael R. Crusoe  <mcrusoe@msu.edu>

    * setup.py: Use the system bz2 and/or zlib libraries if specified in
    setup.cfg or overridden on the commandline

2014-08-06  Michael R. Crusoe  <mcrusoe@msu.edu>

    * CITATION: fixed formatting, added BibTeX
    * Makefile: Python code coverage targets will now compile khmer if needed
    * doc/dev/galaxy.txt: moved to doc/user/; updated & simplified
    * doc/{dev,user}/index.txt: galaxy.txt move
    * scripts/*.xml: moved to scripts/galaxy/; citations added; additional
    scripts wrapped
    * scripts/galaxy/README.txt: documented Galaxy codebase requirements
    * doc/citations.txt: symlink to CITATION
    * scripts/galaxy/test-data: added symlinks to files in tests/test-data or
    added short test files from scratch
    * scripts/galaxy/macros.xml: common configuration moved to central file
    * scripts/galaxy/gedlab.py: custom Galaxy datatypes for the counting
    tables and presence tables: it inherits from the Galaxy Binary type but
    isn't sniffable. Written with GalaxyTeam's Dave_B.
    * scripts/filter-abund.py: fix inaccurate parameter description
    * scripts/galaxy/tool_dependencies.xml: document install process
    * scripts/galaxy/filter-below-abund.py: symlink to
    sandbox/filter-below-abund.py for now.
    * khmer/khmer_args.py: point users to online citation file for details

2014-08-05  Michael R. Crusoe  <mcrusoe@msu.edu>

    * lib/read_parsers.{cc,hh}: close file handles. Fixes CID 1222793

2014-08-05  Justin Lippi  <jlippi@gmail.com>

    * khmer/__init__.py: import get_version_cpp method as __version_cpp__.
    * khmer/_khmermodule.cc: added get_version_cpp implementation
    * tests/test_version.py: check that version from C++ matches version from
    khmer.__version__
    * setup.cfg: don't run tests with 'jenkins' @attr with 'make test'

2014-08-04  Michael R. Crusoe  <mcrusoe@msu.edu>

    * khmer/_khmermodule.cc,lib/{kmer_hash.{cc,hh},read_aligner.cc,
    read_parsers.{cc,hh},trace_logger.cc: Replace remaining uses of assert()
    with khmer_exceptions. Fixes #215.
    * setup.py: simplify argparse conditional dependency

2014-08-03  Titus Brown & Michael R. Crusoe  <t@idyll.org>

    * doc/{artifact-removal,partitioning-workflow{.graffle,.png}},{biblio,
    blog-posts,guide,install,choosing-table-sizes,known-issues,scripts,
    partitioning-big-data.txt: moved to doc/user/
    * doc/{crazy-ideas,details,development,galaxy,release,examples}.txt: moved
    to doc/dev/
    * doc/dev/{a-quick-guide-to-testing,codebase-guide,
    coding-guidelines-and-review,for-khmer-developers,getting-started,
    hackathon,index}.txt,doc/user/index.txt: new content.
    * doc/design.txt: deleted
    The documentation has been split into user focused documentation and
    developer focused documentation. The new developer docs were field tested
    as part of the Mozilla Science Lab global sprint that we participated in;
    we are grateful to all the volunteers.

2014-07-24  Ivan Gonzalez  <iglpdc@gmail.com>

    * lib/khmer.hh, lib/khmer_exception.hh: All exceptions are now derived from
	a new base class exception, khmer::khmer_exception. Issue #508.
    * lib/counting.cc, lib/hashbits.cc, lib/hashtable.{cc,hh},lib/kmer_hash.cc,
	lib/labelhash.cc, lib/perf_metrics.hh, lib/read_parsers.{cc,hh},
	lib/subset.cc, lib/thread_id_map.hh: All exceptions thrown are now
	instances (or derived from) khmer::khmer_exception.

2014-07-24  Jiarong Guo  <guojiaro@gmail.com>

    * khmer/_khmermodule.cc: add python exception when thread = 0 for
    ReadParser.
    * tests/test_read_parsers.py: add test_with_zero_threads() to test Python
    exception when ReadParser has zero threads.

2014-07-23  Qingpeng Zhang  <qingpeng@gmail.com>

    * scripts/load-graph.py: write fp rate into *.info file with option
    to switch on
    * tests/test_scripts.py: add test_load_graph_write_fp

2014-07-23  Ryan R. Boyce  <boycerya@msu.edu>

    * Makefile: fixed >80 character line wrap-around

2014-07-23  Leonor Garcia-Gutierrez  <l.garcia-gutierrez@warwick.ac.uk>

    * tests/test_hashbits.py, tests/test_graph.py,
    tests/test_lump.py: reduced memory requirement

2014-07-23  Heather L. Wiencko  <wienckhl@tcd.ie>

    * khmer_tst_utils.py: added import traceback
    * test_scripts.py: added test for normalize_by_median.py for fpr rate

2014-07-22  Justin Lippi  <jlippi@gmail.com>

    * khmer/_khmermodule.cc: removed unused assignment
    * lib/read_aligner.cc,lib/read_aligner.hh: wrapped function declarations
    in the same compiler options that the only invocations are in to avoid
    unusedPrivateFunction violation.
    * lib/read_parsers.cc: fix redundantassignment error by assigning variable
    to its value directly

2014-07-22  Michael R. Crusoe  <mcrusoe@msu.edu>

    * Makefile: combine pip invocation into single "install-dependencies"
    target.

2014-07-22  Justin Lippi  <jlippi@gmail.com>

    * tests/test_subset_graph.py: decrease the amount of memory that is being
    requested for the hash tables in test.

2014-07-22  Jim Stapleton  <jas@msu.edu>

     * scripts/filter-abund.py: no longer asks for parameters that are unused,
     issue #524

2014-07-22  Justin Lippi  <jlippi@gmail.com>

    * tests/khmer_tst_utils.py: put runscript here
    * tests/test_sandbox_scripts.py: remove 'runsandbox', renamed to runscript
      and placed in khmer_tst_utils
    * tests/test_scripts.py: removed 'runscript' and placed in khmer_tst_utils

2014-07-22  Jeramia Ory  <jeramia.ory@gmail.com>

    * khmer/_khmermodule.cc: removed unused KhmerError, issue #503

2014-07-22  Rodney Picett  <pickett.rodney@gmail.com>

    * lib/scoringmatrix.{cc,hh}: removed assign function, issue #502

2014-07-22  Leonor Garcia-Gutierrez  <l.garcia-gutierrez@warwick.ac.uk>

    * tests/test_counting_single.py: reduced memory requirements

2014-07-21  Titus Brown  <t@idyll.org>

    * sandbox/saturate-by-median.py: introduce new sandbox script for
	saturation analysis of low-coverage data sets.

2014-07-10  Joe Stein  <joeaarons@gmail.com>

    * sandbox/readstats.py: fixed divide-by-zero error, issue #458

2014-07-06  Titus Brown  <t@idyll.org>

    * doc/release.txt: fix formatting.

2014-06-25  Michael R. Crusoe <mcrusoe@msu.edu>

    * scripts/load-graph.py: fix #507. Threading doesn't give any advantages
    to this script right now; the threading parameter is ignored for now.

2014-06-20  Chuck Pepe-Ranney  <chuck.peperanney@gmail.com>

    * scripts/extract-partitions.py: added epilog documentation for
	<base>.dist columns.

2014-06-20  Michael R. Crusoe  <mcrusoe@msu.edu>

    * doc/release.txt: Add Coverity Scan to release checklist

2014-06-19  Michael R. Crusoe  <mcrusoe@msu.edu>

    * lib/read_aligner.{cc,hh},khmer/_khmermodule.cc,setup.py,
    tests/test_read_aligner.py,sandbox/{normalize-by-align,read-aligner}.py:
    Update of @fishjord's graph alignment work
    * lib/{aligner,kmer,node}.{cc,hh},tests/test_align.py: removed as they are
    superceded by the above
    * Makefile: fixed wildcards
    * tests/read_parsers.py: tests that are too complicated to run with
    Valgrind's memcheck are now marked @attr('multithread')

2014-06-16  Titus Brown  <t@idyll.org>

    * doc/release.txt: updated release process.
    * doc/known-issues.txt: updated known-issues for v1.1 release
    * doc/release-notes/: added release notes for 1.0, 1.0.1, and 1.1

2014-06-16  Michael R. Crusoe  <mcrusoe@msu.edu>

    * scripts/{abundance-dist-single,filter-abund-single,load-into-counting,
    normalize-by-median,load-graph}.py: restore Python 2.6 compatibility for
    Debian 6, RedHat 6, SL6, and Ubuntu 10.04 LTS users.

2014-06-15  Titus Brown  <t@idyll.org>

    * doc/scripts.txt: removed sweep-reads.py from script documentation.
    * scripts/sweep-reads.py, scripts/sweep-files.py: moved sweep-reads.py
	and sweep-files.py over to sandbox.
    * tests/test_sandbox_scripts.py: created a test file for scripts in
	sandbox/; skip when not in developer mode (e.g. installed egg).
    * tests/test_script_arguments.py: capture file.py output to stderr
	so that it is not displayed during tests.
    * sandbox/calc-median-distribution.py: updates to print cumulative
	distribution for calc-median-distribution.

2014-06-14  Michael R. Crusoe  <mcrusoe@msu.edu>

    * scripts/{abundance-dist-single,filter-abund-single,load-into-counting,
    normalize-by-median,load-graph}.py,tests/test_scripts.py: added
    '--report-total-kmers' option to all scripts that create k-mer tables.

2014-06-14  Titus Brown  <t@idyll.org>

    * doc/scripts.txt, tests/test_scripts.py, scripts/sweep-reads.py:
	renamed sweep-reads-buffered to sweep-reads; added FASTQ output to
	sweep-reads.
    * doc/scripts.txt: added extract-long-sequences.py doc reference.
    * scripts/extract-long-sequences.py: set default sequence length to
	extract to 200 bp.

2014-06-13  Michael R. Crusoe  <mcrusoe@msu.edu>

    * MANIFEST.in: don't include docs/, data/, or examples/ in our PyPI
    distribution. Saves 15MB.

2014-06-13  Michael R. Crusoe  <mcrusoe@msu.edu>

    * Makefile: split coverity target in two: -build and -upload. Added
    configuration target

2014-06-13  Titus Brown  <t@idyll.org>

    * doc/install.txt: updated virtualenv command to use python2 explicitly,
	for arch support.

2014-06-13  Titus Brown  <t@idyll.org>

    * khmer/__init__.py, khmer/file_args.py: Moved copyright message to a
	comment.
    * khmer/file.py: updated error messages for disk-space checking functions;
	added test hooks.
    * tests/test_script_arguments.py: added tests for several functions in
	khmer/file.py.
    * sandbox/assemstats3.py: handle missing input files.

2014-06-12  Michael Wright <wrigh517@msu.edu>

    * sandbox/load-into-hashbits: Deleted from sandbox. It is superseded
    by load-graph.py --no-tagset.

2014-06-11  Michael Wright <wrigh517@msu.edu>

    * scripts/load-into-counting: Fixed docstring misnomer to
	load-into-counting.py

2014-06-10  Michael R. Crusoe  <mcrusoe@msu.edu>

    * setup.py,tests/{__init__,khmer_tst_utils,test_scripts,
    khmer_test_counting_single}.py: made tests runnable after installation.
    * lib/{khmer.hh,hashtable.hh,read_parsers.cc,read_parsers.hh}: restructure
    exception hierarchy.
    * khmer/_khmermodule.cc: Nicer error checking for hash_consume_fasta,
    hash_abundance_distribution, hashbits_consume_{fasta,fasta_and_tag
    {,with_stoptags},partitioned_fasta}, hashbits_output_partitions, and
    labelhash_consume_{,partitioned_}fasta_and_tag_with_labels.

2014-06-10  Titus Brown  <t@idyll.org>

    * Makefile: remove SHELL setting so that 'make doc' works in virtualenvs.
    * scripts/sample-reads-randomly.py: extend to take multiple subsamples
	with -S.
    * tests/test_scripts.py: added test for multiple subsamples from
	sample-reads-randomly.py

2014-06-10  Michael Wright <wrigh517@msu.edu>

    * scripts/extract-long-sequences: Moved from sandbox, added argparse and
    FASTQ support.
    * scripts/fastq-to-fasta: Fixed outdated argparse oversight.
    * tests/test_scripts.py: Added tests for extract-long-sequences.py

2014-06-08  Titus Brown  <t@idyll.org>

    * doc/conf.py: set google_analytics_id and disqus_shortname properly;
	disable "editme" popup.
    * doc/_templates/page.html: take google_analytics_id and disqus_shortname
	from doc/conf.py.

2014-06-04  Michael R. Crusoe <mcrusoe@msu.edu>

    * lib/Makefile: do a distclean as the CFLAGS may have changed. Fixes #442

2014-06-03 Chuck Pepe-Ranney <chuck.peperanney@gmail.com>

    * scripts/abundance-dist.py: removed call to check_space on infiles.

2014-05-31  Michael R. Crusoe  <mcrusoe@msu.edu>

    * khmer/_khmermodule.cc,lib/counting.{cc,hh},
    sandbox/{stoptag-abundance-ham1-hist.py,off-by-one.py,filter-ham1.py}:
    Remove CountingHash get_kmer_abund_mean, get_kmer_abund_abs_deviation, and
    max_hamming1_count along with Python glue code and sandbox scripts. They
    are no longer useful.

2014-05-30  Titus Brown  <t@idyll.org>

    * khmer/_khmermodule.cc: remove merge2* functions: unused, untested.
    * lib/counting.cc, lib/hashbits.cc, lib/hashtable.cc: made file loading
	exceptions more verbose and informative.
    * tests/test_subset_graph.py: added tests for SubsetPartition::
	load_partitionmap.
    * khmer/_khmermodule.cc, lib/subset.cc, wrapped SubsetPartition::
	load_partitionmap to catch, propagate exceptions
    * tests/test_hashbits.py, tests/test_counting_hash.py: added tests
	for fail-on-load of bad file format versions; print exception messages.
    * .gitignore: added various temporary pip & build files
    * lib/counting.cc: added I/O exception handling to CountingHashFileReader
	and CountingHashGzFileReader.
    * lib/hashbits.cc: added I/O exception handling to Hashbits::load.
    * lib/subset.cc: added I/O exception handling to merge_from_disk.
    * lib/hashtable.cc: added I/O exception handling to load_tagset and
	load_stop_tags
    * khmer/_khmermodule.cc: added I/O exception propagation from C++ to
	Python, for all loading functions.

2014-05-22  Michael Wright  <wrigh517@msu.edu>

    * scripts/fastq-to-fasta: Moved and improved fastq-to-fasta.py into scripts
    from sandbox
    * tests/test_scripts.py: Added tests for fastq-to-fasta.py
    * tests/test-data: Added test-fastq-n-to-fasta.py file with N's in
    sequence for testing

2014-05-19  Michael R. Crusoe  <mcrusoe@msu.edu>

    * Makefile: add target for python test coverage plain-text report;
    clarified where the HTML report is

2014-05-16  Michael R. Crusoe  <mcrusoe@msu.edu>

    * docs/scripts.txt: include sweep-reads-buffered.py

2014-05-14  Adam Caldwell  <adam.caldwell@gmail.com>

    * Makefile: change pip to pip2. Fixes assorted make problems on systems
    where pip links to pip3

2014-05-14  Michael R. Crusoe  <mcrusoe@msu.edu>

    * lib/{zlib,bzip2} -> third-party/
    * setup.{cfg,py}: Move third party libraries to their own directory
    * Makefile: add sloccount target for humans and the sloccount.sc target for
   Jenkins

2014-05-13  Michael Wright  <wrigh517@msu.edu>

    * sandbox/fastq-to-fasta.py: now reports number of reads dropped due to
    'N's in sequence. close 395

2014-05-13  Michael R. Crusoe  <mcrusoe@msu.edu>

    * doc/release.txt: additional fixes

2014-05-09  Luiz Irber  <irberlui@msu.edu>

    Version 1.0.1

2014-05-09  Michael R. Crusoe  <mcrusoe@msu.edu>

    * doc/release.txt: update release instructions

2014-05-06  Michael R. Crusoe  <mcrusoe@msu.edu>

    * lib/{subset,counting}.cc: fix cppcheck errors; astyle -A10
    --max-code-length=80

2014-05-06  Titus Brown  <titus@idyll.org>

    * sandbox/calc-best-assembly.py: added script to calculate best
    assembly from a list of contig/scaffold files

2014-04-23  Titus Brown  <titus@idyll.org>

    * scripts/abundance-dist-single.py: fixed problem where ReadParser was
    being created anew for each thread; regression introduced in 4b823fc.

2014-04-22  Michael R. Crusoe  <mcrusoe@msu.edu>

    *.py: switch to explicit python2 invocation. Fixes #385.

2014-04-21  Titus Brown  <t@idyll.org>

    * doc/development.txt: added spellcheck to review checklist

2014-04-21  Titus Brown  <titus@idyll.org>

    * scripts/normalize-by-median.py: updated FP rate to match latest info from
      Qingpeng's paper; corrected spelling error.

2014-04-21  Michael R. Crusoe  <mcrusoe@msu.edu>

    * setup.py,doc/installing.txt: Remove argparse from the requirements
    unless it isn't available. Argparse is bundled with Python 2.7+. This
    simplifies the installation instructions.

2014-04-17  Ram RS  <ramrs@nyu.edu>

    * scripts/make-initial-stoptags.py: fixed bug that threw error on
     missing .ht input file while actual expected input file is .pt

2014-04-11  Titus Brown  <t@idyll.org>

    * scripts/*.py: fixed argument to check_space_for_hashtable to rely
    on args.n_tables and not args.ksize.

2014-04-06  Titus Brown  <titus@idyll.org>

    * scripts/normalize-by-median.py: added comment about table compatibility
    with abundance-dist.

2014-04-05  Michael R. Crusoe  <mcrusoe@msu.edu>

    * MANIFEST.in,setup.py: fix to correct zlib packaging for #365
    * ChangeLog: fix date for 1.0 release, email addresses

2014-04-01  Michael R. Crusoe  <mcrusoe@msu.edu>

    Version 1.0
    * Makefile: run 'build' command before install; ignore _version.py for
    coverage purposes.
    * bink.ipynb: deleted
    * doc/choosing-hash-sizes.txt -> choosing-table-sizes.txt
    * setup.py,doc/{conf.py,index.txt}: update lists of authors
    * doc/development.txt: typo
    * doc/{galaxy,guide,index,introduction,scripts}.txt: remove some
    references to implementation details of the k-mer tables
    * doc/{known-issues,release}.txt: updated
    * khmer/*.cc,lib/*.{cc,hh}: astyle -A10 formatted
    * lib/read_parsers.cc: fixed case statement fall through
    * lib/subset.cc: removed unnecessary NULL check (CID 1054804 & 1195088)
    * scripts/*.py: additional documentation updates
    * tests/test-data/test-overlap1.ht,data/MSB2-surrender.fa &
    data/1m-filtered.fa: removed from repository history, .git is now 36M!

2014-04-01  Titus Brown  <t@idyll.org>

    * CITATION,khmer/khmer_args.py: Updated khmer software citation for
    release.

2014-03-31  Titus Brown  <t@idyll.org>

    * scripts/normalize-by-median.py: Fixed unbound variable bug introduced in
    20a433c2.

    * khmer/file.py: Fixed incorrect use of __file__ dirname instead of
    os.getcwd(); also fixed bug where statvfs would choke on an empty
    dirname resulting from input files being in the cwd.

2014-03-31  Michael R. Crusoe  <mcrusoe@msu.edu>

    * versioneer.py,ez_setup.py: updated to version 0.10 and 3.4.1
    respectively.
    * docs/release.txt,khmer/_version.py,MANIFEST.in: update ancillary
    versioneer files

2014-03-31  Titus Brown  <t@idyll.org>

    * scripts/*.py,khmer/khmer_args.py: added 'info' function to khmer_args,
    and added citation information to each script.
    * CITATION: added basic citation information for khmer functionality.

2013-03-31  Michael R. Crusoe  <mcrusoe@msu.edu>

    * docs/scripts.txt,scripts/*.py,khmer/*.py: overhaul the documentation of
    the scripts. Uses sphinxcontrib.autoprogram to leverage the existing
    argparse objects. Moved the documentation into each script + misc cleanups.
    All scripts support the --version option. Migrated the last scripts to use
    khmer_args
    * docs/blog-posts.txt: removed outdated reference to filter-exact.py; its
    replacement filter-abund.py is better documented in the eel-pond protocol
    * figuregen/,novelty/,plots/,templatem/,scripts/do-partition.sh: removed
    outdated code not part of core project

2013-03-30  Michael R. Crusoe  <mcrusoe@msu.edu>

    * setup.py: monkeypatched distutils.Distribution.reinitialize_command() so
    that it matches the behavior of Distribution.get_command_obj(). This fixes
    issues with 'pip install -e' and './setup.py nosetests' not respecting the
    setup.cfg configuration directives for the build_ext command. Also
    enhanced our build_ext command to respect the dry_run mode.

    * .ycm_extra_conf.py: Update our custom YouCompleteMe configuration to
    query the package configuration for the proper compilation flags.

2014-03-28  Michael R. Crusoe  <mcrusoe@msu.edu>

    * Makefile,setup.py: demote nose & sphinx to extra dependencies.
    Auto-install Python developer tools as needed.

2013-03-27  Michael R. Crusoe  <mcrusoe@msu.edu>

    * The system zlib and bzip2 libraries are now used instead of the bundled
    versions if specified in setup.cfg or the command line.

2014-03-25  Michael R. Crusoe  <mcrusoe@msu.edu>

    * Makefile: update cppcheck command to match new version of Jenkins
    plugin. Now ignores the lib/test*.cc files.

2013-03-20  Michael R. Crusoe  <mcrusoe@msu.edu>

    * lib/storage.hh,khmer/_khmermodule.cc,lib/{readtable,read_parsers}.hh:
    remove unused storage.hh

2014-03-19  Qingpeng Zhang  <qingpeng@msu.edu>

    * hashbits.cc: fix a bug of 'Division or modulo by zero' described in #182
    * test_scripts.py: add test code for count-overlap.py
    * count-overlap.py: (fix a bug because of a typo and hashsize was replaced
    by min_hashsize)
    * count-overlap.py: needs hashbits table generated by load-graph.py.
    This information is added to the "usage:" line.
    * count-overlap.py: fix minor PyLint issues

2014-03-19  Michael R. Crusoe  <mcrusoe@msu.edu>

    * Update bundled zlib version to 1.2.8 from 1.2.3. Changes of note:
    "Wholesale replacement of gz* functions with faster versions"
    "Added LFS (Large File Summit) support for 64-bit file offsets"
    "Fix serious but very rare decompression bug"

2014-03-19  Michael R. Crusoe <mcrusoe@msu.edu>

    * lib/counting.hh: include hashtable.hh
    * lib/{counting,aligner,hashbits,hashtable,labelhash,node,subset}.{cc,hh},
    kmer.cc,khmer/_khmermodule.cc: removed downcast, replaced non-functional
    asserts() with exception throws.
    * khmer/_khmermodule.cc: fixed parsing of PyLists
    * setup.py: force 64bit only builds on OS X.

2014-03-19  Titus Brown  <t@idyll.org>

    * Makefile: update documentation on targets at top; clean autopep8 output.
    * test_counting_single.py: fixed pep8 violations in spacing
    * test_scripts.py: eliminate popenscript in favor of proper SystemExit
	handling in runscript; fix pep8 violations.

2014-03-19  Michael R. Crusoe <mcrusoe@msu.edu> and Luiz Irber
<luiz.irber@gmail.com>

    * lib/ktable.{cc,hh},khmer/{__init__.py},{_khmermodule.cc}, tests/
    test_{counting_{hash,single},ktable}.py: remove the unused KTable object
    * doc/{index,ktable}.txt: remove references to KTable
    * lib/{ktable.{hh,cc} → kmer_hash.{hh,cc}}: rename remaining ktable files
    to kmer_hash
    * lib/{hashtable,kmer}.hh: replace ktable headers with kmer_hash

2014-03-17  Ram RS  <ramrs@nyu.edu>

    * extract-partitions.py: pylint warnings addressed
    * test_scripts.py: tests added to cover extract-partitions completely

2014-03-16  Michael R. Crusoe <mcrusoe@msu.edu>

    * lib/read_parsers.cc: fix for Coverity CID 1054789: Unititialized scalar
    field II: fill_id is never zeroed out.

2014-03-16  Ram RS  <ramrs@nyu.edu>

    * Project email in copyright headers updated

2014-03-14  Michael R. Crusoe <mcrusoe@msu.edu>

    * khmer/_khmermodule.cc, lib/{khmer.hh, hashtable.{cc,hh}},
    tests/test_{hashbits,hashbits_obj,labelhash}.py: don't implicitly downcast
    tagset_size(). Changes fileformat version for saved tagsets.

2014-03-13  Ram RS  <ramrs@nyu.edu>

    * added: khmer/file.py - script to check disk space, check input file
    status and check space before hashtable writing
    * modified: scripts/*.py - all scripts now use khmer.file for above-mentioned
    functionality.
    * modified: scripts/*.py - pylint violations addressed in all scripts
    under scripts/

2014-03-13  Ram RS  <ramrs@nyu.edu>

    * Bug fix: tests.test_normalize_by_median_no_bigcount() now runs within
    temp directory

2014-03-11  Michael R. Crusoe  <mcrusoe@mcrusoe.edu>

    * lib/read_parsers.hh: fix for Coverity CID 1054789: Uninitialized scalar
    field

2014-03-10  Michael R. Crusoe  <mcrusoe@msu.edu>

    * doc/development.txt: document fork/tag policy + formatting fixes

2014-03-03  Michael R. Crusoe  <mcrusoe@msu.edu>

    * lib/trace_logger.{cc,hh}: fix for Coverity CID 1063852: Uninitialized
    scalar field (UNINIT_CTOR)
    * lib/node.cc: fix for Coverity CID 1173035:  Uninitialized scalar field
    (UNINIT_CTOR)
    * lib/hashbits.hh: fix for Coverity CID 1153101:  Resource leak in object
    (CTOR_DTOR_LEAK)
    * lib/{perf_metrics.{cc,hh},hashtable.{cc,hh}
    ,read_parsers.{cc,hh},trace_logger.{cc,hh}}: ifndef WITH_INTERNAL_METRICS
    then lets not + astyle -A10

2014-02-27  Michael R. Crusoe <mcrusoe@msu.edu>

    * tagged: version 0.8
    * setup.py: Specify a known working version of setuptools so we don't
    force an unneeded and awkward upgrade.
    * setup.py: We aren't zipsafe, mark as such

2014-02-18  Michael R. Crusoe <mcrusoe@msu.edu>

* Normalized C++ namespace usage to fix CID 1054792
* Updated install instructions. We recommend OS X users and those Linux
users without root access to install virtualenv instead of pip.
* New documentation: doc/known-issues.txt
* Added code review checklist & other guidance: doc/development.txt

2014-02-03  Camille Scott <camille.scott.w@gmail.com>

* Standardized command line arguments in khmer_args; added version flag

* Added support for sparse graph labeling

* Added script to reinflate partitions from read files using the
  labeling system, called sweep-reads-by-partition-buffered.py

* Implemented __new__ methods for Hashbits, enforced inheritance
  hierarchy between it and the new LabelHash class both in C++
  and CPython API

2013-12-20  Titus Brown  <titus@idyll.org>

* Fixed output_partitioned_file, sweep-reads3.py, and extract-partitions.py
  to retain FASTQ format in output.

2013-12-11  Michael R. Crusoe <mcrusoe@msu.edu>

* normalize-by-median.py: new optional argument: --record-filenames to specify
a path where a list of all the output filenames will be written to. Will
be used to better integrate with Galaxy.

* All commands that use the counting args now support the --version switch

* abundance-dist-single.py, abundance-dist.py, do-partition.py,
interleave-reads.py, load-graph.py, load-into-counting.py
normalize-by-median.py now exit with return code 1 instead of 255 as is
standard.

2013-12-19  Michael R. Crusoe  <mcrusoe@msu.edu>

* doc/install.txt Add setup instructions for RHEL6 & fix invocation to get
master branch to work for non-developers

2013-12-18  Titus Brown  <titus@idyll.org>

* Added a test to ensure that normalize-by-median.py has bigcount set to
  False.

2013-11-22  Camille Scott  <camille.scott.w@gmail.com>

* Makefile: Added debug target for profiling.

2013-11-22  Michael R. Crusoe  <mcrusoe@msu.edu>

* Documented release process

2013-10-21  Michael R. Crusoe  <mcrusoe@msu.edu>

* Version 0.7

* New script: sample-reads-randomly.py which does a single pass random
subsample using reservoir sampling.

* the version number is now only stored in one place

* Makefile: new dist, cppcheck, pep8, and autopep8 targets for developers.
VERSION is now set by versioneer and exported to C/C++ code.

* README switched from MarkDown to ReStructuredText format to clean up PyPI
listing. Install count badge added.

* doc/: updates to how the scripts are called. Sphinx now pulls version
number from versioneer. C/Python integration is now partially documented.
Reference to bleeding-edge has been removed. Release instructions have been
clarified and simplified.

* all python code in khmer/, scripts/, and tests/ should be PEP8 compliant now.

* khmer/_khmermodule.cc has gotten a once-over with cpychecker. Type errors
were eliminated and the error checking has improved.

* Several fixes motivated by the results of a Coverity C/C++ scan.

* Tests that require greater than 0.5 gigabytes of memory are now annotated as
being 'highmem' and be skipped by changing two lines in setup.cfg

* warnings about -Wstrict-prototypes will no longer appear

* contributors to this release are: ctb, mr-c and camillescott.

2013-10-15  Michael R. Crusoe  <mcrusoe@msu.edu>

* Version 0.6.1

* No code changes, just build fixes

2013-10-10  Michael R. Crusoe  <mcrusoe@msu.edu>

* Version 0.6

* Switch to setuptools to run the entire build

* The various Makefiles have been merged into one inside lib for posterity

* A new top-level Makefile wraps "python setup.py"

* argparse.py has been removed and is installed automatically by setuptools/pip

* setup.py and the python/khmer directory have been moved to the root of the
project to conform to the standard layout

* The project contact address is now khmer-project@idyll.org

* Due to the new build system the project now easily builds under OS X + XCode

* In light of the above the installation instructions have been rewritten

* Sphinx now builds the documentation without warnings or errors

* It is now easy to calculate code coverage.

* setup.py is now PEP8 compliant
2014-04-10  Michael R. Crusoe  <mcrusoe@msu.edu>

    * Makefile: run 'build' command before install; ignore _version.py for
    coverage purposes.
    * bink.ipynb: deleted
    * doc/choosing-hash-sizes.txt -> choosing-table-sizes.txt
    * setup.py,doc/{conf.py,index.txt}: update lists of authors
    * doc/development.txt: typo
    * doc/{galaxy,guide,index,introduction,scripts}.txt: remove some
    references to implementation details of the k-mer tables
    * doc/{known-issues,release}.txt: updated
    * khmer/*.cc,lib/*.{cc,hh}: astyle -A10 formatted
    * lib/read_parsers.cc: fixed case statement fall through
    * lib/subset.cc: removed unnecessary NULL check (CID 1054804 & 1195088)
    * scripts/*.py: additional documentation updates
    * tests/test-data/test-overlap1.ht,data/MSB2-surrender.fa &
    data/1m-filtered.fa: removed from repository history, .git is now 36M!

2014-03-31  Titus Brown  <ctb@msu.edu>

    * scripts/normalize-by-median.py: Fixed unbound variable bug introduced in
    20a433c2.

    * khmer/file.py: Fixed incorrect use of __file__ dirname instead of
    os.getcwd(); also fixed bug where statvfs would choke on an empty
    dirname resulting from input files being in the cwd.

2014-03-31  Michael R. Crusoe  <mcrusoe@msu.edu>

    * versioneer.py,ez_setup.py: updated to version 0.10 and 3.4.1
    respectively.
    * docs/release.txt,khmer/_version.py,MANIFEST.in: update ancillary
    versioneer files

2014-03-31  Titus Brown  <ctb@msu.edu>

    * scripts/*.py,khmer/khmer_args.py: added 'info' function to khmer_args,
    and added citation information to each script.
    * CITATION: added basic citation information for khmer functionality.

2013-03-31  Michael R. Crusoe  <mcrusoe@msu.edu>

    * docs/scripts.txt,scripts/*.py,khmer/*.py: overhaul the documentation of
    the scripts. Uses sphinxcontrib.autoprogram to leverage the existing
    argparse objects. Moved the documentation into each script + misc cleanups.
    All scripts support the --version option. Migrated the last scripts to use
    khmer_args
    * docs/blog-posts.txt: removed outdated reference to filter-exact.py; its
    replacement filter-abund.py is better documented in the eel-pond protocol
    * figuregen/,novelty/,plots/,templatem/,scripts/do-partition.sh: removed
    outdated code not part of core project

2013-03-30  Michael R. Crusoe  <mcrusoe@msu.edu>

    * setup.py: monkeypatched distutils.Distribution.reinitialize_command() so
    that it matches the behavior of Distribution.get_command_obj(). This fixes
    issues with 'pip install -e' and './setup.py nosetests' not respecting the
    setup.cfg configuration directives for the build_ext command. Also
    enhanced our build_ext command to respect the dry_run mode.

    * .ycm_extra_conf.py: Update our custom YouCompleteMe configuration to
    query the package configuration for the proper compilation flags.

2014-03-28  Michael R. Crusoe  <mcrusoe@msu.edu>

    * Makefile,setup.py: demote nose & sphinx to extra dependencies.
    Auto-install Python developer tools as needed.

2013-03-27  Michael R. Crusoe  <mcrusoe@msu.edu>

    * The system zlib and bzip2 libraries are now used instead of the bundled
    versions if specified in setup.cfg or the command line.

2014-03-25  Michael R. Crusoe  <mcrusoe@msu.edu>

    * Makefile: update cppcheck command to match new version of Jenkins
    plugin. Now ignores the lib/test*.cc files.

2013-03-20  Michael R. Crusoe  <mcrusoe@msu.edu>

    * lib/storage.hh,khmer/_khmermodule.cc,lib/{readtable,read_parsers}.hh:
    remove unused storage.hh

2014-03-19  Qingpeng Zhang  <qingpeng@msu.edu>

    * hashbits.cc: fix a bug of 'Division or modulo by zero' described in #182
    * test_scripts.py: add test code for count-overlap.py
    * count-overlap.py: (fix a bug because of a typo and hashsize was replaced
    by min_hashsize)
    * count-overlap.py: needs hashbits table generated by load-graph.py.
    This information is added to the "usage:" line.
    * count-overlap.py: fix minor PyLint issues

2014-03-19  Michael R. Crusoe  <mcrusoe@msu.edu>

    * Update bundled zlib version to 1.2.8 from 1.2.3. Changes of note:
    "Wholesale replacement of gz* functions with faster versions"
    "Added LFS (Large File Summit) support for 64-bit file offsets"
    "Fix serious but very rare decompression bug"

2014-03-19  Michael R. Crusoe <mcrusoe@msu.edu>

    * lib/counting.hh: include hashtable.hh
    * lib/{counting,aligner,hashbits,hashtable,labelhash,node,subset}.{cc,hh},
    kmer.cc,khmer/_khmermodule.cc: removed downcast, replaced non-functional
    asserts() with exception throws.
    * khmer/_khmermodule.cc: fixed parsing of PyLists
    * setup.py: force 64bit only builds on OS X.

2014-03-19  Titus Brown  <t@idyll.org>

    * Makefile: update documentation on targets at top; clean autopep8 output.
    * test_counting_single.py: fixed pep8 violations in spacing
    * test_scripts.py: eliminate popenscript in favor of proper SystemExit
	handling in runscript; fix pep8 violations.

2014-03-19  Michael R. Crusoe <mcrusoe@msu.edu> and Luiz Irber
<luiz.irber@gmail.com>

    * lib/ktable.{cc,hh},khmer/{__init__.py},{_khmermodule.cc}, tests/
    test_{counting_{hash,single},ktable}.py: remove the unused KTable object
    * doc/{index,ktable}.txt: remove references to KTable
    * lib/{ktable.{hh,cc} → kmer_hash.{hh,cc}}: rename remaining ktable files
    to kmer_hash
    * lib/{hashtable,kmer}.hh: replace ktable headers with kmer_hash

2014-03-17  Ram RS  <ramrs@nyu.edu>

    * extract-partitions.py: pylint warnings addressed
    * test_scripts.py: tests added to cover extract-partitions completely

2014-03-16  Michael R. Crusoe <mcrusoe@msu.edu>

    * lib/read_parsers.cc: fix for Coverity CID 1054789: Unititialized scalar
    field II: fill_id is never zeroed out.

2014-03-16  Ram RS  <ramrs@nyu.edu>

    * Project email in copyright headers updated

2014-03-14  Michael R. Crusoe <mcrusoe@msu.edu>

    * khmer/_khmermodule.cc, lib/{khmer.hh, hashtable.{cc,hh}},
    tests/test_{hashbits,hashbits_obj,labelhash}.py: don't implicitly downcast
    tagset_size(). Changes fileformat version for saved tagsets.

2014-03-13  Ram RS  <ramrs@nyu.edu>

    * added: khmer/file.py - script to check disk space, check input file
    status and check space before hashtable writing
    * modified: scripts/*.py - all scripts now use khmer.file for above-mentioned
    functionality.
    * modified: scripts/*.py - pylint violations addressed in all scripts
    under scripts/

2014-03-13  Ram RS  <ramrs@nyu.edu>

    * Bug fix: tests.test_normalize_by_median_no_bigcount() now runs within
    temp directory

2014-03-11  Michael R. Crusoe  <mcrusoe@mcrusoe.edu>

    * lib/read_parsers.hh: fix for Coverity CID 1054789: Uninitialized scalar
    field

2014-03-10  Michael R. Crusoe  <mcrusoe@msu.edu>

    * doc/development.txt: document fork/tag policy + formatting fixes

2014-03-03  Michael R. Crusoe  <mcrusoe@msu.edu>

    * lib/trace_logger.{cc,hh}: fix for Coverity CID 1063852: Uninitialized
    scalar field (UNINIT_CTOR)
    * lib/node.cc: fix for Coverity CID 1173035:  Uninitialized scalar field
    (UNINIT_CTOR)
    * lib/hashbits.hh: fix for Coverity CID 1153101:  Resource leak in object
    (CTOR_DTOR_LEAK)
    * lib/{perf_metrics.{cc,hh},hashtable.{cc,hh}
    ,read_parsers.{cc,hh},trace_logger.{cc,hh}}: ifndef WITH_INTERNAL_METRICS
    then lets not + astyle -A10

2014-02-27  Michael R. Crusoe <mcrusoe@msu.edu>

    * tagged: version 0.8
    * setup.py: Specify a known working version of setuptools so we don't
    force an unneeded and awkward upgrade.
    * setup.py: We aren't zipsafe, mark as such

2014-02-18  Michael R. Crusoe <mcrusoe@msu.edu>

* Normalized C++ namespace usage to fix CID 1054792
* Updated install instructions. We recommend OS X users and those Linux
users without root access to install virtualenv instead of pip.
* New documentation: doc/known-issues.txt
* Added code review checklist & other guidance: doc/development.txt

2014-02-03  Camille Scott <camille.scott.w@gmail.com>

* Standardized command line arguments in khmer_args; added version flag

* Added support for sparse graph labeling

* Added script to reinflate partitions from read files using the
  labeling system, called sweep-reads-by-partition-buffered.py

* Implemented __new__ methods for Hashbits, enforced inheritance
  hierarchy between it and the new LabelHash class both in C++
  and CPython API

2013-12-20  Titus Brown  <titus@idyll.org>

* Fixed output_partitioned_file, sweep-reads3.py, and extract-partitions.py
  to retain FASTQ format in output.

2013-12-11  Michael R. Crusoe <mcrusoe@msu.edu>

* normalize-by-median.py: new optional argument: --record-filenames to specify
a path where a list of all the output filenames will be written to. Will
be used to better integrate with Galaxy.

* All commands that use the counting args now support the --version switch

* abundance-dist-single.py, abundance-dist.py, do-partition.py,
interleave-reads.py, load-graph.py, load-into-counting.py
normalize-by-median.py now exit with return code 1 instead of 255 as is
standard.

2013-12-19  Michael R. Crusoe  <mcrusoe@msu.edu>

* doc/install.txt Add setup instructions for RHEL6 & fix invocation to get
master branch to work for non-developers

2013-12-18  Titus Brown  <titus@idyll.org>

* Added a test to ensure that normalize-by-median.py has bigcount set to
  False.

2013-11-22  Camille Scott  <camille.scott.w@gmail.com>

* Makefile: Added debug target for profiling.

2013-11-22  Michael R. Crusoe  <mcrusoe@msu.edu>

* Documented release process

2013-10-21  Michael R. Crusoe  <mcrusoe@msu.edu>

* Version 0.7

* New script: sample-reads-randomly.py which does a single pass random
subsample using reservoir sampling.

* the version number is now only stored in one place

* Makefile: new dist, cppcheck, pep8, and autopep8 targets for developers.
VERSION is now set by versioneer and exported to C/C++ code.

* README switched from MarkDown to ReStructuredText format to clean up PyPI
listing. Install count badge added.

* doc/: updates to how the scripts are called. Sphinx now pulls version
number from versioneer. C/Python integration is now partially documented.
Reference to bleeding-edge has been removed. Release instructions have been
clarified and simplified.

* all python code in khmer/, scripts/, and tests/ should be PEP8 compliant now.

* khmer/_khmermodule.cc has gotten a once-over with cpychecker. Type errors
were eliminated and the error checking has improved.

* Several fixes motivated by the results of a Coverity C/C++ scan.

* Tests that require greater than 0.5 gigabytes of memory are now annotated as
being 'highmem' and be skipped by changing two lines in setup.cfg

* warnings about -Wstrict-prototypes will no longer appear

* contributors to this release are: ctb, mr-c and camillescott.

2013-10-15  Michael R. Crusoe  <mcrusoe@msu.edu>

* Version 0.6.1

* No code changes, just build fixes

2013-10-10  Michael R. Crusoe  <mcrusoe@msu.edu>

* Version 0.6

* Switch to setuptools to run the entire build

* The various Makefiles have been merged into one inside lib for posterity

* A new top-level Makefile wraps "python setup.py"

* argparse.py has been removed and is installed automatically by setuptools/pip

* setup.py and the python/khmer directory have been moved to the root of the
project to conform to the standard layout

* The project contact address is now khmer-project@idyll.org

* Due to the new build system the project now easily builds under OS X + XCode

* In light of the above the installation instructions have been rewritten

* Sphinx now builds the documentation without warnings or errors

* It is now easy to calculate code coverage.

* setup.py is now PEP8 compliant<|MERGE_RESOLUTION|>--- conflicted
+++ resolved
@@ -1,5 +1,4 @@
-<<<<<<< HEAD
-2016-11-10  Titus Brown  <titus@idyll.org
+2016-11-14  Titus Brown  <titus@idyll.org
 
    * khmer/{_cpy_counttable,_cpy_hashgraph.hh,cpy_nodetable.hh,_khmer.cc,
    khmer/__init__.py}: new Counttable and Nodetable CPython types, plus
@@ -19,7 +18,7 @@
    inheritance hierarchy.
    * tests/{test_nodegraph,test_countgraph}.py - added creation tests of
    'tablesizes' passed into Nodegraph and Countgraph constructors.
-=======
+
 2016-11-14  Tim Head  <betatim@gmail.com>
 
    * khmer/_khmer.cc,lib/read_parsers.hh: Expose khmer's Read type fully to
@@ -43,7 +42,6 @@
 
   * doc/requirements.txt: set autoprogram version requirements to something
   that works on python 2.7, in order to fix ReadTheDocs builds.
->>>>>>> 347430a6
 
 2016-11-10  Camille Scott  <camille.scott.w@gmail.com>
 
