2016-08-26  Daniel Standage  <daniel.standage@gmail.com>

<<<<<<< HEAD
   * doc/dev/getting-started.rst: updated dev environment setup instructions to
   include installation of 'enchant' library.
=======
   * tests/test_scripts.py: fix PEP8 errors missed with previous PR (due to CI
   issues)
   * Makefile: make the pep8 target less verbose by removing the --show-pep8
   option
>>>>>>> e2347de2

2016-08-26  Ryan Shean  <rcs333@uw.edu>

   * tests/{test_countergraph.py, test_filter_abund.py,
   test_normalize_by_median.py, test_read_handling.py,
   test_sandbox_scripts.py, test_scripts.py}: updated to use
   copy_test_data function

2016-07-18  Titus Brown  <titus@idyll.org>

   * khmer/_khmer.cc: fixed ReadPairIterator exception return error messages.

2016-07-03  Titus Brown  <titus@idyll.org>

   * lib/{hashtable.cc, hashtable.hh}: added get_kmer_hashes_as_hashset to
   graphs.
   * khmer/_khmer.cc: updated CPython API to add get_kmer_hashes_as_hashset.
   * tests/test_countgraph.py: added test for get_kmer_hashes_as_hashset.

2016-06-27  Titus Brown  <titus@idyll.org>

   * doc/requirements.txt: updated sphinx-autoprogram requirement for building
   documentation, to point at released version.

2016-06-26  Titus Brown  <titus@idyll.org>

   * khmer/_khmer.cc, tests/test_nodegraph.py: 'add' is now a synonym for
   graph.count(kmer).
   * khmer/thread_utils.py: update verbose_loader function to take 'verbose'
   argument.
   * scripts/{abundance-dist-single.py, abundance-dist.py,
   filter-abund-single.py, filter-abund.py, load-into-counting.py,
   normalize-by-median.py,trim-low-abund.py}: updated to
   respect -q/--quiet.
   * tests/test_filter_abund.py: tests for '-q'.
   * scripts/partition-graph.py: fix typo in args help message.

2016-06-26  Titus Brown  <titus@idyll.org>

   * khmer/_khmer.cc, lib/{hashtable.cc, hashtable.hh},
   tests/test-data/simple-genome.fa, tests/test_nodegraph.py: added functions
   'find_high_degree_nodes' and 'traverse_linear_path' to hashtables/graphs.
   * lib/kmer_hash.cc: minor change to use object member _seq instead of
   constructor argument seq in KmerIterator.
   * lib/kmer_hash.hh: added const to Kmer::get_string_rep(...) signature.
   * sandbox/extract-compact-dbg.py: new sandbox script to
   extract compact De Bruijn graphs (with linear paths contracted).
   * tests/test_sandbox_scripts.py: added tests for the extract-compact-dbg.py
   script.

2016-06-26  Titus Brown  <titus@idyll.org>

   * lib/khmer.hh,lib/{labelhash.cc,labelhash.hh}: removed label pointer-based
   indirection from labelhash code.
   * khmer/_khmer.cc: updated CPython API to match new behavior.
   * tests/test_labelhash.py: renamed to match new API; no changes in test
   logic.

2016-06-17  Daniel Standage <daniel.standage@gmail.com>

   * scripts/filter-abund-single.py: add -o/--outfile option.
   * tests/test_script_output.py: move `_calc_md5` function for calculating
   file MD5 hashes to test utils module (tests/khmer_tst_utils.py).
   * tests/{test_filter_abund.py,test_scripts.py): move filter_abund tests to
   dedicated test script, add minimal test for new -o option.
   * tests/test-data/paired-mixed-witherror.fa.pe: add data file in support of
   new test.
   * .gitignore: add .cache/ directory, which appears to be an artifact of the
   py.test framework.

2016-06-17  Daniel Standage <daniel.standage@gmail.com>

  * scripts/filter-abund-single.py: add -o/--outfile option.
  * tests/test_script_output.py: move `_calc_md5` function for calculating file
  MD5 hashes to test utils module (tests/khmer_tst_utils.py).
  * tests/{test_filter_abund.py,test_scripts.py): move filter_abund tests to
  dedicated test script, add minimal test for new -o option.
  * tests/test-data/paired-mixed-witherror.fa.pe: add data file in support of
  new test.
  * .gitignore: add .cache/ directory, which appears to be an artifact of the
  py.test framework.

2016-05-25  Titus Brown  <titus@idyll.org>

   * scripts/trim-low-abund.py: switched to watermark-based reporting to
   isolate a hard-to-trigger undefined variable error in reporting.
   * tests/test_scripts.py: added a test for basic reporting functionality.

2016-05-16  Titus Brown  <titus@idyll.org>

   * khmer/_khmer.cc: define new khmer_HashSet_Type and khmer_HashSet_Object;
   lots of associated cleanup of k-mer <-> C++ interface; added
   Hashtable::neighbors; added Hashtable::hash and Hashtable::reverse_hash;
   CPython 'hashtable.count(...)' function now takes either hash or string.
   * lib/{kmer_hash.cc, kmer_hash.hh}: added some function overloads so that
   _hash(...) could take strings as arguments without conversion; added
   Kmer::set_from_unique_hash convenience function.
   * lib/{hashtable.cc, hashtable.hh}: minor cleanup;
   * lib/{read_aligner.cc, subset.cc}: minor refactoring.
   * lib/{traversal.cc, traversal.hh}: made 'filter' argument to traverse*
   functions optional; added 'traverse' function for combine traversal.
   * tests/test_hashset.py: tests for new HashSet class.
   * tests/test_countgraph.py: tests for new hash/reverse_hash functions,
   and 'count' behavior.
   * tests/test_nodegraph.py: tests for new neighbors function.
   * khmer/__init__.py: import new HashSet type from _khmer.
   * scripts/{do-partition.py, make-initial-stoptags.py,
   partition-graph.py},tests/{test_labelhash.py, test_subset_graph.py}:
   refactor existing code to use HashSet object.
   * tests/test_counting_single.py: add printout to assert.

2016-05-16  Luiz Irber  <khmer@luizirber.org>

   * Makefile,jenkins-build.sh,setup.cfg,tests/khmer_tst_utils.py,
   tests/test_{countgraph,counting_single,hll,labelhash,nodegraph,
   normalize_by_median,read_aligner,read_handling,read_parsers,sandbox_scripts,
   scripts,version}.py: replace nose with pytest, update configuration.

2016-05-16  Luiz Irber  <khmer@luizirber.org>

   * lib/hashtable.cc: fix bug with substr
   * tests/test_countgraph.py: add test to trigger the substr bug.

2016-05-11  Titus Brown  <titus@idyll.org>

   * scripts/trim-low-abund.py: refactor to use generators; add --diginorm
   option to include digital normalization in trim-low-abund functionality.
   * tests/test_script_output.py: added md5sum hashing tests to pin down
   functionality in trim-low-abund.py and normalize-by-median.py; verified
   that refactoring does not alter existing functionality.
   * tests/test-data/simple-genome-reads.fa: supporting file for md5sum
   tests.
   * tests/test-data/README.rst: a new README for describing test files,
   how to generate them, and their uses.
   * tests/test_scripts.py: added additional tests for trim-low-abund.py
   functionality and error cases.

2016-05-11  Titus Brown  <titus@idyll.org>

   * tests/test_read_parsers.py: fixed syntax error introduced by previous
   merge.

2016-05-08  Michael R. Crusoe  <crusoe@ucdavis.edu>

   * scripts/{do-partition,partition-graph}.py,oxli/partition.py: pulled up
   duplicate `worker` partition function into a reusable place.

2016-05-08  Michael R. Crusoe  <michael.crusoe@gmail.com>

   * .dictionary, pylintrc:  added `pylint` configuration that checks spelling
   in Python files. Added dictionary of project specific words.
   * khmer/__init__.py, scripts/readstats.py, setup.py: Fixed typos.
   * Makefile: line-wrapped; bumped up `pep8` version; beefed up `cppcheck`
   target to correctly list the defines and includes for the current platform
   which eliminates false positives; `*.pyc` files are now cleaned from the
   `sandbox` as well as the `dist` directory. Added `cppcheck-long` target to
   also examine the seqan headers. Fed the dynamically constucted list of
   includes to Doxygen. Added simultaneous OS X, Debian, and Ubuntu
   compatibility to many targets. Added helper target to print the value of
   any variable via `make print-VARNAME`. Fixed the `make coverage-report`
   target. pep257 is now called pydocstyle
   * third-party/seqan/core/include/seqan/basic/debug_test_system.h,
   third-party/seqan/ChangeLog: silenced bogus import
   * doc/dev/coding-guidelines-and-review.rst,.github/PULL_REQUEST_TEMPLATE.md:
   reformulated checklist to list action followed by a motivating question.
   * doc/dev/release.rst: added author management to release checklist
   * lib/counting.{cc,hh},sandbox/find-high-abund-kmers.py,
   sandbox/README.rsr: removed the unused function
   CountingHash::collect_high_abundance_kmers and the nonfunctional sandbox
   script that called it.
   * lib/kmer_hash.hh: make KmerFactory's default contrustor explicit to avoid
   auto-casting optimizations.
   * */*.py: a multitude of pylint inspired cleanups and bug fixes. Some
   checks silenced in place.

2016-05-08  Michael R. Crusoe  <michael.crusoe@gmail.com>

   * README.rst: add depsy badge

2016-05-08 Michael R. Crusoe  <michael.crusoe@gmail.com>

   * setup.py,sandbox/{readaligner_pairhmm_train.py,
   Makefile.read_aligner_training}: switch to BAM parsing using simplesam

2016-05-06  Titus Brown  <titus@idyll.org>

   * khmer/_khmer.cc, lib/{counting.cc,counting.hh,hashbits.cc,hashbits.hh,
     hashtable.cc,hashtable.hh,subset.cc,subset.hh},
   sandbox/{fasta-to-abundance-hist.py,find-high-abund-kmers.py
     hi-lo-abundance-by-position.py,stoptag-abundance-hist.py,
     abundance-hist-by-position.py},
   tests/{test_countgraph.py,test_counting_single.py,test_filter.py,
     test_nodegraph.py,test_subset_graph.py}: removed unused functions,
   sandbox scripts, and tests for many functions. Specifically,
   consume_fasta_and_tag_with_stoptags, identify_stop_tags_by_position and
   identify_stoptags_by_position,
   count_and_transfer_to_stoptags, traverse_from_tags,
   filter_if_present, consume_fasta_and_traverse,
   collect_high_abundance_kmers, fasta_dump_kmers_by_abundance,
   fasta_count_kmers_by_position, output_fasta_kmer_pos_freq,
   compare_partitions/compare_to_partition, join_partitions_by_path,
   is_single_partition, and find_unpart function.

   * sandbox/README.rst: updated for removed sandbox scripts.

2016-04-29  Luiz Irber  <khmer@luizirber.org>

   * jenkins-build.sh: add codecov coverage upload tool.

2016-02-17  Daniel Standage <daniel.standage@gmail.com>

   * ./github/CONTRIBUTING.md,.github/PULL_REQUEST_TEMPLATE.md: auto-populate
   pull requests with checklist using GitHub's new template feature
   * doc/dev/coding-guidelines-and-review.rst: update developer docs with
   compensatory changes

2016-02-15  Kevin Murray <spam@kdmurray.id.au>

   * scripts/load-into-counting.py: Insert khmer's version into .info files

2015-08-14  Luiz Irber  <khmer@luizirber.org>

   * lib/subset.cc: check iterator before decrementing in
   repartition_largest_partition

2015-10-25  Titus Brown  <titus@idyll.org>

   * scripts/normalize-by-median.py,tests/test_normalize_by_median.py: test
   and fix for close of --output file after first input file.

2015-10-19  Michael R. Crusoe  <crusoe@ucdavis.edu>

   * versioneer.py,khmer/_version.py,setup.py,setup.cfg: upgrade Versioneer to
   version 0.15+dev, Mon Jun 29 2015 99d5d9341830945f7080537ddd3bbd79c4aa1732
   * doc/conf.py, lib/Makefile: update method of retrieving current version
   * lib/get_version.py: no longer needed, removed

2015-10-05  Michael R. Crusoe  <crusoe@ucdavis.edu>

   * lib/magic: add file extensions, one media type, and a better comment
   * khmer/__init__.py: Replace an errant 'Presence table' with 'node graph'

2015-09-28  Lisa Cohen  <ljcohen@ucdavis.edu>

   * tests/test_read_handling.py: created new file with interleave-reads,
   split-paired-reads, and extract-paired-reads functions
   * tests/test_scripts.py: removed functions mentioned above

2015-09-19  Titus Brown  <titus@idyll.org>

   * scripts/filter-abund.py: fixed bug with -o and --gzip used together.
   * tests/test_scripts.py: added test for fixed bug.
   * sandbox/count-kmers.py: added executable bit.

2015-09-17  Camille Scott  <camille.scott.w@gmail.com>

   * scripts/interleave-reads.py: Added --no-reformat flag
   to disable format checking and renaming of headers
   * tests/{test_scripts.py, test-data/paired.malformat*}: Tests
   and test data for --no-reformat flag.

2015-09-11  Russell Y. Neches  <ryneches@ucdavis.edu>

   * lib/hashbits.hh: added get_raw_tables to Hashbits
   * khmer/_khmer.cc: added get_raw_tables to Hashbits
   * tests/test_nodegraph.py: added test for Nodegraph.get_raw_tables

2015-09-11  Camille Scott  <camille.scott.w@gmail.com>

   * lib/hashbits.cc: Make hasbits::update_from() correctly update
   _occupied_bins.
   * lib/test_nodegraph.py: Test Nodegraph.n_occupied() after update.

2015-09-07  Michael R. Crusoe  <crusoe@ucdavis.edu>

   * doc/roadmap.rst: Updated for 2.0 release.
   * README.rst: drop unstable badges; fix links
   * doc/index.rst: point at getting help guide

2015-09-05  Michael R. Crusoe  <crusoe@ucdavis.edu>

   * tests/test_scripts.py: make the script version test more specific; double
   check that script in question is from the 'khmer' project based upon the
   second line of the file.

2015-09-04  Michael R. Crusoe  <crusoe@ucdavis.edu>

   * tests/khmer_tst_utils.py: look in "EGG-INFO" for scripts before checking
   the PATH

2015-09-04  Michael R. Crusoe  <crusoe@ucdavis.edu>

   * doc/release-notes/release-2.0.md: release notes for 2.0
   * doc/user/install.txt: correct second invocation of nosetests to match the
   first.
   * setup.py: update the authors list for PyPI.
   * doc/user/known-issues.rst: remove three fixed issues; add a new one
   * doc/whats-new-2.0.rst: update to match the release notes
   * doc/release-notes/*.rst: refresh using `make convert-release-notes'

2015-09-02  Michael R. Crusoe  <crusoe@ucdavis.edu>

   * *: complete audit of license headers
   * LICENSE: listings of some of the third-party licenses
   * bink.ipynb,lib/graphtest.cc,lib/primes.hh: deleted unused files
   * sandbox/assemstats.py: updated screed install instructions

2015-09-02  Michael R. Crusoe  <crusoe@ucdavis.edu>

   * *: finish undoing the `load-graph.py` rename

2015-09-02  Micheal R. Crusoe  <crusoe@ucdavis.edu>

   * doc/requirements.txt: Update URL to sphinxcontrib-autoprogram tarball

2015-08-31  Michael R. Crusoe  <crusoe@ucdavis.edu>

   * khmer/thread_utils.py: Use the robust test for paired reads from
   khmer.utils; drop `is_pair()`
   * tests/test_threaded_sequence_processor.py: Update to use Screed Record
   objects.

2015-08-28  Michael R. Crusoe  <crusoe@ucdavis.edu>

   * doc/whats-new-2.0.rst: Many updates from `diff`ing the `--help` output of
   version 1.4.1 vs now.
   * Makefile: build the project if needed when making a PDF
   * doc/index.rst: fixed inter-doc links to be relative
   * doc/user/blog-posts.rst: replaced link to 88m-reads.fa.gz with a working
   URL
   * doc/user/{choosing-table-sizes,guide}.rst: disambiguated :option:
   references so that they link properly.
   * scripts/README.txt: removed unhelpful file
   * scripts/normalize-by-median.py: replace `--force-single` with
   `--force_single`. Added help text for `--cutoff`.

2015-08-27  Titus Brown  <titus@idyll.org>

  * doc/dev/getting-started.rst: fixed a few misspellings.

2015-08-26  Michael R. Crusoe  <crusoe@ucdavis.edu>

   * tests/test_scripts.py: removed the unused `_DEBUG_make_graph` function in
   favor of other debugging methods like `ipdb`. Added
   test_do_partition_no_big_traverse and test_extract_paired_reads_unpaired.

2015-08-24  Michael R. Crusoe  <crusoe@ucdavis.edu>

   * khmer/khmer_args.py: Replaced sanitize_epilog() with santize_help() that
   reflows the text of ArgParse descriptions and epilog while preserving the
   formatting. Enhanced removal of Sphinx directives by replacing double
   backticks with the double quote character.
   * scripts/*.py: Renamed sanitize_epilog to sanitize_help; leading newlines
   from triple-quoted epilogs removed; formatting made consistent;
   sanitize_help and ComboFormatter added where it was missing; a couple
   script specific epilog reformatting (for use of `:doc:` and a
   hyperlink).
   * scripts/{count-median,filter-abund-single}.py: Fixed printing of output
   file name to do so instead of printing information about the file handle.
   * scripts/count-median.py: Added missing command so that example given
   actually works.
   * scripts/filter-abund-single.py: Removed redundant printing of output file
   names.
   * scripts/normalize-by-median.py: Removed unused option "-d" from an example
   command (left over from the "--dump-frequency" era).
   * scripts/{partition-graph.py,do-partition.py}: Fixed erasure of the queue
   module name in the worker functions, which is necessary for basic
   functionality.
   * scripts/{do-partition,abundance-dist,abundance-dist-single,
   extract-long-sequences}.py: Added an example command to the epilog.
   * tests/khmer_tst_utils.py: Added 'name' attribute to make the fake
   sys.stdout more like a read stdout object.
   * oxli/__init__.py: removed redundant and unused help text
   * scripts/{abundance-dist,annotate-partitions,count-median,
   extract-long-sequences,extract-paired-reads,extract-partitions,
   fastq-to-fasta,filter-abund,filter-stopgaps,interleave-reads,
   load-into-graph,merge-partitions,normalize-by-median,partition-graph,
   readstats,sample-reads-randomly,split-paired-reads}.py: made "--version"
   and the citation header consistent across the scripts.
   * tests/test_scripts.py: added tests for the "--version" and citation
   header behavior.
   * tests/test_normalize_by_median.py: updated test for 'quiet' mode as
   citation header still prints to STDERR.
   * setup.py,tests/test_scripts.py: turned off the "oxli" script for v2.0.

2015-08-17  Michael R. Crusoe  <crusoe@ucdavis.edu>

   * Makefile: remove BASH shell designation that appears to be incompatible
   with OS X Mavericks & virtualenv; refactored out BASH-isms for those whose
   default shell isn't BASH (Debian, and others).
   * lib/test-read-aligner.cc,read_aligner_test.sh: removed unused test files
   found during search for other shell scripts with BASHisms.

2015-08-18  Michael R. Crusoe  <crusoe@ucdavis.edu>

   * *: reverted load-into-counting.py -> load-into-countgraph.py and
   load-graph.py -> load-into nodegraph.py rename.
   * CITATION: unescaped URL
   * doc/user/guide.rst: added `:program:` and `:option:` directives as
   needed; replaced references to `strip-and-split-for-assembly` with
   `extract-paired-reads`. Updated instructions to use `--unpaired-reads` with
   `normalize-by-median.py` instead of second round of diginorm.

2015-08-18  Titus Brown  <titus@idyll.org>

   * doc/index.rst: update introductory text.
   * doc/user/biblio.rst: update bibliography link descriptions and text.
   * doc/_static/labibi.css: reference new location of base CSS

2015-08-14  Luiz Irber  <khmer@luizirber.org>

   * scripts/unique-kmers.py: Rename option --stream-out to --stream-records.
   * tests/test_streaming_io.py: Fix unique-kmers tests, use new option.
   * khmer/_khmer.cc, lib/hllcounter.cc: Rename some variables for consistency.

2015-08-13  Jacob Fenton  <bocajnotnef@gmail.com>

      * scripts/extract-partitions.py: refactored much of the processing into
      generators
      * tests/test_scripts.py: added test

2015-08-12  Jacob Fenton  <bocajnotnef@gmail.com>

   * doc/dev/{codebase-guide,coding-guidelines-and-review,development,
   for-khmer-developers,getting-started,release,scripts-and-sandbox,
   binary-file-formats}.rst,doc/{index,introduction,whats-new-2.0,
   contributors}.rst,doc/user/{blog-posts,choosing-table-sizes,galaxy,
   getting-help,guide,install,known-issues,partitioning-big-data,
   scripts}.rst,CITATION: Cleaned up documentation
   * scripts/*.py, khmer/khmer_args.py: added epilog sanitation
   * scripts/{load-into-counting,load-graph,load-into-countgraph,
   load-into-nodegraph}.py, tests/{test_scripts,test_normalize_by_median,
   test_streaming_io,test_countgraph}: renamed load-into-counting ->
   load-into-countgraph, load-graph -> load-into-nodegraph, fixed tests to not
   bork

2015-08-12  Luiz Irber  <khmer@luizirber.org>

   * khmer/_khmer.cc: Fix a GCC string initialization warning.

2015-08-12  Michael R. Crusoe  <crusoe@ucdavis.edu>

   * CITATION, doc/{index,introduction,user/scripts}.rst, khmer/khmer_args.py:
   formatting fixes and new citation for the software as a whole
   * Makefile: PDF building hints, tweaked dependencies, update coverity URL,
   new target to generate author list for the paper citation
   * sort-authors-list.py: helper script for the above
   * doc/conf.py: don't generate a module index
   * doc/contributors.rst: formatting, remove references to old lab
   * doc/dev/coding-guidelines-and-review.rst: add C++ version standard
   * doc/dev/getting-started.rst: ccache, git-merge-changelog, and advanced
   commit squashing
   * doc/user/biblio.rst: added links to khmer citation collections
   * doc/user/examples.rst: linked to online version of example scripts
   * doc/user/guide.rst: commented out empty section, added BSD note
   * lib/counting.{cc},lib/*.hh: c++11 fixes: remove unneeded trailing
   semicolons
   * scripts/*.py: line-wrap & scrub output
   * setup.py: turn optimizations back on and -pedantic
   * .mailmap: additional tweaks to author list


2015-08-11  Kevin Murray  <spam@kdmurray.id.au>

   * lib/Makefile: Fix SONAME and ABI versioning to sync with Debian standard
   practice.

2015-08-10  Camille Scott  <camille.scott.w@gmail.com>

   * lib/traversal.{cc,hh}: Add new files with unified traversal machinery.
   Introduce Traverser class to handle finding neighbors and appropriate
   bitmasking.
   * khmer/_khmer.cc,lib/{counting,hashbits,hashtable,labelhash,subset}.{cc,hh}:
   Updated relevant instances of HashIntoType and KMerIterator to use new Kmer
   and KmerIterator, respectively.
   * lib/Makefile: Add -std=c++11 flag.
   * Makefile: Update -std=c++11 flag in libtest target.
   * lib/hashtable.{cc,hh}: Update calc_connected_graph_size to use Traverser.
   Change kmer_degree to use functions from traversal.cc. Remove redundant
   count_kmers_with_radius in favor of calc_connected_graph_size. Update
   traverse_from_kmer to use Traverser. Hashtable subclasses KmerFactory.
   * lib/{hashtable.hh,kmer_hash.{cc,hh}}: Move KmerIterator from hashtable.hh
   to kmer_hash.{cc,hh}. Add Kmer class to store forward, reverse, and
   uniqified integer representations of k-mers, and to handle string
   conversion. Update KmerIterator to emit objects of type Kmer and to subclass
   KmerFactory; add doxygen markup.
   * lib/khmer.hh: Forward declare Kmer and typedef new Kmer data structures.
   * lib/subset.{cc,hh}: Move constructor definition to .cc file. Remove
   queue_neighbors in favor of new traversal machinery. Update find_all_tags,
   sweep_for_tags, and find_all_tags_truncate_on_abundance to use Traverser.
   * setup.py: Add traversal.{cc,hh} to deps.

2015-08-10  Luiz Irber  <khmer@luizirber.org>

   * scripts/unique-kmers.py: use consume_fasta again.
   * khmer/_khmer.cc: expose output_records option on HLLCounter consume_fasta.
   * lib/hllcounter.{cc,hh}: implement output_records option in consume_fasta.
   * lib/read_parsers.{cc,hh}: add Read method write_to, useful for outputting
   the read to an output stream.
   * doc/whats-new-2.0.rst: Add unique-kmers description.

2015-08-09  Jacob Fenton  <bocajnotnef@gmail.com>

   * khmer/khmer_args.py: pep8
   * scripts/{interleave-reads,load-graph}.py: Removed unreachable code
   * tests/test-data/{paired-broken.fq.badleft,paired-broken.fq.badright,
   paired-broken.fq.paired.bad}: added test data files
   * tests/{test_normalize_by_median,test_scripts}.py: added tests

2015-08-07  Titus Brown  <titus@idyll.org>

  * khmer/_khmer.cc,lib/hashbits.{cc,hh}: removed overlap functionality;
  eliminated n_entries() as redundant with hashsizes(); removed arguments to
  n_occupied(); removed get_kadian_count.
  * lib/{hashbits.cc,counting.cc,khmer.hh},tests/test_hashbits.py: updated
  save/load of countgraph/nodegraph structures to save _n_occupied.
  * lib/{hashtable.hh,counting.hh,hashbits.hh}: promoted n_occupied() to
  Hashtable class; fixed CountingHash unique_kmers calculation.
  * lib/counting.{cc,hh}: removed get_kadian_count() and moved
  n_unique_kmers(); updated countgraph writing to save n_occupied.
  * khmer/__init__.py: modified extract_nodegraph_info and
  extract_countgraph_info to read in & return n_occupied;
  * sandbox/bloom-count-intersection.py,scripts/count-overlap.py,
  tests/test-data/overlap.out: removed overlap scripts and test files.
  * doc/user/scripts.rst: removed count-overlap.py documentation.
  * tests/test_scripts.py: removed count-overlap.py tests.
  * sandbox/README.rst: updated with removal of bloom-count-intersection.py.
  * tests/test-data/normC20k20.ct: updated file contents to reflect new
  format containing _n_occupied.
  * tests/test_countgraph.py: removed get_kadian_count tests; added save/load
  tests.
  * tests/test_counting_single.py: remove n_entries() tests; replace
  n_entries() calls with hashsizes() call.
  * tests/test_functions.py: updated tests for new extract_*_info functions.
  * tests/test_nodegraph.py: update htable etc. to nodegraph; added a
  save/load test for n_occupied() on nodegraph.
  * tests/{test_normalize_by_median,test_scripts}.py: fixed unique kmers
  tests.

2015-08-07  Michael R. Crusoe  <crusoe@ucdavis.edu>

   * scripts/*.py,tests/*.py,sandbox/*.py,khmer/*.py,oxli/*.py:
   many function and variable renames:
   counting_hash, countinghash, hashtable->countgraph;
   CountingHash->Countgraph
   hashbits->nodegraph; Hashbits->Nodegraph;
   check_space_for_hashtable->check_space_for_graph;
   hash_args->graph_args
   * khmer/_khmer.cc: remove unused 'new_hashtable' method; match renames
   * TODO: removed several items
   * doc/dev/scripts-and-sandbox.rst: fixed hashbang

2015-08-04  Jacob Fenton  <bocajnotnef@gmail.com>

   * khmer/khmer_args.py, oxli/functions.py: migrated estimation functions out
   oxli and into khmer_args
   * oxli/build_graph.py, tests/test_oxli_functions.py,
   sandbox/{estimate_optimal_hash,optimal_args_hashbits}.py,
   scripts/{normalize-by-median,unique-kmers}.py: changed to not break on
   location change
   * tests/{test_normalize_by_median,test_scripts}.py: added tests for
   automatic arg setting
   * tests/test_script_arguments: changed to play nice with unique_kmers as an
   argument

2015-08-04  Titus Brown  <titus@idyll.org> and Camille Scott
<camille.scott.w@gmail.com>

   * khmer/utils.py: added UnpairedReadsError exception.
   * scripts/{extract-paired-reads,split-paired-reads}.py: changed --output-dir
   argument short form to use '-d'.
   * scripts/{split-paired-reads.py} added -0 <filename> to allow orphans; made
   '-p'/'--force-paired' default & removed from script.
   * scripts/{normalize-by-median,filter-abund,trim-low-abund}.py: changed
   long form of '-o' to be '--output'.
   * tests/{test_scripts,test_streaming_io}.py: updated and added tests for
   new behavior.

2015-08-03  Jacob Fenton  <bocajnotnef@gmail.com>

   * doc/dev/coding-guidelines-and-review.rst: added codespell as a possible
   spelling tool

2015-08-03  Jacob Fenton  <bocajnotnef@gmail.com>

   * Makefile: added oxli to pep257 make target, made clean target wipe out all
   .pyc files in scripts/* and tests/* and oxli/*

2015-08-03  Jacob Fenton  <bocajnotnef@gmail.com>

   * tests/test_counting_single.py: removed redundant test

2015-08-01  Jacob Fenton  <bocajnotnef@gmail.com> and Titus Brown
<titus@idyll.org>

   * scripts/normalize-by-median.py,khmer/khmer_logger.py: added logging
   framework, prototyped in normalize-by-median; added -q/--quiet to
   * tests/test_normalize_by_median.py: associated tests.
   * khmer/khmer_args.py: Made info function use logging functions.
   * tests/khmer_tst_utils.py: removed info reporting in runscript from 'out'
   returned.

2015-08-01  Jacob Fenton  <bocajnotnef@gmail.com>

   * khmer/kfile.py: added infrastructure for doing compressed output
   * khmer/thread_utils.py: switched threaded_sequence_processor to make use of
   write_record
   * scripts/{extract-long-sequences,extract-paired-reads,
   extract-partitions,fastq-to-fasta,filter-abund-single,filter-abund,
   interleave-reads,normalize-by-median,sample-reads-randomly,
   split-paired-reads,trim-low-abund}.py: added output compression
   * tests/{test_functions,test_scripts,test_normalize_by_median}.py: added
   tests
   * scripts/{load-graph,partition-graph,find-knots.py,
   make-initial-stoptags}.py,oxli/build_graph.py: made load-graph no longer
   add .pt to graph outfiles, changed partition-graph to not expect .pt's
   * doc/whats-new-2.0.rst: doc'd changes to load-graph and partition-graph
   * doc/dev/scripts-and-sandbox.rst: updated scripts/ requirements.

2015-08-01  Sherine Awad  <drmahmoud@ucdavis.edu>

   * sandbox/multi-rename.py: updated output of long FASTA sequences to
   wrap text at 80 characters.
   * tests/test_sandbox_scripts.py: Added a test for multi-rename.py.

2015-07-31  Kevin Murray  <spam@kdmurray.id.au>

   * lib/Makefile,Makefile,lib/*.pc.in,lib/test-compile.cc: Misc debian-based
   compatibility changes
   * lib/get_version.py: Add crunchbang, chmod +x

2015-07-29  Michael R. Crusoe  <crusoe@ucdavis.edu>

   * khmer/_khmer.cc: add more CPyChecker inspired fixes
   * lib/*.{cc,hh}: clean up includes and forward declarations

2015-07-29  Luiz Irber  <khmer@luizirber.org>

   * Makefile: Adapt Makefile rules for py3 changes.
   * jenkins-build.sh: Read PYTHON_EXECUTABLE and TEST_ATTR from environment.

2015-07-29  Amanda Charbonneau  <charbo24@msu.edu>

   * scripts/fastq-to-fasta.py: Changed '-n' default description to match
   behaviour

2015-07-29  Luiz Irber  <khmer@luizirber.org>

   * tests/test_{scripts,streaming_io}.py: Fix the build + add a test

2015-07-28  Titus Brown  <titus@idyll.org>

   * tests/test_streaming_io.py: new shell cmd tests for streaming/piping.
   * tests/khmer_tst_utils.py: refactor/replace runtestredirect(...) with
   scriptpath(...) and run_shell_cmd(...).
   * scripts/test_scripts.py: remove test_interleave_reads_broken_fq_4 for
   only one input file for interleave-reads.py; replace runscriptredirect call
   with run_shell_cmd.
   * scripts/interleave-reads.py: force exactly two input files.
   * scripts/split-paired-reads.py: fix print statement; clarify output.
   * scripts/{normalize-by-median.py,sample-reads-randomly.py,
   trim-low-abund.py}: if stdin is supplied for input, check that -o
   specifies output file.
   * scripts/filter-abund.py: if stdin is supplied for input, check that -o
   specifies output file; switched -o to use argparse.FileType.
   * scripts/extract-long-sequences.py: switched -o to use argparse.FileType.
   * scripts/{abundance-dist,count-median}.py: added '-' handling for output.
   * khmer/kfile.py: change 'check_input_files' to no longer warn that
   '-' doesn't exist'.
   * tests/test-data/paired.fq.2: removed extraneous newline from end.
   * tests/{test_normalize_by_median,test_script_arguments,test_scripts}.py:
   added tests for new code.
   * scripts/oxli: added script for running tests in development directory.
   * khmer/{__init__,khmer_args}.py,tests/{test_normalize_by_median,
   test_script_arguments}.py: refactored out use of AssertionError by not
   throwing plain Exceptions when a ValueError or RuntimeError would do.
   * oxli/__init__.py: give default help instead of an error when `oxli` is
   called with no arguments.
   * tests/test_{normalize_by_median,sandbox_scripts,scripts,streaming_io}.py:
   always check status code if calling `runscripts` with `fail_ok=True`.

2015-07-28  Luiz Irber  <khmer@luizirber.org>

   * sandbox/unique-kmers.py: moved to scripts.
   * scripts/unique-kmers.py: fix import bug and initialize to_print earlier.
   * tests/test_scripts.py: add tests for unique-kmers.py.
   * doc/user/scripts.rst: added unique-kmers.py to script page

2015-07-28  Jacob Fenton  <bocajnotnef@gmail.com>

   * scripts/abundance-dist.py: disallowed forcing on the input file check for
   the counting table file

2015-07-28  Michael R. Crusoe  <crusoe@ucdavis.edu>

   * .mailmap, Makefile: generate a list of authors

2015-07-28  Kevin Murray  <spam@kdmurray.id.au>
            Titus Brown  <titus@idyll.org>

   * khmer/utils.py: added fix for SRA-style FASTQ output.
   * tests/test_scripts.py: tested against a broken version of SRA format.
   * tests/test-data/paired-broken4.fq.{1,2}: added test files.

2015-07-28  Michael R. Crusoe  <crusoe@ucdavis.edu>
            Titus Brown  <titus@idyll.org>

   * lib/read_aligner.{cc,hh},tests/{test_read_aligner.py,
   test-data/readaligner-{default,k12}.json},khmer/__init__.py: refactor,
   read aligner parameters are now configurable & save/load-able. Can do
   whole-genome variant finding.
   * khmer/_khmer.cc,tests/test_read_aligner.py: ReadAligner.align_forward
   method added
   * sandbox/correct-errors.py -> sandbox/correct-reads.py: total rewrite
   * sandbox/error-correct-pass2.py: new script
   * sandbox/readaligner_pairhmm_train.py: new script
   * tests/test_sandbox_scripts.py, doc/release-notes/release-1.4.rst:
   spelling fixes, import re-arrangement
   * sandbox/{Makefile.read_aligner_training,readaligner_pairhmm_train.py}:
   Added script to train the aligner

2015-07-27  Titus Brown  <titus@idyll.org>

   * khmer/khmer_args.py,CITATION: added entry for PeerJ paper on
   semi-streaming to citations.
   * scripts/{abundance-dist-single.py,abundance-dist.py,count-median.py,
   count-overlap.py,filter-abund-single.py,load-into-counting.py}: changed
   default behavior to output data in CSV format and report total k-mers.
   * tests/test_scripts.py: updated/removed tests for CSV.
   * doc/whats-new-2.0.rst: added information about change in columnar output,
   along with other minor corrections.
   * scripts/normalize-by-median.py: corrected epilog.
   * khmer/thread_utils.py,
   sandbox/{calc-best-assembly.py,extract-single-partition.py},
   scripts/{count-median.py,extract-long-sequences.py,extract-paired-reads.py,
   extract-partitions.py,fastq-to-fasta.py,
   interleave-reads.py,normalize-by-median.py,readstats.py,
   sample-reads-randomly.py,split-paired-reads.py,trim-low-abund.py},
   tests/{test_normalize_by_median.py,test_scripts.py}: remove explicit
   'parse_description' from screed open calls.
   * khmer/_khmer.cc,lib/Makefile,lib/hashtable.{cc,hh},setup.py: removed
   WITH_INTERNAL_METRICS and trace_logger/perf_metrics references.
   * lib/perf_metrics.{cc,hh},lib/trace_logger.{cc,hh}: removed unused files.

2015-07-24  Jacob Fenton  <bocajnotnef@gmail.com>

   * doc/dev/getting-started.rst: added instructions for second contribution

2015-07-22  Jacob Fenton  <bocajnotnef@gmail.com>

   * tests/test_read_parsers.py: added workaround for bug in OSX Python
   * Makefile: respect that workaround when running the tests

2015-07-21  Jacob Fenton  <bocajnotnef@gmail.com>

   * khmer/{kfile,khmer_args}.py: refactored information passing, made it so
   space checks happen in the right directory.
   * oxli/build_graph.py,sandbox/collect-reads.py,scripts/{
   abundance-dist-single,filter-abund-single,load-into-counting,
   normalize-by-median,trim-low-abund}.py,tests/test_script_arguments.py:
   changed to use new arg structure for checking hashtable save space.
   * oxli/functions.py,scripts/saturate-by-median.py: updated error message
   to mention --force option.
   * scripts/{count-overlap,load-into-counting,make-initial-stoptags,
   partition-graph,sample-reads-randomly}.py: removed unnecessary call to
   check_space.

2015-07-20  Titus Brown  <titus@idyll.org>

   * khmer/__init__.py: cleaned up FP rate reporting.
   * scripts/normalize-by-median.py: corrected epilog; refactored reporting
   to be a bit cleaner; use CSV for reporting file;
   added --report-frequency arg.
   * tests/test_normalize_by_median.py: updated/added tests for reporting.

2015-07-17  Jacob Fenton  <bocajnotnef@gmail.com>

   * oxli/{functions,build_graph}.py,scripts/{load-graph,normalize-by-median,
   abundance-dist}.py,tests/test_{normalize_by_median,subset_graph,hashbits,
   oxli_function}.py: pylint cleanup.

2015-07-17  Michael R. Crusoe  <crusoe@ucdavis.edu>

   * Makefile, tests/test_read_aligner.py: import khmer when pylinting.

2015-07-17  Michael R. Crusoe  <crusoe@ucdavis.edu>

   * lib/read_parser.{cc,hh}: use std::string everywhere to match existing
   exceptions.

2015-07-10  Jacob Fenton  <bocajnotnef@gmail.com>

   * khmer/kfile.py: changed check_valid_file_exists to recognize fifos as
   non-empty.
   * tests/test_normalize_by_median.py: added test.

2015-07-10  Jacob Fenton  <bocajnotnef@gmail.com>

   * oxli/functions.py: changed estimate functions to use correct letter
   abbreviations.
   * sandbox/estimate_optimal_hash.py: changed to use renamed estimate
   functions.
   * sandbox/unique-kmers.py: changed to not output recommended HT args by
   default.
   * tests/test_oxli_functions.py: changed to use renamed estimate functions.

2015-07-10  Jacob Fenton  <bocajnotnef@gmail.com>

   * oxli/functions.py: added '--force' check to sanity check.

2015-07-10  Jacob Fenton  <bocajnotnef@gmail.com>

   * oxli/functions.py: moved optimization/sanity check func to oxli.
   * scripts/normalize-by-median.py,oxli/build_graph.py: added
   optimization/sanity checking via oxli estimation funcs.
   * tests/test_normalize_by_median.py: updated tests to cover estimation
   functions.

2015-07-08  Luiz Irber  <khmer@luizirber.org>

   * lib/{counting,hashbits,hashtable,labelhash,subset}.cc: print hexadecimal
   representation of the signature read from the file.

2015-07-06  Luiz Irber  <khmer@luizirber.org>

   * sandbox/collect-reads.py: Set a default value for coverage based
   on the docstring.
   * sandbox/count-kmers-single.py, tests/test_{functions,script_arguments}.py:
   Replace xrange and cStringIO (not Python 3 compatible).
   * lib/*.{hh,cc}, oxli/functions.py, tests/*.py: make format.

2015-07-05  Jacob Fenton  <bocajnotnef@gmail.com>

   * doc/whats-new-2.0.rst: added in normalize-by-median.py broken paired
   updates.

2015-07-05  Michael R. Crusoe  <crusoe@ucdavis.edu>

   * Makefile: fix cppcheck invocation.
   * khmer/_khmer.cc: switch to prefix increment for non-primitive objects,
   use a C++ cast, adjust scope.
   * lib/hashtable.{hh,cc}: make copy constructor no-op explicit. adjust scope
   * lib/{ht-diff,test-HashTables,test-Parser}.cc: remove unused test code.
   * lib/labelhash.cc,hllcounter.cc: astyle reformatting.
   * lib/read_parsers.hh: more explicit constructors.

2015-07-05  Michael R. Crusoe  <crusoe@ucdavis.edu>

   * sandbox/{collect-variants,optimal_args_hashbits,sweep-files}.py:
   update API usage.

2015-07-05  Titus Brown  <titus@idyll.org>

   * sandbox/{count-kmers.py,count-kmers-single.py}: added scripts to output
   k-mer counts.
   * tests/test_sandbox_scripts.py: added tests for count-kmers.py and
   count-kmers-single.py.
   * sandbox/README.rst: added count-kmers.py and count-kmers-single.py to
   sandbox/README.

2015-07-05  Kevin Murray  <spam@kdmurray.id.au>

   * lib/*.{cc,hh},sandbox/*.py,khmer/_khmer.cc,tests/test_*.py: Simplify
   exception hierarchy, and ensure all C++ exceptions are converted to python
   errors.
   * scripts/normalize-by-median.py: Clarify error message.
   * tests/khmer_tst_utils.py: Add longify function, converts int => long on
   py2, and passes thru list unmodified on py3.

2015-06-30  Jacob Fenton  <bocajnotnef@gmail.com>

   * tests/{test_script_arguments,test_functions}.py: changed tests to use
   stderr redirection to prevent leaks
   * tests/test_normalize_by_median.py: changed to not duplicate a test
   * tests/test_script_arguments.py: changed tests to use stderr redirection

2015-06-30  Titus Brown  <titus@idyll.org>

   * tests/test_normalize_by_median.py: disabled running
   test_normalize_by_median_report_fp during normal test running.

2015-06-30  Titus Brown  <titus@idyll.org>

   * khmer/khmer_args.py: removed incorrect warning for default max_tablesize
   when -M is used.
   * tests/test_scripts.py: added test for correct max_tablesize behavior.

2015-06-30  Titus Brown  <titus@idyll.org>

   * setup.cfg: changed 'stop=TRUE' to 'stop=FALSE', so that tests do not
   stop running at first failure.

2015-06-30  Kevin Murray  <spam@kdmurray.id.au>

   * scripts/{extract-paired-reads,split-paired-reads}.py: Fix creation of
   default output files even when output files were provided on CLI.

2015-06-29  Sherine Awad  <drmahmoud@ucdavis.edu>

   * khmer/utils.py: Fix bug in naming in interleave-reads.py
   * tests/test_scripts.py: Add a test function for the new behavior
   * tests/test-data/*.fq: Add 3 test files needed for the testing

2015-06-28  Jacob Fenton  <bocajnotnef@gmail.com>

   * tests/test_sandbox_scripts.py: made error more informative and not crashy
   * sandbox/{estimate_optimal_hash,optimal_args_hashbits}.py: minor cleanups

2015-06-28  Qingpeng Zhang  <qingpeng@msu.edu>

   * sandbox/{estimate_optimal_hash,optimal_args_hashbits}.py: added sandbox
   methods for estimating memory usage based on desired fp rate, etc.

2015-06-27  Kevin Murray  <spam@kdmurray.id.au>

   * doc/dev/binary-file-formats.rst: Fix issue in ksize documentation for
   Countgraph

2015-06-27  Kevin Murray  <spam@kdmurray.id.au>

   * README.rst: Fix link to virtualenv installation instructions.

2015-06-19  Titus Brown  <titus@idyll.org>

   * khmer/__init__.py: split CountingHash into _CountingHash (CPython) and
   CountingHash to mimic Hashbits behavior; pass IOError through
   extract_countinghash_info and extract_hashbits_info so that
   file-does-not-exist errors are correctly reported; fixed FP rate reporting;
   changed to using get_n_primes_near_x to build hashtable sizes; removed
   get_n_primes_above_x, new_hashbits, and new_counting_hash functions.
   * khmer/_khmer.cc: changed tp_flags for KCountingHash so that it could
   be a base class.
   * khmer/khmer_args.py: removed environment variable override for hash size
   defaults; added -M/--max_memory_usage, and functions create_nodegraph()
   and create_countgraph().  Also renamed --min-tablesize to --max-tablesize.
   * khmer/kfile.py: fixed check_space_for_hashtable to depend on args obj.
   * oxli/build_graph.py, scripts/{annotate-partitions.py,count-overlap.py,
   do-partition.py,filter-stoptags.py,
   merge-partitions.py}, sandbox/{assembly-diff.py,assembly-diff-2.py,
   bloom-count-intersection.py,bloom-count.py,build-sparse-graph.py,
   collect-reads.py,saturate-by-median.py, graph-size.py,print-stoptags.py,
   print-tagset.py,stoptags-by-position.py, subset-report.py,
   sweep-out-reads-with-contigs.py,sweep-reads2.py,sweep-reads3.py}: changed
   hashtype over to 'nodegraph' and 'countgraph' in call to report_on_config;
   replaced counting hash/hashbits creation with new khmer_args create*
   functions, and/or new_counting_hash/new_hashbits with CountingHash/Hashbits.
   * doc/scripts.rst: updated hashtable size help text.
   * doc/whats-new-2.0.rst: updated with description of -M/--max-memory-usage.
   * tests/test*.py: switched from new_counting_hash to CountingHash, and
   new_hashbits to Hashbits; adjusts tests for new behavior of hashtable
   size calculation.
   * tests/test_hashbits_obj.py: merged into test_hashbits.py and removed file.
   * tests/test_script_arguments.py: updated for new check_space_for_hashtable
   behavior; added tests for create_countgraph and create_nodegraph.
   * tests/test_counting_single.py: fixed countgraph size & palindrome testing
   beahavior in test_complete_no_collision.

2015-06-19  Titus Brown  <titus@idyll.org>

   * Makefile: temporarily disable 'huge' tests on Linux.

2015-06-17  Titus Brown  <titus@idyll.org>

   * scripts/normalize-by-median.py: changed DEFAULT_DESIRED_COVERAGE to 20,
   and corrected options help.
   * tests/{test_scripts.py,test_normalize_by_median.py}: moved
   normalize-by-median.py tests into a their own file.
   * tests/test-data/{dn-test-all-paired-all-keep.fa,dn-test-none-paired.fa,
   dn-test-some-paired-all-keep.fa}: added test data files for specific
   pairing/saturation behavior.

2015-06-16  Kevin Murray  <spam@kdmurray.id.au>

   * doc/dev/binary-file-formats.rst: Add documentation of khmer's binary file
   formats.
   * doc/dev/index.rst: Add above docs to developer documentation index.

2015-06-14  Michael R. Crusoe  <crusoe@ucdavis.edu>

   * khmer/__init__.py,lib/{counting,hashbits,hashtable,subset,labelhash}.cc,
   lib/khmer.hh: add signature to beginning of all binary file types
   * tests/test-data/{normC20k20.ct,badversion-k32.tagset,
   goodversion-k32.tagset}: update to new format by prepending "OXLI" to the
   data stream
   * tests/test_{counting_hash,functions,scripts,hashbits,hashbits_obj,
   labelhash}.py: tests should fail, not error (add try, except + assert
   blocks). Adapted other tests to cope with the new file formats
   * lib/magic: new, teaches the unix `file` command about khmer file types
   * doc/index.rst,doc/whats-new-2.0.rst: document these changes

2015-06-14  Titus Brown  <titus@idyll.org>

   * scripts/extract-paired-reads.py: added --output_dir, --paired-output,
   and --single-output arguments to change output file details; script
   now accepts stdin, and will output to stdout upon request.
   * scripts/split-paired-reads.py: changed script to output to stdout upon
   request; added '-' as stdin input.
   * tests/test_scripts.py: added tests for new extract-paired-reads.py
   behavior.

2015-06-14  Titus Brown  <titus@idyll.org>

   * tests/test_counting_hash.py: fixed duplicated test
   'get_kmer_counts_too_short' by changing to 'get_kmer_hashes_too_short'.

2015-06-14  Jacob Fenton  <bocajnotnef@gmail.com>

   * scripts/abundance-dist.py: added weird bigcount circumstance detection
   * tests/test_scripts.py: added test for the above

2015-06-14  Kevin Murray  <spam@kdmurray.id.au>

   * lib/counting.cc: Fix infinite loop in gzipped CountingHash I/O
   * tests/test_counting_hash.py: Add test of large CountingHash I/O
   * setup.cfg: Skip tests with the 'huge' label by default

2015-06-13  Michael R. Crusoe  <crusoe@ucdavis.edu>

   * Makefile, build-jenkins.sh: unify sphinx dependencies
   * scripts/readstats.py: fix typo

2015-06-13  Titus Brown  <titus@idyll.org>

   * doc/dev/getting-started.rst: update instructions for creating a new
   branch name to preferred practice (fix/brief_issue_description, instead
   of fix/issuenum).

2015-06-13  Michael R. Crusoe  <crusoe@ucdavis.edu>

   * doc/dev/release.rst: remove false positive from version check
   * tests/test_{counting_hash,scripts}.py: remove scriptpath no-op method

2015-06-12  Luiz Irber  <khmer@luizirber.org>

   * setup.py: revert changes to zlib compilation.
   * setup.cfg: nose should stop on first error by default.
   * Makefile, tests/test_threaded_sequence_processor.py,
   scripts/{do-partition,partition-graph}.py, khmer/thread_utils.py: Remove
   dependency on future package.

2015-06-12  Michael R. Crusoe  <crusoe@ucdavis.edu>

   * setup.py: update screed version to 0.9

2015-06-12  Luiz Irber  <khmer@luizirber.org>

   * *.py: refactor for Python 3 compatibility. Clear separation of Unicode
   and Byte strings, use __future__ imports for compatibility (print function,
   absolute imports, unicode_literals), fix tests to consider changes to random
   number generator between Python versions.
   * khmer/_khmer.cc: rename file, methods return Unicode strings instead of
   Bytestrings.

2015-06-12  Luiz Irber  <khmer@luizirber.org>

   * khmer/{khmermodule.cc},tests/test_hashbits.py: Add Unicode support to
   hashbits.get method.
   * tests/test_hll.py: Avoid using translate for revcomp calculation.

2015-06-12  Sarah Guermond  <sarah.guermond@gmail.com>

   * scripts/trim-low-abund.py: changed _screed_record_dict to Record

2015-06-11  Sherine Awad  <drmahmoud@ucdavis.edu>

   * Change split-paired-reads.py to accept input from stdin.
   * Add test function to test new behavior of split-paired.

2015-06-10  Camille Scott  <camille.scott.w@gmail.com>

   * lib/hashtable.cc: Tweaked median_at_least to reduce number of
   conditional checks.

2015-06-10  Titus Brown  <titus@idyll.org>

   * scripts/find-knots.py: fixed invocation of check_space to take correct
   arguments.
   * tests/test_scripts.py: added simple test of find-knots.py execution.

2015-06-09  Jacob Fenton  <bocajnotnef@gmail.com>

   * scripts/normalize-by-median.py: implemented broken_paired_reader
   * tests/test_scripts.py: modified tests to properly use new args
   * khmer/utils.py: added force-paired option to broken_paired_reader (@ctb)

2015-06-09   Luiz Irber  <khmer@luizirber.org>

   * khmer/_khmermodule.cc, lib/hashtable.{cc,hh}: astyle fixes.

2015-06-09  Titus Brown  <titus@idyll.org>

   * khmer/_khmermodule.cc: fixed nasty Hashtable.get() bug.
   * lib/hashtable.{cc,hh}: add Hashtable::get_kmers(), get_kmer_hashes(),
   and get_kmer_counts().
   * khmer/_khmermodule.cc: add CPython functions for get_kmers(),
   get_kmer_hashes(), and get_kmer_counts(); reorganize hashtable_methods.
   * tests/test_counting_hash.py: add tests for get_kmers(), get_kmer_hashes(),
   and get_kmer_counts(), as well as for nasty Hashtable.get() bug.

2015-06-08  Camille Scott  <camille.scott.w@gmail.com>

   * lib/hashtable.{cc,hh}: Add filter_on_median method to check
   if median k-mer count is above a cutoff
   * khmer/_khmermodule.cc: Expose filter_on_median to python-land
   * scripts/normalize-by-median.py: Switch to new filter_on_median
   * tests/test_counting_hash.py: Tests for new method

2015-06-08  Luiz Irber  <khmer@luizirber.org>

   * tests/test_hll.py: test return values from consume_{string,fasta}.

2015-06-06  Titus Brown  <titus@idyll.org>

   * khmer/_khmermodule.cc: added hllcounter_merge.
   * tests/test_hll.py: added merge tests.
   * lib/hllcounter.cc: changed HLLCounter::consume_string to uppercase input.
   * sandbox/unique-kmers.py: added --stream-out option; updated to print out
   k-mers per file as well as k-mer size used.

2015-06-04  Titus Brown  <titus@idyll.org>

   * khmer/_khmermodule.cc: added error handling to load_partitionmap.
   * lib/subset.cc: modified partitionmap format to detect truncated files;
   changed untestable sanity checks to assertions.
   * tests/{test_counting_hash,test_hashbits,test_subset_graph}.py: added
   tests to try loading all possible truncations of binary save files.

2015-06-04  Titus Brown  <titus@idyll.org>

   * khmer/_khmermodule.cc,lib/hashbits.{cc,hh}: add Hashbits::update_from()
   and Hashbits.update().
   * tests/test_hashbits.py: associated tests.

2015-06-01  Jacob Fenton  <bocajnotnef@gmail.com>

   * scripts/normalize-by-median.py: major refactoring to use context
   managers and classes; fixed -R
   * tests/test_scripts.py: added test for normalize's -R arg

2015-06-01  Tamer Mansour <drtamermansour@gmail.com>

   * scripts/normalize-by-median.py: changed to count kmers from both PE reads
   when either one of them is below the coverage cutoff
   * tests/test_scripts.py: Added test for new behaviour

2015-05-26  Titus Brown  <titus@idyll.org>

   * khmer/_khmermodule.cc: refactor CPython layer so that KHashtable
   is at base of CountingHash and Hashbits.
   * lib/hashbits.hh: add n_entries() function from Hashtable::n_entries.
   * lib/hashtable.hh: add several virtual functions to Hashtable that exist in
   CountingHash and Hashbits.

2015-05-26  Titus Brown  <titus@idyll.org>

   * khmer/{__init__.py,_khmermodule.cc},lib/labelhash.{cc,hh},
   lib/{hashtable,khmer}.hh: changed LabelHash to be a "friend" of Hashtable,
   rather than a subclass; allowed initialization with either a CountingHash
   or a Hashbits; added 'graph' attribute to the Python object to store a
   reference to host object.
   * lib/labelhash.{cc,hh}: changed TagPtr maps to Tag maps to fix disastrous
   bug.
   * lib/labelhash.{cc,hh}: added save/load_tags_and_labels functions for
   saving and loading labels.
   * tests/test_labelhash.py: removed unnecessary tests; added tests for save
   and load.
   * sandbox/sweep-reads.py: updated with LabelHash changes.

2015-05-26  Kevin Murray  <spam@kdmurray.id.au>

   * lib/Makefile: Remove old libkhmer.so versions during make clean

2015-05-25  Kevin Murray  <spam@kdmurray.id.au>

   * Makefile: Fix issue with 'lib' target not building by using FORCE

2015-05-20  Jacob Fenton  <bocajnotnef@gmail.com>

   * oxli/{__init__,khmer_api,common}.py,scripts/build-graph.py,
   tests/test_scripts.py: added oxli module, oxlified load_graph script, tests
   * scripts/load-graph.py: replaced with oxlified version
   * setup.py: added oxli module and entry point

2015-05-20  Kevin Murray  <spam@kdmurray.id.au>

   * .gitignore: Add htmlcov/ and diff-cover.html to gitignore
   * Makefile: Use rm -f to remove files to quash error messages on
   non-existant files

2015-05-18  Sherine Awad  <sherine.awad@gmail.com>

   * tests/test_scripts.py: Test loading of compressed counting table
   with bigcounts,and test abundance with bigcounts

2015-05-18  Michael R. Crusoe  <mcrusoe@msu.edu>

   * all files: references to github.com/ged-lab changed to
   github.com/dib-lab. All GitHub URLs normalized to use HTTPS
   * README.rst: broken landscape.io badge removed
   * doc/user/known-issues.rst: removed two known issues fixed in v1.4 release

2015-05-18  Titus Brown  <titus@idyll.org>

   * sandbox/{assembly-diff-2.py,sandbox/collect-reads.py},
   scripts/{count-median.py,filter-abund-single.py,filter-abund.py}: changed
   sequence-reading behavior to replace 'N' with 'A', to be consistent with
   rest of code base.
   * scripts/{filter-abund.py,filter-abund-single.py}: changed behavior of
   scripts to keep sequences with 'N's in them, and count them as 'A's.
   * tests/test_scripts.py: added tests for new
   filter-abund/filter-abund-single behavior.
   * tests/test-data/test-filter-abund-Ns.fq: new test file for new tests.

2015-05-13  Scott Sievert  <sieve121@umn.edu>

   * tests/*,scripts/*,lib/*,sandbox/*,khmer/*: changed "doc/LICENSE.txt" to
   "LICENSE" in copyright header.

2015-05-13  Michael R. Crusoe  <mcrusoe@msu.edu>

   * doc/dev/getting-started.rst: added missing dev tools to install list

2015-05-12  Kevin Murray  <spam@kdmurray.id.au>

   * scripts/load-into-counting.py,test/test_scripts.py: Add the number of
   reads processed to the machine readable output files of --summary-info.

2015-05-11  Titus Brown  <titus@idyll.org>

   * scripts/sample-reads-randomly.py: fixed boundary error in
   sample-reads-randomly.py.
   * tests/test_scripts.py: updated tests to correspond with correct
   behavior of sample-reads-randomly.py.

2015-04-23  Lex Nederbragt  <lex.nederbragt@ibv.uio.no>

   * tests/test_scripts.py: added a test for extract-partitions:
   whitespace in fasta header.

2015-04-21  Daniel Standage  <daniel.standage@gmail.com>

   * scripts/sample-reads-randomly.py: use broken paired reader to provide
   paired-end read support.
   * tests/test_scripts.py: change test results to compensate for the change in
   implementation.

2015-04-17  Jessica Mizzi  <mizzijes@msu.edu>

   * tests/test_scripts.py: split test_extract_long_sequences
   into test_extract_long_sequences_fa and test_extract_long_sequences_fq

2015-04-15  Elmar Bucher <buchere@ohsu.edu>

   * khmer/doc/dev/getting-started.rst: add information for OS X
   mac port and homebrew distro users as well as Linux
   Debian and Ubuntu distro users.
   And add copyright header.

2015-04-15  Susan Steinman  <steinman.tutoring@gmail.com>

   * khmer/tests/khmer_tst_utils.py,doc/dev/a-quick-guide-to-testing.rst
      edited docstring and docs to remind people to make sure tests test
      errors correctly

2015-04-15  Michael R. Crusoe  <mcrusoe@msu.edu>

   * sandbox/make-coverage.py: tweak for importability

2015-04-15  Sherine Awad  <sherine.awad@gmail.com>

   * sandbox/make-coverage.py: restored, was deleted by accident

2015-04-15  Susan Steinman  <steinman.tutoring@gmail.com>

   * khmer/tests/test_scripts.py: changed tests that use `runscript` with
      `fail_okay=True` to use asserts to confirm the correct failure type

2015-04-15  Sarah Guermond  <sarah.guermond@gmail.com>

   * doc/dev/getting-started.rst: clarified dev communication

2015-04-15  Sarah Guermond  <sarah.guermond@gmail.com>

   * scripts/trim-low-abund.py: implemented STDOUT output, redirected
   existing print statements to STDERR, fixed existing & new PEP 8 issues
   * tests/test_scripts.py: added test for above changes

2014-04-15  Andreas Härpfer  <ahaerpfer@gmail.com>

   * doc/conf.py: disable Sphinx smart rendering

2015-04-15  Michael R. Crusoe  <mcrusoe@msu.edu>

   * lib/hashtable.cc: remove memory leak
   * scripts/readstats.py,tests/test_scripts.py: fix PEP8 violations

2015-04-15  Susan Steinman  <steinman.tutoring@gmail.com>

   * khmer/scripts/normalize-by-median.py: pass individual arg values to
      functions instead of ArgParse object

2015-04-15  Thomas Fenzl  <thomas.fenzl@gmx.net>

   * scripts/{count-overlap.py,readstats.py},tests/test_scripts.py:
   added a --csv option to readstats
   updated documentation for count-overlap
   * khmer/_khmermodule.cc: fixed missing error handling
   for hashbits_count_overlap

2015-04-15  en zyme  <en_zyme@outlook.com>

   * khmer/khmer/kfile.py: check_file_status() -> check_input_files()
   * khmer/sandbox/{collect-reads, khmer/sandbox/sweep-reads}.py
     khmer/scripts/{abundance-dist-single, abundance-dist, annotate-partitions,
     count-median, count-overlap, do-partition, extract-paired-reads,
     extract-partitions, filter-abund-single, filter-abund, filter-stoptags,
     find-knots, interleave-reads, load-graph, load-into-counting,
     make-initial-stoptags, merge-partitions, partition-graph,
     sample-reads-randomly, split-paired-reads}.py:
       check_file_status() -> check_input_files()
   * khmer/tests/test_functions.py: check_file_status() -> check_input_files()

2015-04-15  Andreas Härpfer  <ahaerpfer@gmail.com>

   * khmer/utils.py: fix record checks to account for comments in old style
   FASTQ data.
   * tests/test-data/old-style-format-w-comments.fq: new test data.
   * tests/test_scripts.py: add test against new test data.

2015-04-15  Michael R. Crusoe  <mcrusoe@msu.edu>

   * doc/dev/release.txt: update release instructions to more thoroughly run
   tests.

2015-04-14  Susan Steinman  <steinman.tutoring@gmail.com>

   * khmer/scripts/normalize-by-median.py: allow for paired and unpaired
      files to be normalized together. separate function for error check
   * khmer/tests/test_scripts.py: created test for paired/unpaired data

2015-04-14  Scott Fay  <scott.a.fay@gmail.com>

   * doc/user/getting-help.rst: added to user docs
   * doc/index.rst: changed: added link to getting-help doc
   * README.rst: changed: added link to getting-help doc

2015-04-14  Scott Fay  <scott.a.fay@gmail.com>

   * docs/index.rst: added github repo and release notes page to main docs page

2015-04-14  Susan Steinman  <steinman.tutoring@gmail.com>

   * khmer/{__init__.py},sandbox/{collect-reads,collect-variants,
   saturate-by-median},scripts/{do-partition,filter-abund-single,load-graph,
   load-into-counting,normalize-by-median,trim-low-abund}: pulled out check
   max collisions logic to init.
   * khmer/tests/test_scripts.py: modified tests to account for new error
   message

2015-04-14  Josiah Seaman  <josiah@dnaskittle.com>

   * lib/{hashbits.cc}: changed: adding doxygen comments

2015-04-14  Sarah Guermond  <sarah.guermond@gmail.com>

   * doc/dev/coding-guidelines-and-review.rst: added copyright question
   to commit checklist.

2015-04-14  Andreas Härpfer  <ahaerpfer@gmail.com>

   * */*.py: Make docstrings PEP 257 compliant.

2015-04-14  Michael R. Crusoe  <mcrusoe@msu.edu>

   * khmer/_khmermodule.cc: catch more exceptions
   * tests/test_{sandbox_scripts,subset_graph}.py: make tests more resilient

2015-04-14  Michael R. Crusoe  <mcrusoe@msu.edu>

   * lib/count.cc: Make CountingHash::abundance_distribution threadsafe
   * khmer/_khmermodule.cc: remove newly unnecessary check for exception
   * tests/test_scripts.py: added test to confirm the above

2015-04-14  Michael R. Crusoe  <mcrusoe@msu.edu>

   * khmer/{__init__.py,_khmermodule.cc},lib/{counting,hashbits,hashtable,
   subset}.cc: catch IO errors and report them.
   * tests/test_hashbits.py: remove write to fixed path in /tmp
   * tests/test_scripts.py: added test for empty counting table file

2015-04-13  Thomas Fenzl  <thomas.fenzl@gmx.net>

   * lib/{khmer_exception.hh,{counting,hashbits,hashtable,subset}.cc}: changed
   khmer_exception to use std::string to fix memory management.

2015-04-13  Elmar Bucher  <buchere@ohsu.edu>

   * scripts/normalize-by-median.py (main): introduced warning for when at
   least two input files are named the same.

2015-04-13  Andreas Härpfer  <ahaerpfer@gmail.com>

   * doc/dev/getting-started.rst: clarify Conda usage

2015-04-13  Daniel Standage  <daniel.standage@gmail.com>

   * scripts/normalize-by-median.py: Added support to the diginorm script for
   sending output to terminal (stdout) when using the conventional - as the
   output filename. Also removed --append option.
   * tests/test_scripts.py: Added functional test for diginorm stdout, removed
   test of --append option.

2015-04-13  Scott Fay  <scott.a.fay@gmail.com>

   * scripts/filter-abund.py: added checking of input_table by
   `check_file_status()`

2015-04-13  David Lin

   * scripts/abundance-dist.py: disambiguate documentation for force and
   squash options

2015-04-13  Michael R. Crusoe  <mcrusoe@msu.edu>

   * README.rst,doc/index.rst: added link to gitter.im chat room
   * doc/README.rst: removed ancient, outdated, and unused file

2015-04-13  Thomas Fenzl  <thomas.fenzl@gmx.net>

   * khmer/_khmermodule.cc: removed unused find_all_tags_truncate_on_abundance
   from python api

2015-04-10  Will Trimble

   * tests/test_script_arguments.py: added a test to check for the empty file
   warning when checking if a file exists

2015-04-10  Jacob Fenton  <bocajnotnef@gmail.com>

   * scripts/test-{scripts.py}: added test for check_file_writable using
   load_into_counting

2015-04-10  Phillip Garland  <pgarland@gmail.com>

   * khmer/file.py (check_file_writable): new function to check writability
   * scripts/load-into-counting.py (main): early check to see if output is
   writable

2015-04-07  Michael R. Crusoe  <mcrusoe@msu.edu>

    * README.rst: add a ReadTheDocs badge

2015-04-06  Michael R. Crusoe  <mcrusoe@msu.edu>

   * jenkins-build.sh: updated OS X warning flag to quiet the build a bit

2015-04-06  Michael R. Crusoe  <mcrusoe@msu.edu>

   * Makefile: added 'convert-release-notes' target for MD->RST conversion
   * doc/{,release-notes}/index.rst: include release notes in documentation
   * doc/release-notes/*.rst: added pandoc converted versions of release notes
   * jenkins-build.sh: use the Sphinx method to install doc dependencies

2015-04-05  Michael R. Crusoe  <mcrusoe@msu.edu>

   * setup.py: use the release version of screed 0.8

2015-04-05  Michael R. Crusoe  <mcrusoe@msu.edu>

   * doc/*/*.txt: all documentation sources have been renamed to use the rst
   extension to indicate that they are reStructuredText files. This enables
   use of rich text editors on GitHub and elsewhere.
   * doc/conf.py: update Sphinx configuration to reflect this change
   * doc/requirements.txt: added hint to install version 3.4.1 of Setuptools;
   this file is used by ReadTheDocs only.

2015-04-05  Michael R. Crusoe  <mcrusoe@msu.edu>

   * ChangeLog, lib/read_aligner.cc, sandbox/sweep-reads.py: fixed spelling
   errors.

2015-04-05  Kevin Murray  <spam@kdmurray.id.au>

   * lib/read_parsers.{cc,hh}: Work around an issue (#884) in SeqAn 1.4.x
   handling of truncated sequence files. Also revamp exceptions
   * khmer/_khmermodule.cc: Use new/updated exceptions handling malformed
   FASTA/Q files.
   * tests/test_read_parsers.py: add a test of parsing of truncated fastq
   files

2015-04-03  Luiz Irber  <irberlui@msu.edu>

   * lib/hllcounter.cc: Use for loop instead of transform on merge method,
   now works on C++11.

2015-04-01  Luiz Irber  <irberlui@msu.edu>

   * third-party/smhasher/MurmurHash3.{cc,h}: remove unused code, fix warnings.

2015-04-01  Michael R. Crusoe  <mcrusoe@msu.edu>

   * Doxyfile.in: make documentation generation reproducible, removed timestamp

2015-04-01  Alex Hyer  <theonehyer@gmail.com>

   * scripts/find-knots.py: added force argument to check_file_status()
   call in main().

2015-03-31  Kevin Murray  <spam@kdmurray.id.au>

   * lib/read_parsers.{cc,hh}: add read counting to IParser and subclasses
   * khmer/_khmermodule.cc,tests/test_read_parsers.py: add 'num_reads'
   attribute to khmer.ReadParser objects in python land, and test it.

2015-03-28  Kevin Murray  <spam@kdmurray.id.au>

   * lib/hashbits.hh: Add Hashbits::n_tables() accessor

2015-03-27  Michael R. Crusoe  <mcrusoe@msu.edu>

   * lib/read_parsers.{cc,hh}: Obfuscate SeqAn SequenceStream objects with a
   wrapper struct, to avoid #include-ing the SeqAn headers.
   * lib/Makefile: Don't install the SeqAn headers.

2015-03-27  Kevin Murray  <spam@kdmurray.id.au>

   * lib/Makefile: Add libkhmer targets, clean up
   * lib/get_version.py: Rewrite to use versioneer.py
   * lib/.gitignore,third-party/.gitignore: Add more compiled outputs
   * lib/.check_openmp.cc: add source that checks compiler for openmp support.
   * lib/khmer.pc.in: add pkg-config file for khmer

2015-03-23  Kevin Murray  <spam@kdmurray.id.au>

   * lib/counting.hh: Add CountingHash::n_tables() accessor

2015-03-16  Jessica Mizzi  <mizzijes@msu.edu>

    * khmer/kfile.py: Added file not existing error for system exit
    * tests/{test_scripts,test_functions}.py: Added tests for
    check_file_status for file existence and force option

2015-03-15  Kevin Murray  <spam@kdmurray.id.au>  &  Titus Brown  <titus@idyll.org>

   * tests/test_counting_hash.py: Skip get_raw_tables test if python doesn't
   have the memoryview type/function.

2015-03-11  Erich Schwarz  <ems394@cornell.edu>

   * Added URLs and brief descriptions for khmer-relevant documentation in
   doc/introduction.txt, pointing to http://khmer-protocols.readthedocs.org and
   khmer-recipes.readthedocs.org, with brief descriptions of their content.

2015-03-10  Camille Scott  <camille.scott.w@gmail.com>

   * lib/counting.hh, khmer/_khmermodule.cc: Expose the raw tables of
   count-min sketches to the world of python using a buffer interface.
   * tests/test_counting_hash.py: Tests of the above functionality.

2015-03-08  Michael R. Crusoe  <mcrusoe@msu.edu>

   * Makefile: make 'pep8' target be more verbose
   * jenkins-build.sh: specify setuptools version
   * scripts/{abundance-dist,annotate-partitions,count-median,do-partition,
   extract-paired-reads,extract-partitions,filter-stoptags,find-knots,
   interleave-reads,merge-partitions,partition-graph,sample-reads-randomly,
   split-paired-reads}.py,setup.py: fix new PEP8 errors
   * setup.py: specify that this is a Python 2 only project (for now)
   * tests/test_{counting_single,subset_graph}.py: make explicit the use of
   floor division behavior.

2015-03-06  Titus Brown  <titus@idyll.org>

   * sandbox/{collect-reads.py,saturate-by-median.py}: update for 'force'
   argument in khmer.kfile functions, so that khmer-recipes compile.

2015-03-02  Titus Brown  <titus@idyll.org>

   * sandbox/{combine-pe.py,compare-partitions.py,count-within-radius.py,
   degree-by-position.py,dn-identify-errors.py,ec.py,error-correct-pass2.py,
   find-unpart.py,normalize-by-align.py,read-aligner.py,shuffle-fasta.py,
   to-casava-1.8-fastq.py,uniqify-sequences.py}: removed from sandbox/ as
   obsolete/unmaintained.
   * sandbox/README.rst: updated to reflect readstats.py and trim-low-abund.py
   promotion to sandbox/.
   * doc/dev/scripts-and-sandbox.txt: updated to reflect sandbox/ script name
   preferences, and note to remove from README.rst when moved over to scripts/.

2015-02-27  Kevin Murray  <spam@kdmurray.id.au>

   * scripts/load-into-counting.py: Be verbose in the help text, to clarify
   what the -b flag does.

2015-02-25  Hussien Alameldin  <hussien@msu.edu>

   * sandbox/bloom_count.py: renamed to bloom-count.py
   * sandbox/bloom_count_intersection.py: renamed to
     bloom-count-intersection.py
   * sandbox/read_aligner.py: renamed to read-aligner.py

2015-02-26  Tamer A. Mansour  <drtamermansour@gmail.com>

   * scripts/abundance-dist-single.py: Use CSV format for the histogram.
   * scripts/count-overlap.py: Use CSV format for the curve file output.
   Includes column headers.
   * scripts/abundance-dist-single.py: Use CSV format for the histogram.
   Includes column headers.
   * tests/test_scripts.py: add test functions for the --csv option in
   abundance-dist-single.py and count-overlap.py

2015-02-26  Jacob Fenton  <bocajnotnef@gmail.com>

   * doc/introduction.txt, doc/user/choosing-table-sizes.txt: Updated docs to
   ref correct links and names

2015-02-25  Aditi Gupta  <agupta@msu.edu>

   * sandbox/{collect-reads.py, correct-errors.py,
   normalize-by-median-pct.py, slice-reads-by-coverage.py,
   sweep-files.py, sweep-reads3.py, to-casava-1.8-fastq.py}:
   Replaced 'accuracy' with 'quality'. Fixes #787.

2015-02-25  Tamer A. Mansour  <drtamermansour@gmail.com>

   * scripts/normalize-by-median.py: change to the default behavior to
   overwrite the sequences output file. Also add a new argument --append to
   append new reads to the output file.
   * tests/test_scripts.py: add a test for the --append option in
   normalize-by-median.py

2015-02-25  Hussien Alameldin  <hussien@msu.edu>

   * khmer/khmer_args.py: add 'hll' citation entry "Irber and Brown,
     unpublished." to  _alg. dict.
   * sandbox/unique-kmers.py: add call to 'info' with 'hll' in the
     algorithms list.

2015-02-24  Luiz Irber  <irberlui@msu.edu>

    * khmer/_khmermodule.cc: expose HLL internals as read-only attributes.
    * lib/hllcounter.{cc,hh}: simplify error checking, add getters for HLL.
    * tests/test_hll.py: add test cases for increasing coverage, also fix
    some of the previous ones using the new HLL read-only attributes.

2015-02-24  Luiz Irber  <irberlui@msu.edu>

   * khmer/_khmermodule.cc: Fix coding style violations.

2015-02-24  Luiz Irber  <irberlui@msu.edu>

   * khmer/_khmermodule.cc: Update extension to use recommended practices,
   PyLong instead of PyInt, Type initialization, PyBytes instead of PyString.
   Replace common initialization with explicit type structs, and all types
   conform to the CPython checklist.

2015-02-24  Tamer A. Mansour  <drtamermansour@gmail.com>

   * scripts/abundance-dist.py: Use CSV format for the histogram. Includes
   column headers.
   * tests/test_scripts.py: add coverage for the new --csv option in
   abundance-dist.py

2015-02-24  Michael R. Crusoe  <mcrusoe@msu.edu>

   * jenkins-build.sh: remove examples/stamps/do.sh testing for now; takes too
   long to run on every build. Related to #836

2015-02-24  Kevin Murray  <spam@kdmurray.id.au>

   * scripts/interleave-reads.py: Make the output file name print nicely.

2015-02-23  Titus Brown  <titus@idyll.org>

   * khmer/utils.py: added 'check_is_left' and 'check_is_right' functions;
   fixed bug in check_is_pair.
   * tests/test_functions.py: added tests for now-fixed bug in check_is_pair,
   as well as 'check_is_left' and 'check_is_right'.
   * scripts/interleave-reads.py: updated to handle Casava 1.8 formatting.
   * scripts/split-paired-reads.py: fixed bug where sequences with bad names
   got dropped; updated to properly handle Casava 1.8 names in FASTQ files.
   * scripts/count-median.py: added '--csv' output format; updated to properly
   handle Casava 1.8 FASTQ format when '--csv' is specified.
   * scripts/normalize-by-median.py: replaced pair checking with
   utils.check_is_pair(), which properly handles Casava 1.8 FASTQ format.
   * tests/test_scripts.py: updated script tests to check Casava 1.8
   formatting; fixed extract-long-sequences.py test.
   * scripts/{extract-long-sequences.py,extract-paired-reads.py,
   fastq-to-fasta.py,readstats.py,sample-reads-randomly.py,trim-low-abund.py},
   khmer/thread_utils.py: updated to handle Casava 1.8 FASTQ format by
   setting parse_description=False in screed.open(...).
   * tests/test-data/{paired-mixed.fq,paired-mixed.fq.pe,random-20-a.fq,
   test-abund-read-2.fq,test-abund-read-2.paired2.fq,test-abund-read-paired.fa,
   test-abund-read-paired.fq}: switched some sequences over to Casava 1.8
   format, to test format handling.
   * tests/test-data/{casava_18-pe.fq,test-reads.fq.gz}: new test file for
   Casava 1.8 format handling.
   * tests/test-data/{overlap.curve,paired-mixed.fq.1,paired-mixed.fq.2,
   simple_1.fa,simple_2.fa,simple_3.fa,test-colors.fa,test-est.fa,
   test-graph3.fa,test-graph4.fa,test-graph6.fa}: removed no-longer used
   test files.

2015-02-23  Titus Brown  <titus@idyll.org>

   * setup.cfg: set !linux flag by default, to avoid running tests that
   request too much memory when 'nosetests' is run.  (This is an OS difference
   where Mac OS X attempts to allocate as much memory as requested, while
   on Linux it just crashes).

2015-02-23  Michael R. Crusoe  <mcrusoe@msu.edu>

   * khmer/{__init__.py,_khmermodule.cc},lib/{hashbits.cc,hashbits.hh,
   hashtable,tests/test_{c_wrapper,read_parsers}.py: remove unused callback
   functionality

2015-02-23  Michael R. Crusoe  <mcrusoe@msu.edu>

   * setup.py: point to the latest screed release candidate to work around
   versioneer bug.

2015-02-23  Tamer A. Mansour  <drtamermansour@gmail.com>

   * examples/stamps/do.sh: the argument --savehash was changed to --savetable
   and change mode to u+x
   * jenkins-build.sh: add a test to check for the do.sh file

2015-02-23  Kevin Murray  <spam@kdmurray.id.au>

   * khmer/load_pe.py: Remove unused/undocumented module. See #784

2015-02-21  Hussien Alameldin  <hussien@msu.edu>

   * sandbox/normalize-by-align.py: "copyright header 2013-2015 was added"
   * sandbob/read_aligner.py: "copyright header 2013-2015 was added"
   * sandbox/slice-reads-by-coverage.py: "copyright header 2014  was added"

2015-02-21  Hussien Alameldin  <hussien@msu.edu>

   * sandbox/calc-best-assembly.py, collect-variants.py, graph-size.py: Set executable bits using "chmod +x"

2015-02-21  Michael R. Crusoe  <mcrusoe@msu.edu>

   * khmer/_khmermodule.cc,lib/read_parsers.cc: Rename the 'accuracy' attribute
   of ReadParser Reads to 'quality'
   * tests/test_read_parsers.py: update test to match

2015-02-21  Rhys Kidd  <rhyskidd@gmail.com>

   * sandbox/{calc-best-assembly,calc-error-profile,normalize-by-align,
   read_aligner,slice-reads-by-coverage}.py: reference /usr/bin/env python2
   in the #! line.

2015-02-21  Rhys Kidd  <rhyskidd@gmail.com>

   * sandbox/sweep-paired-reads.py: remove empty script

2015-02-20  Titus Brown  <titus@idyll.org>

   * doc/dev/scripts-and-sandbox.txt: policies for sandbox/ and scripts/
   content, and a process for adding new command line scripts into scripts/.
   * doc/dev/index.txt: added scripts-and-sandbox to developer doc index.

2015-02-20  Michael R. Crusoe  <mcrusoe@msu.edu>

    * khmer/_khmermodule.cc: convert C++ out of memory exceptions to Python
    out of memory exception.
    * test/test_{counting_hash,counting_single,hashbits_obj,labelhash,
    scripts}.py: partial tests for the above

2015-02-20  Aditi Gupta  <agupta@msu.edu>

   * doc/dev/coding-guidelines-and-review.txt: fixed spelling errors.

2015-02-19  Michael R. Crusoe  <mcrusoe@msu.edu>

   * doc/dev/coding-guidelines-and-review.txt: added checklist for new CPython
   types
   * khmer/_khmermodule.cc: Update ReadAligner to follow the new guidelines

2015-02-19  Daniel Standage  <daniel.standage@gmail.com>

   * Makefile: add a new Makefile target `help` to list and describe all
   common targets.
   * khmer/utils.py, tests/test_functions.py: minor style fixes.

2015-02-16  Titus Brown  <titus@idyll.org>

   * khmer/utils.py: added 'check_is_pair', 'broken_paired_reader', and
   'write_record_pair' functions.
   * khmer/khmer_args.py: added streaming reference for future algorithms
   citation.
   * tests/test_functions.py: added unit tests for 'check_is_pair' and
   'broken_paired_reader'.
   * scripts/trim-low-abund.py: upgraded to track pairs properly; added
   proper get_parser information; moved to scripts/ from sandbox/.
   * tests/test_scripts.py: added paired-read tests for
   trim-low-abund.py.
   * tests/test-data/test-abund-read-2.paired.fq: data for paired-read tests.
   * scripts/extract-paired-reads.py: removed 'is_pair' in favor of
   'check_is_pair'; switched to using 'broken_paired_reader'; fixed use
   of sys.argv.
   * scripts/sample-reads-randomly.py: removed unused 'output_single' function.
   * doc/user/scripts.txt: added trim-low-abund.py.

2015-02-13  Qingpeng Zhang  <qingpeng@msu.edu>

   * scripts/sample-reads-randomly.py: fix a glitch about string formatting.

2015-02-11  Titus Brown  <titus@idyll.org>

   * khmer/_khmermodule.cc: fixed k-mer size checking; updated some error
   messages.
   * tests/test_graph.py: added test for k-mer size checking in find_all_tags.

2015-02-09  Titus Brown  <titus@idyll.org>

   * scripts/split-paired-reads.py: added -1 and -2 options to allow fine-
   grain specification of output locations; switch to using write_record
   instead of script-specific output functionality.
   * tests/test_scripts.py: added accompanying tests.

2015-02-09  Bede Constantinides  <bede.constantinides@manchester.ac.uk>

   * scripts/split-paired-reads.py: added -o option to allow specification
   of an output directory
   * tests/test_scripts.py: added accompanying test for split-paired-reads.py

2015-02-01  Titus Brown  <titus@idyll.org>

   * khmer/_khmermodule.cc: added functions hash_find_all_tags_list and
   hash_get_tags_and_positions to CountingHash objects.
   * tests/test_counting_hash.py: added tests for new functionality.

2015-01-25  Titus Brown  <titus@idyll.org>

   * sandbox/correct-errors.py: fixed sequence output so that quality
   scores length always matches the sequence length; fixed argparse
   setup to make use of default parameter.

2015-01-25  Titus Brown  <titus@idyll.org>

    * sandbox/readstats.py: fixed non-functional string interpolation at end;
    added -o to send output to a file; moved to scripts/.
    * doc/user/scripts.txt: added readstats description.
    * tests/test_scripts.py: added tests for readstats.py

2015-01-23  Jessica Mizzi  <mizzijes@msu.edu>

    * khmer/utils.py: Added single write_record fuction to write FASTA/Q
    * scripts/{abundance-dist,extract-long-sequences,extract-partitions,
    interleave-reads,normalize-by-median,sample-reads-randomly}.py:
    Replaced FASTA/Q writing method with write_record

2015-01-23  Michael R. Crusoe  <mcrusoe@msu.edu>

    * Makefile: remove the user installs for the `install-dependencies` target

2015-01-23  Michael R. Crusoe  <mcrusoe@msu.edu>

    * README.rst,doc/user/install.txt: clarify that we support Python 2.7.x
    and not Python 3.

2015-01-21  Luiz Irber  <irberlui@msu.edu>

    * lib/hllcounter.{cc,hh}: Implemented a HyperLogLog counter.
    * khmer/{_khmermodule.cc, __init__.py}: added HLLCounter class
    initialization and wrapper.
    * tests/test_hll.py: added test functions for the new
    HyperLogLog counter.
    * sandbox/unique-kmers.py: implemented a CLI script for
    approximate cardinality estimation using a HyperLogLog counter.
    * setup.cfg, Makefile, third-party/smhasher/MurmurHash3.{cc,h},
    lib/kmer_hash.{cc,hh}, setup.py: added MurmurHash3 hash function
    and configuration.
    * setup.py: added a function to check if compiler supports OpenMP.

2015-01-14  Reed Cartwright  <cartwright@asu.edu>

    * doc/dev/getting-started.txt: Added install information for
    Arch Linux

2014-01-14  Michael R. Crusoe  <mcrusoe@msu.edu>

    * doc/user/{blog-posts,guide}.txt,examples/stamps/do.sh,sandbox/{
    collect-reads,error-correct-pass2,filter-median-and-pct,filter-median,
    read_aligner,split-sequences-by-length}.py,scripts/{filter-abund,
    load-into-counting}.py,tests/test_{counting_hash,hashbits,scripts}.py:
    remove references to ".kh" files replaces with ".pt" or ".ct" as
    appropriate
    * tests/test-data/{bad-versionk12,normC20k20}.kh: renamed to "*.ct"

2015-01-13  Daniel Standage  <daniel.standage@gmail.com>

    * tests/khmer_tst_utils.py, tests/test_sandbox_scripts.py: removed
    unused module imports
    * .gitignore: added pylint_report.txt so that it is not accidentally
    committed after running make diff_pylint_report
    * khmer/file.py -> khmer/kfile.py: renamed internal file handling
    class to avoid collisions with builtin Python file module
    * sandbox/collect-reads.py, sanbox/saturate-by-median.py,
    sandbox/sweep-files.py, sandbox/sweep-reads.py,
    scripts/abundance-dist-single.py, scripts/abundance-dist.py,
    scripts/annotate-partitions.py, scripts/count-median.py,
    scripts/count-overlap.py, scripts/do-partition.py,
    scripts/extract-long-sequences.py, scripts/extract-paired-reads.py,
    scripts/extract-partitions.py, scripts/filter-abund-single.py,
    scripts/filter-abund.py, scripts/filter-stoptags.py,
    scripts/find-knots.py, scripts/interleave-reads.py,
    scripts/load-graph.py, scripts/load-into-counting.py,
    scripts/make-initial-stoptags.py, scripts/merge-partitions.py,
    scripts/normalize-by-median.py, scripts/partition-graph.py,
    scripts/sample-reads-randomly.py, scripts/split-paired-reads.py,
    tests/test_script_arguments.py, tests/test_scripts.py: changed all
    occurrences of `file` to `kfile`

2015-01-09  Rhys Kidd  <rhyskidd@gmail.com>

    * lib/khmer.hh: implement generic NONCOPYABLE() macro guard
    * lib/hashtable.hh: apply NONCOPYABLE macro guard in case of future
    modifications to Hashtable that might exposure potential memory corruption
    with default copy constructor

2014-12-30  Michael Wright  <wrig517@msu.edu>

    * tests/test_scripts.py: Attained complete testing coverage for
    scripts/filter_abund.py

2014-12-30  Brian Wyss  <wyssbria@msu.edu>

    * tests/test_scripts.py: added four new tests:
    load_into_counting_multifile(), test_abundance_dist_single_nosquash(),
    test_abundance_dist_single_savehash, test_filter_abund_2_singlefile

2015-12-29  Michael R. Crusoe  <mcrusoe@msu.edu>

    * CITATION,khmer/khmer_args.py,scripts/{abundance-dist-single,
    filter-abund-single,load-graph,load-into-counting}.py: Give credit to the
    SeqAn project for their FASTQ/FASTA reader that we use.

2014-12-26  Titus Brown  <titus@idyll.org>

    * tests/tests_sandbox_scripts.py: added import and execfile test for all
    sandbox/ scripts.
    * sandbox/{abundance-hist-by-position.py,
    sandbox/assembly-diff-2.py, sandbox/assembly-diff.py,
    sandbox/bloom_count.py, sandbox/bloom_count_intersection.py,
    sandbox/build-sparse-graph.py, sandbox/combine-pe.py,
    sandbox/compare-partitions.py, sandbox/count-within-radius.py,
    sandbox/degree-by-position.py, sandbox/ec.py,
    sandbox/error-correct-pass2.py, sandbox/extract-single-partition.py,
    sandbox/fasta-to-abundance-hist.py, sandbox/filter-median-and-pct.py,
    sandbox/filter-median.py, sandbox/find-high-abund-kmers.py,
    sandbox/find-unpart.py, sandbox/graph-size.py,
    sandbox/hi-lo-abundance-by-position.py, sandbox/multi-rename.py,
    sandbox/normalize-by-median-pct.py, sandbox/print-stoptags.py,
    sandbox/print-tagset.py, sandbox/readstats.py,
    sandbox/renumber-partitions.py, sandbox/shuffle-fasta.py,
    sandbox/shuffle-reverse-rotary.py, sandbox/split-fasta.py,
    sandbox/split-sequences-by-length.py, sandbox/stoptag-abundance-hist.py,
    sandbox/stoptags-by-position.py, sandbox/strip-partition.py,
    sandbox/subset-report.py, sandbox/sweep-out-reads-with-contigs.py,
    sandbox/sweep-reads2.py, sandbox/sweep-reads3.py,
    sandbox/uniqify-sequences.py, sandbox/write-interleave.py}: cleaned up
    to make 'import'-able and 'execfile'-able.

2014-12-26  Michael R. Crusoe  <mcrusoe@msu.edu>

    * tests/test_functions.py: Generate a temporary filename instead of
    writing to the current directory
    * Makefile: always run the `test` target if specified

2014-12-20  Titus Brown  <titus@idyll.org>

    * sandbox/slice-reads-by-coverage.py: fixed 'N' behavior to match other
    scripts ('N's are now replaced by 'A', not 'G').
    * sandbox/trim-low-abund.py: corrected reporting bug (bp written);
    simplified second-pass logic a bit; expanded reporting.

2014-12-17  Jessica Mizzi  <mizzijes@msu.edu>

    * khmer/file.py,sandbox/sweep-reads.py,scripts/{abundance-dist-single,
    abundance-dist,annotate-partitions,count-median,count-overlap,do-partition,
    extract-paired-reads,extract-partitions,filter-abund-single,filter-abund,
    filter-stoptags,interleave-reads,load-graph,load-into-counting,
    make-initial-stoptags,merge-partitions,normalize-by-median,partition-graph,
    sample-reads-randomly,split-paired-reads}.py,setup.cfg,
    tests/{test_script_arguments,test_scripts}.py: Added force option to all
    scripts to script IO sanity checks and updated tests to match.

2014-12-17  Michael R. Crusoe  <mcrusoe@msu.edu>

    * setup.cfg,tests/test_{counting_hash,counting_single,filter,graph,
    hashbits,hashbits_obj,labelhash,lump,read_parsers,scripts,subset_graph}.py:
    reduce memory usage of tests to about 100 megabytes max.

2014-12-17  Michael R. Crusoe  <mcrusoe@msu.edu>

    * scripts/load-graph.py,khmer/_khmermodule.cc: restore threading to
    load-graph.py

2014-12-16  Titus Brown  <titus@idyll.org>

    * sandbox/{calc-error-profile.py,collect-variants.py,correct-errors.py,
    trim-low-abund.py}: Support for k-mer spectral error analysis, sublinear
    error profile calculations from shotgun data sets, adaptive variant
    collection based on graphalign, streaming error correction, and streaming
    error trimming.
    * tests/test_sandbox_scripts.py: added tests for sandbox/trim-low-abund.py.
    * tests/test_counting_hash.py: added tests for new
    CountingHash::find_spectral_error_positions function.

2014-12-16  Michael R. Crusoe  <mcrusoe@msu.edu>  &  Camille Scott
<camille.scott.w@gmail.com>

    * khmer/_khmermodule.cc: fixed memory leak in the ReadParser paired
    iterator (not used by any scripts).
    * lib/read_parsers.cc,khmer/_khmermodule.cc: Improved exception handling.
    * tests/test_read_parsers.py,
    tests/test-data/100-reads.fq.truncated.{bz2,gz}: Added tests for truncated
    compressed files accessed via ReadParser paired and unpaired iterators.

2014-12-09  Michael R. Crusoe  <mcrusoe@msu.edu>

    New FAST[AQ] parser (from the SeqAn project). Fixes known issue and a
    newly found read dropping issue
    https://github.com/dib-lab/khmer/issues/249
    https://github.com/dib-lab/khmer/pull/641
    Supports reading from non-seekable plain and gziped FAST[AQ] files (a.k.a
    pipe or streaming support)

    * khmer/{__init__.py,_khmermodule.cc}: removed the Config object, the
    threads argument to new_counting_hash, and adapted to other changes in API.
    Dropped the unused _dump_report_fn method. Enhanced error reporting.
    * lib/{bittest,consume_prof,error,khmer_config,scoringmatrix,thread_id_map}
    .{cc,hh},tests/test_khmer_config.py: deleted unused files
    * sandbox/collect-reads.py,scripts/{abundance-dist-single,do-partition,
    filter-abund-single,load-into-counting}.py: adapted to Python API changes:
    no threads argument to ReadParser, no more config
    * tests/test_{counting_hash,counting_single,hashbits,hashbits_obj,
    test_read_parsers}.py: updated tests to new error pattern (upon object
    creation, not first access) and the same API change as above. Thanks to
    Camille for her enhanced multi-thread test.
    * lib/{counting,hashtable,ht-diff}.cc,khmer.hh: renamed MAX_COUNT define to
    MAX_KCOUNT; avoids naming conflict with SeqAn
    * khmer/file.py: check_file_status(): ignored input files named '-'
    * khmer/khmer_tst_utils.py: added method to pipe input files to a target
    script
    * tests/test_scripts.py: enhanced streaming tests now that four of them
    work.
    * Makefile: refreshed cppcheck{,-result.xml} targets, added develop
    setuptools command prior to testing

2014-12-08  Michael R. Crusoe  <mcrusoe@msu.edu>

    * doc/user/known_issues.txt: Document that multithreading leads to dropped
    reads.

2014-12-07  Michael R. Crusoe  <mcrusoe@msu.edu>

    This is khmer v1.2

    * Makefile: add sandbox scripts to the pylint_report.txt target
    * doc/dev/coding-guidelines-and-review.txt: Add question about command
    line API to the checklist
    * doc/dev/release.txt: refresh release procedure
    * doc/release-notes/release-1.2.md

2014-12-05  Michael R. Crusoe  <mcrusoe@msu.edu>

    * CITATIONS,khmer/khmer_args.py: update citations for Qingpeng's paper

2014-12-01  Michael R. Crusoe  <mcrusoe@msu.edu>

    * doc/roadmap.txt: Explain the roadmap to v2 through v4

2014-12-01  Kevin Murray  <spam@kdmurray.id.au>

    * tests/test_scripts.py: Stop a test from making a temporary output file
    in the current dir by explicitly specifying an output file.

2014-12-01  Kevin Murray  <spam@kdmurray.id.au>

    * load-into-counting.py: Add a CLI parameter to output a machine-readable
    summary of the run, including number of k-mers, FPR, input files etc in
    json or TSV format.

2014-12-01  Titus Brown  <t@idyll.org>

    * Update sandbox docs: some scripts now used in recipes

2014-11-23  Phillip Garland  <pgarland@gmail.com>

    * lib/khmer.hh (khmer): define KSIZE_MAX
    * khmer/_khmermodule.cc (forward_hash, forward_hash_no_rc) (reverse_hash):
    Use KSIZE_MAX to check whether the user-supplied k is larger than khmer
    supports.

2014-11-19  Michael R. Crusoe  <mcrusoe@msu.edu>

    * CODE_OF_CONDUT.RST,doc/dev/{index,CODE_OF_CONDUCT}.txt: added a code of
    conduct

2014-11-18  Jonathan Gluck  <jdg@cs.umd.edu>

    * tests/test_counting_hash.py: Fixed copy paste error in comments, True to
    False.

2014-11-15  Jacob Fenton  <bocajnotnef@gmail.com>

    * tests/test_scripts.py: added screed/read_parsers stream testing
    * khmer/file.py: modified file size checker to not break when fed
    a fifo/block device
    * tests/test-data/test-abund-read-2.fa.{bz2, gz}: new test files

2014-11-11  Jacob Fenton  <bocajnotnef@gmail.com>

    * do-partition.py: replaced threading args in scripts with things from
    khmer_args
    * khmer/theading_args.py: removed as it has been deprecated

2014-11-06  Michael R. Crusoe  <mcrusoe@msu.edu>

    * lib/{counting,hashbits}.{cc,hh},lib/hashtable.hh: Moved the n_kmers()
    function into the parent Hashtable class as n_unique_kmers(), adding it to
    CountingHash along the way. Removed the unused start and stop parameters.
    * khmer/_khmermodule.cc: Added Python wrapping for CountingHash::
    n_unique_kmers(); adapted to the dropped start and stop parameters.
    * scripts/{load-graph,load-into-counting,normalize-by-median}.py: used the
    n_unique_kmers() function instead of the n_occupied() function to get the
    number of unique kmers in a table.
    * tests/test_{hashbits,hashbits_obj,labelhash,scripts}.py: updated the
    tests to reflect the above

2014-10-24  Camille Scott  <camille.scott.w@gmail.com>

    * do-partition.py: Add type=int to n_threads arg and assert to check
    number of active threads

2014-10-10  Brian Wyss  <wyssbria@msu.edu>

    * khmer/scripts/{abundance-dist, abundance-dist-single,
    annotate-partitions, count-median, count-overlap, do-partition,
    extract-paired-reads, extract-partitions, filter-abund, filter-abund-single,
    filter-stoptags, find-knots, load-graph, load-into-counting,
    make-initial-stoptags, merge-partitions, normalize-by-median,
    partition-graph, sample-reads-randomly}.py:
    changed stdout output in scripts to go to stderr.

2014-10-06  Michael R. Crusoe  <mcrusoe@msu.edu>

    * Doxyfile.in: add links to the stdc++ docs

2014-10-01  Ben Taylor  <taylo886@msu.edu>

    * khmer/_khmermodule.cc, lib/hashtable.cc, lib/hashtable.hh,
    tests/test_counting_hash.py, tests/test_labelhash.py,
    tests/test_hashbits.py, tests/test_hashbits_obj.py:
    Removed Hashtable::consume_high_abund_kmers,
    Hashtable::count_kmers_within_depth, Hashtable::find_radius_for_volume,
    Hashtable::count_kmers_on_radius

2014-09-29  Michael R. Crusoe  <mcrusoe@msu.edu>

    * versioneer.py: upgrade versioneer 0.11->0.12

2014-09-29  Sherine Awad  <sherine.awad@gmail.com>

    * scripts/normalize-by-median.py: catch expections generated by wrong
    indentation for 'total'

2014-09-23  Jacob G. Fenton  <bocajnotnef@gmail.com>

    * scripts/{abundance-dist-single, abundance-dist, count-median,
    count-overlap, extract-paired-reads, filter-abund-single,
    load-graph, load-into-counting, make-initial-stoptags,
    partition-graph, split-paired-reads}.py:
    added output file listing at end of file
    * scripts/extract-long-sequences.py: refactored to set write_out to
    sys.stdout by default; added output location listing.
    * scripts/{fastq-to-fasta, interleave-reads}.py:
    added output file listing sensitive to optional -o argument
    * tests/test_scripts.py: added test for scripts/make-initial-stoptags.py

2014-09-19  Ben Taylor  <taylo886@msu.edu>

    * Makefile: added --inline-suppr to cppcheck, cppcheck-result.xml targets
    * khmer/_khmermodule.cc: Added comments to address cppcheck false positives
    * lib/hashtable.cc, lib/hashtable.hh: take args to filter_if_present by
    reference, address scope in destructor
    * lib/read_parsers.cc: Added comments to address cppcheck false positives
    * lib/subset.cc, lib/subset.hh: Adjusted output_partitioned_file,
    find_unpart to take args by reference, fix assign_partition_id to use
    .empty() instead of .size()

2014-09-19  Ben Taylor  <taylo886@msu.edu>

    * Makefile: Add astyle, format targets
    * doc/dev/coding-guidelines-and-review.txt: Add reference to `make format`
		target

2014-09-10  Titus Brown  <titus@idyll.org>

    * sandbox/calc-median-distribution.py: catch exceptions generated by reads
	shorter than k in length.
    * sandbox/collect-reads.py: added script to collect reads until specific
	average cutoff.
    * sandbox/slice-reads-by-coverage.py: added script to extract reads with
	a specific coverage slice (based on median k-mer abundance).

2014-09-09  Titus Brown  <titus@idyll.org>

    * Added sandbox/README.rst to describe/reference removed files,
	 and document remaining sandbox files.

    * Removed many obsolete sandbox files, including:
      sandbox/abund-ablate-reads.py,
      sandbox/annotate-with-median-count.py,
      sandbox/assemble-individual-partitions.py,
      sandbox/assemstats.py,
      sandbox/assemstats2.py,
      sandbox/bench-graphsize-orig.py,
      sandbox/bench-graphsize-th.py,
      sandbox/bin-reads-by-abundance.py,
      sandbox/bowtie-parser.py,
      sandbox/calc-degree.py,
      sandbox/calc-kmer-partition-counts.py,
      sandbox/calc-kmer-read-abunds.py,
      sandbox/calc-kmer-read-stats.py,
      sandbox/calc-kmer-to-partition-ratio.py,
      sandbox/calc-sequence-entropy.py,
      sandbox/choose-largest-assembly.py,
      sandbox/consume-and-traverse.py,
      sandbox/contig-coverage.py,
      sandbox/count-circum-by-position.py,
      sandbox/count-density-by-position.py,
      sandbox/count-distance-to-volume.py,
      sandbox/count-median-abund-by-partition.py,
      sandbox/count-shared-kmers-btw-assemblies.py,
      sandbox/ctb-iterative-bench-2-old.py,
      sandbox/ctb-iterative-bench.py,
      sandbox/discard-high-abund.py,
      sandbox/discard-pre-high-abund.py,
      sandbox/do-intertable-part.py,
      sandbox/do-partition-2.py,
      sandbox/do-partition-stop.py,
      sandbox/do-partition.py,
      sandbox/do-subset-merge.py,
      sandbox/do-th-subset-calc.py,
      sandbox/do-th-subset-load.py,
      sandbox/do-th-subset-save.py,
      sandbox/extract-surrender.py,
      sandbox/extract-with-median-count.py,
      sandbox/fasta-to-fastq.py,
      sandbox/filter-above-median.py,
      sandbox/filter-abund-output-by-length.py,
      sandbox/filter-area.py,
      sandbox/filter-degree.py,
      sandbox/filter-density-explosion.py,
      sandbox/filter-if-present.py,
      sandbox/filter-max255.py,
      sandbox/filter-min2-multi.py,
      sandbox/filter-sodd.py,
      sandbox/filter-subsets-by-partsize.py,
      sandbox/get-occupancy.py,
      sandbox/get-occupancy2.py,
      sandbox/graph-partition-separate.py,
      sandbox/graph-size-circum-trim.py,
      sandbox/graph-size-degree-trim.py,
      sandbox/graph-size-py.py,
      sandbox/join_pe.py,
      sandbox/keep-stoptags.py,
      sandbox/label-pairs.py,
      sandbox/length-dist.py,
      sandbox/load-ht-and-tags.py,
      sandbox/make-coverage-by-position-for-node.py,
      sandbox/make-coverage-histogram.py,
      sandbox/make-coverage.py,
      sandbox/make-random.py,
      sandbox/make-read-stats.py,
      sandbox/multi-abyss.py,
      sandbox/multi-stats.py,
      sandbox/multi-velvet.py,
      sandbox/normalize-by-min.py,
      sandbox/occupy.py,
      sandbox/parse-bowtie-pe.py,
      sandbox/parse-stats.py,
      sandbox/partition-by-contig.py,
      sandbox/partition-by-contig2.py,
      sandbox/partition-size-dist-running.py,
      sandbox/partition-size-dist.py,
      sandbox/path-compare-to-vectors.py,
      sandbox/print-exact-abund-kmer.py,
      sandbox/print-high-density-kmers.py,
      sandbox/quality-trim-pe.py,
      sandbox/quality-trim.py,
      sandbox/reformat.py,
      sandbox/remove-N.py,
      sandbox/softmask-high-abund.py,
      sandbox/split-N.py,
      sandbox/split-fasta-on-circum.py,
      sandbox/split-fasta-on-circum2.py,
      sandbox/split-fasta-on-circum3.py,
      sandbox/split-fasta-on-circum4.py,
      sandbox/split-fasta-on-degree-th.py,
      sandbox/split-fasta-on-degree.py,
      sandbox/split-fasta-on-density.py,
      sandbox/split-reads-on-median-diff.py,
      sandbox/summarize.py,
      sandbox/sweep_perf.py,
      sandbox/test_scripts.py,
      sandbox/traverse-contigs.py,
      sandbox/traverse-from-reads.py,
      sandbox/validate-partitioning.py -- removed as obsolete.

2014-09-01  Michael R. Crusoe  <mcrusoe@msu.edu>

    * doc/dev/coding-guidelines-and-review.txt: Clarify pull request checklist
    * CONTRIBUTING.md: update URL to new dev docs

2014-08-30  Rhys Kidd  <rhyskidd@gmail.com>

    * khmer/_khmermodule.cc: fix table.get("wrong_length_string") gives core
    dump
    * lib/kmer_hash.cc: improve quality of exception error message
    * tests/{test_counting_hash,test_counting_single,test_hashbits,
        test_hashbits_obj}.py: add regression unit tests

2014-08-28  Titus Brown  <titus@idyll.org>

    * scripts/normalize-by-median.py: added reporting output after main loop
	exits, in case it hadn't been triggered.
    * sandbox/saturate-by-median.py: added flag to change reporting frequency,
	cleaned up leftover code from when it was copied from
	normalize-by-median.

2014-08-24  Rhys Kidd  <rhyskidd@gmail.com>

    * khmer/thread_utils.py, sandbox/filter-below-abund.py,
	scripts/{extract-long-sequences,load-graph,load-into-counting,
	normalize-by-median,split-paired-reads}.py,
	scripts/galaxy/gedlab.py: fix minor PyLint issues

2014-08-20  Michael R. Crusoe  <mcrusoe@msu.edu>

    * test/test_version.py: add Python2.6 compatibility.

2014-08-20  Rhys Kidd  <rhyskidd@gmail.com>

    * setup.py,README.rst,doc/user/install.txt: Test requirement for a
    64-bit operating system, documentation changes. Fixes #529

2014-08-19  Michael R. Crusoe  <mcrusoe@msu.edu>

    * {setup,versioneer,khmer/_version}.py: upgrade versioneer from 0.10 to 0.11

2014-08-18  Michael R. Crusoe  <mcrusoe@msu.edu>

    * setup.py: Use the system bz2 and/or zlib libraries if specified in
    setup.cfg or overridden on the commandline

2014-08-06  Michael R. Crusoe  <mcrusoe@msu.edu>

    * CITATION: fixed formatting, added BibTeX
    * Makefile: Python code coverage targets will now compile khmer if needed
    * doc/dev/galaxy.txt: moved to doc/user/; updated & simplified
    * doc/{dev,user}/index.txt: galaxy.txt move
    * scripts/*.xml: moved to scripts/galaxy/; citations added; additional
    scripts wrapped
    * scripts/galaxy/README.txt: documented Galaxy codebase requirements
    * doc/citations.txt: symlink to CITATION
    * scripts/galaxy/test-data: added symlinks to files in tests/test-data or
    added short test files from scratch
    * scripts/galaxy/macros.xml: common configuration moved to central file
    * scripts/galaxy/gedlab.py: custom Galaxy datatypes for the counting
    tables and presence tables: it inherits from the Galaxy Binary type but
    isn't sniffable. Written with GalaxyTeam's Dave_B.
    * scripts/filter-abund.py: fix inaccurate parameter description
    * scripts/galaxy/tool_dependencies.xml: document install process
    * scripts/galaxy/filter-below-abund.py: symlink to
    sandbox/filter-below-abund.py for now.
    * khmer/khmer_args.py: point users to online citation file for details

2014-08-05  Michael R. Crusoe  <mcrusoe@msu.edu>

    * lib/read_parsers.{cc,hh}: close file handles. Fixes CID 1222793

2014-08-05  Justin Lippi  <jlippi@gmail.com>

    * khmer/__init__.py: import get_version_cpp method as __version_cpp__.
    * khmer/_khmermodule.cc: added get_version_cpp implementation
    * tests/test_version.py: check that version from C++ matches version from
    khmer.__version__
    * setup.cfg: don't run tests with 'jenkins' @attr with 'make test'

2014-08-04  Michael R. Crusoe  <mcrusoe@msu.edu>

    * khmer/_khmermodule.cc,lib/{kmer_hash.{cc,hh},read_aligner.cc,
    read_parsers.{cc,hh},trace_logger.cc: Replace remaining uses of assert()
    with khmer_exceptions. Fixes #215.
    * setup.py: simplify argparse conditional dependency

2014-08-03  Titus Brown & Michael R. Crusoe  <t@idyll.org>

    * doc/{artifact-removal,partitioning-workflow{.graffle,.png}},{biblio,
    blog-posts,guide,install,choosing-table-sizes,known-issues,scripts,
    partitioning-big-data.txt: moved to doc/user/
    * doc/{crazy-ideas,details,development,galaxy,release,examples}.txt: moved
    to doc/dev/
    * doc/dev/{a-quick-guide-to-testing,codebase-guide,
    coding-guidelines-and-review,for-khmer-developers,getting-started,
    hackathon,index}.txt,doc/user/index.txt: new content.
    * doc/design.txt: deleted
    The documentation has been split into user focused documentation and
    developer focused documentation. The new developer docs were field tested
    as part of the Mozilla Science Lab global sprint that we participated in;
    we are grateful to all the volunteers.

2014-07-24  Ivan Gonzalez  <iglpdc@gmail.com>

    * lib/khmer.hh, lib/khmer_exception.hh: All exceptions are now derived from
	a new base class exception, khmer::khmer_exception. Issue #508.
    * lib/counting.cc, lib/hashbits.cc, lib/hashtable.{cc,hh},lib/kmer_hash.cc,
	lib/labelhash.cc, lib/perf_metrics.hh, lib/read_parsers.{cc,hh},
	lib/subset.cc, lib/thread_id_map.hh: All exceptions thrown are now
	instances (or derived from) khmer::khmer_exception.

2014-07-24  Jiarong Guo  <guojiaro@gmail.com>

    * khmer/_khmermodule.cc: add python exception when thread = 0 for
    ReadParser.
    * tests/test_read_parsers.py: add test_with_zero_threads() to test Python
    exception when ReadParser has zero threads.

2014-07-23  Qingpeng Zhang  <qingpeng@gmail.com>

    * scripts/load-graph.py: write fp rate into *.info file with option
    to switch on
    * tests/test_scripts.py: add test_load_graph_write_fp

2014-07-23  Ryan R. Boyce  <boycerya@msu.edu>

    * Makefile: fixed >80 character line wrap-around

2014-07-23  Leonor Garcia-Gutierrez  <l.garcia-gutierrez@warwick.ac.uk>

    * tests/test_hashbits.py, tests/test_graph.py,
    tests/test_lump.py: reduced memory requirement

2014-07-23  Heather L. Wiencko  <wienckhl@tcd.ie>

    * khmer_tst_utils.py: added import traceback
    * test_scripts.py: added test for normalize_by_median.py for fpr rate

2014-07-22  Justin Lippi  <jlippi@gmail.com>

    * khmer/_khmermodule.cc: removed unused assignment
    * lib/read_aligner.cc,lib/read_aligner.hh: wrapped function declarations
    in the same compiler options that the only invocations are in to avoid
    unusedPrivateFunction violation.
    * lib/read_parsers.cc: fix redundantassignment error by assigning variable
    to its value directly

2014-07-22  Michael R. Crusoe  <mcrusoe@msu.edu>

    * Makefile: combine pip invocation into single "install-dependencies"
    target.

2014-07-22  Justin Lippi  <jlippi@gmail.com>

    * tests/test_subset_graph.py: decrease the amount of memory that is being
    requested for the hash tables in test.

2014-07-22  Jim Stapleton  <jas@msu.edu>

     * scripts/filter-abund.py: no longer asks for parameters that are unused,
     issue #524

2014-07-22  Justin Lippi  <jlippi@gmail.com>

    * tests/khmer_tst_utils.py: put runscript here
    * tests/test_sandbox_scripts.py: remove 'runsandbox', renamed to runscript
      and placed in khmer_tst_utils
    * tests/test_scripts.py: removed 'runscript' and placed in khmer_tst_utils

2014-07-22  Jeramia Ory  <jeramia.ory@gmail.com>

    * khmer/_khmermodule.cc: removed unused KhmerError, issue #503

2014-07-22  Rodney Picett  <pickett.rodney@gmail.com>

    * lib/scoringmatrix.{cc,hh}: removed assign function, issue #502

2014-07-22  Leonor Garcia-Gutierrez  <l.garcia-gutierrez@warwick.ac.uk>

    * tests/test_counting_single.py: reduced memory requirements

2014-07-21  Titus Brown  <t@idyll.org>

    * sandbox/saturate-by-median.py: introduce new sandbox script for
	saturation analysis of low-coverage data sets.

2014-07-10  Joe Stein  <joeaarons@gmail.com>

    * sandbox/readstats.py: fixed divide-by-zero error, issue #458

2014-07-06  Titus Brown  <t@idyll.org>

    * doc/release.txt: fix formatting.

2014-06-25  Michael R. Crusoe <mcrusoe@msu.edu>

    * scripts/load-graph.py: fix #507. Threading doesn't give any advantages
    to this script right now; the threading parameter is ignored for now.

2014-06-20  Chuck Pepe-Ranney  <chuck.peperanney@gmail.com>

    * scripts/extract-partitions.py: added epilog documentation for
	<base>.dist columns.

2014-06-20  Michael R. Crusoe  <mcrusoe@msu.edu>

    * doc/release.txt: Add Coverity Scan to release checklist

2014-06-19  Michael R. Crusoe  <mcrusoe@msu.edu>

    * lib/read_aligner.{cc,hh},khmer/_khmermodule.cc,setup.py,
    tests/test_read_aligner.py,sandbox/{normalize-by-align,read-aligner}.py:
    Update of @fishjord's graph alignment work
    * lib/{aligner,kmer,node}.{cc,hh},tests/test_align.py: removed as they are
    superceded by the above
    * Makefile: fixed wildcards
    * tests/read_parsers.py: tests that are too complicated to run with
    Valgrind's memcheck are now marked @attr('multithread')

2014-06-16  Titus Brown  <t@idyll.org>

    * doc/release.txt: updated release process.
    * doc/known-issues.txt: updated known-issues for v1.1 release
    * doc/release-notes/: added release notes for 1.0, 1.0.1, and 1.1

2014-06-16  Michael R. Crusoe  <mcrusoe@msu.edu>

    * scripts/{abundance-dist-single,filter-abund-single,load-into-counting,
    normalize-by-median,load-graph}.py: restore Python 2.6 compatibility for
    Debian 6, RedHat 6, SL6, and Ubuntu 10.04 LTS users.

2014-06-15  Titus Brown  <t@idyll.org>

    * doc/scripts.txt: removed sweep-reads.py from script documentation.
    * scripts/sweep-reads.py, scripts/sweep-files.py: moved sweep-reads.py
	and sweep-files.py over to sandbox.
    * tests/test_sandbox_scripts.py: created a test file for scripts in
	sandbox/; skip when not in developer mode (e.g. installed egg).
    * tests/test_script_arguments.py: capture file.py output to stderr
	so that it is not displayed during tests.
    * sandbox/calc-median-distribution.py: updates to print cumulative
	distribution for calc-median-distribution.

2014-06-14  Michael R. Crusoe  <mcrusoe@msu.edu>

    * scripts/{abundance-dist-single,filter-abund-single,load-into-counting,
    normalize-by-median,load-graph}.py,tests/test_scripts.py: added
    '--report-total-kmers' option to all scripts that create k-mer tables.

2014-06-14  Titus Brown  <t@idyll.org>

    * doc/scripts.txt, tests/test_scripts.py, scripts/sweep-reads.py:
	renamed sweep-reads-buffered to sweep-reads; added FASTQ output to
	sweep-reads.
    * doc/scripts.txt: added extract-long-sequences.py doc reference.
    * scripts/extract-long-sequences.py: set default sequence length to
	extract to 200 bp.

2014-06-13  Michael R. Crusoe  <mcrusoe@msu.edu>

    * MANIFEST.in: don't include docs/, data/, or examples/ in our PyPI
    distribution. Saves 15MB.

2014-06-13  Michael R. Crusoe  <mcrusoe@msu.edu>

    * Makefile: split coverity target in two: -build and -upload. Added
    configuration target

2014-06-13  Titus Brown  <t@idyll.org>

    * doc/install.txt: updated virtualenv command to use python2 explicitly,
	for arch support.

2014-06-13  Titus Brown  <t@idyll.org>

    * khmer/__init__.py, khmer/file_args.py: Moved copyright message to a
	comment.
    * khmer/file.py: updated error messages for disk-space checking functions;
	added test hooks.
    * tests/test_script_arguments.py: added tests for several functions in
	khmer/file.py.
    * sandbox/assemstats3.py: handle missing input files.

2014-06-12  Michael Wright <wrigh517@msu.edu>

    * sandbox/load-into-hashbits: Deleted from sandbox. It is superseded
    by load-graph.py --no-tagset.

2014-06-11  Michael Wright <wrigh517@msu.edu>

    * scripts/load-into-counting: Fixed docstring misnomer to
	load-into-counting.py

2014-06-10  Michael R. Crusoe  <mcrusoe@msu.edu>

    * setup.py,tests/{__init__,khmer_tst_utils,test_scripts,
    khmer_test_counting_single}.py: made tests runnable after installation.
    * lib/{khmer.hh,hashtable.hh,read_parsers.cc,read_parsers.hh}: restructure
    exception hierarchy.
    * khmer/_khmermodule.cc: Nicer error checking for hash_consume_fasta,
    hash_abundance_distribution, hashbits_consume_{fasta,fasta_and_tag
    {,with_stoptags},partitioned_fasta}, hashbits_output_partitions, and
    labelhash_consume_{,partitioned_}fasta_and_tag_with_labels.

2014-06-10  Titus Brown  <t@idyll.org>

    * Makefile: remove SHELL setting so that 'make doc' works in virtualenvs.
    * scripts/sample-reads-randomly.py: extend to take multiple subsamples
	with -S.
    * tests/test_scripts.py: added test for multiple subsamples from
	sample-reads-randomly.py

2014-06-10  Michael Wright <wrigh517@msu.edu>

    * scripts/extract-long-sequences: Moved from sandbox, added argparse and
    FASTQ support.
    * scripts/fastq-to-fasta: Fixed outdated argparse oversight.
    * tests/test_scripts.py: Added tests for extract-long-sequences.py

2014-06-08  Titus Brown  <t@idyll.org>

    * doc/conf.py: set google_analytics_id and disqus_shortname properly;
	disable "editme" popup.
    * doc/_templates/page.html: take google_analytics_id and disqus_shortname
	from doc/conf.py.

2014-06-04  Michael R. Crusoe <mcrusoe@msu.edu>

    * lib/Makefile: do a distclean as the CFLAGS may have changed. Fixes #442

2014-06-03 Chuck Pepe-Ranney <chuck.peperanney@gmail.com>

    * scripts/abundance-dist.py: removed call to check_space on infiles.

2014-05-31  Michael R. Crusoe  <mcrusoe@msu.edu>

    * khmer/_khmermodule.cc,lib/counting.{cc,hh},
    sandbox/{stoptag-abundance-ham1-hist.py,off-by-one.py,filter-ham1.py}:
    Remove CountingHash get_kmer_abund_mean, get_kmer_abund_abs_deviation, and
    max_hamming1_count along with Python glue code and sandbox scripts. They
    are no longer useful.

2014-05-30  Titus Brown  <t@idyll.org>

    * khmer/_khmermodule.cc: remove merge2* functions: unused, untested.
    * lib/counting.cc, lib/hashbits.cc, lib/hashtable.cc: made file loading
	exceptions more verbose and informative.
    * tests/test_subset_graph.py: added tests for SubsetPartition::
	load_partitionmap.
    * khmer/_khmermodule.cc, lib/subset.cc, wrapped SubsetPartition::
	load_partitionmap to catch, propagate exceptions
    * tests/test_hashbits.py, tests/test_counting_hash.py: added tests
	for fail-on-load of bad file format versions; print exception messages.
    * .gitignore: added various temporary pip & build files
    * lib/counting.cc: added I/O exception handling to CountingHashFileReader
	and CountingHashGzFileReader.
    * lib/hashbits.cc: added I/O exception handling to Hashbits::load.
    * lib/subset.cc: added I/O exception handling to merge_from_disk.
    * lib/hashtable.cc: added I/O exception handling to load_tagset and
	load_stop_tags
    * khmer/_khmermodule.cc: added I/O exception propagation from C++ to
	Python, for all loading functions.

2014-05-22  Michael Wright  <wrigh517@msu.edu>

    * scripts/fastq-to-fasta: Moved and improved fastq-to-fasta.py into scripts
    from sandbox
    * tests/test_scripts.py: Added tests for fastq-to-fasta.py
    * tests/test-data: Added test-fastq-n-to-fasta.py file with N's in
    sequence for testing

2014-05-19  Michael R. Crusoe  <mcrusoe@msu.edu>

    * Makefile: add target for python test coverage plain-text report;
    clarified where the HTML report is

2014-05-16  Michael R. Crusoe  <mcrusoe@msu.edu>

    * docs/scripts.txt: include sweep-reads-buffered.py

2014-05-14  Adam Caldwell  <adam.caldwell@gmail.com>

    * Makefile: change pip to pip2. Fixes assorted make problems on systems
    where pip links to pip3

2014-05-14  Michael R. Crusoe  <mcrusoe@msu.edu>

    * lib/{zlib,bzip2} -> third-party/
    * setup.{cfg,py}: Move third party libraries to their own directory
    * Makefile: add sloccount target for humans and the sloccount.sc target for
   Jenkins

2014-05-13  Michael Wright  <wrigh517@msu.edu>

    * sandbox/fastq-to-fasta.py: now reports number of reads dropped due to
    'N's in sequence. close 395

2014-05-13  Michael R. Crusoe  <mcrusoe@msu.edu>

    * doc/release.txt: additional fixes

2014-05-09  Luiz Irber  <irberlui@msu.edu>

    Version 1.0.1

2014-05-09  Michael R. Crusoe  <mcrusoe@msu.edu>

    * doc/release.txt: update release instructions

2014-05-06  Michael R. Crusoe  <mcrusoe@msu.edu>

    * lib/{subset,counting}.cc: fix cppcheck errors; astyle -A10
    --max-code-length=80

2014-05-06  Titus Brown  <titus@idyll.org>

    * sandbox/calc-best-assembly.py: added script to calculate best
    assembly from a list of contig/scaffold files

2014-04-23  Titus Brown  <titus@idyll.org>

    * scripts/abundance-dist-single.py: fixed problem where ReadParser was
    being created anew for each thread; regression introduced in 4b823fc.

2014-04-22  Michael R. Crusoe  <mcrusoe@msu.edu>

    *.py: switch to explicit python2 invocation. Fixes #385.

2014-04-21  Titus Brown  <t@idyll.org>

    * doc/development.txt: added spellcheck to review checklist

2014-04-21  Titus Brown  <titus@idyll.org>

    * scripts/normalize-by-median.py: updated FP rate to match latest info from
      Qingpeng's paper; corrected spelling error.

2014-04-21  Michael R. Crusoe  <mcrusoe@msu.edu>

    * setup.py,doc/installing.txt: Remove argparse from the requirements
    unless it isn't available. Argparse is bundled with Python 2.7+. This
    simplifies the installation instructions.

2014-04-17  Ram RS  <ramrs@nyu.edu>

    * scripts/make-initial-stoptags.py: fixed bug that threw error on
     missing .ht input file while actual expected input file is .pt

2014-04-11  Titus Brown  <t@idyll.org>

    * scripts/*.py: fixed argument to check_space_for_hashtable to rely
    on args.n_tables and not args.ksize.

2014-04-06  Titus Brown  <titus@idyll.org>

    * scripts/normalize-by-median.py: added comment about table compatibility
    with abundance-dist.

2014-04-05  Michael R. Crusoe  <mcrusoe@msu.edu>

    * MANIFEST.in,setup.py: fix to correct zlib packaging for #365
    * ChangeLog: fix date for 1.0 release, email addresses

2014-04-01  Michael R. Crusoe  <mcrusoe@msu.edu>

    Version 1.0
    * Makefile: run 'build' command before install; ignore _version.py for
    coverage purposes.
    * bink.ipynb: deleted
    * doc/choosing-hash-sizes.txt -> choosing-table-sizes.txt
    * setup.py,doc/{conf.py,index.txt}: update lists of authors
    * doc/development.txt: typo
    * doc/{galaxy,guide,index,introduction,scripts}.txt: remove some
    references to implementation details of the k-mer tables
    * doc/{known-issues,release}.txt: updated
    * khmer/*.cc,lib/*.{cc,hh}: astyle -A10 formatted
    * lib/read_parsers.cc: fixed case statement fall through
    * lib/subset.cc: removed unnecessary NULL check (CID 1054804 & 1195088)
    * scripts/*.py: additional documentation updates
    * tests/test-data/test-overlap1.ht,data/MSB2-surrender.fa &
    data/1m-filtered.fa: removed from repository history, .git is now 36M!

2014-04-01  Titus Brown  <t@idyll.org>

    * CITATION,khmer/khmer_args.py: Updated khmer software citation for
    release.

2014-03-31  Titus Brown  <t@idyll.org>

    * scripts/normalize-by-median.py: Fixed unbound variable bug introduced in
    20a433c2.

    * khmer/file.py: Fixed incorrect use of __file__ dirname instead of
    os.getcwd(); also fixed bug where statvfs would choke on an empty
    dirname resulting from input files being in the cwd.

2014-03-31  Michael R. Crusoe  <mcrusoe@msu.edu>

    * versioneer.py,ez_setup.py: updated to version 0.10 and 3.4.1
    respectively.
    * docs/release.txt,khmer/_version.py,MANIFEST.in: update ancillary
    versioneer files

2014-03-31  Titus Brown  <t@idyll.org>

    * scripts/*.py,khmer/khmer_args.py: added 'info' function to khmer_args,
    and added citation information to each script.
    * CITATION: added basic citation information for khmer functionality.

2013-03-31  Michael R. Crusoe  <mcrusoe@msu.edu>

    * docs/scripts.txt,scripts/*.py,khmer/*.py: overhaul the documentation of
    the scripts. Uses sphinxcontrib.autoprogram to leverage the existing
    argparse objects. Moved the documentation into each script + misc cleanups.
    All scripts support the --version option. Migrated the last scripts to use
    khmer_args
    * docs/blog-posts.txt: removed outdated reference to filter-exact.py; its
    replacement filter-abund.py is better documented in the eel-pond protocol
    * figuregen/,novelty/,plots/,templatem/,scripts/do-partition.sh: removed
    outdated code not part of core project

2013-03-30  Michael R. Crusoe  <mcrusoe@msu.edu>

    * setup.py: monkeypatched distutils.Distribution.reinitialize_command() so
    that it matches the behavior of Distribution.get_command_obj(). This fixes
    issues with 'pip install -e' and './setup.py nosetests' not respecting the
    setup.cfg configuration directives for the build_ext command. Also
    enhanced our build_ext command to respect the dry_run mode.

    * .ycm_extra_conf.py: Update our custom YouCompleteMe configuration to
    query the package configuration for the proper compilation flags.

2014-03-28  Michael R. Crusoe  <mcrusoe@msu.edu>

    * Makefile,setup.py: demote nose & sphinx to extra dependencies.
    Auto-install Python developer tools as needed.

2013-03-27  Michael R. Crusoe  <mcrusoe@msu.edu>

    * The system zlib and bzip2 libraries are now used instead of the bundled
    versions if specified in setup.cfg or the command line.

2014-03-25  Michael R. Crusoe  <mcrusoe@msu.edu>

    * Makefile: update cppcheck command to match new version of Jenkins
    plugin. Now ignores the lib/test*.cc files.

2013-03-20  Michael R. Crusoe  <mcrusoe@msu.edu>

    * lib/storage.hh,khmer/_khmermodule.cc,lib/{readtable,read_parsers}.hh:
    remove unused storage.hh

2014-03-19  Qingpeng Zhang  <qingpeng@msu.edu>

    * hashbits.cc: fix a bug of 'Division or modulo by zero' described in #182
    * test_scripts.py: add test code for count-overlap.py
    * count-overlap.py: (fix a bug because of a typo and hashsize was replaced
    by min_hashsize)
    * count-overlap.py: needs hashbits table generated by load-graph.py.
    This information is added to the "usage:" line.
    * count-overlap.py: fix minor PyLint issues

2014-03-19  Michael R. Crusoe  <mcrusoe@msu.edu>

    * Update bundled zlib version to 1.2.8 from 1.2.3. Changes of note:
    "Wholesale replacement of gz* functions with faster versions"
    "Added LFS (Large File Summit) support for 64-bit file offsets"
    "Fix serious but very rare decompression bug"

2014-03-19  Michael R. Crusoe <mcrusoe@msu.edu>

    * lib/counting.hh: include hashtable.hh
    * lib/{counting,aligner,hashbits,hashtable,labelhash,node,subset}.{cc,hh},
    kmer.cc,khmer/_khmermodule.cc: removed downcast, replaced non-functional
    asserts() with exception throws.
    * khmer/_khmermodule.cc: fixed parsing of PyLists
    * setup.py: force 64bit only builds on OS X.

2014-03-19  Titus Brown  <t@idyll.org>

    * Makefile: update documentation on targets at top; clean autopep8 output.
    * test_counting_single.py: fixed pep8 violations in spacing
    * test_scripts.py: eliminate popenscript in favor of proper SystemExit
	handling in runscript; fix pep8 violations.

2014-03-19  Michael R. Crusoe <mcrusoe@msu.edu> and Luiz Irber
<luiz.irber@gmail.com>

    * lib/ktable.{cc,hh},khmer/{__init__.py},{_khmermodule.cc}, tests/
    test_{counting_{hash,single},ktable}.py: remove the unused KTable object
    * doc/{index,ktable}.txt: remove references to KTable
    * lib/{ktable.{hh,cc} → kmer_hash.{hh,cc}}: rename remaining ktable files
    to kmer_hash
    * lib/{hashtable,kmer}.hh: replace ktable headers with kmer_hash

2014-03-17  Ram RS  <ramrs@nyu.edu>

    * extract-partitions.py: pylint warnings addressed
    * test_scripts.py: tests added to cover extract-partitions completely

2014-03-16  Michael R. Crusoe <mcrusoe@msu.edu>

    * lib/read_parsers.cc: fix for Coverity CID 1054789: Unititialized scalar
    field II: fill_id is never zeroed out.

2014-03-16  Ram RS  <ramrs@nyu.edu>

    * Project email in copyright headers updated

2014-03-14  Michael R. Crusoe <mcrusoe@msu.edu>

    * khmer/_khmermodule.cc, lib/{khmer.hh, hashtable.{cc,hh}},
    tests/test_{hashbits,hashbits_obj,labelhash}.py: don't implicitly downcast
    tagset_size(). Changes fileformat version for saved tagsets.

2014-03-13  Ram RS  <ramrs@nyu.edu>

    * added: khmer/file.py - script to check disk space, check input file
    status and check space before hashtable writing
    * modified: scripts/*.py - all scripts now use khmer.file for above-mentioned
    functionality.
    * modified: scripts/*.py - pylint violations addressed in all scripts
    under scripts/

2014-03-13  Ram RS  <ramrs@nyu.edu>

    * Bug fix: tests.test_normalize_by_median_no_bigcount() now runs within
    temp directory

2014-03-11  Michael R. Crusoe  <mcrusoe@mcrusoe.edu>

    * lib/read_parsers.hh: fix for Coverity CID 1054789: Uninitialized scalar
    field

2014-03-10  Michael R. Crusoe  <mcrusoe@msu.edu>

    * doc/development.txt: document fork/tag policy + formatting fixes

2014-03-03  Michael R. Crusoe  <mcrusoe@msu.edu>

    * lib/trace_logger.{cc,hh}: fix for Coverity CID 1063852: Uninitialized
    scalar field (UNINIT_CTOR)
    * lib/node.cc: fix for Coverity CID 1173035:  Uninitialized scalar field
    (UNINIT_CTOR)
    * lib/hashbits.hh: fix for Coverity CID 1153101:  Resource leak in object
    (CTOR_DTOR_LEAK)
    * lib/{perf_metrics.{cc,hh},hashtable.{cc,hh}
    ,read_parsers.{cc,hh},trace_logger.{cc,hh}}: ifndef WITH_INTERNAL_METRICS
    then lets not + astyle -A10

2014-02-27  Michael R. Crusoe <mcrusoe@msu.edu>

    * tagged: version 0.8
    * setup.py: Specify a known working version of setuptools so we don't
    force an unneeded and awkward upgrade.
    * setup.py: We aren't zipsafe, mark as such

2014-02-18  Michael R. Crusoe <mcrusoe@msu.edu>

* Normalized C++ namespace usage to fix CID 1054792
* Updated install instructions. We recommend OS X users and those Linux
users without root access to install virtualenv instead of pip.
* New documentation: doc/known-issues.txt
* Added code review checklist & other guidance: doc/development.txt

2014-02-03  Camille Scott <camille.scott.w@gmail.com>

* Standardized command line arguments in khmer_args; added version flag

* Added support for sparse graph labeling

* Added script to reinflate partitions from read files using the
  labeling system, called sweep-reads-by-partition-buffered.py

* Implemented __new__ methods for Hashbits, enforced inheritance
  hierarchy between it and the new LabelHash class both in C++
  and CPython API

2013-12-20  Titus Brown  <titus@idyll.org>

* Fixed output_partitioned_file, sweep-reads3.py, and extract-partitions.py
  to retain FASTQ format in output.

2013-12-11  Michael R. Crusoe <mcrusoe@msu.edu>

* normalize-by-median.py: new optional argument: --record-filenames to specify
a path where a list of all the output filenames will be written to. Will
be used to better integrate with Galaxy.

* All commands that use the counting args now support the --version switch

* abundance-dist-single.py, abundance-dist.py, do-partition.py,
interleave-reads.py, load-graph.py, load-into-counting.py
normalize-by-median.py now exit with return code 1 instead of 255 as is
standard.

2013-12-19  Michael R. Crusoe  <mcrusoe@msu.edu>

* doc/install.txt Add setup instructions for RHEL6 & fix invocation to get
master branch to work for non-developers

2013-12-18  Titus Brown  <titus@idyll.org>

* Added a test to ensure that normalize-by-median.py has bigcount set to
  False.

2013-11-22  Camille Scott  <camille.scott.w@gmail.com>

* Makefile: Added debug target for profiling.

2013-11-22  Michael R. Crusoe  <mcrusoe@msu.edu>

* Documented release process

2013-10-21  Michael R. Crusoe  <mcrusoe@msu.edu>

* Version 0.7

* New script: sample-reads-randomly.py which does a single pass random
subsample using reservoir sampling.

* the version number is now only stored in one place

* Makefile: new dist, cppcheck, pep8, and autopep8 targets for developers.
VERSION is now set by versioneer and exported to C/C++ code.

* README switched from MarkDown to ReStructuredText format to clean up PyPI
listing. Install count badge added.

* doc/: updates to how the scripts are called. Sphinx now pulls version
number from versioneer. C/Python integration is now partially documented.
Reference to bleeding-edge has been removed. Release instructions have been
clarified and simplified.

* all python code in khmer/, scripts/, and tests/ should be PEP8 compliant now.

* khmer/_khmermodule.cc has gotten a once-over with cpychecker. Type errors
were eliminated and the error checking has improved.

* Several fixes motivated by the results of a Coverity C/C++ scan.

* Tests that require greater than 0.5 gigabytes of memory are now annotated as
being 'highmem' and be skipped by changing two lines in setup.cfg

* warnings about -Wstrict-prototypes will no longer appear

* contributors to this release are: ctb, mr-c and camillescott.

2013-10-15  Michael R. Crusoe  <mcrusoe@msu.edu>

* Version 0.6.1

* No code changes, just build fixes

2013-10-10  Michael R. Crusoe  <mcrusoe@msu.edu>

* Version 0.6

* Switch to setuptools to run the entire build

* The various Makefiles have been merged into one inside lib for posterity

* A new top-level Makefile wraps "python setup.py"

* argparse.py has been removed and is installed automatically by setuptools/pip

* setup.py and the python/khmer directory have been moved to the root of the
project to conform to the standard layout

* The project contact address is now khmer-project@idyll.org

* Due to the new build system the project now easily builds under OS X + XCode

* In light of the above the installation instructions have been rewritten

* Sphinx now builds the documentation without warnings or errors

* It is now easy to calculate code coverage.

* setup.py is now PEP8 compliant
2014-04-10  Michael R. Crusoe  <mcrusoe@msu.edu>

    * Makefile: run 'build' command before install; ignore _version.py for
    coverage purposes.
    * bink.ipynb: deleted
    * doc/choosing-hash-sizes.txt -> choosing-table-sizes.txt
    * setup.py,doc/{conf.py,index.txt}: update lists of authors
    * doc/development.txt: typo
    * doc/{galaxy,guide,index,introduction,scripts}.txt: remove some
    references to implementation details of the k-mer tables
    * doc/{known-issues,release}.txt: updated
    * khmer/*.cc,lib/*.{cc,hh}: astyle -A10 formatted
    * lib/read_parsers.cc: fixed case statement fall through
    * lib/subset.cc: removed unnecessary NULL check (CID 1054804 & 1195088)
    * scripts/*.py: additional documentation updates
    * tests/test-data/test-overlap1.ht,data/MSB2-surrender.fa &
    data/1m-filtered.fa: removed from repository history, .git is now 36M!

2014-03-31  Titus Brown  <ctb@msu.edu>

    * scripts/normalize-by-median.py: Fixed unbound variable bug introduced in
    20a433c2.

    * khmer/file.py: Fixed incorrect use of __file__ dirname instead of
    os.getcwd(); also fixed bug where statvfs would choke on an empty
    dirname resulting from input files being in the cwd.

2014-03-31  Michael R. Crusoe  <mcrusoe@msu.edu>

    * versioneer.py,ez_setup.py: updated to version 0.10 and 3.4.1
    respectively.
    * docs/release.txt,khmer/_version.py,MANIFEST.in: update ancillary
    versioneer files

2014-03-31  Titus Brown  <ctb@msu.edu>

    * scripts/*.py,khmer/khmer_args.py: added 'info' function to khmer_args,
    and added citation information to each script.
    * CITATION: added basic citation information for khmer functionality.

2013-03-31  Michael R. Crusoe  <mcrusoe@msu.edu>

    * docs/scripts.txt,scripts/*.py,khmer/*.py: overhaul the documentation of
    the scripts. Uses sphinxcontrib.autoprogram to leverage the existing
    argparse objects. Moved the documentation into each script + misc cleanups.
    All scripts support the --version option. Migrated the last scripts to use
    khmer_args
    * docs/blog-posts.txt: removed outdated reference to filter-exact.py; its
    replacement filter-abund.py is better documented in the eel-pond protocol
    * figuregen/,novelty/,plots/,templatem/,scripts/do-partition.sh: removed
    outdated code not part of core project

2013-03-30  Michael R. Crusoe  <mcrusoe@msu.edu>

    * setup.py: monkeypatched distutils.Distribution.reinitialize_command() so
    that it matches the behavior of Distribution.get_command_obj(). This fixes
    issues with 'pip install -e' and './setup.py nosetests' not respecting the
    setup.cfg configuration directives for the build_ext command. Also
    enhanced our build_ext command to respect the dry_run mode.

    * .ycm_extra_conf.py: Update our custom YouCompleteMe configuration to
    query the package configuration for the proper compilation flags.

2014-03-28  Michael R. Crusoe  <mcrusoe@msu.edu>

    * Makefile,setup.py: demote nose & sphinx to extra dependencies.
    Auto-install Python developer tools as needed.

2013-03-27  Michael R. Crusoe  <mcrusoe@msu.edu>

    * The system zlib and bzip2 libraries are now used instead of the bundled
    versions if specified in setup.cfg or the command line.

2014-03-25  Michael R. Crusoe  <mcrusoe@msu.edu>

    * Makefile: update cppcheck command to match new version of Jenkins
    plugin. Now ignores the lib/test*.cc files.

2013-03-20  Michael R. Crusoe  <mcrusoe@msu.edu>

    * lib/storage.hh,khmer/_khmermodule.cc,lib/{readtable,read_parsers}.hh:
    remove unused storage.hh

2014-03-19  Qingpeng Zhang  <qingpeng@msu.edu>

    * hashbits.cc: fix a bug of 'Division or modulo by zero' described in #182
    * test_scripts.py: add test code for count-overlap.py
    * count-overlap.py: (fix a bug because of a typo and hashsize was replaced
    by min_hashsize)
    * count-overlap.py: needs hashbits table generated by load-graph.py.
    This information is added to the "usage:" line.
    * count-overlap.py: fix minor PyLint issues

2014-03-19  Michael R. Crusoe  <mcrusoe@msu.edu>

    * Update bundled zlib version to 1.2.8 from 1.2.3. Changes of note:
    "Wholesale replacement of gz* functions with faster versions"
    "Added LFS (Large File Summit) support for 64-bit file offsets"
    "Fix serious but very rare decompression bug"

2014-03-19  Michael R. Crusoe <mcrusoe@msu.edu>

    * lib/counting.hh: include hashtable.hh
    * lib/{counting,aligner,hashbits,hashtable,labelhash,node,subset}.{cc,hh},
    kmer.cc,khmer/_khmermodule.cc: removed downcast, replaced non-functional
    asserts() with exception throws.
    * khmer/_khmermodule.cc: fixed parsing of PyLists
    * setup.py: force 64bit only builds on OS X.

2014-03-19  Titus Brown  <t@idyll.org>

    * Makefile: update documentation on targets at top; clean autopep8 output.
    * test_counting_single.py: fixed pep8 violations in spacing
    * test_scripts.py: eliminate popenscript in favor of proper SystemExit
	handling in runscript; fix pep8 violations.

2014-03-19  Michael R. Crusoe <mcrusoe@msu.edu> and Luiz Irber
<luiz.irber@gmail.com>

    * lib/ktable.{cc,hh},khmer/{__init__.py},{_khmermodule.cc}, tests/
    test_{counting_{hash,single},ktable}.py: remove the unused KTable object
    * doc/{index,ktable}.txt: remove references to KTable
    * lib/{ktable.{hh,cc} → kmer_hash.{hh,cc}}: rename remaining ktable files
    to kmer_hash
    * lib/{hashtable,kmer}.hh: replace ktable headers with kmer_hash

2014-03-17  Ram RS  <ramrs@nyu.edu>

    * extract-partitions.py: pylint warnings addressed
    * test_scripts.py: tests added to cover extract-partitions completely

2014-03-16  Michael R. Crusoe <mcrusoe@msu.edu>

    * lib/read_parsers.cc: fix for Coverity CID 1054789: Unititialized scalar
    field II: fill_id is never zeroed out.

2014-03-16  Ram RS  <ramrs@nyu.edu>

    * Project email in copyright headers updated

2014-03-14  Michael R. Crusoe <mcrusoe@msu.edu>

    * khmer/_khmermodule.cc, lib/{khmer.hh, hashtable.{cc,hh}},
    tests/test_{hashbits,hashbits_obj,labelhash}.py: don't implicitly downcast
    tagset_size(). Changes fileformat version for saved tagsets.

2014-03-13  Ram RS  <ramrs@nyu.edu>

    * added: khmer/file.py - script to check disk space, check input file
    status and check space before hashtable writing
    * modified: scripts/*.py - all scripts now use khmer.file for above-mentioned
    functionality.
    * modified: scripts/*.py - pylint violations addressed in all scripts
    under scripts/

2014-03-13  Ram RS  <ramrs@nyu.edu>

    * Bug fix: tests.test_normalize_by_median_no_bigcount() now runs within
    temp directory

2014-03-11  Michael R. Crusoe  <mcrusoe@mcrusoe.edu>

    * lib/read_parsers.hh: fix for Coverity CID 1054789: Uninitialized scalar
    field

2014-03-10  Michael R. Crusoe  <mcrusoe@msu.edu>

    * doc/development.txt: document fork/tag policy + formatting fixes

2014-03-03  Michael R. Crusoe  <mcrusoe@msu.edu>

    * lib/trace_logger.{cc,hh}: fix for Coverity CID 1063852: Uninitialized
    scalar field (UNINIT_CTOR)
    * lib/node.cc: fix for Coverity CID 1173035:  Uninitialized scalar field
    (UNINIT_CTOR)
    * lib/hashbits.hh: fix for Coverity CID 1153101:  Resource leak in object
    (CTOR_DTOR_LEAK)
    * lib/{perf_metrics.{cc,hh},hashtable.{cc,hh}
    ,read_parsers.{cc,hh},trace_logger.{cc,hh}}: ifndef WITH_INTERNAL_METRICS
    then lets not + astyle -A10

2014-02-27  Michael R. Crusoe <mcrusoe@msu.edu>

    * tagged: version 0.8
    * setup.py: Specify a known working version of setuptools so we don't
    force an unneeded and awkward upgrade.
    * setup.py: We aren't zipsafe, mark as such

2014-02-18  Michael R. Crusoe <mcrusoe@msu.edu>

* Normalized C++ namespace usage to fix CID 1054792
* Updated install instructions. We recommend OS X users and those Linux
users without root access to install virtualenv instead of pip.
* New documentation: doc/known-issues.txt
* Added code review checklist & other guidance: doc/development.txt

2014-02-03  Camille Scott <camille.scott.w@gmail.com>

* Standardized command line arguments in khmer_args; added version flag

* Added support for sparse graph labeling

* Added script to reinflate partitions from read files using the
  labeling system, called sweep-reads-by-partition-buffered.py

* Implemented __new__ methods for Hashbits, enforced inheritance
  hierarchy between it and the new LabelHash class both in C++
  and CPython API

2013-12-20  Titus Brown  <titus@idyll.org>

* Fixed output_partitioned_file, sweep-reads3.py, and extract-partitions.py
  to retain FASTQ format in output.

2013-12-11  Michael R. Crusoe <mcrusoe@msu.edu>

* normalize-by-median.py: new optional argument: --record-filenames to specify
a path where a list of all the output filenames will be written to. Will
be used to better integrate with Galaxy.

* All commands that use the counting args now support the --version switch

* abundance-dist-single.py, abundance-dist.py, do-partition.py,
interleave-reads.py, load-graph.py, load-into-counting.py
normalize-by-median.py now exit with return code 1 instead of 255 as is
standard.

2013-12-19  Michael R. Crusoe  <mcrusoe@msu.edu>

* doc/install.txt Add setup instructions for RHEL6 & fix invocation to get
master branch to work for non-developers

2013-12-18  Titus Brown  <titus@idyll.org>

* Added a test to ensure that normalize-by-median.py has bigcount set to
  False.

2013-11-22  Camille Scott  <camille.scott.w@gmail.com>

* Makefile: Added debug target for profiling.

2013-11-22  Michael R. Crusoe  <mcrusoe@msu.edu>

* Documented release process

2013-10-21  Michael R. Crusoe  <mcrusoe@msu.edu>

* Version 0.7

* New script: sample-reads-randomly.py which does a single pass random
subsample using reservoir sampling.

* the version number is now only stored in one place

* Makefile: new dist, cppcheck, pep8, and autopep8 targets for developers.
VERSION is now set by versioneer and exported to C/C++ code.

* README switched from MarkDown to ReStructuredText format to clean up PyPI
listing. Install count badge added.

* doc/: updates to how the scripts are called. Sphinx now pulls version
number from versioneer. C/Python integration is now partially documented.
Reference to bleeding-edge has been removed. Release instructions have been
clarified and simplified.

* all python code in khmer/, scripts/, and tests/ should be PEP8 compliant now.

* khmer/_khmermodule.cc has gotten a once-over with cpychecker. Type errors
were eliminated and the error checking has improved.

* Several fixes motivated by the results of a Coverity C/C++ scan.

* Tests that require greater than 0.5 gigabytes of memory are now annotated as
being 'highmem' and be skipped by changing two lines in setup.cfg

* warnings about -Wstrict-prototypes will no longer appear

* contributors to this release are: ctb, mr-c and camillescott.

2013-10-15  Michael R. Crusoe  <mcrusoe@msu.edu>

* Version 0.6.1

* No code changes, just build fixes

2013-10-10  Michael R. Crusoe  <mcrusoe@msu.edu>

* Version 0.6

* Switch to setuptools to run the entire build

* The various Makefiles have been merged into one inside lib for posterity

* A new top-level Makefile wraps "python setup.py"

* argparse.py has been removed and is installed automatically by setuptools/pip

* setup.py and the python/khmer directory have been moved to the root of the
project to conform to the standard layout

* The project contact address is now khmer-project@idyll.org

* Due to the new build system the project now easily builds under OS X + XCode

* In light of the above the installation instructions have been rewritten

* Sphinx now builds the documentation without warnings or errors

* It is now easy to calculate code coverage.

* setup.py is now PEP8 compliant<|MERGE_RESOLUTION|>--- conflicted
+++ resolved
@@ -1,14 +1,15 @@
+2016-08-29  Daniel Standage  <daniel.standage@gmail.com>
+
+   * doc/dev/getting-started.rst: updated dev environment setup instructions to
+   include installation of 'enchant' library, and dropped Arch linux install
+   instructions.
+
 2016-08-26  Daniel Standage  <daniel.standage@gmail.com>
 
-<<<<<<< HEAD
-   * doc/dev/getting-started.rst: updated dev environment setup instructions to
-   include installation of 'enchant' library.
-=======
    * tests/test_scripts.py: fix PEP8 errors missed with previous PR (due to CI
    issues)
    * Makefile: make the pep8 target less verbose by removing the --show-pep8
    option
->>>>>>> e2347de2
 
 2016-08-26  Ryan Shean  <rcs333@uw.edu>
 
