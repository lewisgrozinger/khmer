<<<<<<< HEAD
2014-12-26  Titus Brown  <titus@idyll.org>

    * tests/tests_sandbox_scripts.py: added import and execfile test for all
    sandbox/ scripts.
    * sandbox/{abundance-hist-by-position.py,
    sandbox/assembly-diff-2.py, sandbox/assembly-diff.py,
    sandbox/bloom_count.py, sandbox/bloom_count_intersection.py,
    sandbox/build-sparse-graph.py, sandbox/combine-pe.py,
    sandbox/compare-partitions.py, sandbox/count-within-radius.py,
    sandbox/degree-by-position.py, sandbox/ec.py,
    sandbox/error-correct-pass2.py, sandbox/extract-single-partition.py,
    sandbox/fasta-to-abundance-hist.py, sandbox/filter-median-and-pct.py,
    sandbox/filter-median.py, sandbox/find-high-abund-kmers.py,
    sandbox/find-unpart.py, sandbox/graph-size.py,
    sandbox/hi-lo-abundance-by-position.py, sandbox/multi-rename.py,
    sandbox/normalize-by-median-pct.py, sandbox/print-stoptags.py,
    sandbox/print-tagset.py, sandbox/readstats.py,
    sandbox/renumber-partitions.py, sandbox/shuffle-fasta.py,
    sandbox/shuffle-reverse-rotary.py, sandbox/split-fasta.py,
    sandbox/split-sequences-by-length.py, sandbox/stoptag-abundance-hist.py,
    sandbox/stoptags-by-position.py, sandbox/strip-partition.py,
    sandbox/subset-report.py, sandbox/sweep-out-reads-with-contigs.py,
    sandbox/sweep-reads2.py, sandbox/sweep-reads3.py,
    sandbox/uniqify-sequences.py, sandbox/write-interleave.py}: cleaned up
    to make 'import'-able and 'execfile'-able.
=======
2014-12-26  Michael R. Crusoe  <mcrusoe@msu.edu>

    * tests/test_functions.py: Generate a temporary filename instead of
    writing to the current directory
    * Makefile: always run the `test` target if specified
>>>>>>> 034324c0

2014-12-20  Titus Brown  <titus@idyll.org>

    * sandbox/slice-reads-by-coverage.py: fixed 'N' behavior to match other
    scripts ('N's are now replaced by 'A', not 'G').
    * sandbox/trim-low-abund.py: corrected reporting bug (bp written);
    simplified second-pass logic a bit; expanded reporting.

2014-12-17  Jessica Mizzi  <mizzijes@msu.edu>

    * khmer/file.py,sandbox/sweep-reads.py,scripts/{abundance-dist-single,
    abundance-dist,annotate-partitions,count-median,count-overlap,do-partition,
    extract-paired-reads,extract-partitions,filter-abund-single,filter-abund,
    filter-stoptags,interleave-reads,load-graph,load-into-counting,
    make-initial-stoptags,merge-partitions,normalize-by-median,partition-graph,
    sample-reads-randomly,split-paired-reads}.py,setup.cfg,
    tests/{test_script_arguments,test_scripts}.py: Added force option to all 
    scripts to script IO sanity checks and updated tests to match. 

2014-12-17  Michael R. Crusoe  <mcrusoe@msu.edu>

    * setup.cfg,tests/test_{counting_hash,counting_single,filter,graph,
    hashbits,hashbits_obj,labelhash,lump,read_parsers,scripts,subset_graph}.py:
    reduce memory usage of tests to about 100 megabytes max.

2014-12-17  Michael R. Crusoe  <mcrusoe@msu.edu>

    * scripts/load-graph.py,khmer/_khmermodule.cc: restore threading to
    load-graph.py

2014-12-16  Titus Brown  <titus@idyll.org>

    * sandbox/{calc-error-profile.py,collect-variants.py,correct-errors.py,
    trim-low-abund.py}: Support for k-mer spectral error analysis, sublinear
    error profile calculations from shotgun data sets, adaptive variant
    collection based on graphalign, streaming error correction, and streaming
    error trimming.
    * tests/test_sandbox_scripts.py: added tests for sandbox/trim-low-abund.py.
    * tests/test_counting_hash.py: added tests for new
    CountingHash::find_spectral_error_positions function.

2014-12-16  Michael R. Crusoe  <mcrusoe@msu.edu>  &  Camille Scott
<camille.scott.w@gmail.com>

    * khmer/_khmermodule.cc: fixed memory leak in the ReadParser paired
    iterator (not used by any scripts).
    * lib/read_parsers.cc,khmer/_khmermodule.cc: Improved exception handling.
    * tests/test_read_parsers.py,
    tests/test-data/100-reads.fq.truncated.{bz2,gz}: Added tests for truncated
    compressed files accessed via ReadParser paired and unpaired iterators.

2014-12-09  Michael R. Crusoe  <mcrusoe@msu.edu>

    New FAST[AQ] parser (from the SeqAn project). Fixes known issue and a
    newly found read dropping issue
    https://github.com/ged-lab/khmer/issues/249
    https://github.com/ged-lab/khmer/pull/641
    Supports reading from non-seekable plain and gziped FAST[AQ] files (a.k.a
    pipe or streaming support)

    * khmer/{__init__.py,_khmermodule.cc}: removed the Config object, the
    threads argument to new_counting_hash, and adapted to other changes in API.
    Dropped the unused _dump_report_fn method. Enhanced error reporting.
    * lib/{bittest,consume_prof,error,khmer_config,scoringmatrix,thread_id_map}
    .{cc,hh},tests/test_khmer_config.py: deleted unused files
    * sandbox/collect-reads.py,scripts/{abundance-dist-single,do-partition,
    filter-abund-single,load-into-counting}.py: adapted to Python API changes:
    no threads argument to ReadParser, no more config
    * tests/test_{counting_hash,counting_single,hashbits,hashbits_obj,
    test_read_parsers}.py: updated tests to new error pattern (upon object
    creation, not first access) and the same API change as above. Thanks to
    Camille for her enhanced multi-thread test.
    * lib/{counting,hashtable,ht-diff}.cc,khmer.hh: renamed MAX_COUNT define to
    MAX_KCOUNT; avoids naming conflict with SeqAn
    * khmer/file.py: check_file_status(): ignored input files named '-'
    * khmer/khmer_tst_utils.py: added method to pipe input files to a target
    script
    * tests/test_scripts.py: enhanced streaming tests now that four of them
    work.
    * Makefile: refreshed cppcheck{,-result.xml} targets, added develop
    setuptools command prior to testing

2014-12-08  Michael R. Crusoe  <mcrusoe@msu.edu>

    * doc/user/known_issues.txt: Document that multithreading leads to dropped
    reads.

2014-12-07  Michael R. Crusoe  <mcrusoe@msu.edu>

    This is khmer v1.2

    * Makefile: add sandbox scripts to the pylint_report.txt target
    * doc/dev/coding-guidelines-and-review.txt: Add question about command
    line API to the checklist
    * doc/dev/release.txt: refresh release procedure
    * doc/release-notes/release-1.2.md

2014-12-05  Michael R. Crusoe  <mcrusoe@msu.edu>

    * CITATIONS,khmer/khmer_args.py: update citations for Qingpeng's paper

2014-12-01  Michael R. Crusoe  <mcrusoe@msu.edu>

    * doc/roadmap.txt: Explain the roadmap to v2 through v4

2014-12-01  Kevin Murray  <spam@kdmurray.id.au>

    * tests/test_scripts.py: Stop a test from making a temporary output file
    in the current dir by explictly specifying an output file.

2014-12-01  Kevin Murray  <spam@kdmurray.id.au>

    * load-into-counting.py: Add a CLI parameter to output a machine-readable
    summary of the run, including number of k-mers, FPR, input files etc in
    json or TSV format.

2014-12-01  Titus Brown  <t@idyll.org>

    * Update sandbox docs: some scripts now used in recipes

2014-11-23  Phillip Garland  <pgarland@gmail.com>

    * lib/khmer.hh (khmer): define KSIZE_MAX
    * khmer/_khmermodule.cc (forward_hash, forward_hash_no_rc) (reverse_hash):
    Use KSIZE_MAX to check whether the user-supplied k is larger than khmer
    supports.

2014-11-19  Michael R. Crusoe  <mcrusoe@msu.edu>

    * CODE_OF_CONDUT.RST,doc/dev/{index,CODE_OF_CONDUCT}.txt: added a code of
    conduct

2014-11-18  Jonathan Gluck  <jdg@cs.umd.edu>

    * tests/test_counting_hash.py: Fixed copy paste error in comments, True to
    False.

2014-11-15  Jacob Fenton  <bocajnotnef@gmail.com>

    * tests/test_scripts.py: added screed/read_parsers stream testing
    * khmer/file.py: modified file size checker to not break when fed
    a fifo/block device
    * tests/test-data/test-abund-read-2.fa.{bz2, gz}: new test files

2014-11-11  Jacob Fenton  <bocajnotnef@gmail.com>

    * do-partition.py: replaced threading args in scripts with things from 
    khmer_args
    * khmer/theading_args.py: removed as it has been deprecated

2014-11-06  Michael R. Crusoe  <mcrusoe@msu.edu>

    * lib/{counting,hashbits}.{cc,hh},lib/hashtable.hh: Moved the n_kmers()
    function into the parent Hashtable class as n_unique_kmers(), adding it to
    CountingHash along the way. Removed the unused start and stop parameters.
    * khmer/_khmermodule.cc: Added Python wrapping for CountingHash::
    n_unique_kmers(); adapted to the dropped start and stop parameters.
    * scripts/{load-graph,load-into-counting,normalize-by-median}.py: used the
    n_unique_kmers() function instead of the n_occupied() function to get the
    number of unique kmers in a table.
    * tests/test_{hashbits,hashbits_obj,labelhash,scripts}.py: updated the
    tests to reflect the above

2014-10-24  Camille Scott  <camille.scott.w@gmail.com>

    * do-partition.py: Add type=int to n_threads arg and assert to check
    number of active threads

2014-10-10  Brian Wyss  <wyssbria@msu.edu>

    * khmer/scripts/{abundance-dist, abundance-dist-single,
    annotate-partitions, count-median, count-overlap, do-partition,
    extract-paired-reads, extract-partitions, filter-abund, filter-abund-single,
    filter-stoptags, find-knots, load-graph, load-into-counting,
    make-initial-stoptags, merge-partitions, normalize-by-median, 
    partition-graph, sample-reads-randomly}.py:
    changed stdout output in scripts to go to stderr.

2014-10-06  Michael R. Crusoe  <mcrusoe@msu.edu>

    * Doxyfile.in: add links to the stdc++ docs

2014-10-01  Ben Taylor  <taylo886@msu.edu>

    * khmer/_khmermodule.cc, lib/hashtable.cc, lib/hashtable.hh,
    tests/test_counting_hash.py, tests/test_labelhash.py,
    tests/test_hashbits.py, tests/test_hashbits_obj.py:
    Removed Hashtable::consume_high_abund_kmers,
    Hashtable::count_kmers_within_depth, Hashtable::find_radius_for_volume,
    Hashtable::count_kmers_on_radius

2014-09-29  Michael R. Crusoe  <mcrusoe@msu.edu>

    * versioneer.py: upgrade versioneer 0.11->0.12

2014-09-29  Sherine Awad  <sherine.awad@gmail.com>

    * scripts/normalize-by-median.py: catch expections generated by wrong
    indentation for 'total'

2014-09-23  Jacob G. Fenton  <bocajnotnef@gmail.com>

    * scripts/{abundance-dist-single, abundance-dist, count-median,
    count-overlap, extract-paired-reads, filter-abund-single,
    load-graph, load-into-counting, make-initial-stoptags,
    partition-graph, split-paired-reads}.py: 
    added output file listing at end of file
    * scripts/extract-long-sequences.py: refactored to set write_out to
    sys.stdout by default; added output location listing.
    * scripts/{fastq-to-fasta, interleave-reads}.py: 
    added output file listing sensitive to optional -o argument
    * tests/test_scripts.py: added test for scripts/make-initial-stoptags.py

2014-09-19  Ben Taylor  <taylo886@msu.edu>

    * Makefile: added --inline-suppr to cppcheck, cppcheck-result.xml targets
    * khmer/_khmermodule.cc: Added comments to address cppcheck false positives
    * lib/hashtable.cc, lib/hashtable.hh: take args to filter_if_present by
    reference, address scope in destructor
    * lib/read_parsers.cc: Added comments to address cppcheck false positives
    * lib/subset.cc, lib/subset.hh: Adjusted output_partitioned_file,
    find_unpart to take args by reference, fix assign_partition_id to use
    .empty() instead of .size()

2014-09-19  Ben Taylor  <taylo886@msu.edu>
		
    * Makefile: Add astyle, format targets
    * doc/dev/coding-guidelines-and-review.txt: Add reference to `make format`
		target

2014-09-10  Titus Brown  <titus@idyll.org>

    * sandbox/calc-median-distribution.py: catch exceptions generated by reads
	shorter than k in length.
    * sandbox/collect-reads.py: added script to collect reads until specific
	average cutoff.
    * sandbox/slice-reads-by-coverage.py: added script to extract reads with
	a specific coverage slice (based on median k-mer abundance).
	
2014-09-09  Titus Brown  <titus@idyll.org>

    * Added sandbox/README.rst to describe/reference removed files,
	 and document remaining sandbox files.

    * Removed many obsolete sandbox files, including:
      sandbox/abund-ablate-reads.py,
      sandbox/annotate-with-median-count.py,
      sandbox/assemble-individual-partitions.py,
      sandbox/assemstats.py,
      sandbox/assemstats2.py,
      sandbox/bench-graphsize-orig.py,
      sandbox/bench-graphsize-th.py,
      sandbox/bin-reads-by-abundance.py,
      sandbox/bowtie-parser.py,
      sandbox/calc-degree.py,
      sandbox/calc-kmer-partition-counts.py,
      sandbox/calc-kmer-read-abunds.py,
      sandbox/calc-kmer-read-stats.py,
      sandbox/calc-kmer-to-partition-ratio.py,
      sandbox/calc-sequence-entropy.py,
      sandbox/choose-largest-assembly.py,
      sandbox/consume-and-traverse.py,
      sandbox/contig-coverage.py,
      sandbox/count-circum-by-position.py,
      sandbox/count-density-by-position.py,
      sandbox/count-distance-to-volume.py,
      sandbox/count-median-abund-by-partition.py,
      sandbox/count-shared-kmers-btw-assemblies.py,
      sandbox/ctb-iterative-bench-2-old.py,
      sandbox/ctb-iterative-bench.py,
      sandbox/discard-high-abund.py,
      sandbox/discard-pre-high-abund.py,
      sandbox/do-intertable-part.py,
      sandbox/do-partition-2.py,
      sandbox/do-partition-stop.py,
      sandbox/do-partition.py,
      sandbox/do-subset-merge.py,
      sandbox/do-th-subset-calc.py,
      sandbox/do-th-subset-load.py,
      sandbox/do-th-subset-save.py,
      sandbox/extract-surrender.py,
      sandbox/extract-with-median-count.py,
      sandbox/fasta-to-fastq.py,
      sandbox/filter-above-median.py,
      sandbox/filter-abund-output-by-length.py,
      sandbox/filter-area.py,
      sandbox/filter-degree.py,
      sandbox/filter-density-explosion.py,
      sandbox/filter-if-present.py,
      sandbox/filter-max255.py,
      sandbox/filter-min2-multi.py,
      sandbox/filter-sodd.py,
      sandbox/filter-subsets-by-partsize.py,
      sandbox/get-occupancy.py,
      sandbox/get-occupancy2.py,
      sandbox/graph-partition-separate.py,
      sandbox/graph-size-circum-trim.py,
      sandbox/graph-size-degree-trim.py,
      sandbox/graph-size-py.py,
      sandbox/join_pe.py,
      sandbox/keep-stoptags.py,
      sandbox/label-pairs.py,
      sandbox/length-dist.py,
      sandbox/load-ht-and-tags.py,
      sandbox/make-coverage-by-position-for-node.py,
      sandbox/make-coverage-histogram.py,
      sandbox/make-coverage.py,
      sandbox/make-random.py,
      sandbox/make-read-stats.py,
      sandbox/multi-abyss.py,
      sandbox/multi-stats.py,
      sandbox/multi-velvet.py,
      sandbox/normalize-by-min.py,
      sandbox/occupy.py,
      sandbox/parse-bowtie-pe.py,
      sandbox/parse-stats.py,
      sandbox/partition-by-contig.py,
      sandbox/partition-by-contig2.py,
      sandbox/partition-size-dist-running.py,
      sandbox/partition-size-dist.py,
      sandbox/path-compare-to-vectors.py,
      sandbox/print-exact-abund-kmer.py,
      sandbox/print-high-density-kmers.py,
      sandbox/quality-trim-pe.py,
      sandbox/quality-trim.py,
      sandbox/reformat.py,
      sandbox/remove-N.py,
      sandbox/softmask-high-abund.py,
      sandbox/split-N.py,
      sandbox/split-fasta-on-circum.py,
      sandbox/split-fasta-on-circum2.py,
      sandbox/split-fasta-on-circum3.py,
      sandbox/split-fasta-on-circum4.py,
      sandbox/split-fasta-on-degree-th.py,
      sandbox/split-fasta-on-degree.py,
      sandbox/split-fasta-on-density.py,
      sandbox/split-reads-on-median-diff.py,
      sandbox/summarize.py,
      sandbox/sweep_perf.py,
      sandbox/test_scripts.py,
      sandbox/traverse-contigs.py,
      sandbox/traverse-from-reads.py,
      sandbox/validate-partitioning.py -- removed as obsolete.

2014-09-01  Michael R. Crusoe  <mcrusoe@msu.edu>

    * doc/dev/coding-guidelines-and-review.txt: Clarify pull request checklist
    * CONTRIBUTING.md: update URL to new dev docs

2014-08-30  Rhys Kidd  <rhyskidd@gmail.com>

    * khmer/_khmermodule.cc: fix table.get("wrong_length_string") gives core
    dump
    * lib/kmer_hash.cc: improve quality of exception error message
    * tests/{test_counting_hash,test_counting_single,test_hashbits,
        test_hashbits_obj}.py: add regression unit tests

2014-08-28  Titus Brown  <titus@idyll.org>

    * scripts/normalize-by-median.py: added reporting output after main loop
	exits, in case it hadn't been triggered.
    * sandbox/saturate-by-median.py: added flag to change reporting frequency,
	cleaned up leftover code from when it was copied from
	normalize-by-median.

2014-08-24  Rhys Kidd  <rhyskidd@gmail.com>

    * khmer/thread_utils.py, sandbox/filter-below-abund.py,
	scripts/{extract-long-sequences,load-graph,load-into-counting,
	normalize-by-median,split-paired-reads}.py,
	scripts/galaxy/gedlab.py: fix minor PyLint issues 

2014-08-20  Michael R. Crusoe  <mcrusoe@msu.edu>

    * test/test_version.py: add Python2.6 compatibility.

2014-08-20  Rhys Kidd  <rhyskidd@gmail.com>

    * setup.py,README.rst,doc/user/install.txt: Test requirement for a 
    64-bit operating system, documentation changes. Fixes #529

2014-08-19  Michael R. Crusoe  <mcrusoe@msu.edu>

    * {setup,versioneer,khmer/_version}.py: upgrade versioneer from 0.10 to 0.11

2014-08-18  Michael R. Crusoe  <mcrusoe@msu.edu>

    * setup.py: Use the system bz2 and/or zlib libraries if specified in
    setup.cfg or overridden on the commandline

2014-08-06  Michael R. Crusoe  <mcrusoe@msu.edu>

    * CITATION: fixed formatting, added BibTeX
    * Makefile: Python code coverage targets will now compile khmer if needed
    * doc/dev/galaxy.txt: moved to doc/user/; updated & simplified
    * doc/{dev,user}/index.txt: galaxy.txt move
    * scripts/*.xml: moved to scripts/galaxy/; citations added; additional
    scripts wrapped
    * scripts/galaxy/README.txt: documented Galaxy codebase requirements
    * doc/citations.txt: symlink to CITATION
    * scripts/galaxy/test-data: added symlinks to files in tests/test-data or
    added short test files from scratch
    * scripts/galaxy/macros.xml: common configuration moved to central file
    * scripts/galaxy/gedlab.py: custom Galaxy datatypes for the counting
    tables and presence tables: it inherits from the Galaxy Binary type but
    isn't sniffable. Written with GalaxyTeam's Dave_B.
    * scripts/filter-abund.py: fix inaccurate parameter description
    * scripts/galaxy/tool_dependencies.xml: document install process
    * scripts/galaxy/filter-below-abund.py: symlink to
    sandbox/filter-below-abund.py for now.
    * khmer/khmer_args.py: point users to online citation file for details

2014-08-05  Michael R. Crusoe  <mcrusoe@msu.edu>

    * lib/read_parsers.{cc,hh}: close file handles. Fixes CID 1222793

2014-08-05  Justin Lippi  <jlippi@gmail.com>

    * khmer/__init__.py: import get_version_cpp method as __version_cpp__.
    * khmer/_khmermodule.cc: added get_version_cpp implementation
    * tests/test_version.py: check that version from C++ matches version from
    khmer.__version__
    * setup.cfg: don't run tests with 'jenkins' @attr with 'make test'

2014-08-04  Michael R. Crusoe  <mcrusoe@msu.edu>

    * khmer/_khmermodule.cc,lib/{kmer_hash.{cc,hh},read_aligner.cc,
    read_parsers.{cc,hh},trace_logger.cc: Replace remaining uses of assert()
    with khmer_exceptions. Fixes #215.
    * setup.py: simplify argparse conditional dependency

2014-08-03  Titus Brown & Michael R. Crusoe  <t@idyll.org>

    * doc/{artifact-removal,partitioning-workflow{.graffle,.png}},{biblio,
    blog-posts,guide,install,choosing-table-sizes,known-issues,scripts,
    partitioning-big-data.txt: moved to doc/user/
    * doc/{crazy-ideas,details,development,galaxy,release,examples}.txt: moved
    to doc/dev/
    * doc/dev/{a-quick-guide-to-testing,codebase-guide,
    coding-guidelines-and-review,for-khmer-developers,getting-started,
    hackathon,index}.txt,doc/user/index.txt: new content.
    * doc/design.txt: deleted
    The documentation has been split into user focused documentation and
    developer focused documentation. The new developer docs were field tested
    as part of the Mozilla Science Lab global sprint that we participated in;
    we are grateful to all the volunteers.

2014-07-24  Ivan Gonzalez  <iglpdc@gmail.com>

    * lib/khmer.hh, lib/khmer_exception.hh: All exceptions are now derived from
	a new base class exception, khmer::khmer_exception. Issue #508.
    * lib/counting.cc, lib/hashbits.cc, lib/hashtable.{cc,hh},lib/kmer_hash.cc,
	lib/labelhash.cc, lib/perf_metrics.hh, lib/read_parsers.{cc,hh},
	lib/subset.cc, lib/thread_id_map.hh: All exceptions thrown are now
	instances (or derived from) khmer::khmer_exception.

2014-07-24  Jiarong Guo  <guojiaro@gmail.com>

    * khmer/_khmermodule.cc: add python exception when thread = 0 for
    ReadParser.
    * tests/test_read_parsers.py: add test_with_zero_threads() to test Python
    exception when ReadParser has zero threads.

2014-07-23  Qingpeng Zhang  <qingpeng@gmail.com>

    * scripts/load-graph.py: write fp rate into *.info file with option 
    to switch on
    * tests/test_scripts.py: add test_load_graph_write_fp

2014-07-23  Ryan R. Boyce  <boycerya@msu.edu>

    * Makefile: fixed >80 character line wrap-around

2014-07-23  Leonor Garcia-Gutierrez  <l.garcia-gutierrez@warwick.ac.uk>

    * tests/test_hashbits.py, tests/test_graph.py, 
    tests/test_lump.py: reduced memory requirement
    
2014-07-23  Heather L. Wiencko  <wienckhl@tcd.ie>

    * khmer_tst_utils.py: added import traceback
    * test_scripts.py: added test for normalize_by_median.py for fpr rate

2014-07-22  Justin Lippi  <jlippi@gmail.com>
 
    * khmer/_khmermodule.cc: removed unused assignment
    * lib/read_aligner.cc,lib/read_aligner.hh: wrapped function declarations
    in the same compiler options that the only invocations are in to avoid
    unusedPrivateFunction violation.
    * lib/read_parsers.cc: fix redundantassignment error by assigning variable
    to its value directly

2014-07-22  Michael R. Crusoe  <mcrusoe@msu.edu>

    * Makefile: combine pip invocation into single "install-dependencies"
    target.

2014-07-22  Justin Lippi  <jlippi@gmail.com>

    * tests/test_subset_graph.py: decrease the amount of memory that is being
    requested for the hash tables in test.

2014-07-22  Jim Stapleton  <jas@msu.edu>

     * scripts/filter-abund.py: no longer asks for parameters that are unused,
     issue #524

2014-07-22  Justin Lippi  <jlippi@gmail.com> 

    * tests/khmer_tst_utils.py: put runscript here
    * tests/test_sandbox_scripts.py: remove 'runsandbox', renamed to runscript
      and placed in khmer_tst_utils
    * tests/test_scripts.py: removed 'runscript' and placed in khmer_tst_utils

2014-07-22  Jeramia Ory  <jeramia.ory@gmail.com>

    * khmer/_khmermodule.cc: removed unused KhmerError, issue #503

2014-07-22  Rodney Picett  <pickett.rodney@gmail.com>

    * lib/scoringmatrix.{cc,hh}: removed assign function, issue #502
 
2014-07-22  Leonor Garcia-Gutierrez  <l.garcia-gutierrez@warwick.ac.uk>

    * tests/test_counting_single.py: reduced memory requirements
    
2014-07-21  Titus Brown  <t@idyll.org>

    * sandbox/saturate-by-median.py: introduce new sandbox script for
	saturation analysis of low-coverage data sets.

2014-07-10  Joe Stein  <joeaarons@gmail.com>

    * sandbox/readstats.py: fixed divide-by-zero error, issue #458

2014-07-06  Titus Brown  <t@idyll.org>

    * doc/release.txt: fix formatting.

2014-06-25  Michael R. Crusoe <mcrusoe@msu.edu>

    * scripts/load-graph.py: fix #507. Threading doesn't give any advantages
    to this script right now; the threading parameter is ignored for now.

2014-06-20  Chuck Pepe-Ranney  <chuck.peperanney@gmail.com>

    * scripts/extract-partitions.py: added epilog documentation for 
	<base>.dist columns.

2014-06-20  Michael R. Crusoe  <mcrusoe@msu.edu>

    * doc/release.txt: Add Coverity Scan to release checklist

2014-06-19  Michael R. Crusoe  <mcrusoe@msu.edu>

    * lib/read_aligner.{cc,hh},khmer/_khmermodule.cc,setup.py,
    tests/test_read_aligner.py,sandbox/{normalize-by-align,read-aligner}.py:
    Update of @fishjord's graph alignment work
    * lib/{aligner,kmer,node}.{cc,hh},tests/test_align.py: removed as they are
    superceded by the above
    * Makefile: fixed wildcards
    * tests/read_parsers.py: tests that are too complicated to run with
    Valgrind's memcheck are now marked @attr('multithread')

2014-06-16  Titus Brown  <t@idyll.org>

    * doc/release.txt: updated release process.
    * doc/known-issues.txt: updated known-issues for v1.1 release
    * doc/release-notes/: added release notes for 1.0, 1.0.1, and 1.1

2014-06-16  Michael R. Crusoe  <mcrusoe@msu.edu>

    * scripts/{abundance-dist-single,filter-abund-single,load-into-counting,
    normalize-by-median,load-graph}.py: restore Python 2.6 compatability for
    Debian 6, RedHat 6, SL6, and Ubuntu 10.04 LTS users.

2014-06-15  Titus Brown  <t@idyll.org>

    * doc/scripts.txt: removed sweep-reads.py from script documentation.
    * scripts/sweep-reads.py, scripts/sweep-files.py: moved sweep-reads.py
	and sweep-files.py over to sandbox.
    * tests/test_sandbox_scripts.py: created a test file for scripts in
	sandbox/; skip when not in developer mode (e.g. installed egg).
    * tests/test_script_arguments.py: capture file.py output to stderr
	so that it is not displayed during tests.
    * sandbox/calc-median-distribution.py: updates to print cumulative
	distribution for calc-median-distribution.

2014-06-14  Michael R. Crusoe  <mcrusoe@msu.edu>

    * scripts/{abundance-dist-single,filter-abund-single,load-into-counting,
    normalize-by-median,load-graph}.py,tests/test_scripts.py: added
    '--report-total-kmers' option to all scripts that create k-mer tables.

2014-06-14  Titus Brown  <t@idyll.org>

    * doc/scripts.txt, tests/test_scripts.py, scripts/sweep-reads.py:
	renamed sweep-reads-buffered to sweep-reads; added FASTQ output to
	sweep-reads.
    * doc/scripts.txt: added extract-long-sequences.py doc reference.
    * scripts/extract-long-sequences.py: set default sequence length to
	extract to 200 bp.

2014-06-13  Michael R. Crusoe  <mcrusoe@msu.edu>

    * MANIFEST.in: don't include docs/, data/, or examples/ in our PyPI
    distribution. Saves 15MB.

2014-06-13  Michael R. Crusoe  <mcrusoe@msu.edu>

    * Makefile: split coverity target in two: -build and -upload. Added
    configuration target

2014-06-13  Titus Brown  <t@idyll.org>

    * doc/install.txt: updated virtualenv command to use python2 explicitly,
	for arch support.

2014-06-13  Titus Brown  <t@idyll.org>

    * khmer/__init__.py, khmer/file_args.py: Moved copyright message to a
	comment.
    * khmer/file.py: updated error messages for disk-space checking functions;
	added test hooks.
    * tests/test_script_arguments.py: added tests for several functions in
	khmer/file.py.
    * sandbox/assemstats3.py: handle missing input files.

2014-06-12  Michael Wright <wrigh517@msu.edu>

    * sandbox/load-into-hashbits: Deleted from sandbox. It is superseded
    by load-graph.py --no-tagset.

2014-06-11  Michael Wright <wrigh517@msu.edu>

    * scripts/load-into-counting: Fixed docstring misnomer to 
	load-into-counting.py

2014-06-10  Michael R. Crusoe  <mcrusoe@msu.edu>

    * setup.py,tests/{__init__,khmer_tst_utils,test_scripts,
    khmer_test_counting_single}.py: made tests runnable after installation.
    * lib/{khmer.hh,hashtable.hh,read_parsers.cc,read_parsers.hh}: restructure
    exception hierarchy.
    * khmer/_khmermodule.cc: Nicer error checking for hash_consume_fasta,
    hash_abundance_distribution, hashbits_consume_{fasta,fasta_and_tag
    {,with_stoptags},partitioned_fasta}, hashbits_output_partitions, and
    labelhash_consume_{,partitioned_}fasta_and_tag_with_labels.

2014-06-10  Titus Brown  <t@idyll.org>

    * Makefile: remove SHELL setting so that 'make doc' works in virtualenvs.
    * scripts/sample-reads-randomly.py: extend to take multiple subsamples
	with -S.
    * tests/test_scripts.py: added test for multiple subsamples from
	sample-reads-randomly.py

2014-06-10  Michael Wright <wrigh517@msu.edu>

    * scripts/extract-long-sequences: Moved from sandbox, added argparse and 
    FASTQ support.
    * scripts/fastq-to-fasta: Fixed outdated argparse oversight.
    * tests/test_scripts.py: Added tests for extract-long-sequences.py

2014-06-08  Titus Brown  <t@idyll.org>

    * doc/conf.py: set google_analytics_id and disqus_shortname properly;
	disable "editme" popup.
    * doc/_templates/page.html: take google_analytics_id and disqus_shortname
	from doc/conf.py.

2014-06-04  Michael R. Crusoe <mcrusoe@msu.edu>

    * lib/Makefile: do a distclean as the CFLAGS may have changed. Fixes #442

2014-06-03 Chuck Pepe-Ranney <chuck.peperanney@gmail.com>

    * scripts/abundance-dist.py: removed call to check_space on infiles.  

2014-05-31  Michael R. Crusoe  <mcrusoe@msu.edu>

    * khmer/_khmermodule.cc,lib/counting.{cc,hh},
    sandbox/{stoptag-abundance-ham1-hist.py,off-by-one.py,filter-ham1.py}:
    Remove CountingHash get_kmer_abund_mean, get_kmer_abund_abs_deviation, and
    max_hamming1_count along with Python glue code and sandbox scripts. They
    are no longer useful.

2014-05-30  Titus Brown  <t@idyll.org>

    * khmer/_khmermodule.cc: remove merge2* functions: unused, untested.
    * lib/counting.cc, lib/hashbits.cc, lib/hashtable.cc: made file loading
	exceptions more verbose and informative.
    * tests/test_subset_graph.py: added tests for SubsetPartition::
	load_partitionmap.
    * khmer/_khmermodule.cc, lib/subset.cc, wrapped SubsetPartition::
	load_partitionmap to catch, propagate exceptions
    * tests/test_hashbits.py, tests/test_counting_hash.py: added tests
	for fail-on-load of bad file format versions; print exception messages.
    * .gitignore: added various temporary pip & build files
    * lib/counting.cc: added I/O exception handling to CountingHashFileReader
	and CountingHashGzFileReader.
    * lib/hashbits.cc: added I/O exception handling to Hashbits::load.
    * lib/subset.cc: added I/O exception handling to merge_from_disk.
    * lib/hashtable.cc: added I/O exception handling to load_tagset and
	load_stop_tags
    * khmer/_khmermodule.cc: added I/O exception propagation from C++ to
	Python, for all loading functions.

2014-05-22  Michael Wright  <wrigh517@msu.edu>

    * scripts/fastq-to-fasta: Moved and improved fastq-to-fasta.py into scripts 
    from sandbox
    * tests/test_scripts.py: Added tests for fastq-to-fasta.py
    * tests/test-data: Added test-fastq-n-to-fasta.py file with N's in 
    sequence for testing

2014-05-19  Michael R. Crusoe  <mcrusoe@msu.edu>

    * Makefile: add target for python test coverage plain-text report;
    clarified where the HTML report is

2014-05-16  Michael R. Crusoe  <mcrusoe@msu.edu>

    * docs/scripts.txt: include sweep-reads-buffered.py

2014-05-14  Adam Caldwell  <adam.caldwell@gmail.com>

    * Makefile: change pip to pip2. Fixes assorted make problems on systems
    where pip links to pip3

2014-05-14  Michael R. Crusoe  <mcrusoe@msu.edu>

    * lib/{zlib,bzip2} -> third-party/
    * setup.{cfg,py}: Move third party libraries to their own directory
    * Makefile: add sloccount target for humans and the sloccount.sc target for
   Jenkins

2014-05-13  Michael Wright  <wrigh517@msu.edu>

    * sandbox/fastq-to-fasta.py: now reports number of reads dropped due to
    'N's in sequence. close 395

2014-05-13  Michael R. Crusoe  <mcrusoe@msu.edu>

    * doc/release.txt: additional fixes

2014-05-09  Luiz Irber  <irberlui@msu.edu>

    Version 1.0.1

2014-05-09  Michael R. Crusoe  <mcrusoe@msu.edu>

    * doc/release.txt: update release instructions

2014-05-06  Michael R. Crusoe  <mcrusoe@msu.edu>

    * lib/{subset,counting}.cc: fix cppcheck errors; astyle -A10
    --max-code-length=80

2014-05-06  Titus Brown  <titus@idyll.org>

    * sandbox/calc-best-assembly.py: added script to calculate best
    assembly from a list of contig/scaffold files
	
2014-04-23  Titus Brown  <titus@idyll.org>

    * scripts/abundance-dist-single.py: fixed problem where ReadParser was
    being created anew for each thread; regression introduced in 4b823fc.

2014-04-22  Michael R. Crusoe  <mcrusoe@msu.edu>

    *.py: switch to explicit python2 invocation. Fixes #385.

2014-04-21  Titus Brown  <t@idyll.org>

    * doc/development.txt: added spellcheck to review checklist

2014-04-21  Titus Brown  <titus@idyll.org>

    * scripts/normalize-by-median.py: updated FP rate to match latest info from
      Qingpeng's paper; corrected spelling error.

2014-04-21  Michael R. Crusoe  <mcrusoe@msu.edu>

    * setup.py,doc/installing.txt: Remove argparse from the requirements
    unless it isn't available. Argparse is bundled with Python 2.7+. This
    simplifies the installation instructions.

2014-04-17  Ram RS  <ramrs@nyu.edu>

    * scripts/make-initial-stoptags.py: fixed bug that threw error on
     missing .ht input file while actual expected input file is .pt

2014-04-11  Titus Brown  <t@idyll.org>

    * scripts/*.py: fixed argument to check_space_for_hashtable to rely
    on args.n_tables and not args.ksize.

2014-04-06  Titus Brown  <titus@idyll.org>

    * scripts/normalize-by-median.py: added comment about table compatibility
    with abundance-dist.

2014-04-05  Michael R. Crusoe  <mcrusoe@msu.edu>

    * MANIFEST.in,setup.py: fix to correct zlib packaging for #365
    * ChangeLog: fix date for 1.0 release, email addresses

2014-04-01  Michael R. Crusoe  <mcrusoe@msu.edu>

    Version 1.0
    * Makefile: run 'build' command before install; ignore _version.py for
    coverage purposes.
    * bink.ipynb: deleted
    * doc/choosing-hash-sizes.txt -> choosing-table-sizes.txt
    * setup.py,doc/{conf.py,index.txt}: update lists of authors
    * doc/development.txt: typo
    * doc/{galaxy,guide,index,introduction,scripts}.txt: remove some
    references to implementation details of the k-mer tables
    * doc/{known-issues,release}.txt: updated
    * khmer/*.cc,lib/*.{cc,hh}: astyle -A10 formatted
    * lib/read_parsers.cc: fixed case statement fall through
    * lib/subset.cc: removed unnecessary NULL check (CID 1054804 & 1195088)
    * scripts/*.py: additional documentation updates
    * tests/test-data/test-overlap1.ht,data/MSB2-surrender.fa &
    data/1m-filtered.fa: removed from repository history, .git is now 36M!

2014-04-01  Titus Brown  <t@idyll.org>

    * CITATION,khmer/khmer_args.py: Updated khmer software citation for
    release.

2014-03-31  Titus Brown  <t@idyll.org>

    * scripts/normalize-by-median.py: Fixed unbound variable bug introduced in
    20a433c2.

    * khmer/file.py: Fixed incorrect use of __file__ dirname instead of
    os.getcwd(); also fixed bug where statvfs would choke on an empty
    dirname resulting from input files being in the cwd.

2014-03-31  Michael R. Crusoe  <mcrusoe@msu.edu>

    * versioneer.py,ez_setup.py: updated to version 0.10 and 3.4.1
    respectively.
    * docs/release.txt,khmer/_version.py,MANIFEST.in: update ancillary
    versioneer files

2014-03-31  Titus Brown  <t@idyll.org>

    * scripts/*.py,khmer/khmer_args.py: added 'info' function to khmer_args,
    and added citation information to each script.
    * CITATION: added basic citation information for khmer functionality.

2013-03-31  Michael R. Crusoe  <mcrusoe@msu.edu>

    * docs/scripts.txt,scripts/*.py,khmer/*.py: overhaul the documentation of
    the scripts. Uses sphinxcontrib.autoprogram to leverage the existing
    argparse objects. Moved the documentation into each script + misc cleanups.
    All scripts support the --version option. Migrated the last scripts to use
    khmer_args
    * docs/blog-posts.txt: removed outdated reference to filter-exact.py; its
    replacement filter-abund.py is better documented in the eel-pond protocol
    * figuregen/,novelty/,plots/,templatem/,scripts/do-partition.sh: removed
    outdated code not part of core project

2013-03-30  Michael R. Crusoe  <mcrusoe@msu.edu>

    * setup.py: monkeypatched distutils.Distribution.reinitialize_command() so
    that it matches the behavior of Distribution.get_command_obj(). This fixes
    issues with 'pip install -e' and './setup.py nosetests' not respecting the
    setup.cfg configuration directives for the build_ext command. Also
    enhanced our build_ext command to respect the dry_run mode.

    * .ycm_extra_conf.py: Update our custom YouCompleteMe configuration to
    query the package configuration for the proper compilation flags.

2014-03-28  Michael R. Crusoe  <mcrusoe@msu.edu>

    * Makefile,setup.py: demote nose & sphinx to extra dependencies.
    Auto-install Python developer tools as needed.

2013-03-27  Michael R. Crusoe  <mcrusoe@msu.edu>

    * The system zlib and bzip2 libraries are now used instead of the bundled
    versions if specified in setup.cfg or the command line.

2014-03-25  Michael R. Crusoe  <mcrusoe@msu.edu>

    * Makefile: update cppcheck command to match new version of Jenkins
    plugin. Now ignores the lib/test*.cc files.

2013-03-20  Michael R. Crusoe  <mcrusoe@msu.edu>

    * lib/storage.hh,khmer/_khmermodule.cc,lib/{readtable,read_parsers}.hh:
    remove unused storage.hh

2014-03-19  Qingpeng Zhang  <qingpeng@msu.edu>

    * hashbits.cc: fix a bug of 'Division or modulo by zero' described in #182
    * test_scripts.py: add test code for count-overlap.py
    * count-overlap.py: (fix a bug because of a typo and hashsize was replaced
    by min_hashsize)
    * count-overlap.py: needs hashbits table generated by load-graph.py. 
    This information is added to the "usage:" line.
    * count-overlap.py: fix minor PyLint issues

2014-03-19  Michael R. Crusoe  <mcrusoe@msu.edu>

    * Update bundled zlib version to 1.2.8 from 1.2.3. Changes of note:
    "Wholesale replacement of gz* functions with faster versions"
    "Added LFS (Large File Summit) support for 64-bit file offsets"
    "Fix serious but very rare decompression bug"

2014-03-19  Michael R. Crusoe <mcrusoe@msu.edu>

    * lib/counting.hh: include hashtable.hh
    * lib/{counting,aligner,hashbits,hashtable,labelhash,node,subset}.{cc,hh},
    kmer.cc,khmer/_khmermodule.cc: removed downcast, replaced non-functional
    asserts() with exception throws.
    * khmer/_khmermodule.cc: fixed parsing of PyLists
    * setup.py: force 64bit only builds on OS X.

2014-03-19  Titus Brown  <t@idyll.org>

    * Makefile: update documentation on targets at top; clean autopep8 output.
    * test_counting_single.py: fixed pep8 violations in spacing
    * test_scripts.py: eliminate popenscript in favor of proper SystemExit
	handling in runscript; fix pep8 violations.

2014-03-19  Michael R. Crusoe <mcrusoe@msu.edu> and Luiz Irber
<luiz.irber@gmail.com>

    * lib/ktable.{cc,hh},khmer/{__init__.py},{_khmermodule.cc}, tests/
    test_{counting_{hash,single},ktable}.py: remove the unused KTable object
    * doc/{index,ktable}.txt: remove references to KTable
    * lib/{ktable.{hh,cc} → kmer_hash.{hh,cc}}: rename remaining ktable files
    to kmer_hash
    * lib/{hashtable,kmer}.hh: replace ktable headers with kmer_hash

2014-03-17  Ram RS  <ramrs@nyu.edu>

    * extract-partitions.py: pylint warnings addressed
    * test_scripts.py: tests added to cover extract-partitions completely

2014-03-16  Michael R. Crusoe <mcrusoe@msu.edu>

    * lib/read_parsers.cc: fix for Coverity CID 1054789: Unititialized scalar
    field II: fill_id is never zeroed out.

2014-03-16  Ram RS  <ramrs@nyu.edu>

    * Project email in copyright headers updated

2014-03-14  Michael R. Crusoe <mcrusoe@msu.edu>

    * khmer/_khmermodule.cc, lib/{khmer.hh, hashtable.{cc,hh}},
    tests/test_{hashbits,hashbits_obj,labelhash}.py: don't implicitly downcast
    tagset_size(). Changes fileformat version for saved tagsets.

2014-03-13  Ram RS  <ramrs@nyu.edu>

    * added: khmer/file.py - script to check disk space, check input file
    status and check space before hashtable writing
    * modified: scripts/*.py - all scripts now use khmer.file for above-mentioned
    functionality.
    * modified: scripts/*.py - pylint violations addressed in all scripts
    under scripts/

2014-03-13  Ram RS  <ramrs@nyu.edu>

    * Bug fix: tests.test_normalize_by_median_no_bigcount() now runs within
    temp directory

2014-03-11  Michael R. Crusoe  <mcrusoe@mcrusoe.edu>

    * lib/read_parsers.hh: fix for Coverity CID 1054789: Uninitialized scalar
    field

2014-03-10  Michael R. Crusoe  <mcrusoe@msu.edu>

    * doc/development.txt: document fork/tag policy + formatting fixes

2014-03-03  Michael R. Crusoe  <mcrusoe@msu.edu>

    * lib/trace_logger.{cc,hh}: fix for Coverity CID 1063852: Uninitialized
    scalar field (UNINIT_CTOR) 
    * lib/node.cc: fix for Coverity CID 1173035:  Uninitialized scalar field
    (UNINIT_CTOR)
    * lib/hashbits.hh: fix for Coverity CID 1153101:  Resource leak in object
    (CTOR_DTOR_LEAK)
    * lib/{perf_metrics.{cc,hh},hashtable.{cc,hh}
    ,read_parsers.{cc,hh},trace_logger.{cc,hh}}: ifndef WITH_INTERNAL_METRICS
    then lets not + astyle -A10

2014-02-27  Michael R. Crusoe <mcrusoe@msu.edu>

    * tagged: version 0.8
    * setup.py: Specify a known working version of setuptools so we don't
    force an unneeded and awkward upgrade.
    * setup.py: We aren't zipsafe, mark as such

2014-02-18  Michael R. Crusoe <mcrusoe@msu.edu>

* Normalized C++ namespace usage to fix CID 1054792
* Updated install instructions. We recommend OS X users and those Linux
users without root access to install virtualenv instead of pip.
* New documentation: doc/known-issues.txt
* Added code review checklist & other guidance: doc/development.txt

2014-02-03  Camille Scott <camille.scott.w@gmail.com>

* Standardized command line arguments in khmer_args; added version flag

* Added support for sparse graph labeling

* Added script to reinflate partitions from read files using the 
  labeling system, called sweep-reads-by-partition-buffered.py

* Implemented __new__ methods for Hashbits, enforced inheritance
  hierarchy between it and the new LabelHash class both in C++
  and CPython API

2013-12-20  Titus Brown  <titus@idyll.org>

* Fixed output_partitioned_file, sweep-reads3.py, and extract-partitions.py
  to retain FASTQ format in output.

2013-12-11  Michael R. Crusoe <mcrusoe@msu.edu>

* normalize-by-median.py: new optional argument: --record-filenames to specify
a path where a list of all the output filenames will be written to. Will
be used to better integrate with Galaxy.

* All commands that use the counting args now support the --version switch

* abundance-dist-single.py, abundance-dist.py, do-partition.py,
interleave-reads.py, load-graph.py, load-into-counting.py
normalize-by-median.py now exit with return code 1 instead of 255 as is
standard.

2013-12-19  Michael R. Crusoe  <mcrusoe@msu.edu>

* doc/install.txt Add setup instructions for RHEL6 & fix invocation to get
master branch to work for non-developers

2013-12-18  Titus Brown  <titus@idyll.org>

* Added a test to ensure that normalize-by-median.py has bigcount set to
  False.

2013-11-22  Camille Scott  <camille.scott.w@gmail.com>

* Makefile: Added debug target for profiling.

2013-11-22  Michael R. Crusoe  <mcrusoe@msu.edu>

* Documented release process

2013-10-21  Michael R. Crusoe  <mcrusoe@msu.edu>

* Version 0.7

* New script: sample-reads-randomly.py which does a single pass random
subsample using reservoir sampling.

* the version number is now only stored in one place

* Makefile: new dist, cppcheck, pep8, and autopep8 targets for developers.
VERSION is now set by versioneer and exported to C/C++ code.

* README switched from MarkDown to ReStructuredText format to clean up PyPI
listing. Install count badge added.

* doc/: updates to how the scripts are called. Sphinx now pulls version
number from versioneer. C/Python integration is now partially documented.
Reference to bleeding-edge has been removed. Release instructions have been
clarified and simplified.

* all python code in khmer/, scripts/, and tests/ should be PEP8 compliant now.

* khmer/_khmermodule.cc has gotten a once-over with cpychecker. Type errors
were eliminated and the error checking has improved.

* Several fixes motivated by the results of a Coverity C/C++ scan. 

* Tests that require greater than 0.5 gigabytes of memory are now annotated as
being 'highmem' and be skipped by changing two lines in setup.cfg

* warnings about -Wstrict-prototypes will no longer appear

* contributors to this release are: ctb, mr-c and camillescott. 

2013-10-15  Michael R. Crusoe  <mcrusoe@msu.edu>

* Version 0.6.1

* No code changes, just build fixes

2013-10-10  Michael R. Crusoe  <mcrusoe@msu.edu>

* Version 0.6

* Switch to setuptools to run the entire build

* The various Makefiles have been merged into one inside lib for posterity

* A new top-level Makefile wraps "python setup.py"

* argparse.py has been removed and is installed automatically by setuptools/pip

* setup.py and the python/khmer directory have been moved to the root of the
project to conform to the standard layout

* The project contact address is now khmer-project@idyll.org

* Due to the new build system the project now easily builds under OS X + XCode

* In light of the above the installation instructions have been rewritten

* Sphinx now builds the documentation without warnings or errors

* It is now easy to calculate code coverage.

* setup.py is now PEP8 compliant
2014-04-10  Michael R. Crusoe  <mcrusoe@msu.edu>

    * Makefile: run 'build' command before install; ignore _version.py for
    coverage purposes.
    * bink.ipynb: deleted
    * doc/choosing-hash-sizes.txt -> choosing-table-sizes.txt
    * setup.py,doc/{conf.py,index.txt}: update lists of authors
    * doc/development.txt: typo
    * doc/{galaxy,guide,index,introduction,scripts}.txt: remove some
    references to implementation details of the k-mer tables
    * doc/{known-issues,release}.txt: updated
    * khmer/*.cc,lib/*.{cc,hh}: astyle -A10 formatted
    * lib/read_parsers.cc: fixed case statement fall through
    * lib/subset.cc: removed unnecessary NULL check (CID 1054804 & 1195088)
    * scripts/*.py: additional documentation updates
    * tests/test-data/test-overlap1.ht,data/MSB2-surrender.fa &
    data/1m-filtered.fa: removed from repository history, .git is now 36M!

2014-03-31  Titus Brown  <ctb@msu.edu>

    * scripts/normalize-by-median.py: Fixed unbound variable bug introduced in
    20a433c2.

    * khmer/file.py: Fixed incorrect use of __file__ dirname instead of
    os.getcwd(); also fixed bug where statvfs would choke on an empty
    dirname resulting from input files being in the cwd.

2014-03-31  Michael R. Crusoe  <mcrusoe@msu.edu>

    * versioneer.py,ez_setup.py: updated to version 0.10 and 3.4.1
    respectively.
    * docs/release.txt,khmer/_version.py,MANIFEST.in: update ancillary
    versioneer files

2014-03-31  Titus Brown  <ctb@msu.edu>

    * scripts/*.py,khmer/khmer_args.py: added 'info' function to khmer_args,
    and added citation information to each script.
    * CITATION: added basic citation information for khmer functionality.

2013-03-31  Michael R. Crusoe  <mcrusoe@msu.edu>

    * docs/scripts.txt,scripts/*.py,khmer/*.py: overhaul the documentation of
    the scripts. Uses sphinxcontrib.autoprogram to leverage the existing
    argparse objects. Moved the documentation into each script + misc cleanups.
    All scripts support the --version option. Migrated the last scripts to use
    khmer_args
    * docs/blog-posts.txt: removed outdated reference to filter-exact.py; its
    replacement filter-abund.py is better documented in the eel-pond protocol
    * figuregen/,novelty/,plots/,templatem/,scripts/do-partition.sh: removed
    outdated code not part of core project

2013-03-30  Michael R. Crusoe  <mcrusoe@msu.edu>

    * setup.py: monkeypatched distutils.Distribution.reinitialize_command() so
    that it matches the behavior of Distribution.get_command_obj(). This fixes
    issues with 'pip install -e' and './setup.py nosetests' not respecting the
    setup.cfg configuration directives for the build_ext command. Also
    enhanced our build_ext command to respect the dry_run mode.

    * .ycm_extra_conf.py: Update our custom YouCompleteMe configuration to
    query the package configuration for the proper compilation flags.

2014-03-28  Michael R. Crusoe  <mcrusoe@msu.edu>

    * Makefile,setup.py: demote nose & sphinx to extra dependencies.
    Auto-install Python developer tools as needed.

2013-03-27  Michael R. Crusoe  <mcrusoe@msu.edu>

    * The system zlib and bzip2 libraries are now used instead of the bundled
    versions if specified in setup.cfg or the command line.

2014-03-25  Michael R. Crusoe  <mcrusoe@msu.edu>

    * Makefile: update cppcheck command to match new version of Jenkins
    plugin. Now ignores the lib/test*.cc files.

2013-03-20  Michael R. Crusoe  <mcrusoe@msu.edu>

    * lib/storage.hh,khmer/_khmermodule.cc,lib/{readtable,read_parsers}.hh:
    remove unused storage.hh

2014-03-19  Qingpeng Zhang  <qingpeng@msu.edu>

    * hashbits.cc: fix a bug of 'Division or modulo by zero' described in #182
    * test_scripts.py: add test code for count-overlap.py
    * count-overlap.py: (fix a bug because of a typo and hashsize was replaced
    by min_hashsize)
    * count-overlap.py: needs hashbits table generated by load-graph.py. 
    This information is added to the "usage:" line.
    * count-overlap.py: fix minor PyLint issues

2014-03-19  Michael R. Crusoe  <mcrusoe@msu.edu>

    * Update bundled zlib version to 1.2.8 from 1.2.3. Changes of note:
    "Wholesale replacement of gz* functions with faster versions"
    "Added LFS (Large File Summit) support for 64-bit file offsets"
    "Fix serious but very rare decompression bug"

2014-03-19  Michael R. Crusoe <mcrusoe@msu.edu>

    * lib/counting.hh: include hashtable.hh
    * lib/{counting,aligner,hashbits,hashtable,labelhash,node,subset}.{cc,hh},
    kmer.cc,khmer/_khmermodule.cc: removed downcast, replaced non-functional
    asserts() with exception throws.
    * khmer/_khmermodule.cc: fixed parsing of PyLists
    * setup.py: force 64bit only builds on OS X.

2014-03-19  Titus Brown  <t@idyll.org>

    * Makefile: update documentation on targets at top; clean autopep8 output.
    * test_counting_single.py: fixed pep8 violations in spacing
    * test_scripts.py: eliminate popenscript in favor of proper SystemExit
	handling in runscript; fix pep8 violations.

2014-03-19  Michael R. Crusoe <mcrusoe@msu.edu> and Luiz Irber
<luiz.irber@gmail.com>

    * lib/ktable.{cc,hh},khmer/{__init__.py},{_khmermodule.cc}, tests/
    test_{counting_{hash,single},ktable}.py: remove the unused KTable object
    * doc/{index,ktable}.txt: remove references to KTable
    * lib/{ktable.{hh,cc} → kmer_hash.{hh,cc}}: rename remaining ktable files
    to kmer_hash
    * lib/{hashtable,kmer}.hh: replace ktable headers with kmer_hash

2014-03-17  Ram RS  <ramrs@nyu.edu>

    * extract-partitions.py: pylint warnings addressed
    * test_scripts.py: tests added to cover extract-partitions completely

2014-03-16  Michael R. Crusoe <mcrusoe@msu.edu>

    * lib/read_parsers.cc: fix for Coverity CID 1054789: Unititialized scalar
    field II: fill_id is never zeroed out.

2014-03-16  Ram RS  <ramrs@nyu.edu>

    * Project email in copyright headers updated

2014-03-14  Michael R. Crusoe <mcrusoe@msu.edu>

    * khmer/_khmermodule.cc, lib/{khmer.hh, hashtable.{cc,hh}},
    tests/test_{hashbits,hashbits_obj,labelhash}.py: don't implicitly downcast
    tagset_size(). Changes fileformat version for saved tagsets.

2014-03-13  Ram RS  <ramrs@nyu.edu>

    * added: khmer/file.py - script to check disk space, check input file
    status and check space before hashtable writing
    * modified: scripts/*.py - all scripts now use khmer.file for above-mentioned
    functionality.
    * modified: scripts/*.py - pylint violations addressed in all scripts
    under scripts/

2014-03-13  Ram RS  <ramrs@nyu.edu>

    * Bug fix: tests.test_normalize_by_median_no_bigcount() now runs within
    temp directory

2014-03-11  Michael R. Crusoe  <mcrusoe@mcrusoe.edu>

    * lib/read_parsers.hh: fix for Coverity CID 1054789: Uninitialized scalar
    field

2014-03-10  Michael R. Crusoe  <mcrusoe@msu.edu>

    * doc/development.txt: document fork/tag policy + formatting fixes

2014-03-03  Michael R. Crusoe  <mcrusoe@msu.edu>

    * lib/trace_logger.{cc,hh}: fix for Coverity CID 1063852: Uninitialized
    scalar field (UNINIT_CTOR) 
    * lib/node.cc: fix for Coverity CID 1173035:  Uninitialized scalar field
    (UNINIT_CTOR)
    * lib/hashbits.hh: fix for Coverity CID 1153101:  Resource leak in object
    (CTOR_DTOR_LEAK)
    * lib/{perf_metrics.{cc,hh},hashtable.{cc,hh}
    ,read_parsers.{cc,hh},trace_logger.{cc,hh}}: ifndef WITH_INTERNAL_METRICS
    then lets not + astyle -A10

2014-02-27  Michael R. Crusoe <mcrusoe@msu.edu>

    * tagged: version 0.8
    * setup.py: Specify a known working version of setuptools so we don't
    force an unneeded and awkward upgrade.
    * setup.py: We aren't zipsafe, mark as such

2014-02-18  Michael R. Crusoe <mcrusoe@msu.edu>

* Normalized C++ namespace usage to fix CID 1054792
* Updated install instructions. We recommend OS X users and those Linux
users without root access to install virtualenv instead of pip.
* New documentation: doc/known-issues.txt
* Added code review checklist & other guidance: doc/development.txt

2014-02-03  Camille Scott <camille.scott.w@gmail.com>

* Standardized command line arguments in khmer_args; added version flag

* Added support for sparse graph labeling

* Added script to reinflate partitions from read files using the 
  labeling system, called sweep-reads-by-partition-buffered.py

* Implemented __new__ methods for Hashbits, enforced inheritance
  hierarchy between it and the new LabelHash class both in C++
  and CPython API

2013-12-20  Titus Brown  <titus@idyll.org>

* Fixed output_partitioned_file, sweep-reads3.py, and extract-partitions.py
  to retain FASTQ format in output.

2013-12-11  Michael R. Crusoe <mcrusoe@msu.edu>

* normalize-by-median.py: new optional argument: --record-filenames to specify
a path where a list of all the output filenames will be written to. Will
be used to better integrate with Galaxy.

* All commands that use the counting args now support the --version switch

* abundance-dist-single.py, abundance-dist.py, do-partition.py,
interleave-reads.py, load-graph.py, load-into-counting.py
normalize-by-median.py now exit with return code 1 instead of 255 as is
standard.

2013-12-19  Michael R. Crusoe  <mcrusoe@msu.edu>

* doc/install.txt Add setup instructions for RHEL6 & fix invocation to get
master branch to work for non-developers

2013-12-18  Titus Brown  <titus@idyll.org>

* Added a test to ensure that normalize-by-median.py has bigcount set to
  False.

2013-11-22  Camille Scott  <camille.scott.w@gmail.com>

* Makefile: Added debug target for profiling.

2013-11-22  Michael R. Crusoe  <mcrusoe@msu.edu>

* Documented release process

2013-10-21  Michael R. Crusoe  <mcrusoe@msu.edu>

* Version 0.7

* New script: sample-reads-randomly.py which does a single pass random
subsample using reservoir sampling.

* the version number is now only stored in one place

* Makefile: new dist, cppcheck, pep8, and autopep8 targets for developers.
VERSION is now set by versioneer and exported to C/C++ code.

* README switched from MarkDown to ReStructuredText format to clean up PyPI
listing. Install count badge added.

* doc/: updates to how the scripts are called. Sphinx now pulls version
number from versioneer. C/Python integration is now partially documented.
Reference to bleeding-edge has been removed. Release instructions have been
clarified and simplified.

* all python code in khmer/, scripts/, and tests/ should be PEP8 compliant now.

* khmer/_khmermodule.cc has gotten a once-over with cpychecker. Type errors
were eliminated and the error checking has improved.

* Several fixes motivated by the results of a Coverity C/C++ scan. 

* Tests that require greater than 0.5 gigabytes of memory are now annotated as
being 'highmem' and be skipped by changing two lines in setup.cfg

* warnings about -Wstrict-prototypes will no longer appear

* contributors to this release are: ctb, mr-c and camillescott. 

2013-10-15  Michael R. Crusoe  <mcrusoe@msu.edu>

* Version 0.6.1

* No code changes, just build fixes

2013-10-10  Michael R. Crusoe  <mcrusoe@msu.edu>

* Version 0.6

* Switch to setuptools to run the entire build

* The various Makefiles have been merged into one inside lib for posterity

* A new top-level Makefile wraps "python setup.py"

* argparse.py has been removed and is installed automatically by setuptools/pip

* setup.py and the python/khmer directory have been moved to the root of the
project to conform to the standard layout

* The project contact address is now khmer-project@idyll.org

* Due to the new build system the project now easily builds under OS X + XCode

* In light of the above the installation instructions have been rewritten

* Sphinx now builds the documentation without warnings or errors

* It is now easy to calculate code coverage.

* setup.py is now PEP8 compliant<|MERGE_RESOLUTION|>--- conflicted
+++ resolved
@@ -1,4 +1,3 @@
-<<<<<<< HEAD
 2014-12-26  Titus Brown  <titus@idyll.org>
 
     * tests/tests_sandbox_scripts.py: added import and execfile test for all
@@ -24,13 +23,12 @@
     sandbox/sweep-reads2.py, sandbox/sweep-reads3.py,
     sandbox/uniqify-sequences.py, sandbox/write-interleave.py}: cleaned up
     to make 'import'-able and 'execfile'-able.
-=======
+
 2014-12-26  Michael R. Crusoe  <mcrusoe@msu.edu>
 
     * tests/test_functions.py: Generate a temporary filename instead of
     writing to the current directory
     * Makefile: always run the `test` target if specified
->>>>>>> 034324c0
 
 2014-12-20  Titus Brown  <titus@idyll.org>
 
