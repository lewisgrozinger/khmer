<<<<<<< HEAD
2015-02-25  Hussien Alameldin  <hussien@msu.edu>

   * sandbox/bloom_count.py: renamed to bloom-count.py
   * sandbox/bloom_count_intersection.py: renamed to 
     bloom-count-intersection.py
   * sandbox/read_aligner.py: renamed to read-aligner.py
=======
2015-02-26  Tamer A. Mansour  <drtamermansour@gmail.com>

   * scripts/abundance-dist-single.py: Use CSV format for the histogram. 
   Includes column headers.
   * tests/test_scripts.py: add a test function for the --csv option in
   abundance-dist-single.py

2015-02-26  Jacob Fenton  <bocajnotnef@gmail.com>

   * doc/introduction.txt, doc/user/choosing-table-sizes.txt: Updated docs to
   ref correct links and names

2015-02-25  Aditi Gupta  <agupta@msu.edu>

   * sandbox/{collect-reads.py, correct-errors.py, 
   normalize-by-median-pct.py, slice-reads-by-coverage.py, 
   sweep-files.py, sweep-reads3.py, to-casava-1.8-fastq.py}: 
   Replaced 'accuracy' with 'quality'. Fixes #787.
>>>>>>> 3f923602

2015-02-25  Tamer A. Mansour  <drtamermansour@gmail.com>

   * scripts/normalize-by-median.py: change to the default behavior to
   overwrite the sequences output file. Also add a new argument --append to
   append new reads to the output file.
   * tests/test_scripts.py: add a test for the --append option in
   normalize-by-median.py

2015-02-25  Hussien Alameldin  <hussien@msu.edu>

   * khmer/khmer_args.py: add 'hll' citation entry "Irber and Brown,
     unpublished." to  _alg. dict.
   * sandbox/unique-kmers.py: add call to 'info' with 'hll' in the
     algorithms list.

2015-02-24  Luiz Irber  <irberlui@msu.edu>

    * khmer/_khmermodule.cc: expose HLL internals as read-only attributes.
    * lib/hllcounter.{cc,hh}: simplify error checking, add getters for HLL.
    * tests/test_hll.py: add test cases for increasing coverage, also fix
    some of the previous ones using the new HLL read-only attributes.

2015-02-24  Luiz Irber  <irberlui@msu.edu>

   * khmer/_khmermodule.cc: Fix coding style violations.

2015-02-24  Luiz Irber  <irberlui@msu.edu>

   * khmer/_khmermodule.cc: Update extension to use recommended practices,
   PyLong instead of PyInt, Type initialization, PyBytes instead of PyString.
   Replace common initialization with explicit type structs, and all types
   conform to the CPython checklist.

2015-02-24  Tamer A. Mansour  <drtamermansour@gmail.com>

   * scripts/abundance-dist.py: Use CSV format for the histogram. Includes
   column headers.
   * tests/test_scripts.py: add coverage for the new --csv option in
   abundance-dist.py

2015-02-24  Michael R. Crusoe  <mcrusoe@msu.edu>

   * jenkins-build.sh: remove examples/stamps/do.sh testing for now; takes too
   long to run on every build. Related to #836

2015-02-24  Kevin Murray  <spam@kdmurray.id.au>

   * scripts/interleave-reads.py: Make the output file name print nicely.

2015-02-23  Titus Brown  <titus@idyll.org>

   * khmer/utils.py: added 'check_is_left' and 'check_is_right' functions;
   fixed bug in check_is_pair.
   * tests/test_functions.py: added tests for now-fixed bug in check_is_pair,
   as well as 'check_is_left' and 'check_is_right'.
   * scripts/interleave-reads.py: updated to handle Casava 1.8 formatting.
   * scripts/split-paired-reads.py: fixed bug where sequences with bad names
   got dropped; updated to properly handle Casava 1.8 names in FASTQ files.
   * scripts/count-median.py: added '--csv' output format; updated to properly
   handle Casava 1.8 FASTQ format when '--csv' is specified.
   * scripts/normalize-by-median.py: replaced pair checking with
   utils.check_is_pair(), which properly handles Casava 1.8 FASTQ format.
   * tests/test_scripts.py: updated script tests to check Casava 1.8
   formatting; fixed extract-long-sequences.py test.
   * scripts/{extract-long-sequences.py,extract-paired-reads.py,
   fastq-to-fasta.py,readstats.py,sample-reads-randomly.py,trim-low-abund.py},
   khmer/thread_utils.py: updated to handle Casava 1.8 FASTQ format by
   setting parse_description=False in screed.open(...).
   * tests/test-data/{paired-mixed.fq,paired-mixed.fq.pe,random-20-a.fq,
   test-abund-read-2.fq,test-abund-read-2.paired2.fq,test-abund-read-paired.fa,
   test-abund-read-paired.fq}: switched some sequences over to Casava 1.8
   format, to test format handling.
   * tests/test-data/{casava_18-pe.fq,test-reads.fq.gz}: new test file for
   Casava 1.8 format handling.
   * tests/test-data/{overlap.curve,paired-mixed.fq.1,paired-mixed.fq.2,
   simple_1.fa,simple_2.fa,simple_3.fa,test-colors.fa,test-est.fa,
   test-graph3.fa,test-graph4.fa,test-graph6.fa}: removed no-longer used
   test files.

2015-02-23  Titus Brown  <titus@idyll.org>

   * setup.cfg: set !linux flag by default, to avoid running tests that
   request too much memory when 'nosetests' is run.  (This is an OS difference
   where Mac OS X attempts to allocate as much memory as requested, while
   on Linux it just crashes).

2015-02-23  Michael R. Crusoe  <mcrusoe@msu.edu>

   * khmer/{__init__.py,_khmermodule.cc},lib/{hashbits.cc,hashbits.hh,
   hashtable,tests/test_{c_wrapper,read_parsers}.py: remove unused callback
   functionality

2015-02-23  Michael R. Crusoe  <mcrusoe@msu.edu>

   * setup.py: point to the latest screed release candidate to work around
   versioneer bug.

2015-02-23  Tamer A. Mansour  <drtamermansour@gmail.com>

   * examples/stamps/do.sh: the argument --savehash was changed to --savetable
   and change mode to u+x
   * jenkins-build.sh: add a test to check for the do.sh file

2015-02-23  Kevin Murray  <spam@kdmurray.id.au>

   * khmer/load_pe.py: Remove unused/undocumented module. See #784

2015-02-21  Hussien Alameldin  <hussien@msu.edu>

   * sandbox/normalize-by-align.py: "copyright header 2013-2015 was added"
   * sandbob/read_aligner.py: "copyright header 2013-2015 was added"
   * sandbox/slice-reads-by-coverage.py: "copyright header 2014  was added"

2015-02-21  Hussien Alameldin  <hussien@msu.edu>

   * sandbox/calc-best-assembly.py, collect-variants.py, graph-size.py: Set executable bits using "chmod +x"

2015-02-21  Michael R. Crusoe  <mcrusoe@msu.edu>

   * khmer/_khmermodule.cc,lib/read_parsers.cc: Rename the 'accuracy' attribute
   of ReadParser Reads to 'quality'
   * tests/test_read_parsers.py: update test to match

2015-02-21  Rhys Kidd  <rhyskidd@gmail.com>

   * sandbox/{calc-best-assembly,calc-error-profile,normalize-by-align,
   read_aligner,slice-reads-by-coverage}.py: reference /usr/bin/env python2
   in the #! line.

2015-02-21  Rhys Kidd  <rhyskidd@gmail.com>

   * sandbox/sweep-paired-reads.py: remove empty script

2015-02-20  Titus Brown  <titus@idyll.org>

   * doc/dev/scripts-and-sandbox.txt: policies for sandbox/ and scripts/
   content, and a process for adding new command line scripts into scripts/.
   * doc/dev/index.txt: added scripts-and-sandbox to developer doc index.

2015-02-20  Michael R. Crusoe  <mcrusoe@msu.edu>

    * khmer/_khmermodule.cc: convert C++ out of memory exceptions to Python
    out of memory exception.
    * test/test_{counting_hash,counting_single,hashbits_obj,labelhash,
    scripts}.py: partial tests for the above

2015-02-20  Aditi Gupta  <agupta@msu.edu>

   * doc/dev/coding-guidelines-and-review.txt: fixed spelling errors.

2015-02-19  Michael R. Crusoe  <mcrusoe@msu.edu>

   * doc/dev/coding-guidelines-and-review.txt: added checklist for new CPython
   types
   * khmer/_khmermodule.cc: Update ReadAligner to follow the new guidelines

2015-02-19  Daniel Standage  <daniel.standage@gmail.com>

   * Makefile: add a new Makefile target `help` to list and describe all
   common targets.
   * khmer/utils.py, tests/test_functions.py: minor style fixes.

2015-02-16  Titus Brown  <titus@idyll.org>

   * khmer/utils.py: added 'check_is_pair', 'broken_paired_reader', and
   'write_record_pair' functions.
   * khmer/khmer_args.py: added streaming reference for future algorithms
   citation.
   * tests/test_functions.py: added unit tests for 'check_is_pair' and
   'broken_paired_reader'.
   * scripts/trim-low-abund.py: upgraded to track pairs properly; added
   proper get_parser information; moved to scripts/ from sandbox/.
   * tests/test_scripts.py: added paired-read tests for
   trim-low-abund.py.
   * tests/test-data/test-abund-read-2.paired.fq: data for paired-read tests.
   * scripts/extract-paired-reads.py: removed 'is_pair' in favor of
   'check_is_pair'; switched to using 'broken_paired_reader'; fixed use
   of sys.argv.
   * scripts/sample-reads-randomly.py: removed unused 'output_single' function.
   * doc/user/scripts.txt: added trim-low-abund.py.

2015-02-13  Qingpeng Zhang  <qingpeng@msu.edu>

   * scripts/sample-reads-randomly.py: fix a glitch about string formatting.

2015-02-11  Titus Brown  <titus@idyll.org>

   * khmer/_khmermodule.cc: fixed k-mer size checking; updated some error
   messages.
   * tests/test_graph.py: added test for k-mer size checking in find_all_tags.

2015-02-09  Titus Brown  <titus@idyll.org>

   * scripts/split-paired-reads.py: added -1 and -2 options to allow fine-
   grain specification of output locations; switch to using write_record
   instead of script-specific output functionality.
   * tests/test_scripts.py: added accompanying tests.

2015-02-09  Bede Constantinides  <bede.constantinides@manchester.ac.uk>

   * scripts/split-paired-reads.py: added -o option to allow specification
   of an output directory
   * tests/test_scripts.py: added accompanying test for split-paired-reads.py

2015-02-01  Titus Brown  <titus@idyll.org>

   * khmer/_khmermodule.cc: added functions hash_find_all_tags_list and
   hash_get_tags_and_positions to CountingHash objects.
   * tests/test_counting_hash.py: added tests for new functionality.

2015-01-25  Titus Brown  <titus@idyll.org>

   * sandbox/correct-errors.py: fixed sequence output so that quality
   scores length always matches the sequence length; fixed argparse
   setup to make use of default parameter.

2015-01-25  Titus Brown  <titus@idyll.org>

    * sandbox/readstats.py: fixed non-functional string interpolation at end;
    added -o to send output to a file; moved to scripts/.
    * doc/user/scripts.txt: added readstats description.
    * tests/test_scripts.py: added tests for readstats.py

2015-01-23  Jessica Mizzi  <mizzijes@msu.edu>

    * khmer/utils.py: Added single write_record fuction to write FASTA/Q
    * scripts/{abundance-dist,extract-long-sequences,extract-partitions,
    interleave-reads,normalize-by-median,sample-reads-randomly}.py: 
    Replaced FASTA/Q writing method with write_record

2015-01-23  Michael R. Crusoe  <mcrusoe@msu.edu>

    * Makefile: remove the user installs for the `install-dependencies` target

2015-01-23  Michael R. Crusoe  <mcrusoe@msu.edu>

    * README.rst,doc/user/install.txt: clarify that we support Python 2.7.x
    and not Python 3.

2015-01-21  Luiz Irber  <irberlui@msu.edu>

    * lib/hllcounter.{cc,hh}: Implemented a HyperLogLog counter.
    * khmer/{_khmermodule.cc, __init__.py}: added HLLCounter class
    initialization and wrapper.
    * tests/test_hll.py: added test functions for the new
    HyperLogLog counter.
    * sandbox/unique-kmers.py: implemented a CLI script for
    approximate cardinality estimation using a HyperLogLog counter.
    * setup.cfg, Makefile, third-party/smhasher/MurmurHash3.{cc,h},
    lib/kmer_hash.{cc,hh}, setup.py: added MurmurHash3 hash function
    and configuration.
    * setup.py: added a function to check if compiler supports OpenMP.

2015-01-14  Reed Cartwright  <cartwright@asu.edu>

    * doc/dev/getting-started.txt: Added install information for
    Arch Linux

2014-01-14  Michael R. Crusoe  <mcrusoe@msu.edu>

    * doc/user/{blog-posts,guide}.txt,examples/stamps/do.sh,sandbox/{
    collect-reads,error-correct-pass2,filter-median-and-pct,filter-median,
    read_aligner,split-sequences-by-length}.py,scripts/{filter-abund,
    load-into-counting}.py,tests/test_{counting_hash,hashbits,scripts}.py:
    remove references to ".kh" files replaces with ".pt" or ".ct" as
    appropriate
    * tests/test-data/{bad-versionk12,normC20k20}.kh: renamed to "*.ct"

2015-01-13  Daniel Standage  <daniel.standage@gmail.com>

    * tests/khmer_tst_utils.py, tests/test_sandbox_scripts.py: removed
    unused module imports
    * .gitignore: added pylint_report.txt so that it is not accidentally
    committed after running make diff_pylint_report
    * khmer/file.py -> khmer/kfile.py: renamed internal file handling
    class to avoid collisions with builtin Python file module
    * sandbox/collect-reads.py, sanbox/saturate-by-median.py,
    sandbox/sweep-files.py, sandbox/sweep-reads.py,
    scripts/abundance-dist-single.py, scripts/abundance-dist.py,
    scripts/annotate-partitions.py, scripts/count-median.py,
    scripts/count-overlap.py, scripts/do-partition.py,
    scripts/extract-long-sequences.py, scripts/extract-paired-reads.py,
    scripts/extract-partitions.py, scripts/filter-abund-single.py,
    scripts/filter-abund.py, scripts/filter-stoptags.py,
    scripts/find-knots.py, scripts/interleave-reads.py,
    scripts/load-graph.py, scripts/load-into-counting.py,
    scripts/make-initial-stoptags.py, scripts/merge-partitions.py,
    scripts/normalize-by-median.py, scripts/partition-graph.py,
    scripts/sample-reads-randomly.py, scripts/split-paired-reads.py,
    tests/test_script_arguments.py, tests/test_scripts.py: changed all
    occurrences of `file` to `kfile`

2015-01-09  Rhys Kidd  <rhyskidd@gmail.com>

    * lib/khmer.hh: implement generic NONCOPYABLE() macro guard
    * lib/hashtable.hh: apply NONCOPYABLE macro guard in case of future 
    modifications to Hashtable that might exposure potential memory corruption 
    with default copy constructor

2014-12-30  Michael Wright  <wrig517@msu.edu>

    * tests/test_scripts.py: Attained complete testing coverage for 
    scripts/filter_abund.py

2014-12-30  Brian Wyss  <wyssbria@msu.edu>

    * tests/test_scripts.py: added four new tests:
    load_into_counting_multifile(), test_abundance_dist_single_nosquash(),
    test_abundance_dist_single_savehash, test_filter_abund_2_singlefile

2015-12-29  Michael R. Crusoe  <mcrusoe@msu.edu>

    * CITATION,khmer/khmer_args.py,scripts/{abundance-dist-single,
    filter-abund-single,load-graph,load-into-counting}.py: Give credit to the
    SeqAn project for their FASTQ/FASTA reader that we use.

2014-12-26  Titus Brown  <titus@idyll.org>

    * tests/tests_sandbox_scripts.py: added import and execfile test for all
    sandbox/ scripts.
    * sandbox/{abundance-hist-by-position.py,
    sandbox/assembly-diff-2.py, sandbox/assembly-diff.py,
    sandbox/bloom_count.py, sandbox/bloom_count_intersection.py,
    sandbox/build-sparse-graph.py, sandbox/combine-pe.py,
    sandbox/compare-partitions.py, sandbox/count-within-radius.py,
    sandbox/degree-by-position.py, sandbox/ec.py,
    sandbox/error-correct-pass2.py, sandbox/extract-single-partition.py,
    sandbox/fasta-to-abundance-hist.py, sandbox/filter-median-and-pct.py,
    sandbox/filter-median.py, sandbox/find-high-abund-kmers.py,
    sandbox/find-unpart.py, sandbox/graph-size.py,
    sandbox/hi-lo-abundance-by-position.py, sandbox/multi-rename.py,
    sandbox/normalize-by-median-pct.py, sandbox/print-stoptags.py,
    sandbox/print-tagset.py, sandbox/readstats.py,
    sandbox/renumber-partitions.py, sandbox/shuffle-fasta.py,
    sandbox/shuffle-reverse-rotary.py, sandbox/split-fasta.py,
    sandbox/split-sequences-by-length.py, sandbox/stoptag-abundance-hist.py,
    sandbox/stoptags-by-position.py, sandbox/strip-partition.py,
    sandbox/subset-report.py, sandbox/sweep-out-reads-with-contigs.py,
    sandbox/sweep-reads2.py, sandbox/sweep-reads3.py,
    sandbox/uniqify-sequences.py, sandbox/write-interleave.py}: cleaned up
    to make 'import'-able and 'execfile'-able.

2014-12-26  Michael R. Crusoe  <mcrusoe@msu.edu>

    * tests/test_functions.py: Generate a temporary filename instead of
    writing to the current directory
    * Makefile: always run the `test` target if specified

2014-12-20  Titus Brown  <titus@idyll.org>

    * sandbox/slice-reads-by-coverage.py: fixed 'N' behavior to match other
    scripts ('N's are now replaced by 'A', not 'G').
    * sandbox/trim-low-abund.py: corrected reporting bug (bp written);
    simplified second-pass logic a bit; expanded reporting.

2014-12-17  Jessica Mizzi  <mizzijes@msu.edu>

    * khmer/file.py,sandbox/sweep-reads.py,scripts/{abundance-dist-single,
    abundance-dist,annotate-partitions,count-median,count-overlap,do-partition,
    extract-paired-reads,extract-partitions,filter-abund-single,filter-abund,
    filter-stoptags,interleave-reads,load-graph,load-into-counting,
    make-initial-stoptags,merge-partitions,normalize-by-median,partition-graph,
    sample-reads-randomly,split-paired-reads}.py,setup.cfg,
    tests/{test_script_arguments,test_scripts}.py: Added force option to all 
    scripts to script IO sanity checks and updated tests to match. 

2014-12-17  Michael R. Crusoe  <mcrusoe@msu.edu>

    * setup.cfg,tests/test_{counting_hash,counting_single,filter,graph,
    hashbits,hashbits_obj,labelhash,lump,read_parsers,scripts,subset_graph}.py:
    reduce memory usage of tests to about 100 megabytes max.

2014-12-17  Michael R. Crusoe  <mcrusoe@msu.edu>

    * scripts/load-graph.py,khmer/_khmermodule.cc: restore threading to
    load-graph.py

2014-12-16  Titus Brown  <titus@idyll.org>

    * sandbox/{calc-error-profile.py,collect-variants.py,correct-errors.py,
    trim-low-abund.py}: Support for k-mer spectral error analysis, sublinear
    error profile calculations from shotgun data sets, adaptive variant
    collection based on graphalign, streaming error correction, and streaming
    error trimming.
    * tests/test_sandbox_scripts.py: added tests for sandbox/trim-low-abund.py.
    * tests/test_counting_hash.py: added tests for new
    CountingHash::find_spectral_error_positions function.

2014-12-16  Michael R. Crusoe  <mcrusoe@msu.edu>  &  Camille Scott
<camille.scott.w@gmail.com>

    * khmer/_khmermodule.cc: fixed memory leak in the ReadParser paired
    iterator (not used by any scripts).
    * lib/read_parsers.cc,khmer/_khmermodule.cc: Improved exception handling.
    * tests/test_read_parsers.py,
    tests/test-data/100-reads.fq.truncated.{bz2,gz}: Added tests for truncated
    compressed files accessed via ReadParser paired and unpaired iterators.

2014-12-09  Michael R. Crusoe  <mcrusoe@msu.edu>

    New FAST[AQ] parser (from the SeqAn project). Fixes known issue and a
    newly found read dropping issue
    https://github.com/ged-lab/khmer/issues/249
    https://github.com/ged-lab/khmer/pull/641
    Supports reading from non-seekable plain and gziped FAST[AQ] files (a.k.a
    pipe or streaming support)

    * khmer/{__init__.py,_khmermodule.cc}: removed the Config object, the
    threads argument to new_counting_hash, and adapted to other changes in API.
    Dropped the unused _dump_report_fn method. Enhanced error reporting.
    * lib/{bittest,consume_prof,error,khmer_config,scoringmatrix,thread_id_map}
    .{cc,hh},tests/test_khmer_config.py: deleted unused files
    * sandbox/collect-reads.py,scripts/{abundance-dist-single,do-partition,
    filter-abund-single,load-into-counting}.py: adapted to Python API changes:
    no threads argument to ReadParser, no more config
    * tests/test_{counting_hash,counting_single,hashbits,hashbits_obj,
    test_read_parsers}.py: updated tests to new error pattern (upon object
    creation, not first access) and the same API change as above. Thanks to
    Camille for her enhanced multi-thread test.
    * lib/{counting,hashtable,ht-diff}.cc,khmer.hh: renamed MAX_COUNT define to
    MAX_KCOUNT; avoids naming conflict with SeqAn
    * khmer/file.py: check_file_status(): ignored input files named '-'
    * khmer/khmer_tst_utils.py: added method to pipe input files to a target
    script
    * tests/test_scripts.py: enhanced streaming tests now that four of them
    work.
    * Makefile: refreshed cppcheck{,-result.xml} targets, added develop
    setuptools command prior to testing

2014-12-08  Michael R. Crusoe  <mcrusoe@msu.edu>

    * doc/user/known_issues.txt: Document that multithreading leads to dropped
    reads.

2014-12-07  Michael R. Crusoe  <mcrusoe@msu.edu>

    This is khmer v1.2

    * Makefile: add sandbox scripts to the pylint_report.txt target
    * doc/dev/coding-guidelines-and-review.txt: Add question about command
    line API to the checklist
    * doc/dev/release.txt: refresh release procedure
    * doc/release-notes/release-1.2.md

2014-12-05  Michael R. Crusoe  <mcrusoe@msu.edu>

    * CITATIONS,khmer/khmer_args.py: update citations for Qingpeng's paper

2014-12-01  Michael R. Crusoe  <mcrusoe@msu.edu>

    * doc/roadmap.txt: Explain the roadmap to v2 through v4

2014-12-01  Kevin Murray  <spam@kdmurray.id.au>

    * tests/test_scripts.py: Stop a test from making a temporary output file
    in the current dir by explictly specifying an output file.

2014-12-01  Kevin Murray  <spam@kdmurray.id.au>

    * load-into-counting.py: Add a CLI parameter to output a machine-readable
    summary of the run, including number of k-mers, FPR, input files etc in
    json or TSV format.

2014-12-01  Titus Brown  <t@idyll.org>

    * Update sandbox docs: some scripts now used in recipes

2014-11-23  Phillip Garland  <pgarland@gmail.com>

    * lib/khmer.hh (khmer): define KSIZE_MAX
    * khmer/_khmermodule.cc (forward_hash, forward_hash_no_rc) (reverse_hash):
    Use KSIZE_MAX to check whether the user-supplied k is larger than khmer
    supports.

2014-11-19  Michael R. Crusoe  <mcrusoe@msu.edu>

    * CODE_OF_CONDUT.RST,doc/dev/{index,CODE_OF_CONDUCT}.txt: added a code of
    conduct

2014-11-18  Jonathan Gluck  <jdg@cs.umd.edu>

    * tests/test_counting_hash.py: Fixed copy paste error in comments, True to
    False.

2014-11-15  Jacob Fenton  <bocajnotnef@gmail.com>

    * tests/test_scripts.py: added screed/read_parsers stream testing
    * khmer/file.py: modified file size checker to not break when fed
    a fifo/block device
    * tests/test-data/test-abund-read-2.fa.{bz2, gz}: new test files

2014-11-11  Jacob Fenton  <bocajnotnef@gmail.com>

    * do-partition.py: replaced threading args in scripts with things from 
    khmer_args
    * khmer/theading_args.py: removed as it has been deprecated

2014-11-06  Michael R. Crusoe  <mcrusoe@msu.edu>

    * lib/{counting,hashbits}.{cc,hh},lib/hashtable.hh: Moved the n_kmers()
    function into the parent Hashtable class as n_unique_kmers(), adding it to
    CountingHash along the way. Removed the unused start and stop parameters.
    * khmer/_khmermodule.cc: Added Python wrapping for CountingHash::
    n_unique_kmers(); adapted to the dropped start and stop parameters.
    * scripts/{load-graph,load-into-counting,normalize-by-median}.py: used the
    n_unique_kmers() function instead of the n_occupied() function to get the
    number of unique kmers in a table.
    * tests/test_{hashbits,hashbits_obj,labelhash,scripts}.py: updated the
    tests to reflect the above

2014-10-24  Camille Scott  <camille.scott.w@gmail.com>

    * do-partition.py: Add type=int to n_threads arg and assert to check
    number of active threads

2014-10-10  Brian Wyss  <wyssbria@msu.edu>

    * khmer/scripts/{abundance-dist, abundance-dist-single,
    annotate-partitions, count-median, count-overlap, do-partition,
    extract-paired-reads, extract-partitions, filter-abund, filter-abund-single,
    filter-stoptags, find-knots, load-graph, load-into-counting,
    make-initial-stoptags, merge-partitions, normalize-by-median, 
    partition-graph, sample-reads-randomly}.py:
    changed stdout output in scripts to go to stderr.

2014-10-06  Michael R. Crusoe  <mcrusoe@msu.edu>

    * Doxyfile.in: add links to the stdc++ docs

2014-10-01  Ben Taylor  <taylo886@msu.edu>

    * khmer/_khmermodule.cc, lib/hashtable.cc, lib/hashtable.hh,
    tests/test_counting_hash.py, tests/test_labelhash.py,
    tests/test_hashbits.py, tests/test_hashbits_obj.py:
    Removed Hashtable::consume_high_abund_kmers,
    Hashtable::count_kmers_within_depth, Hashtable::find_radius_for_volume,
    Hashtable::count_kmers_on_radius

2014-09-29  Michael R. Crusoe  <mcrusoe@msu.edu>

    * versioneer.py: upgrade versioneer 0.11->0.12

2014-09-29  Sherine Awad  <sherine.awad@gmail.com>

    * scripts/normalize-by-median.py: catch expections generated by wrong
    indentation for 'total'

2014-09-23  Jacob G. Fenton  <bocajnotnef@gmail.com>

    * scripts/{abundance-dist-single, abundance-dist, count-median,
    count-overlap, extract-paired-reads, filter-abund-single,
    load-graph, load-into-counting, make-initial-stoptags,
    partition-graph, split-paired-reads}.py: 
    added output file listing at end of file
    * scripts/extract-long-sequences.py: refactored to set write_out to
    sys.stdout by default; added output location listing.
    * scripts/{fastq-to-fasta, interleave-reads}.py: 
    added output file listing sensitive to optional -o argument
    * tests/test_scripts.py: added test for scripts/make-initial-stoptags.py

2014-09-19  Ben Taylor  <taylo886@msu.edu>

    * Makefile: added --inline-suppr to cppcheck, cppcheck-result.xml targets
    * khmer/_khmermodule.cc: Added comments to address cppcheck false positives
    * lib/hashtable.cc, lib/hashtable.hh: take args to filter_if_present by
    reference, address scope in destructor
    * lib/read_parsers.cc: Added comments to address cppcheck false positives
    * lib/subset.cc, lib/subset.hh: Adjusted output_partitioned_file,
    find_unpart to take args by reference, fix assign_partition_id to use
    .empty() instead of .size()

2014-09-19  Ben Taylor  <taylo886@msu.edu>
		
    * Makefile: Add astyle, format targets
    * doc/dev/coding-guidelines-and-review.txt: Add reference to `make format`
		target

2014-09-10  Titus Brown  <titus@idyll.org>

    * sandbox/calc-median-distribution.py: catch exceptions generated by reads
	shorter than k in length.
    * sandbox/collect-reads.py: added script to collect reads until specific
	average cutoff.
    * sandbox/slice-reads-by-coverage.py: added script to extract reads with
	a specific coverage slice (based on median k-mer abundance).
	
2014-09-09  Titus Brown  <titus@idyll.org>

    * Added sandbox/README.rst to describe/reference removed files,
	 and document remaining sandbox files.

    * Removed many obsolete sandbox files, including:
      sandbox/abund-ablate-reads.py,
      sandbox/annotate-with-median-count.py,
      sandbox/assemble-individual-partitions.py,
      sandbox/assemstats.py,
      sandbox/assemstats2.py,
      sandbox/bench-graphsize-orig.py,
      sandbox/bench-graphsize-th.py,
      sandbox/bin-reads-by-abundance.py,
      sandbox/bowtie-parser.py,
      sandbox/calc-degree.py,
      sandbox/calc-kmer-partition-counts.py,
      sandbox/calc-kmer-read-abunds.py,
      sandbox/calc-kmer-read-stats.py,
      sandbox/calc-kmer-to-partition-ratio.py,
      sandbox/calc-sequence-entropy.py,
      sandbox/choose-largest-assembly.py,
      sandbox/consume-and-traverse.py,
      sandbox/contig-coverage.py,
      sandbox/count-circum-by-position.py,
      sandbox/count-density-by-position.py,
      sandbox/count-distance-to-volume.py,
      sandbox/count-median-abund-by-partition.py,
      sandbox/count-shared-kmers-btw-assemblies.py,
      sandbox/ctb-iterative-bench-2-old.py,
      sandbox/ctb-iterative-bench.py,
      sandbox/discard-high-abund.py,
      sandbox/discard-pre-high-abund.py,
      sandbox/do-intertable-part.py,
      sandbox/do-partition-2.py,
      sandbox/do-partition-stop.py,
      sandbox/do-partition.py,
      sandbox/do-subset-merge.py,
      sandbox/do-th-subset-calc.py,
      sandbox/do-th-subset-load.py,
      sandbox/do-th-subset-save.py,
      sandbox/extract-surrender.py,
      sandbox/extract-with-median-count.py,
      sandbox/fasta-to-fastq.py,
      sandbox/filter-above-median.py,
      sandbox/filter-abund-output-by-length.py,
      sandbox/filter-area.py,
      sandbox/filter-degree.py,
      sandbox/filter-density-explosion.py,
      sandbox/filter-if-present.py,
      sandbox/filter-max255.py,
      sandbox/filter-min2-multi.py,
      sandbox/filter-sodd.py,
      sandbox/filter-subsets-by-partsize.py,
      sandbox/get-occupancy.py,
      sandbox/get-occupancy2.py,
      sandbox/graph-partition-separate.py,
      sandbox/graph-size-circum-trim.py,
      sandbox/graph-size-degree-trim.py,
      sandbox/graph-size-py.py,
      sandbox/join_pe.py,
      sandbox/keep-stoptags.py,
      sandbox/label-pairs.py,
      sandbox/length-dist.py,
      sandbox/load-ht-and-tags.py,
      sandbox/make-coverage-by-position-for-node.py,
      sandbox/make-coverage-histogram.py,
      sandbox/make-coverage.py,
      sandbox/make-random.py,
      sandbox/make-read-stats.py,
      sandbox/multi-abyss.py,
      sandbox/multi-stats.py,
      sandbox/multi-velvet.py,
      sandbox/normalize-by-min.py,
      sandbox/occupy.py,
      sandbox/parse-bowtie-pe.py,
      sandbox/parse-stats.py,
      sandbox/partition-by-contig.py,
      sandbox/partition-by-contig2.py,
      sandbox/partition-size-dist-running.py,
      sandbox/partition-size-dist.py,
      sandbox/path-compare-to-vectors.py,
      sandbox/print-exact-abund-kmer.py,
      sandbox/print-high-density-kmers.py,
      sandbox/quality-trim-pe.py,
      sandbox/quality-trim.py,
      sandbox/reformat.py,
      sandbox/remove-N.py,
      sandbox/softmask-high-abund.py,
      sandbox/split-N.py,
      sandbox/split-fasta-on-circum.py,
      sandbox/split-fasta-on-circum2.py,
      sandbox/split-fasta-on-circum3.py,
      sandbox/split-fasta-on-circum4.py,
      sandbox/split-fasta-on-degree-th.py,
      sandbox/split-fasta-on-degree.py,
      sandbox/split-fasta-on-density.py,
      sandbox/split-reads-on-median-diff.py,
      sandbox/summarize.py,
      sandbox/sweep_perf.py,
      sandbox/test_scripts.py,
      sandbox/traverse-contigs.py,
      sandbox/traverse-from-reads.py,
      sandbox/validate-partitioning.py -- removed as obsolete.

2014-09-01  Michael R. Crusoe  <mcrusoe@msu.edu>

    * doc/dev/coding-guidelines-and-review.txt: Clarify pull request checklist
    * CONTRIBUTING.md: update URL to new dev docs

2014-08-30  Rhys Kidd  <rhyskidd@gmail.com>

    * khmer/_khmermodule.cc: fix table.get("wrong_length_string") gives core
    dump
    * lib/kmer_hash.cc: improve quality of exception error message
    * tests/{test_counting_hash,test_counting_single,test_hashbits,
        test_hashbits_obj}.py: add regression unit tests

2014-08-28  Titus Brown  <titus@idyll.org>

    * scripts/normalize-by-median.py: added reporting output after main loop
	exits, in case it hadn't been triggered.
    * sandbox/saturate-by-median.py: added flag to change reporting frequency,
	cleaned up leftover code from when it was copied from
	normalize-by-median.

2014-08-24  Rhys Kidd  <rhyskidd@gmail.com>

    * khmer/thread_utils.py, sandbox/filter-below-abund.py,
	scripts/{extract-long-sequences,load-graph,load-into-counting,
	normalize-by-median,split-paired-reads}.py,
	scripts/galaxy/gedlab.py: fix minor PyLint issues 

2014-08-20  Michael R. Crusoe  <mcrusoe@msu.edu>

    * test/test_version.py: add Python2.6 compatibility.

2014-08-20  Rhys Kidd  <rhyskidd@gmail.com>

    * setup.py,README.rst,doc/user/install.txt: Test requirement for a 
    64-bit operating system, documentation changes. Fixes #529

2014-08-19  Michael R. Crusoe  <mcrusoe@msu.edu>

    * {setup,versioneer,khmer/_version}.py: upgrade versioneer from 0.10 to 0.11

2014-08-18  Michael R. Crusoe  <mcrusoe@msu.edu>

    * setup.py: Use the system bz2 and/or zlib libraries if specified in
    setup.cfg or overridden on the commandline

2014-08-06  Michael R. Crusoe  <mcrusoe@msu.edu>

    * CITATION: fixed formatting, added BibTeX
    * Makefile: Python code coverage targets will now compile khmer if needed
    * doc/dev/galaxy.txt: moved to doc/user/; updated & simplified
    * doc/{dev,user}/index.txt: galaxy.txt move
    * scripts/*.xml: moved to scripts/galaxy/; citations added; additional
    scripts wrapped
    * scripts/galaxy/README.txt: documented Galaxy codebase requirements
    * doc/citations.txt: symlink to CITATION
    * scripts/galaxy/test-data: added symlinks to files in tests/test-data or
    added short test files from scratch
    * scripts/galaxy/macros.xml: common configuration moved to central file
    * scripts/galaxy/gedlab.py: custom Galaxy datatypes for the counting
    tables and presence tables: it inherits from the Galaxy Binary type but
    isn't sniffable. Written with GalaxyTeam's Dave_B.
    * scripts/filter-abund.py: fix inaccurate parameter description
    * scripts/galaxy/tool_dependencies.xml: document install process
    * scripts/galaxy/filter-below-abund.py: symlink to
    sandbox/filter-below-abund.py for now.
    * khmer/khmer_args.py: point users to online citation file for details

2014-08-05  Michael R. Crusoe  <mcrusoe@msu.edu>

    * lib/read_parsers.{cc,hh}: close file handles. Fixes CID 1222793

2014-08-05  Justin Lippi  <jlippi@gmail.com>

    * khmer/__init__.py: import get_version_cpp method as __version_cpp__.
    * khmer/_khmermodule.cc: added get_version_cpp implementation
    * tests/test_version.py: check that version from C++ matches version from
    khmer.__version__
    * setup.cfg: don't run tests with 'jenkins' @attr with 'make test'

2014-08-04  Michael R. Crusoe  <mcrusoe@msu.edu>

    * khmer/_khmermodule.cc,lib/{kmer_hash.{cc,hh},read_aligner.cc,
    read_parsers.{cc,hh},trace_logger.cc: Replace remaining uses of assert()
    with khmer_exceptions. Fixes #215.
    * setup.py: simplify argparse conditional dependency

2014-08-03  Titus Brown & Michael R. Crusoe  <t@idyll.org>

    * doc/{artifact-removal,partitioning-workflow{.graffle,.png}},{biblio,
    blog-posts,guide,install,choosing-table-sizes,known-issues,scripts,
    partitioning-big-data.txt: moved to doc/user/
    * doc/{crazy-ideas,details,development,galaxy,release,examples}.txt: moved
    to doc/dev/
    * doc/dev/{a-quick-guide-to-testing,codebase-guide,
    coding-guidelines-and-review,for-khmer-developers,getting-started,
    hackathon,index}.txt,doc/user/index.txt: new content.
    * doc/design.txt: deleted
    The documentation has been split into user focused documentation and
    developer focused documentation. The new developer docs were field tested
    as part of the Mozilla Science Lab global sprint that we participated in;
    we are grateful to all the volunteers.

2014-07-24  Ivan Gonzalez  <iglpdc@gmail.com>

    * lib/khmer.hh, lib/khmer_exception.hh: All exceptions are now derived from
	a new base class exception, khmer::khmer_exception. Issue #508.
    * lib/counting.cc, lib/hashbits.cc, lib/hashtable.{cc,hh},lib/kmer_hash.cc,
	lib/labelhash.cc, lib/perf_metrics.hh, lib/read_parsers.{cc,hh},
	lib/subset.cc, lib/thread_id_map.hh: All exceptions thrown are now
	instances (or derived from) khmer::khmer_exception.

2014-07-24  Jiarong Guo  <guojiaro@gmail.com>

    * khmer/_khmermodule.cc: add python exception when thread = 0 for
    ReadParser.
    * tests/test_read_parsers.py: add test_with_zero_threads() to test Python
    exception when ReadParser has zero threads.

2014-07-23  Qingpeng Zhang  <qingpeng@gmail.com>

    * scripts/load-graph.py: write fp rate into *.info file with option 
    to switch on
    * tests/test_scripts.py: add test_load_graph_write_fp

2014-07-23  Ryan R. Boyce  <boycerya@msu.edu>

    * Makefile: fixed >80 character line wrap-around

2014-07-23  Leonor Garcia-Gutierrez  <l.garcia-gutierrez@warwick.ac.uk>

    * tests/test_hashbits.py, tests/test_graph.py, 
    tests/test_lump.py: reduced memory requirement
    
2014-07-23  Heather L. Wiencko  <wienckhl@tcd.ie>

    * khmer_tst_utils.py: added import traceback
    * test_scripts.py: added test for normalize_by_median.py for fpr rate

2014-07-22  Justin Lippi  <jlippi@gmail.com>
 
    * khmer/_khmermodule.cc: removed unused assignment
    * lib/read_aligner.cc,lib/read_aligner.hh: wrapped function declarations
    in the same compiler options that the only invocations are in to avoid
    unusedPrivateFunction violation.
    * lib/read_parsers.cc: fix redundantassignment error by assigning variable
    to its value directly

2014-07-22  Michael R. Crusoe  <mcrusoe@msu.edu>

    * Makefile: combine pip invocation into single "install-dependencies"
    target.

2014-07-22  Justin Lippi  <jlippi@gmail.com>

    * tests/test_subset_graph.py: decrease the amount of memory that is being
    requested for the hash tables in test.

2014-07-22  Jim Stapleton  <jas@msu.edu>

     * scripts/filter-abund.py: no longer asks for parameters that are unused,
     issue #524

2014-07-22  Justin Lippi  <jlippi@gmail.com> 

    * tests/khmer_tst_utils.py: put runscript here
    * tests/test_sandbox_scripts.py: remove 'runsandbox', renamed to runscript
      and placed in khmer_tst_utils
    * tests/test_scripts.py: removed 'runscript' and placed in khmer_tst_utils

2014-07-22  Jeramia Ory  <jeramia.ory@gmail.com>

    * khmer/_khmermodule.cc: removed unused KhmerError, issue #503

2014-07-22  Rodney Picett  <pickett.rodney@gmail.com>

    * lib/scoringmatrix.{cc,hh}: removed assign function, issue #502
 
2014-07-22  Leonor Garcia-Gutierrez  <l.garcia-gutierrez@warwick.ac.uk>

    * tests/test_counting_single.py: reduced memory requirements
    
2014-07-21  Titus Brown  <t@idyll.org>

    * sandbox/saturate-by-median.py: introduce new sandbox script for
	saturation analysis of low-coverage data sets.

2014-07-10  Joe Stein  <joeaarons@gmail.com>

    * sandbox/readstats.py: fixed divide-by-zero error, issue #458

2014-07-06  Titus Brown  <t@idyll.org>

    * doc/release.txt: fix formatting.

2014-06-25  Michael R. Crusoe <mcrusoe@msu.edu>

    * scripts/load-graph.py: fix #507. Threading doesn't give any advantages
    to this script right now; the threading parameter is ignored for now.

2014-06-20  Chuck Pepe-Ranney  <chuck.peperanney@gmail.com>

    * scripts/extract-partitions.py: added epilog documentation for 
	<base>.dist columns.

2014-06-20  Michael R. Crusoe  <mcrusoe@msu.edu>

    * doc/release.txt: Add Coverity Scan to release checklist

2014-06-19  Michael R. Crusoe  <mcrusoe@msu.edu>

    * lib/read_aligner.{cc,hh},khmer/_khmermodule.cc,setup.py,
    tests/test_read_aligner.py,sandbox/{normalize-by-align,read-aligner}.py:
    Update of @fishjord's graph alignment work
    * lib/{aligner,kmer,node}.{cc,hh},tests/test_align.py: removed as they are
    superceded by the above
    * Makefile: fixed wildcards
    * tests/read_parsers.py: tests that are too complicated to run with
    Valgrind's memcheck are now marked @attr('multithread')

2014-06-16  Titus Brown  <t@idyll.org>

    * doc/release.txt: updated release process.
    * doc/known-issues.txt: updated known-issues for v1.1 release
    * doc/release-notes/: added release notes for 1.0, 1.0.1, and 1.1

2014-06-16  Michael R. Crusoe  <mcrusoe@msu.edu>

    * scripts/{abundance-dist-single,filter-abund-single,load-into-counting,
    normalize-by-median,load-graph}.py: restore Python 2.6 compatability for
    Debian 6, RedHat 6, SL6, and Ubuntu 10.04 LTS users.

2014-06-15  Titus Brown  <t@idyll.org>

    * doc/scripts.txt: removed sweep-reads.py from script documentation.
    * scripts/sweep-reads.py, scripts/sweep-files.py: moved sweep-reads.py
	and sweep-files.py over to sandbox.
    * tests/test_sandbox_scripts.py: created a test file for scripts in
	sandbox/; skip when not in developer mode (e.g. installed egg).
    * tests/test_script_arguments.py: capture file.py output to stderr
	so that it is not displayed during tests.
    * sandbox/calc-median-distribution.py: updates to print cumulative
	distribution for calc-median-distribution.

2014-06-14  Michael R. Crusoe  <mcrusoe@msu.edu>

    * scripts/{abundance-dist-single,filter-abund-single,load-into-counting,
    normalize-by-median,load-graph}.py,tests/test_scripts.py: added
    '--report-total-kmers' option to all scripts that create k-mer tables.

2014-06-14  Titus Brown  <t@idyll.org>

    * doc/scripts.txt, tests/test_scripts.py, scripts/sweep-reads.py:
	renamed sweep-reads-buffered to sweep-reads; added FASTQ output to
	sweep-reads.
    * doc/scripts.txt: added extract-long-sequences.py doc reference.
    * scripts/extract-long-sequences.py: set default sequence length to
	extract to 200 bp.

2014-06-13  Michael R. Crusoe  <mcrusoe@msu.edu>

    * MANIFEST.in: don't include docs/, data/, or examples/ in our PyPI
    distribution. Saves 15MB.

2014-06-13  Michael R. Crusoe  <mcrusoe@msu.edu>

    * Makefile: split coverity target in two: -build and -upload. Added
    configuration target

2014-06-13  Titus Brown  <t@idyll.org>

    * doc/install.txt: updated virtualenv command to use python2 explicitly,
	for arch support.

2014-06-13  Titus Brown  <t@idyll.org>

    * khmer/__init__.py, khmer/file_args.py: Moved copyright message to a
	comment.
    * khmer/file.py: updated error messages for disk-space checking functions;
	added test hooks.
    * tests/test_script_arguments.py: added tests for several functions in
	khmer/file.py.
    * sandbox/assemstats3.py: handle missing input files.

2014-06-12  Michael Wright <wrigh517@msu.edu>

    * sandbox/load-into-hashbits: Deleted from sandbox. It is superseded
    by load-graph.py --no-tagset.

2014-06-11  Michael Wright <wrigh517@msu.edu>

    * scripts/load-into-counting: Fixed docstring misnomer to 
	load-into-counting.py

2014-06-10  Michael R. Crusoe  <mcrusoe@msu.edu>

    * setup.py,tests/{__init__,khmer_tst_utils,test_scripts,
    khmer_test_counting_single}.py: made tests runnable after installation.
    * lib/{khmer.hh,hashtable.hh,read_parsers.cc,read_parsers.hh}: restructure
    exception hierarchy.
    * khmer/_khmermodule.cc: Nicer error checking for hash_consume_fasta,
    hash_abundance_distribution, hashbits_consume_{fasta,fasta_and_tag
    {,with_stoptags},partitioned_fasta}, hashbits_output_partitions, and
    labelhash_consume_{,partitioned_}fasta_and_tag_with_labels.

2014-06-10  Titus Brown  <t@idyll.org>

    * Makefile: remove SHELL setting so that 'make doc' works in virtualenvs.
    * scripts/sample-reads-randomly.py: extend to take multiple subsamples
	with -S.
    * tests/test_scripts.py: added test for multiple subsamples from
	sample-reads-randomly.py

2014-06-10  Michael Wright <wrigh517@msu.edu>

    * scripts/extract-long-sequences: Moved from sandbox, added argparse and 
    FASTQ support.
    * scripts/fastq-to-fasta: Fixed outdated argparse oversight.
    * tests/test_scripts.py: Added tests for extract-long-sequences.py

2014-06-08  Titus Brown  <t@idyll.org>

    * doc/conf.py: set google_analytics_id and disqus_shortname properly;
	disable "editme" popup.
    * doc/_templates/page.html: take google_analytics_id and disqus_shortname
	from doc/conf.py.

2014-06-04  Michael R. Crusoe <mcrusoe@msu.edu>

    * lib/Makefile: do a distclean as the CFLAGS may have changed. Fixes #442

2014-06-03 Chuck Pepe-Ranney <chuck.peperanney@gmail.com>

    * scripts/abundance-dist.py: removed call to check_space on infiles.  

2014-05-31  Michael R. Crusoe  <mcrusoe@msu.edu>

    * khmer/_khmermodule.cc,lib/counting.{cc,hh},
    sandbox/{stoptag-abundance-ham1-hist.py,off-by-one.py,filter-ham1.py}:
    Remove CountingHash get_kmer_abund_mean, get_kmer_abund_abs_deviation, and
    max_hamming1_count along with Python glue code and sandbox scripts. They
    are no longer useful.

2014-05-30  Titus Brown  <t@idyll.org>

    * khmer/_khmermodule.cc: remove merge2* functions: unused, untested.
    * lib/counting.cc, lib/hashbits.cc, lib/hashtable.cc: made file loading
	exceptions more verbose and informative.
    * tests/test_subset_graph.py: added tests for SubsetPartition::
	load_partitionmap.
    * khmer/_khmermodule.cc, lib/subset.cc, wrapped SubsetPartition::
	load_partitionmap to catch, propagate exceptions
    * tests/test_hashbits.py, tests/test_counting_hash.py: added tests
	for fail-on-load of bad file format versions; print exception messages.
    * .gitignore: added various temporary pip & build files
    * lib/counting.cc: added I/O exception handling to CountingHashFileReader
	and CountingHashGzFileReader.
    * lib/hashbits.cc: added I/O exception handling to Hashbits::load.
    * lib/subset.cc: added I/O exception handling to merge_from_disk.
    * lib/hashtable.cc: added I/O exception handling to load_tagset and
	load_stop_tags
    * khmer/_khmermodule.cc: added I/O exception propagation from C++ to
	Python, for all loading functions.

2014-05-22  Michael Wright  <wrigh517@msu.edu>

    * scripts/fastq-to-fasta: Moved and improved fastq-to-fasta.py into scripts 
    from sandbox
    * tests/test_scripts.py: Added tests for fastq-to-fasta.py
    * tests/test-data: Added test-fastq-n-to-fasta.py file with N's in 
    sequence for testing

2014-05-19  Michael R. Crusoe  <mcrusoe@msu.edu>

    * Makefile: add target for python test coverage plain-text report;
    clarified where the HTML report is

2014-05-16  Michael R. Crusoe  <mcrusoe@msu.edu>

    * docs/scripts.txt: include sweep-reads-buffered.py

2014-05-14  Adam Caldwell  <adam.caldwell@gmail.com>

    * Makefile: change pip to pip2. Fixes assorted make problems on systems
    where pip links to pip3

2014-05-14  Michael R. Crusoe  <mcrusoe@msu.edu>

    * lib/{zlib,bzip2} -> third-party/
    * setup.{cfg,py}: Move third party libraries to their own directory
    * Makefile: add sloccount target for humans and the sloccount.sc target for
   Jenkins

2014-05-13  Michael Wright  <wrigh517@msu.edu>

    * sandbox/fastq-to-fasta.py: now reports number of reads dropped due to
    'N's in sequence. close 395

2014-05-13  Michael R. Crusoe  <mcrusoe@msu.edu>

    * doc/release.txt: additional fixes

2014-05-09  Luiz Irber  <irberlui@msu.edu>

    Version 1.0.1

2014-05-09  Michael R. Crusoe  <mcrusoe@msu.edu>

    * doc/release.txt: update release instructions

2014-05-06  Michael R. Crusoe  <mcrusoe@msu.edu>

    * lib/{subset,counting}.cc: fix cppcheck errors; astyle -A10
    --max-code-length=80

2014-05-06  Titus Brown  <titus@idyll.org>

    * sandbox/calc-best-assembly.py: added script to calculate best
    assembly from a list of contig/scaffold files
	
2014-04-23  Titus Brown  <titus@idyll.org>

    * scripts/abundance-dist-single.py: fixed problem where ReadParser was
    being created anew for each thread; regression introduced in 4b823fc.

2014-04-22  Michael R. Crusoe  <mcrusoe@msu.edu>

    *.py: switch to explicit python2 invocation. Fixes #385.

2014-04-21  Titus Brown  <t@idyll.org>

    * doc/development.txt: added spellcheck to review checklist

2014-04-21  Titus Brown  <titus@idyll.org>

    * scripts/normalize-by-median.py: updated FP rate to match latest info from
      Qingpeng's paper; corrected spelling error.

2014-04-21  Michael R. Crusoe  <mcrusoe@msu.edu>

    * setup.py,doc/installing.txt: Remove argparse from the requirements
    unless it isn't available. Argparse is bundled with Python 2.7+. This
    simplifies the installation instructions.

2014-04-17  Ram RS  <ramrs@nyu.edu>

    * scripts/make-initial-stoptags.py: fixed bug that threw error on
     missing .ht input file while actual expected input file is .pt

2014-04-11  Titus Brown  <t@idyll.org>

    * scripts/*.py: fixed argument to check_space_for_hashtable to rely
    on args.n_tables and not args.ksize.

2014-04-06  Titus Brown  <titus@idyll.org>

    * scripts/normalize-by-median.py: added comment about table compatibility
    with abundance-dist.

2014-04-05  Michael R. Crusoe  <mcrusoe@msu.edu>

    * MANIFEST.in,setup.py: fix to correct zlib packaging for #365
    * ChangeLog: fix date for 1.0 release, email addresses

2014-04-01  Michael R. Crusoe  <mcrusoe@msu.edu>

    Version 1.0
    * Makefile: run 'build' command before install; ignore _version.py for
    coverage purposes.
    * bink.ipynb: deleted
    * doc/choosing-hash-sizes.txt -> choosing-table-sizes.txt
    * setup.py,doc/{conf.py,index.txt}: update lists of authors
    * doc/development.txt: typo
    * doc/{galaxy,guide,index,introduction,scripts}.txt: remove some
    references to implementation details of the k-mer tables
    * doc/{known-issues,release}.txt: updated
    * khmer/*.cc,lib/*.{cc,hh}: astyle -A10 formatted
    * lib/read_parsers.cc: fixed case statement fall through
    * lib/subset.cc: removed unnecessary NULL check (CID 1054804 & 1195088)
    * scripts/*.py: additional documentation updates
    * tests/test-data/test-overlap1.ht,data/MSB2-surrender.fa &
    data/1m-filtered.fa: removed from repository history, .git is now 36M!

2014-04-01  Titus Brown  <t@idyll.org>

    * CITATION,khmer/khmer_args.py: Updated khmer software citation for
    release.

2014-03-31  Titus Brown  <t@idyll.org>

    * scripts/normalize-by-median.py: Fixed unbound variable bug introduced in
    20a433c2.

    * khmer/file.py: Fixed incorrect use of __file__ dirname instead of
    os.getcwd(); also fixed bug where statvfs would choke on an empty
    dirname resulting from input files being in the cwd.

2014-03-31  Michael R. Crusoe  <mcrusoe@msu.edu>

    * versioneer.py,ez_setup.py: updated to version 0.10 and 3.4.1
    respectively.
    * docs/release.txt,khmer/_version.py,MANIFEST.in: update ancillary
    versioneer files

2014-03-31  Titus Brown  <t@idyll.org>

    * scripts/*.py,khmer/khmer_args.py: added 'info' function to khmer_args,
    and added citation information to each script.
    * CITATION: added basic citation information for khmer functionality.

2013-03-31  Michael R. Crusoe  <mcrusoe@msu.edu>

    * docs/scripts.txt,scripts/*.py,khmer/*.py: overhaul the documentation of
    the scripts. Uses sphinxcontrib.autoprogram to leverage the existing
    argparse objects. Moved the documentation into each script + misc cleanups.
    All scripts support the --version option. Migrated the last scripts to use
    khmer_args
    * docs/blog-posts.txt: removed outdated reference to filter-exact.py; its
    replacement filter-abund.py is better documented in the eel-pond protocol
    * figuregen/,novelty/,plots/,templatem/,scripts/do-partition.sh: removed
    outdated code not part of core project

2013-03-30  Michael R. Crusoe  <mcrusoe@msu.edu>

    * setup.py: monkeypatched distutils.Distribution.reinitialize_command() so
    that it matches the behavior of Distribution.get_command_obj(). This fixes
    issues with 'pip install -e' and './setup.py nosetests' not respecting the
    setup.cfg configuration directives for the build_ext command. Also
    enhanced our build_ext command to respect the dry_run mode.

    * .ycm_extra_conf.py: Update our custom YouCompleteMe configuration to
    query the package configuration for the proper compilation flags.

2014-03-28  Michael R. Crusoe  <mcrusoe@msu.edu>

    * Makefile,setup.py: demote nose & sphinx to extra dependencies.
    Auto-install Python developer tools as needed.

2013-03-27  Michael R. Crusoe  <mcrusoe@msu.edu>

    * The system zlib and bzip2 libraries are now used instead of the bundled
    versions if specified in setup.cfg or the command line.

2014-03-25  Michael R. Crusoe  <mcrusoe@msu.edu>

    * Makefile: update cppcheck command to match new version of Jenkins
    plugin. Now ignores the lib/test*.cc files.

2013-03-20  Michael R. Crusoe  <mcrusoe@msu.edu>

    * lib/storage.hh,khmer/_khmermodule.cc,lib/{readtable,read_parsers}.hh:
    remove unused storage.hh

2014-03-19  Qingpeng Zhang  <qingpeng@msu.edu>

    * hashbits.cc: fix a bug of 'Division or modulo by zero' described in #182
    * test_scripts.py: add test code for count-overlap.py
    * count-overlap.py: (fix a bug because of a typo and hashsize was replaced
    by min_hashsize)
    * count-overlap.py: needs hashbits table generated by load-graph.py. 
    This information is added to the "usage:" line.
    * count-overlap.py: fix minor PyLint issues

2014-03-19  Michael R. Crusoe  <mcrusoe@msu.edu>

    * Update bundled zlib version to 1.2.8 from 1.2.3. Changes of note:
    "Wholesale replacement of gz* functions with faster versions"
    "Added LFS (Large File Summit) support for 64-bit file offsets"
    "Fix serious but very rare decompression bug"

2014-03-19  Michael R. Crusoe <mcrusoe@msu.edu>

    * lib/counting.hh: include hashtable.hh
    * lib/{counting,aligner,hashbits,hashtable,labelhash,node,subset}.{cc,hh},
    kmer.cc,khmer/_khmermodule.cc: removed downcast, replaced non-functional
    asserts() with exception throws.
    * khmer/_khmermodule.cc: fixed parsing of PyLists
    * setup.py: force 64bit only builds on OS X.

2014-03-19  Titus Brown  <t@idyll.org>

    * Makefile: update documentation on targets at top; clean autopep8 output.
    * test_counting_single.py: fixed pep8 violations in spacing
    * test_scripts.py: eliminate popenscript in favor of proper SystemExit
	handling in runscript; fix pep8 violations.

2014-03-19  Michael R. Crusoe <mcrusoe@msu.edu> and Luiz Irber
<luiz.irber@gmail.com>

    * lib/ktable.{cc,hh},khmer/{__init__.py},{_khmermodule.cc}, tests/
    test_{counting_{hash,single},ktable}.py: remove the unused KTable object
    * doc/{index,ktable}.txt: remove references to KTable
    * lib/{ktable.{hh,cc} → kmer_hash.{hh,cc}}: rename remaining ktable files
    to kmer_hash
    * lib/{hashtable,kmer}.hh: replace ktable headers with kmer_hash

2014-03-17  Ram RS  <ramrs@nyu.edu>

    * extract-partitions.py: pylint warnings addressed
    * test_scripts.py: tests added to cover extract-partitions completely

2014-03-16  Michael R. Crusoe <mcrusoe@msu.edu>

    * lib/read_parsers.cc: fix for Coverity CID 1054789: Unititialized scalar
    field II: fill_id is never zeroed out.

2014-03-16  Ram RS  <ramrs@nyu.edu>

    * Project email in copyright headers updated

2014-03-14  Michael R. Crusoe <mcrusoe@msu.edu>

    * khmer/_khmermodule.cc, lib/{khmer.hh, hashtable.{cc,hh}},
    tests/test_{hashbits,hashbits_obj,labelhash}.py: don't implicitly downcast
    tagset_size(). Changes fileformat version for saved tagsets.

2014-03-13  Ram RS  <ramrs@nyu.edu>

    * added: khmer/file.py - script to check disk space, check input file
    status and check space before hashtable writing
    * modified: scripts/*.py - all scripts now use khmer.file for above-mentioned
    functionality.
    * modified: scripts/*.py - pylint violations addressed in all scripts
    under scripts/

2014-03-13  Ram RS  <ramrs@nyu.edu>

    * Bug fix: tests.test_normalize_by_median_no_bigcount() now runs within
    temp directory

2014-03-11  Michael R. Crusoe  <mcrusoe@mcrusoe.edu>

    * lib/read_parsers.hh: fix for Coverity CID 1054789: Uninitialized scalar
    field

2014-03-10  Michael R. Crusoe  <mcrusoe@msu.edu>

    * doc/development.txt: document fork/tag policy + formatting fixes

2014-03-03  Michael R. Crusoe  <mcrusoe@msu.edu>

    * lib/trace_logger.{cc,hh}: fix for Coverity CID 1063852: Uninitialized
    scalar field (UNINIT_CTOR) 
    * lib/node.cc: fix for Coverity CID 1173035:  Uninitialized scalar field
    (UNINIT_CTOR)
    * lib/hashbits.hh: fix for Coverity CID 1153101:  Resource leak in object
    (CTOR_DTOR_LEAK)
    * lib/{perf_metrics.{cc,hh},hashtable.{cc,hh}
    ,read_parsers.{cc,hh},trace_logger.{cc,hh}}: ifndef WITH_INTERNAL_METRICS
    then lets not + astyle -A10

2014-02-27  Michael R. Crusoe <mcrusoe@msu.edu>

    * tagged: version 0.8
    * setup.py: Specify a known working version of setuptools so we don't
    force an unneeded and awkward upgrade.
    * setup.py: We aren't zipsafe, mark as such

2014-02-18  Michael R. Crusoe <mcrusoe@msu.edu>

* Normalized C++ namespace usage to fix CID 1054792
* Updated install instructions. We recommend OS X users and those Linux
users without root access to install virtualenv instead of pip.
* New documentation: doc/known-issues.txt
* Added code review checklist & other guidance: doc/development.txt

2014-02-03  Camille Scott <camille.scott.w@gmail.com>

* Standardized command line arguments in khmer_args; added version flag

* Added support for sparse graph labeling

* Added script to reinflate partitions from read files using the 
  labeling system, called sweep-reads-by-partition-buffered.py

* Implemented __new__ methods for Hashbits, enforced inheritance
  hierarchy between it and the new LabelHash class both in C++
  and CPython API

2013-12-20  Titus Brown  <titus@idyll.org>

* Fixed output_partitioned_file, sweep-reads3.py, and extract-partitions.py
  to retain FASTQ format in output.

2013-12-11  Michael R. Crusoe <mcrusoe@msu.edu>

* normalize-by-median.py: new optional argument: --record-filenames to specify
a path where a list of all the output filenames will be written to. Will
be used to better integrate with Galaxy.

* All commands that use the counting args now support the --version switch

* abundance-dist-single.py, abundance-dist.py, do-partition.py,
interleave-reads.py, load-graph.py, load-into-counting.py
normalize-by-median.py now exit with return code 1 instead of 255 as is
standard.

2013-12-19  Michael R. Crusoe  <mcrusoe@msu.edu>

* doc/install.txt Add setup instructions for RHEL6 & fix invocation to get
master branch to work for non-developers

2013-12-18  Titus Brown  <titus@idyll.org>

* Added a test to ensure that normalize-by-median.py has bigcount set to
  False.

2013-11-22  Camille Scott  <camille.scott.w@gmail.com>

* Makefile: Added debug target for profiling.

2013-11-22  Michael R. Crusoe  <mcrusoe@msu.edu>

* Documented release process

2013-10-21  Michael R. Crusoe  <mcrusoe@msu.edu>

* Version 0.7

* New script: sample-reads-randomly.py which does a single pass random
subsample using reservoir sampling.

* the version number is now only stored in one place

* Makefile: new dist, cppcheck, pep8, and autopep8 targets for developers.
VERSION is now set by versioneer and exported to C/C++ code.

* README switched from MarkDown to ReStructuredText format to clean up PyPI
listing. Install count badge added.

* doc/: updates to how the scripts are called. Sphinx now pulls version
number from versioneer. C/Python integration is now partially documented.
Reference to bleeding-edge has been removed. Release instructions have been
clarified and simplified.

* all python code in khmer/, scripts/, and tests/ should be PEP8 compliant now.

* khmer/_khmermodule.cc has gotten a once-over with cpychecker. Type errors
were eliminated and the error checking has improved.

* Several fixes motivated by the results of a Coverity C/C++ scan. 

* Tests that require greater than 0.5 gigabytes of memory are now annotated as
being 'highmem' and be skipped by changing two lines in setup.cfg

* warnings about -Wstrict-prototypes will no longer appear

* contributors to this release are: ctb, mr-c and camillescott. 

2013-10-15  Michael R. Crusoe  <mcrusoe@msu.edu>

* Version 0.6.1

* No code changes, just build fixes

2013-10-10  Michael R. Crusoe  <mcrusoe@msu.edu>

* Version 0.6

* Switch to setuptools to run the entire build

* The various Makefiles have been merged into one inside lib for posterity

* A new top-level Makefile wraps "python setup.py"

* argparse.py has been removed and is installed automatically by setuptools/pip

* setup.py and the python/khmer directory have been moved to the root of the
project to conform to the standard layout

* The project contact address is now khmer-project@idyll.org

* Due to the new build system the project now easily builds under OS X + XCode

* In light of the above the installation instructions have been rewritten

* Sphinx now builds the documentation without warnings or errors

* It is now easy to calculate code coverage.

* setup.py is now PEP8 compliant
2014-04-10  Michael R. Crusoe  <mcrusoe@msu.edu>

    * Makefile: run 'build' command before install; ignore _version.py for
    coverage purposes.
    * bink.ipynb: deleted
    * doc/choosing-hash-sizes.txt -> choosing-table-sizes.txt
    * setup.py,doc/{conf.py,index.txt}: update lists of authors
    * doc/development.txt: typo
    * doc/{galaxy,guide,index,introduction,scripts}.txt: remove some
    references to implementation details of the k-mer tables
    * doc/{known-issues,release}.txt: updated
    * khmer/*.cc,lib/*.{cc,hh}: astyle -A10 formatted
    * lib/read_parsers.cc: fixed case statement fall through
    * lib/subset.cc: removed unnecessary NULL check (CID 1054804 & 1195088)
    * scripts/*.py: additional documentation updates
    * tests/test-data/test-overlap1.ht,data/MSB2-surrender.fa &
    data/1m-filtered.fa: removed from repository history, .git is now 36M!

2014-03-31  Titus Brown  <ctb@msu.edu>

    * scripts/normalize-by-median.py: Fixed unbound variable bug introduced in
    20a433c2.

    * khmer/file.py: Fixed incorrect use of __file__ dirname instead of
    os.getcwd(); also fixed bug where statvfs would choke on an empty
    dirname resulting from input files being in the cwd.

2014-03-31  Michael R. Crusoe  <mcrusoe@msu.edu>

    * versioneer.py,ez_setup.py: updated to version 0.10 and 3.4.1
    respectively.
    * docs/release.txt,khmer/_version.py,MANIFEST.in: update ancillary
    versioneer files

2014-03-31  Titus Brown  <ctb@msu.edu>

    * scripts/*.py,khmer/khmer_args.py: added 'info' function to khmer_args,
    and added citation information to each script.
    * CITATION: added basic citation information for khmer functionality.

2013-03-31  Michael R. Crusoe  <mcrusoe@msu.edu>

    * docs/scripts.txt,scripts/*.py,khmer/*.py: overhaul the documentation of
    the scripts. Uses sphinxcontrib.autoprogram to leverage the existing
    argparse objects. Moved the documentation into each script + misc cleanups.
    All scripts support the --version option. Migrated the last scripts to use
    khmer_args
    * docs/blog-posts.txt: removed outdated reference to filter-exact.py; its
    replacement filter-abund.py is better documented in the eel-pond protocol
    * figuregen/,novelty/,plots/,templatem/,scripts/do-partition.sh: removed
    outdated code not part of core project

2013-03-30  Michael R. Crusoe  <mcrusoe@msu.edu>

    * setup.py: monkeypatched distutils.Distribution.reinitialize_command() so
    that it matches the behavior of Distribution.get_command_obj(). This fixes
    issues with 'pip install -e' and './setup.py nosetests' not respecting the
    setup.cfg configuration directives for the build_ext command. Also
    enhanced our build_ext command to respect the dry_run mode.

    * .ycm_extra_conf.py: Update our custom YouCompleteMe configuration to
    query the package configuration for the proper compilation flags.

2014-03-28  Michael R. Crusoe  <mcrusoe@msu.edu>

    * Makefile,setup.py: demote nose & sphinx to extra dependencies.
    Auto-install Python developer tools as needed.

2013-03-27  Michael R. Crusoe  <mcrusoe@msu.edu>

    * The system zlib and bzip2 libraries are now used instead of the bundled
    versions if specified in setup.cfg or the command line.

2014-03-25  Michael R. Crusoe  <mcrusoe@msu.edu>

    * Makefile: update cppcheck command to match new version of Jenkins
    plugin. Now ignores the lib/test*.cc files.

2013-03-20  Michael R. Crusoe  <mcrusoe@msu.edu>

    * lib/storage.hh,khmer/_khmermodule.cc,lib/{readtable,read_parsers}.hh:
    remove unused storage.hh

2014-03-19  Qingpeng Zhang  <qingpeng@msu.edu>

    * hashbits.cc: fix a bug of 'Division or modulo by zero' described in #182
    * test_scripts.py: add test code for count-overlap.py
    * count-overlap.py: (fix a bug because of a typo and hashsize was replaced
    by min_hashsize)
    * count-overlap.py: needs hashbits table generated by load-graph.py. 
    This information is added to the "usage:" line.
    * count-overlap.py: fix minor PyLint issues

2014-03-19  Michael R. Crusoe  <mcrusoe@msu.edu>

    * Update bundled zlib version to 1.2.8 from 1.2.3. Changes of note:
    "Wholesale replacement of gz* functions with faster versions"
    "Added LFS (Large File Summit) support for 64-bit file offsets"
    "Fix serious but very rare decompression bug"

2014-03-19  Michael R. Crusoe <mcrusoe@msu.edu>

    * lib/counting.hh: include hashtable.hh
    * lib/{counting,aligner,hashbits,hashtable,labelhash,node,subset}.{cc,hh},
    kmer.cc,khmer/_khmermodule.cc: removed downcast, replaced non-functional
    asserts() with exception throws.
    * khmer/_khmermodule.cc: fixed parsing of PyLists
    * setup.py: force 64bit only builds on OS X.

2014-03-19  Titus Brown  <t@idyll.org>

    * Makefile: update documentation on targets at top; clean autopep8 output.
    * test_counting_single.py: fixed pep8 violations in spacing
    * test_scripts.py: eliminate popenscript in favor of proper SystemExit
	handling in runscript; fix pep8 violations.

2014-03-19  Michael R. Crusoe <mcrusoe@msu.edu> and Luiz Irber
<luiz.irber@gmail.com>

    * lib/ktable.{cc,hh},khmer/{__init__.py},{_khmermodule.cc}, tests/
    test_{counting_{hash,single},ktable}.py: remove the unused KTable object
    * doc/{index,ktable}.txt: remove references to KTable
    * lib/{ktable.{hh,cc} → kmer_hash.{hh,cc}}: rename remaining ktable files
    to kmer_hash
    * lib/{hashtable,kmer}.hh: replace ktable headers with kmer_hash

2014-03-17  Ram RS  <ramrs@nyu.edu>

    * extract-partitions.py: pylint warnings addressed
    * test_scripts.py: tests added to cover extract-partitions completely

2014-03-16  Michael R. Crusoe <mcrusoe@msu.edu>

    * lib/read_parsers.cc: fix for Coverity CID 1054789: Unititialized scalar
    field II: fill_id is never zeroed out.

2014-03-16  Ram RS  <ramrs@nyu.edu>

    * Project email in copyright headers updated

2014-03-14  Michael R. Crusoe <mcrusoe@msu.edu>

    * khmer/_khmermodule.cc, lib/{khmer.hh, hashtable.{cc,hh}},
    tests/test_{hashbits,hashbits_obj,labelhash}.py: don't implicitly downcast
    tagset_size(). Changes fileformat version for saved tagsets.

2014-03-13  Ram RS  <ramrs@nyu.edu>

    * added: khmer/file.py - script to check disk space, check input file
    status and check space before hashtable writing
    * modified: scripts/*.py - all scripts now use khmer.file for above-mentioned
    functionality.
    * modified: scripts/*.py - pylint violations addressed in all scripts
    under scripts/

2014-03-13  Ram RS  <ramrs@nyu.edu>

    * Bug fix: tests.test_normalize_by_median_no_bigcount() now runs within
    temp directory

2014-03-11  Michael R. Crusoe  <mcrusoe@mcrusoe.edu>

    * lib/read_parsers.hh: fix for Coverity CID 1054789: Uninitialized scalar
    field

2014-03-10  Michael R. Crusoe  <mcrusoe@msu.edu>

    * doc/development.txt: document fork/tag policy + formatting fixes

2014-03-03  Michael R. Crusoe  <mcrusoe@msu.edu>

    * lib/trace_logger.{cc,hh}: fix for Coverity CID 1063852: Uninitialized
    scalar field (UNINIT_CTOR) 
    * lib/node.cc: fix for Coverity CID 1173035:  Uninitialized scalar field
    (UNINIT_CTOR)
    * lib/hashbits.hh: fix for Coverity CID 1153101:  Resource leak in object
    (CTOR_DTOR_LEAK)
    * lib/{perf_metrics.{cc,hh},hashtable.{cc,hh}
    ,read_parsers.{cc,hh},trace_logger.{cc,hh}}: ifndef WITH_INTERNAL_METRICS
    then lets not + astyle -A10

2014-02-27  Michael R. Crusoe <mcrusoe@msu.edu>

    * tagged: version 0.8
    * setup.py: Specify a known working version of setuptools so we don't
    force an unneeded and awkward upgrade.
    * setup.py: We aren't zipsafe, mark as such

2014-02-18  Michael R. Crusoe <mcrusoe@msu.edu>

* Normalized C++ namespace usage to fix CID 1054792
* Updated install instructions. We recommend OS X users and those Linux
users without root access to install virtualenv instead of pip.
* New documentation: doc/known-issues.txt
* Added code review checklist & other guidance: doc/development.txt

2014-02-03  Camille Scott <camille.scott.w@gmail.com>

* Standardized command line arguments in khmer_args; added version flag

* Added support for sparse graph labeling

* Added script to reinflate partitions from read files using the 
  labeling system, called sweep-reads-by-partition-buffered.py

* Implemented __new__ methods for Hashbits, enforced inheritance
  hierarchy between it and the new LabelHash class both in C++
  and CPython API

2013-12-20  Titus Brown  <titus@idyll.org>

* Fixed output_partitioned_file, sweep-reads3.py, and extract-partitions.py
  to retain FASTQ format in output.

2013-12-11  Michael R. Crusoe <mcrusoe@msu.edu>

* normalize-by-median.py: new optional argument: --record-filenames to specify
a path where a list of all the output filenames will be written to. Will
be used to better integrate with Galaxy.

* All commands that use the counting args now support the --version switch

* abundance-dist-single.py, abundance-dist.py, do-partition.py,
interleave-reads.py, load-graph.py, load-into-counting.py
normalize-by-median.py now exit with return code 1 instead of 255 as is
standard.

2013-12-19  Michael R. Crusoe  <mcrusoe@msu.edu>

* doc/install.txt Add setup instructions for RHEL6 & fix invocation to get
master branch to work for non-developers

2013-12-18  Titus Brown  <titus@idyll.org>

* Added a test to ensure that normalize-by-median.py has bigcount set to
  False.

2013-11-22  Camille Scott  <camille.scott.w@gmail.com>

* Makefile: Added debug target for profiling.

2013-11-22  Michael R. Crusoe  <mcrusoe@msu.edu>

* Documented release process

2013-10-21  Michael R. Crusoe  <mcrusoe@msu.edu>

* Version 0.7

* New script: sample-reads-randomly.py which does a single pass random
subsample using reservoir sampling.

* the version number is now only stored in one place

* Makefile: new dist, cppcheck, pep8, and autopep8 targets for developers.
VERSION is now set by versioneer and exported to C/C++ code.

* README switched from MarkDown to ReStructuredText format to clean up PyPI
listing. Install count badge added.

* doc/: updates to how the scripts are called. Sphinx now pulls version
number from versioneer. C/Python integration is now partially documented.
Reference to bleeding-edge has been removed. Release instructions have been
clarified and simplified.

* all python code in khmer/, scripts/, and tests/ should be PEP8 compliant now.

* khmer/_khmermodule.cc has gotten a once-over with cpychecker. Type errors
were eliminated and the error checking has improved.

* Several fixes motivated by the results of a Coverity C/C++ scan. 

* Tests that require greater than 0.5 gigabytes of memory are now annotated as
being 'highmem' and be skipped by changing two lines in setup.cfg

* warnings about -Wstrict-prototypes will no longer appear

* contributors to this release are: ctb, mr-c and camillescott. 

2013-10-15  Michael R. Crusoe  <mcrusoe@msu.edu>

* Version 0.6.1

* No code changes, just build fixes

2013-10-10  Michael R. Crusoe  <mcrusoe@msu.edu>

* Version 0.6

* Switch to setuptools to run the entire build

* The various Makefiles have been merged into one inside lib for posterity

* A new top-level Makefile wraps "python setup.py"

* argparse.py has been removed and is installed automatically by setuptools/pip

* setup.py and the python/khmer directory have been moved to the root of the
project to conform to the standard layout

* The project contact address is now khmer-project@idyll.org

* Due to the new build system the project now easily builds under OS X + XCode

* In light of the above the installation instructions have been rewritten

* Sphinx now builds the documentation without warnings or errors

* It is now easy to calculate code coverage.

* setup.py is now PEP8 compliant<|MERGE_RESOLUTION|>--- conflicted
+++ resolved
@@ -1,11 +1,10 @@
-<<<<<<< HEAD
 2015-02-25  Hussien Alameldin  <hussien@msu.edu>
 
    * sandbox/bloom_count.py: renamed to bloom-count.py
    * sandbox/bloom_count_intersection.py: renamed to 
      bloom-count-intersection.py
    * sandbox/read_aligner.py: renamed to read-aligner.py
-=======
+
 2015-02-26  Tamer A. Mansour  <drtamermansour@gmail.com>
 
    * scripts/abundance-dist-single.py: Use CSV format for the histogram. 
@@ -24,7 +23,6 @@
    normalize-by-median-pct.py, slice-reads-by-coverage.py, 
    sweep-files.py, sweep-reads3.py, to-casava-1.8-fastq.py}: 
    Replaced 'accuracy' with 'quality'. Fixes #787.
->>>>>>> 3f923602
 
 2015-02-25  Tamer A. Mansour  <drtamermansour@gmail.com>
 
