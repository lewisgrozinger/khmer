<<<<<<< HEAD
2015-07-17  Luiz Irber  <khmer@luizirber.org>

   * scripts/unique-kmers.py: fix import bug and initialize to_print earlier.
   * tests/test_scripts: add tests for unique-kmers.py.
   * sandbox/unique-kmers.py: moved to scripts.

2015-07-09  Jacob Fenton  <bocajnotnef@gmail.com>
=======
2015-07-20  Titus Brown  <titus@idyll.org>

   * khmer/__init__.py: cleaned up FP rate reporting.
   * scripts/normalize-by-median.py: corrected epilog; refactored reporting
   to be a bit cleaner; use CSV for reporting file;
   added --report-frequency arg.
   * tests/test_normalize_by_median.py: updated/added tests for reporting.

2015-07-17  Jacob Fenton  <bocajnotnef@gmail.com>

   * oxli/{functions,build_graph}.py,scripts/{load-graph,normalize-by-median,
   abundance-dist}.py,tests/test_{normalize_by_median,subset_graph,hashbits,
   oxli_function}.py: pylint cleanup

2015-07-17  Michael R. Crusoe  <crusoe@ucdavis.edu>  

   * Makefile, tests/test_read_aligner.py: import khmer when pylinting

2015-07-17  Michael R. Crusoe  <crusoe@ucdavis.edu>

   * lib/read_parser.{cc,hh}: use std::string everywhere to match existing
   exceptions

2015-07-10  Jacob Fenton  <bocajnotnef@gmail.com>
>>>>>>> 5695b9fb

   * khmer/kfile.py: changed check_valid_file_exists to recognize fifos as
   non-empty
   * tests/test_normalize_by_median.py: added test

2015-07-10  Jacob Fenton  <bocajnotnef@gmail.com>

   * oxli/functions.py: changed estimate functions to use correct letter
   abbreviations
   * sandbox/estimate_optimal_hash.py: changed to use renamed estimate 
   functions
   * sandbox/unique-kmers.py: changed to not output recommended HT args by
   default
   * tests/test_oxli_functions.py: changed to use renamed estimate functions

2015-07-10  Jacob Fenton  <bocajnotnef@gmail.com>

   * oxli/functions.py: added '--force' check to sanity check

2015-07-10  Jacob Fenton  <bocajnotnef@gmail.com>

   * oxli/functions.py: moved optimization/sanity check func to oxli
   * scripts/normalize-by-median.py,oxli/build_graph.py: added
   optimization/sanity checking via oxli estimation funcs
   * tests/test_normalize_by_median.py: updated tests to cover estimation funcs

2015-07-08  Luiz Irber  <khmer@luizirber.org>

   * lib/{counting,hashbits,hashtable,labelhash,subset}.cc: print hexadecimal
   representation of the signature read from the file.

2015-07-06  Luiz Irber  <khmer@luizirber.org>

   * sandbox/collect-reads.py: Set a default value for coverage based
   on the docstring.
   * sandbox/count-kmers-single.py, tests/test_{functions,script_arguments}.py:
   Replace xrange and cStringIO (not Python 3 compatible).
   * lib/*.{hh,cc}, oxli/functions.py, tests/*.py: make format.

2015-07-05  Jacob Fenton  <bocajnotnef@gmail.com>

   * doc/whats-new-2.0.rst: added in normalize-by-median.py broken paired 
   updates

2015-07-05  Michael R. Crusoe  <crusoe@ucdavis.edu>

   * Makefile: fix cppcheck invocation
   * khmer/_khmer.cc: switch to prefix increment for non-primitive objects,
   use a C++ cast, adjust scope
   * lib/hashtable.{hh,cc}: make copy constructor no-op explicit. adjust scope
   * lib/{ht-diff,test-HashTables,test-Parser}.cc: remove unused test code
   * lib/labelhash.cc,hllcounter.cc: astyle reformatting
   * lib/read_parsers.hh: more explicit constructors

2015-07-05  Michael R. Crusoe  <crusoe@ucdavis.edu>

   * sandbox/{collect-variants,optimal_args_hashbits,sweep-files}.py:
   update API usage

2015-07-05  Titus Brown  <titus@idyll.org>

   * sandbox/{count-kmers.py,count-kmers-single.py}: added scripts to output
   k-mer counts.
   * tests/test_sandbox_scripts.py: added tests for count-kmers.py and
   count-kmers-single.py.
   * sandbox/README.rst: added count-kmers.py and count-kmers-single.py to
   sandbox/README.

2015-07-05  Kevin Murray  <spam@kdmurray.id.au>

   * lib/*.{cc,hh},sandbox/*.py,khmer/_khmer.cc,tests/test_*.py: Simplify
   exception hierarchy, and ensure all C++ exceptions are converted to python
   errors.
   * scripts/normalize-by-median.py: Clarify error message.
   * tests/khmer_tst_utils.py: Add longify function, converts int => long on
   py2, and passes thru list unmodified on py3.

2015-06-30  Jacob Fenton  <bocajnotnef@gmail.com>

   * tests/{test_script_arguments,test_functions}.py: changed tests to use
   stderr redirection to prevent leaks
   * tests/test_normalize_by_median.py: changed to not duplicate a test
   * tests/test_script_arguments.py: changed tests to use stderr redirection

2015-06-30  Titus Brown  <titus@idyll.org>

   * tests/test_normalize_by_median.py: disabled running
   test_normalize_by_median_report_fp during normal test running.

2015-06-30  Titus Brown  <titus@idyll.org>

   * khmer/khmer_args.py: removed incorrect warning for default max_tablesize
   when -M is used.
   * tests/test_scripts.py: added test for correct max_tablesize behavior.

2015-06-30  Titus Brown  <titus@idyll.org>

   * setup.cfg: changed 'stop=TRUE' to 'stop=FALSE', so that tests do not
   stop running at first failure.

2015-06-30  Kevin Murray  <spam@kdmurray.id.au>

   * scripts/{extract-paired-reads,split-paired-reads}.py: Fix creation of
   default output files even when output files were provided on CLI.

2015-06-29  Sherine Awad  <drmahmoud@ucdavis.edu>

   * khmer/utils.py: Fix bug in naming in interleave-reads.py
   * tests/test_scripts.py: Add a test function for the new behavior
   * tests/test-data/*.fq: Add 3 test files needed for the testing

2015-06-28  Jacob Fenton  <bocajnotnef@gmail.com>

   * tests/test_sandbox_scripts.py: made error more informative and not crashy
   * sandbox/{estimate_optimal_hash,optimal_args_hashbits}.py: minor cleanups

2015-06-28  Qingpeng Zhang  <qingpeng@msu.edu>

   * sandbox/{estimate_optimal_hash,optimal_args_hashbits}.py: added sandbox 
   methods for estimating memory usage based on desired fp rate, etc.

2015-06-27  Kevin Murray  <spam@kdmurray.id.au>

   * doc/dev/binary-file-formats.rst: Fix issue in ksize documentation for
   Countgraph

2015-06-27  Kevin Murray  <spam@kdmurray.id.au>

   * README.rst: Fix link to virtualenv installation instructions.

2015-06-19  Titus Brown  <titus@idyll.org>

   * khmer/__init__.py: split CountingHash into _CountingHash (CPython) and
   CountingHash to mimic Hashbits behavior; pass IOError through
   extract_countinghash_info and extract_hashbits_info so that
   file-does-not-exist errors are correctly reported; fixed FP rate reporting;
   changed to using get_n_primes_near_x to build hashtable sizes; removed
   get_n_primes_above_x, new_hashbits, and new_counting_hash functions.
   * khmer/_khmer.cc: changed tp_flags for KCountingHash so that it could
   be a base class.
   * khmer/khmer_args.py: removed environment variable override for hash size
   defaults; added -M/--max_memory_usage, and functions create_nodegraph()
   and create_countgraph().  Also renamed --min-tablesize to --max-tablesize.
   * khmer/kfile.py: fixed check_space_for_hashtable to depend on args obj.
   * oxli/build_graph.py, scripts/{annotate-partitions.py,count-overlap.py,
   do-partition.py,filter-stoptags.py,
   merge-partitions.py}, sandbox/{assembly-diff.py,assembly-diff-2.py,
   bloom-count-intersection.py,bloom-count.py,build-sparse-graph.py,
   collect-reads.py,saturate-by-median.py, graph-size.py,print-stoptags.py,
   print-tagset.py,stoptags-by-position.py, subset-report.py,
   sweep-out-reads-with-contigs.py,sweep-reads2.py,sweep-reads3.py}: changed
   hashtype over to 'nodegraph' and 'countgraph' in call to report_on_config;
   replaced counting hash/hashbits creation with new khmer_args create*
   functions, and/or new_counting_hash/new_hashbits with CountingHash/Hashbits.
   * doc/scripts.rst: updated hashtable size help text.
   * doc/whats-new-2.0.rst: updated with description of -M/--max-memory-usage.
   * tests/test*.py: switched from new_counting_hash to CountingHash, and
   new_hashbits to Hashbits; adjusts tests for new behavior of hashtable
   size calculation.
   * tests/test_hashbits_obj.py: merged into test_hashbits.py and removed file.
   * tests/test_script_arguments.py: updated for new check_space_for_hashtable
   behavior; added tests for create_countgraph and create_nodegraph.
   * tests/test_counting_single.py: fixed countgraph size & palindrome testing
   beahavior in test_complete_no_collision.

2015-06-19  Titus Brown  <titus@idyll.org>

   * Makefile: temporarily disable 'huge' tests on Linux.

2015-06-17  Titus Brown  <titus@idyll.org>

   * scripts/normalize-by-median.py: changed DEFAULT_DESIRED_COVERAGE to 20,
   and corrected options help.
   * tests/{test_scripts.py,test_normalize_by_median.py}: moved
   normalize-by-median.py tests into a their own file.
   * tests/test-data/{dn-test-all-paired-all-keep.fa,dn-test-none-paired.fa,
   dn-test-some-paired-all-keep.fa}: added test data files for specific
   pairing/saturation behavior.

2015-06-16  Kevin Murray  <spam@kdmurray.id.au>

   * doc/dev/binary-file-formats.rst: Add documentation of khmer's binary file
   formats.
   * doc/dev/index.rst: Add above docs to developer documentation index.

2015-06-14  Michael R. Crusoe  <crusoe@ucdavis.edu>

   * khmer/__init__.py,lib/{counting,hashbits,hashtable,subset,labelhash}.cc,
   lib/khmer.hh: add signature to beginning of all binary file types
   * tests/test-data/{normC20k20.ct,badversion-k32.tagset,
   goodversion-k32.tagset}: update to new format by prepending "OXLI" to the
   data stream
   * tests/test_{counting_hash,functions,scripts,hashbits,hashbits_obj,
   labelhash}.py: tests should fail, not error (add try, except + assert
   blocks). Adapted other tests to cope with the new file formats
   * lib/magic: new, teaches the unix `file` command about khmer file types
   * doc/index.rst,doc/whats-new-2.0.rst: document these changes

2015-06-14  Titus Brown  <titus@idyll.org>

   * scripts/extract-paired-reads.py: added --output_dir, --paired-output,
   and --single-output arguments to change output file details; script
   now accepts stdin, and will output to stdout upon request.
   * scripts/split-paired-reads.py: changed script to output to stdout upon
   request; added '-' as stdin input.
   * tests/test_scripts.py: added tests for new extract-paired-reads.py
   behavior.

2015-06-14  Titus Brown  <titus@idyll.org>

   * tests/test_counting_hash.py: fixed duplicated test
   'get_kmer_counts_too_short' by changing to 'get_kmer_hashes_too_short'.

2015-06-14  Jacob Fenton  <bocajnotnef@gmail.com>

   * scripts/abundance-dist.py: added weird bigcount circumstance detection
   * tests/test_scripts.py: added test for the above

2015-06-14  Kevin Murray  <spam@kdmurray.id.au>

   * lib/counting.cc: Fix infinite loop in gzipped CountingHash I/O
   * tests/test_counting_hash.py: Add test of large CountingHash I/O
   * setup.cfg: Skip tests with the 'huge' label by default

2015-06-13  Michael R. Crusoe  <crusoe@ucdavis.edu>

   * Makefile, build-jenkins.sh: unify sphinx dependencies
   * scripts/readstats.py: fix typo

2015-06-13  Titus Brown  <titus@idyll.org>

   * doc/dev/getting-started.rst: update instructions for creating a new
   branch name to preferred practice (fix/brief_issue_description, instead
   of fix/issuenum).

2015-06-13  Michael R. Crusoe  <crusoe@ucdavis.edu>

   * doc/dev/release.rst: remove false positive from version check
   * tests/test_{counting_hash,scripts}.py: remove scriptpath no-op method

2015-06-12  Luiz Irber  <khmer@luizirber.org>

   * setup.py: revert changes to zlib compilation.
   * setup.cfg: nose should stop on first error by default.
   * Makefile, tests/test_threaded_sequence_processor.py,
   scripts/{do-partition,partition-graph}.py, khmer/thread_utils.py: Remove
   dependency on future package.

2015-06-12  Michael R. Crusoe  <crusoe@ucdavis.edu>

   * setup.py: update screed version to 0.9

2015-06-12  Luiz Irber  <khmer@luizirber.org>

   * *.py: refactor for Python 3 compatibility. Clear separation of Unicode
   and Byte strings, use __future__ imports for compatibility (print function,
   absolute imports, unicode_literals), fix tests to consider changes to random
   number generator between Python versions.
   * khmer/_khmer.cc: rename file, methods return Unicode strings instead of
   Bytestrings.

2015-06-12  Luiz Irber  <khmer@luizirber.org>

   * khmer/{khmermodule.cc},tests/test_hashbits.py: Add Unicode support to
   hashbits.get method.
   * tests/test_hll.py: Avoid using translate for revcomp calculation.

2015-06-12  Sarah Guermond  <sarah.guermond@gmail.com>

   * scripts/trim-low-abund.py: changed _screed_record_dict to Record

2015-06-11  Sherine Awad  <drmahmoud@ucdavis.edu>

   * Change split-paired-reads.py to accept input from stdin.
   * Add test function to test new behavior of split-paired.

2015-06-10  Camille Scott  <camille.scott.w@gmail.com>

   * lib/hashtable.cc: Tweaked median_at_least to reduce number of
   conditional checks.

2015-06-10  Titus Brown  <titus@idyll.org>

   * scripts/find-knots.py: fixed invocation of check_space to take correct
   arguments.
   * tests/test_scripts.py: added simple test of find-knots.py execution.

2015-06-09  Jacob Fenton  <bocajnotnef@gmail.com>

   * scripts/normalize-by-median.py: implemented broken_paired_reader
   * tests/test_scripts.py: modified tests to properly use new args
   * khmer/utils.py: added force-paired option to broken_paired_reader (@ctb)

2015-06-09   Luiz Irber  <khmer@luizirber.org>

   * khmer/_khmermodule.cc, lib/hashtable.{cc,hh}: astyle fixes.

2015-06-09  Titus Brown  <titus@idyll.org>

   * khmer/_khmermodule.cc: fixed nasty Hashtable.get() bug.
   * lib/hashtable.{cc,hh}: add Hashtable::get_kmers(), get_kmer_hashes(),
   and get_kmer_counts().
   * khmer/_khmermodule.cc: add CPython functions for get_kmers(),
   get_kmer_hashes(), and get_kmer_counts(); reorganize hashtable_methods.
   * tests/test_counting_hash.py: add tests for get_kmers(), get_kmer_hashes(),
   and get_kmer_counts(), as well as for nasty Hashtable.get() bug.

2015-06-08  Camille Scott  <camille.scott.w@gmail.com>

   * lib/hashtable.{cc,hh}: Add filter_on_median method to check
   if median k-mer count is above a cutoff
   * khmer/_khmermodule.cc: Expose filter_on_median to python-land
   * scripts/normalize-by-median.py: Switch to new filter_on_median
   * tests/test_counting_hash.py: Tests for new method

2015-06-08  Luiz Irber  <khmer@luizirber.org>

   * tests/test_hll.py: test return values from consume_{string,fasta}.

2015-06-06  Titus Brown  <titus@idyll.org>

   * khmer/_khmermodule.cc: added hllcounter_merge.
   * tests/test_hll.py: added merge tests.
   * lib/hllcounter.cc: changed HLLCounter::consume_string to uppercase input.
   * sandbox/unique-kmers.py: added --stream-out option; updated to print out
   k-mers per file as well as k-mer size used.

2015-06-04  Titus Brown  <titus@idyll.org>

   * khmer/_khmermodule.cc: added error handling to load_partitionmap.
   * lib/subset.cc: modified partitionmap format to detect truncated files;
   changed untestable sanity checks to assertions.
   * tests/{test_counting_hash,test_hashbits,test_subset_graph}.py: added
   tests to try loading all possible truncations of binary save files.

2015-06-04  Titus Brown  <titus@idyll.org>

   * khmer/_khmermodule.cc,lib/hashbits.{cc,hh}: add Hashbits::update_from()
   and Hashbits.update().
   * tests/test_hashbits.py: associated tests.

2015-06-01  Jacob Fenton  <bocajnotnef@gmail.com>

   * scripts/normalize-by-median.py: major refactoring to use context
   managers and classes; fixed -R
   * tests/test_scripts.py: added test for normalize's -R arg

2015-06-01  Tamer Mansour <drtamermansour@gmail.com>

   * scripts/normalize-by-median.py: changed to count kmers from both PE reads
   when either one of them is below the coverage cutoff
   * tests/test_scripts.py: Added test for new behaviour

2015-05-26  Titus Brown  <titus@idyll.org>

   * khmer/_khmermodule.cc: refactor CPython layer so that KHashtable
   is at base of CountingHash and Hashbits.
   * lib/hashbits.hh: add n_entries() function from Hashtable::n_entries.
   * lib/hashtable.hh: add several virtual functions to Hashtable that exist in
   CountingHash and Hashbits.

2015-05-26  Titus Brown  <titus@idyll.org>

   * khmer/{__init__.py,_khmermodule.cc},lib/labelhash.{cc,hh},
   lib/{hashtable,khmer}.hh: changed LabelHash to be a "friend" of Hashtable,
   rather than a subclass; allowed initialization with either a CountingHash
   or a Hashbits; added 'graph' attribute to the Python object to store a
   reference to host object.
   * lib/labelhash.{cc,hh}: changed TagPtr maps to Tag maps to fix disastrous
   bug.
   * lib/labelhash.{cc,hh}: added save/load_tags_and_labels functions for
   saving and loading labels.
   * tests/test_labelhash.py: removed unnecessary tests; added tests for save
   and load.
   * sandbox/sweep-reads.py: updated with LabelHash changes.

2015-05-26  Kevin Murray  <spam@kdmurray.id.au>

   * lib/Makefile: Remove old libkhmer.so versions during make clean

2015-05-25  Kevin Murray  <spam@kdmurray.id.au>

   * Makefile: Fix issue with 'lib' target not building by using FORCE

2015-05-20  Jacob Fenton  <bocajnotnef@gmail.com>

   * oxli/{__init__,khmer_api,common}.py,scripts/build-graph.py,
   tests/test_scripts.py: added oxli module, oxlified load_graph script, tests
   * scripts/load-graph.py: replaced with oxlified version
   * setup.py: added oxli module and entry point

2015-05-20  Kevin Murray  <spam@kdmurray.id.au>

   * .gitignore: Add htmlcov/ and diff-cover.html to gitignore
   * Makefile: Use rm -f to remove files to quash error messages on
   non-existant files

2015-05-18  Sherine Awad  <sherine.awad@gmail.com>

   * tests/test_scripts.py: Test loading of compressed counting table
   with bigcounts,and test abundance with bigcounts

2015-05-18  Michael R. Crusoe  <mcrusoe@msu.edu>

   * all files: references to github.com/ged-lab changed to
   github.com/dib-lab. All GitHub URLs normalized to use HTTPS
   * README.rst: broken landscape.io badge removed
   * doc/user/known-issues.rst: removed two known issues fixed in v1.4 release

2015-05-18  Titus Brown  <titus@idyll.org>

   * sandbox/{assembly-diff-2.py,sandbox/collect-reads.py},
   scripts/{count-median.py,filter-abund-single.py,filter-abund.py}: changed
   sequence-reading behavior to replace 'N' with 'A', to be consistent with
   rest of code base.
   * scripts/{filter-abund.py,filter-abund-single.py}: changed behavior of
   scripts to keep sequences with 'N's in them, and count them as 'A's.
   * tests/test_scripts.py: added tests for new
   filter-abund/filter-abund-single behavior.
   * tests/test-data/test-filter-abund-Ns.fq: new test file for new tests.

2015-05-13  Scott Sievert  <sieve121@umn.edu>

   * tests/*,scripts/*,lib/*,sandbox/*,khmer/*: changed "doc/LICENSE.txt" to
   "LICENSE" in copyright header.

2015-05-13  Michael R. Crusoe  <mcrusoe@msu.edu>

   * doc/dev/getting-started.rst: added missing dev tools to install list

2015-05-12  Kevin Murray  <spam@kdmurray.id.au>

   * scripts/load-into-counting.py,test/test_scripts.py: Add the number of
   reads processed to the machine readable output files of --summary-info.

2015-05-11  Titus Brown  <titus@idyll.org>

   * scripts/sample-reads-randomly.py: fixed boundary error in
   sample-reads-randomly.py.
   * tests/test_scripts.py: updated tests to correspond with correct
   behavior of sample-reads-randomly.py.

2015-04-23  Lex Nederbragt  <lex.nederbragt@ibv.uio.no>

   * tests/test_scripts.py: added a test for extract-partitions:
   whitespace in fasta header.

2015-04-21  Daniel Standage  <daniel.standage@gmail.com>

   * scripts/sample-reads-randomly.py: use broken paired reader to provide
   paired-end read support.
   * tests/test_scripts.py: change test results to compensate for the change in
   implementation.

2015-04-17  Jessica Mizzi  <mizzijes@msu.edu>

   * tests/test_scripts.py: split test_extract_long_sequences 
   into test_extract_long_sequences_fa and test_extract_long_sequences_fq

2015-04-15  Elmar Bucher <buchere@ohsu.edu>

   * khmer/doc/dev/getting-started.rst: add information for OS X
   mac port and homebrew distro users as well as Linux
   Debian and Ubuntu distro users.
   And add copyright header.

2015-04-15  Susan Steinman  <steinman.tutoring@gmail.com>

   * khmer/tests/khmer_tst_utils.py,doc/dev/a-quick-guide-to-testing.rst
      edited docstring and docs to remind people to make sure tests test
      errors correctly

2015-04-15  Michael R. Crusoe  <mcrusoe@msu.edu>

   * sandbox/make-coverage.py: tweak for importability

2015-04-15  Sherine Awad  <sherine.awad@gmail.com>

   * sandbox/make-coverage.py: restored, was deleted by accident

2015-04-15  Susan Steinman  <steinman.tutoring@gmail.com>

   * khmer/tests/test_scripts.py: changed tests that use `runscript` with
      `fail_okay=True` to use asserts to confirm the correct failure type

2015-04-15  Sarah Guermond  <sarah.guermond@gmail.com>

   * doc/dev/getting-started.rst: clarified dev communication

2015-04-15  Sarah Guermond  <sarah.guermond@gmail.com>

   * scripts/trim-low-abund.py: implemented STDOUT output, redirected
   existing print statements to STDERR, fixed existing & new PEP 8 issues 
   * tests/test_scripts.py: added test for above changes

2014-04-15  Andreas Härpfer  <ahaerpfer@gmail.com>

   * doc/conf.py: disable Sphinx smart rendering

2015-04-15  Michael R. Crusoe  <mcrusoe@msu.edu>

   * lib/hashtable.cc: remove memory leak
   * scripts/readstats.py,tests/test_scripts.py: fix PEP8 violations

2015-04-15  Susan Steinman  <steinman.tutoring@gmail.com>

   * khmer/scripts/normalize-by-median.py: pass individual arg values to 
      functions instead of ArgParse object

2015-04-15  Thomas Fenzl  <thomas.fenzl@gmx.net>

   * scripts/{count-overlap.py,readstats.py},tests/test_scripts.py: 
   added a --csv option to readstats
   updated documentation for count-overlap
   * khmer/_khmermodule.cc: fixed missing error handling 
   for hashbits_count_overlap

2015-04-15  en zyme  <en_zyme@outlook.com>

   * khmer/khmer/kfile.py: check_file_status() -> check_input_files()
   * khmer/sandbox/{collect-reads, khmer/sandbox/sweep-reads}.py 
     khmer/scripts/{abundance-dist-single, abundance-dist, annotate-partitions,
     count-median, count-overlap, do-partition, extract-paired-reads, 
     extract-partitions, filter-abund-single, filter-abund, filter-stoptags,
     find-knots, interleave-reads, load-graph, load-into-counting, 
     make-initial-stoptags, merge-partitions, partition-graph,
     sample-reads-randomly, split-paired-reads}.py:
       check_file_status() -> check_input_files()
   * khmer/tests/test_functions.py: check_file_status() -> check_input_files()

2015-04-15  Andreas Härpfer  <ahaerpfer@gmail.com>

   * khmer/utils.py: fix record checks to account for comments in old style
   FASTQ data.
   * tests/test-data/old-style-format-w-comments.fq: new test data.
   * tests/test_scripts.py: add test against new test data.

2015-04-15  Michael R. Crusoe  <mcrusoe@msu.edu>

   * doc/dev/release.txt: update release instructions to more thoroughly run
   tests.

2015-04-14  Susan Steinman  <steinman.tutoring@gmail.com>

   * khmer/scripts/normalize-by-median.py: allow for paired and unpaired
      files to be normalized together. separate function for error check
   * khmer/tests/test_scripts.py: created test for paired/unpaired data

2015-04-14  Scott Fay  <scott.a.fay@gmail.com>

   * doc/user/getting-help.rst: added to user docs
   * doc/index.rst: changed: added link to getting-help doc
   * README.rst: changed: added link to getting-help doc

2015-04-14  Scott Fay  <scott.a.fay@gmail.com>

   * docs/index.rst: added github repo and release notes page to main docs page

2015-04-14  Susan Steinman  <steinman.tutoring@gmail.com>

   * khmer/{__init__.py},sandbox/{collect-reads,collect-variants,
   saturate-by-median},scripts/{do-partition,filter-abund-single,load-graph,
   load-into-counting,normalize-by-median,trim-low-abund}: pulled out check
   max collisions logic to init.
   * khmer/tests/test_scripts.py: modified tests to account for new error
   message

2015-04-14  Josiah Seaman  <josiah@dnaskittle.com>

   * lib/{hashbits.cc}: changed: adding doxygen comments

2015-04-14  Sarah Guermond  <sarah.guermond@gmail.com>

   * doc/dev/coding-guidelines-and-review.rst: added copyright question
   to commit checklist.

2015-04-14  Andreas Härpfer  <ahaerpfer@gmail.com>

   * */*.py: Make docstrings PEP 257 compliant.

2015-04-14  Michael R. Crusoe  <mcrusoe@msu.edu>

   * khmer/_khmermodule.cc: catch more exceptions
   * tests/test_{sandbox_scripts,subset_graph}.py: make tests more resilient

2015-04-14  Michael R. Crusoe  <mcrusoe@msu.edu>

   * lib/count.cc: Make CountingHash::abundance_distribution threadsafe
   * khmer/_khmermodule.cc: remove newly unnecessary check for exception
   * tests/test_scripts.py: added test to confirm the above

2015-04-14  Michael R. Crusoe  <mcrusoe@msu.edu>

   * khmer/{__init__.py,_khmermodule.cc},lib/{counting,hashbits,hashtable,
   subset}.cc: catch IO errors and report them.
   * tests/test_hashbits.py: remove write to fixed path in /tmp
   * tests/test_scripts.py: added test for empty counting table file

2015-04-13  Thomas Fenzl  <thomas.fenzl@gmx.net>

   * lib/{khmer_exception.hh,{counting,hashbits,hashtable,subset}.cc}: changed 
   khmer_exception to use std::string to fix memory management.

2015-04-13  Elmar Bucher  <buchere@ohsu.edu>

   * scripts/normalize-by-median.py (main): introduced warning for when at
   least two input files are named the same.

2015-04-13  Andreas Härpfer  <ahaerpfer@gmail.com>

   * doc/dev/getting-started.rst: clarify Conda usage

2015-04-13  Daniel Standage  <daniel.standage@gmail.com>

   * scripts/normalize-by-median.py: Added support to the diginorm script for
   sending output to terminal (stdout) when using the conventional - as the
   output filename. Also removed --append option.
   * tests/test_scripts.py: Added functional test for diginorm stdout, removed
   test of --append option.

2015-04-13  Scott Fay  <scott.a.fay@gmail.com>

   * scripts/filter-abund.py: added checking of input_table by
   `check_file_status()`

2015-04-13  David Lin

   * scripts/abundance-dist.py: disambiguate documentation for force and 
   squash options

2015-04-13  Michael R. Crusoe  <mcrusoe@msu.edu>

   * README.rst,doc/index.rst: added link to gitter.im chat room
   * doc/README.rst: removed ancient, outdated, and unused file

2015-04-13  Thomas Fenzl  <thomas.fenzl@gmx.net>

   * khmer/_khmermodule.cc: removed unused find_all_tags_truncate_on_abundance
   from python api

2015-04-10  Will Trimble

   * tests/test_script_arguments.py: added a test to check for the empty file
   warning when checking if a file exists

2015-04-10  Jacob Fenton  <bocajnotnef@gmail.com>

   * scripts/test-{scripts.py}: added test for check_file_writable using 
   load_into_counting

2015-04-10  Phillip Garland  <pgarland@gmail.com>

   * khmer/file.py (check_file_writable): new function to check writability
   * scripts/load-into-counting.py (main): early check to see if output is
   writable

2015-04-07  Michael R. Crusoe  <mcrusoe@msu.edu>

    * README.rst: add a ReadTheDocs badge

2015-04-06  Michael R. Crusoe  <mcrusoe@msu.edu>

   * jenkins-build.sh: updated OS X warning flag to quiet the build a bit

2015-04-06  Michael R. Crusoe  <mcrusoe@msu.edu>

   * Makefile: added 'convert-release-notes' target for MD->RST conversion
   * doc/{,release-notes}/index.rst: include release notes in documentation
   * doc/release-notes/*.rst: added pandoc converted versions of release notes
   * jenkins-build.sh: use the Sphinx method to install doc dependencies

2015-04-05  Michael R. Crusoe  <mcrusoe@msu.edu>

   * setup.py: use the release version of screed 0.8

2015-04-05  Michael R. Crusoe  <mcrusoe@msu.edu>

   * doc/*/*.txt: all documentation sources have been renamed to use the rst
   extension to indicate that they are reStructuredText files. This enables
   use of rich text editors on GitHub and elsewhere.
   * doc/conf.py: update Sphinx configuration to reflect this change
   * doc/requirements.txt: added hint to install version 3.4.1 of Setuptools;
   this file is used by ReadTheDocs only.

2015-04-05  Michael R. Crusoe  <mcrusoe@msu.edu>

   * ChangeLog, lib/read_aligner.cc, sandbox/sweep-reads.py: fixed spelling
   errors.

2015-04-05  Kevin Murray  <spam@kdmurray.id.au>

   * lib/read_parsers.{cc,hh}: Work around an issue (#884) in SeqAn 1.4.x
   handling of truncated sequence files. Also revamp exceptions
   * khmer/_khmermodule.cc: Use new/updated exceptions handling malformed
   FASTA/Q files.
   * tests/test_read_parsers.py: add a test of parsing of truncated fastq
   files

2015-04-03  Luiz Irber  <irberlui@msu.edu>

   * lib/hllcounter.cc: Use for loop instead of transform on merge method,
   now works on C++11.

2015-04-01  Luiz Irber  <irberlui@msu.edu>

   * third-party/smhasher/MurmurHash3.{cc,h}: remove unused code, fix warnings.

2015-04-01  Michael R. Crusoe  <mcrusoe@msu.edu>

   * Doxyfile.in: make documentation generation reproducible, removed timestamp

2015-04-01  Alex Hyer  <theonehyer@gmail.com>

   * scripts/find-knots.py: added force argument to check_file_status()
   call in main().

2015-03-31  Kevin Murray  <spam@kdmurray.id.au>

   * lib/read_parsers.{cc,hh}: add read counting to IParser and subclasses
   * khmer/_khmermodule.cc,tests/test_read_parsers.py: add 'num_reads'
   attribute to khmer.ReadParser objects in python land, and test it.

2015-03-28  Kevin Murray  <spam@kdmurray.id.au>

   * lib/hashbits.hh: Add Hashbits::n_tables() accessor

2015-03-27  Michael R. Crusoe  <mcrusoe@msu.edu>

   * lib/read_parsers.{cc,hh}: Obfuscate SeqAn SequenceStream objects with a
   wrapper struct, to avoid #include-ing the SeqAn headers.
   * lib/Makefile: Don't install the SeqAn headers.

2015-03-27  Kevin Murray  <spam@kdmurray.id.au>

   * lib/Makefile: Add libkhmer targets, clean up
   * lib/get_version.py: Rewrite to use versioneer.py
   * lib/.gitignore,third-party/.gitignore: Add more compiled outputs
   * lib/.check_openmp.cc: add source that checks compiler for openmp support.
   * lib/khmer.pc.in: add pkg-config file for khmer

2015-03-23  Kevin Murray  <spam@kdmurray.id.au>

   * lib/counting.hh: Add CountingHash::n_tables() accessor

2015-03-16  Jessica Mizzi  <mizzijes@msu.edu>

    * khmer/kfile.py: Added file not existing error for system exit
    * tests/{test_scripts,test_functions}.py: Added tests for
    check_file_status for file existence and force option

2015-03-15  Kevin Murray  <spam@kdmurray.id.au>  &  Titus Brown  <titus@idyll.org>

   * tests/test_counting_hash.py: Skip get_raw_tables test if python doesn't
   have the memoryview type/function.

2015-03-11  Erich Schwarz  <ems394@cornell.edu>

   * Added URLs and brief descriptions for khmer-relevant documentation in
   doc/introduction.txt, pointing to http://khmer-protocols.readthedocs.org and
   khmer-recipes.readthedocs.org, with brief descriptions of their content.

2015-03-10  Camille Scott  <camille.scott.w@gmail.com>

   * lib/counting.hh, khmer/_khmermodule.cc: Expose the raw tables of
   count-min sketches to the world of python using a buffer interface.
   * tests/test_counting_hash.py: Tests of the above functionality.

2015-03-08  Michael R. Crusoe  <mcrusoe@msu.edu>

   * Makefile: make 'pep8' target be more verbose
   * jenkins-build.sh: specify setuptools version
   * scripts/{abundance-dist,annotate-partitions,count-median,do-partition,
   extract-paired-reads,extract-partitions,filter-stoptags,find-knots,
   interleave-reads,merge-partitions,partition-graph,sample-reads-randomly,
   split-paired-reads}.py,setup.py: fix new PEP8 errors
   * setup.py: specify that this is a Python 2 only project (for now)
   * tests/test_{counting_single,subset_graph}.py: make explicit the use of
   floor division behavior.

2015-03-06  Titus Brown  <titus@idyll.org>

   * sandbox/{collect-reads.py,saturate-by-median.py}: update for 'force'
   argument in khmer.kfile functions, so that khmer-recipes compile.

2015-03-02  Titus Brown  <titus@idyll.org>

   * sandbox/{combine-pe.py,compare-partitions.py,count-within-radius.py,
   degree-by-position.py,dn-identify-errors.py,ec.py,error-correct-pass2.py,
   find-unpart.py,normalize-by-align.py,read-aligner.py,shuffle-fasta.py,
   to-casava-1.8-fastq.py,uniqify-sequences.py}: removed from sandbox/ as
   obsolete/unmaintained.
   * sandbox/README.rst: updated to reflect readstats.py and trim-low-abund.py
   promotion to sandbox/.
   * doc/dev/scripts-and-sandbox.txt: updated to reflect sandbox/ script name
   preferences, and note to remove from README.rst when moved over to scripts/.

2015-02-27  Kevin Murray  <spam@kdmurray.id.au>

   * scripts/load-into-counting.py: Be verbose in the help text, to clarify
   what the -b flag does.

2015-02-25  Hussien Alameldin  <hussien@msu.edu>

   * sandbox/bloom_count.py: renamed to bloom-count.py
   * sandbox/bloom_count_intersection.py: renamed to
     bloom-count-intersection.py
   * sandbox/read_aligner.py: renamed to read-aligner.py

2015-02-26  Tamer A. Mansour  <drtamermansour@gmail.com>

   * scripts/abundance-dist-single.py: Use CSV format for the histogram.
   * scripts/count-overlap.py: Use CSV format for the curve file output.
   Includes column headers.
   * scripts/abundance-dist-single.py: Use CSV format for the histogram. 
   Includes column headers.
   * tests/test_scripts.py: add test functions for the --csv option in
   abundance-dist-single.py and count-overlap.py

2015-02-26  Jacob Fenton  <bocajnotnef@gmail.com>

   * doc/introduction.txt, doc/user/choosing-table-sizes.txt: Updated docs to
   ref correct links and names

2015-02-25  Aditi Gupta  <agupta@msu.edu>

   * sandbox/{collect-reads.py, correct-errors.py, 
   normalize-by-median-pct.py, slice-reads-by-coverage.py, 
   sweep-files.py, sweep-reads3.py, to-casava-1.8-fastq.py}: 
   Replaced 'accuracy' with 'quality'. Fixes #787.

2015-02-25  Tamer A. Mansour  <drtamermansour@gmail.com>

   * scripts/normalize-by-median.py: change to the default behavior to
   overwrite the sequences output file. Also add a new argument --append to
   append new reads to the output file.
   * tests/test_scripts.py: add a test for the --append option in
   normalize-by-median.py

2015-02-25  Hussien Alameldin  <hussien@msu.edu>

   * khmer/khmer_args.py: add 'hll' citation entry "Irber and Brown,
     unpublished." to  _alg. dict.
   * sandbox/unique-kmers.py: add call to 'info' with 'hll' in the
     algorithms list.

2015-02-24  Luiz Irber  <irberlui@msu.edu>

    * khmer/_khmermodule.cc: expose HLL internals as read-only attributes.
    * lib/hllcounter.{cc,hh}: simplify error checking, add getters for HLL.
    * tests/test_hll.py: add test cases for increasing coverage, also fix
    some of the previous ones using the new HLL read-only attributes.

2015-02-24  Luiz Irber  <irberlui@msu.edu>

   * khmer/_khmermodule.cc: Fix coding style violations.

2015-02-24  Luiz Irber  <irberlui@msu.edu>

   * khmer/_khmermodule.cc: Update extension to use recommended practices,
   PyLong instead of PyInt, Type initialization, PyBytes instead of PyString.
   Replace common initialization with explicit type structs, and all types
   conform to the CPython checklist.

2015-02-24  Tamer A. Mansour  <drtamermansour@gmail.com>

   * scripts/abundance-dist.py: Use CSV format for the histogram. Includes
   column headers.
   * tests/test_scripts.py: add coverage for the new --csv option in
   abundance-dist.py

2015-02-24  Michael R. Crusoe  <mcrusoe@msu.edu>

   * jenkins-build.sh: remove examples/stamps/do.sh testing for now; takes too
   long to run on every build. Related to #836

2015-02-24  Kevin Murray  <spam@kdmurray.id.au>

   * scripts/interleave-reads.py: Make the output file name print nicely.

2015-02-23  Titus Brown  <titus@idyll.org>

   * khmer/utils.py: added 'check_is_left' and 'check_is_right' functions;
   fixed bug in check_is_pair.
   * tests/test_functions.py: added tests for now-fixed bug in check_is_pair,
   as well as 'check_is_left' and 'check_is_right'.
   * scripts/interleave-reads.py: updated to handle Casava 1.8 formatting.
   * scripts/split-paired-reads.py: fixed bug where sequences with bad names
   got dropped; updated to properly handle Casava 1.8 names in FASTQ files.
   * scripts/count-median.py: added '--csv' output format; updated to properly
   handle Casava 1.8 FASTQ format when '--csv' is specified.
   * scripts/normalize-by-median.py: replaced pair checking with
   utils.check_is_pair(), which properly handles Casava 1.8 FASTQ format.
   * tests/test_scripts.py: updated script tests to check Casava 1.8
   formatting; fixed extract-long-sequences.py test.
   * scripts/{extract-long-sequences.py,extract-paired-reads.py,
   fastq-to-fasta.py,readstats.py,sample-reads-randomly.py,trim-low-abund.py},
   khmer/thread_utils.py: updated to handle Casava 1.8 FASTQ format by
   setting parse_description=False in screed.open(...).
   * tests/test-data/{paired-mixed.fq,paired-mixed.fq.pe,random-20-a.fq,
   test-abund-read-2.fq,test-abund-read-2.paired2.fq,test-abund-read-paired.fa,
   test-abund-read-paired.fq}: switched some sequences over to Casava 1.8
   format, to test format handling.
   * tests/test-data/{casava_18-pe.fq,test-reads.fq.gz}: new test file for
   Casava 1.8 format handling.
   * tests/test-data/{overlap.curve,paired-mixed.fq.1,paired-mixed.fq.2,
   simple_1.fa,simple_2.fa,simple_3.fa,test-colors.fa,test-est.fa,
   test-graph3.fa,test-graph4.fa,test-graph6.fa}: removed no-longer used
   test files.

2015-02-23  Titus Brown  <titus@idyll.org>

   * setup.cfg: set !linux flag by default, to avoid running tests that
   request too much memory when 'nosetests' is run.  (This is an OS difference
   where Mac OS X attempts to allocate as much memory as requested, while
   on Linux it just crashes).

2015-02-23  Michael R. Crusoe  <mcrusoe@msu.edu>

   * khmer/{__init__.py,_khmermodule.cc},lib/{hashbits.cc,hashbits.hh,
   hashtable,tests/test_{c_wrapper,read_parsers}.py: remove unused callback
   functionality

2015-02-23  Michael R. Crusoe  <mcrusoe@msu.edu>

   * setup.py: point to the latest screed release candidate to work around
   versioneer bug.

2015-02-23  Tamer A. Mansour  <drtamermansour@gmail.com>

   * examples/stamps/do.sh: the argument --savehash was changed to --savetable
   and change mode to u+x
   * jenkins-build.sh: add a test to check for the do.sh file

2015-02-23  Kevin Murray  <spam@kdmurray.id.au>

   * khmer/load_pe.py: Remove unused/undocumented module. See #784

2015-02-21  Hussien Alameldin  <hussien@msu.edu>

   * sandbox/normalize-by-align.py: "copyright header 2013-2015 was added"
   * sandbob/read_aligner.py: "copyright header 2013-2015 was added"
   * sandbox/slice-reads-by-coverage.py: "copyright header 2014  was added"

2015-02-21  Hussien Alameldin  <hussien@msu.edu>

   * sandbox/calc-best-assembly.py, collect-variants.py, graph-size.py: Set executable bits using "chmod +x"

2015-02-21  Michael R. Crusoe  <mcrusoe@msu.edu>

   * khmer/_khmermodule.cc,lib/read_parsers.cc: Rename the 'accuracy' attribute
   of ReadParser Reads to 'quality'
   * tests/test_read_parsers.py: update test to match

2015-02-21  Rhys Kidd  <rhyskidd@gmail.com>

   * sandbox/{calc-best-assembly,calc-error-profile,normalize-by-align,
   read_aligner,slice-reads-by-coverage}.py: reference /usr/bin/env python2
   in the #! line.

2015-02-21  Rhys Kidd  <rhyskidd@gmail.com>

   * sandbox/sweep-paired-reads.py: remove empty script

2015-02-20  Titus Brown  <titus@idyll.org>

   * doc/dev/scripts-and-sandbox.txt: policies for sandbox/ and scripts/
   content, and a process for adding new command line scripts into scripts/.
   * doc/dev/index.txt: added scripts-and-sandbox to developer doc index.

2015-02-20  Michael R. Crusoe  <mcrusoe@msu.edu>

    * khmer/_khmermodule.cc: convert C++ out of memory exceptions to Python
    out of memory exception.
    * test/test_{counting_hash,counting_single,hashbits_obj,labelhash,
    scripts}.py: partial tests for the above

2015-02-20  Aditi Gupta  <agupta@msu.edu>

   * doc/dev/coding-guidelines-and-review.txt: fixed spelling errors.

2015-02-19  Michael R. Crusoe  <mcrusoe@msu.edu>

   * doc/dev/coding-guidelines-and-review.txt: added checklist for new CPython
   types
   * khmer/_khmermodule.cc: Update ReadAligner to follow the new guidelines

2015-02-19  Daniel Standage  <daniel.standage@gmail.com>

   * Makefile: add a new Makefile target `help` to list and describe all
   common targets.
   * khmer/utils.py, tests/test_functions.py: minor style fixes.

2015-02-16  Titus Brown  <titus@idyll.org>

   * khmer/utils.py: added 'check_is_pair', 'broken_paired_reader', and
   'write_record_pair' functions.
   * khmer/khmer_args.py: added streaming reference for future algorithms
   citation.
   * tests/test_functions.py: added unit tests for 'check_is_pair' and
   'broken_paired_reader'.
   * scripts/trim-low-abund.py: upgraded to track pairs properly; added
   proper get_parser information; moved to scripts/ from sandbox/.
   * tests/test_scripts.py: added paired-read tests for
   trim-low-abund.py.
   * tests/test-data/test-abund-read-2.paired.fq: data for paired-read tests.
   * scripts/extract-paired-reads.py: removed 'is_pair' in favor of
   'check_is_pair'; switched to using 'broken_paired_reader'; fixed use
   of sys.argv.
   * scripts/sample-reads-randomly.py: removed unused 'output_single' function.
   * doc/user/scripts.txt: added trim-low-abund.py.

2015-02-13  Qingpeng Zhang  <qingpeng@msu.edu>

   * scripts/sample-reads-randomly.py: fix a glitch about string formatting.

2015-02-11  Titus Brown  <titus@idyll.org>

   * khmer/_khmermodule.cc: fixed k-mer size checking; updated some error
   messages.
   * tests/test_graph.py: added test for k-mer size checking in find_all_tags.

2015-02-09  Titus Brown  <titus@idyll.org>

   * scripts/split-paired-reads.py: added -1 and -2 options to allow fine-
   grain specification of output locations; switch to using write_record
   instead of script-specific output functionality.
   * tests/test_scripts.py: added accompanying tests.

2015-02-09  Bede Constantinides  <bede.constantinides@manchester.ac.uk>

   * scripts/split-paired-reads.py: added -o option to allow specification
   of an output directory
   * tests/test_scripts.py: added accompanying test for split-paired-reads.py

2015-02-01  Titus Brown  <titus@idyll.org>

   * khmer/_khmermodule.cc: added functions hash_find_all_tags_list and
   hash_get_tags_and_positions to CountingHash objects.
   * tests/test_counting_hash.py: added tests for new functionality.

2015-01-25  Titus Brown  <titus@idyll.org>

   * sandbox/correct-errors.py: fixed sequence output so that quality
   scores length always matches the sequence length; fixed argparse
   setup to make use of default parameter.

2015-01-25  Titus Brown  <titus@idyll.org>

    * sandbox/readstats.py: fixed non-functional string interpolation at end;
    added -o to send output to a file; moved to scripts/.
    * doc/user/scripts.txt: added readstats description.
    * tests/test_scripts.py: added tests for readstats.py

2015-01-23  Jessica Mizzi  <mizzijes@msu.edu>

    * khmer/utils.py: Added single write_record fuction to write FASTA/Q
    * scripts/{abundance-dist,extract-long-sequences,extract-partitions,
    interleave-reads,normalize-by-median,sample-reads-randomly}.py: 
    Replaced FASTA/Q writing method with write_record

2015-01-23  Michael R. Crusoe  <mcrusoe@msu.edu>

    * Makefile: remove the user installs for the `install-dependencies` target

2015-01-23  Michael R. Crusoe  <mcrusoe@msu.edu>

    * README.rst,doc/user/install.txt: clarify that we support Python 2.7.x
    and not Python 3.

2015-01-21  Luiz Irber  <irberlui@msu.edu>

    * lib/hllcounter.{cc,hh}: Implemented a HyperLogLog counter.
    * khmer/{_khmermodule.cc, __init__.py}: added HLLCounter class
    initialization and wrapper.
    * tests/test_hll.py: added test functions for the new
    HyperLogLog counter.
    * sandbox/unique-kmers.py: implemented a CLI script for
    approximate cardinality estimation using a HyperLogLog counter.
    * setup.cfg, Makefile, third-party/smhasher/MurmurHash3.{cc,h},
    lib/kmer_hash.{cc,hh}, setup.py: added MurmurHash3 hash function
    and configuration.
    * setup.py: added a function to check if compiler supports OpenMP.

2015-01-14  Reed Cartwright  <cartwright@asu.edu>

    * doc/dev/getting-started.txt: Added install information for
    Arch Linux

2014-01-14  Michael R. Crusoe  <mcrusoe@msu.edu>

    * doc/user/{blog-posts,guide}.txt,examples/stamps/do.sh,sandbox/{
    collect-reads,error-correct-pass2,filter-median-and-pct,filter-median,
    read_aligner,split-sequences-by-length}.py,scripts/{filter-abund,
    load-into-counting}.py,tests/test_{counting_hash,hashbits,scripts}.py:
    remove references to ".kh" files replaces with ".pt" or ".ct" as
    appropriate
    * tests/test-data/{bad-versionk12,normC20k20}.kh: renamed to "*.ct"

2015-01-13  Daniel Standage  <daniel.standage@gmail.com>

    * tests/khmer_tst_utils.py, tests/test_sandbox_scripts.py: removed
    unused module imports
    * .gitignore: added pylint_report.txt so that it is not accidentally
    committed after running make diff_pylint_report
    * khmer/file.py -> khmer/kfile.py: renamed internal file handling
    class to avoid collisions with builtin Python file module
    * sandbox/collect-reads.py, sanbox/saturate-by-median.py,
    sandbox/sweep-files.py, sandbox/sweep-reads.py,
    scripts/abundance-dist-single.py, scripts/abundance-dist.py,
    scripts/annotate-partitions.py, scripts/count-median.py,
    scripts/count-overlap.py, scripts/do-partition.py,
    scripts/extract-long-sequences.py, scripts/extract-paired-reads.py,
    scripts/extract-partitions.py, scripts/filter-abund-single.py,
    scripts/filter-abund.py, scripts/filter-stoptags.py,
    scripts/find-knots.py, scripts/interleave-reads.py,
    scripts/load-graph.py, scripts/load-into-counting.py,
    scripts/make-initial-stoptags.py, scripts/merge-partitions.py,
    scripts/normalize-by-median.py, scripts/partition-graph.py,
    scripts/sample-reads-randomly.py, scripts/split-paired-reads.py,
    tests/test_script_arguments.py, tests/test_scripts.py: changed all
    occurrences of `file` to `kfile`

2015-01-09  Rhys Kidd  <rhyskidd@gmail.com>

    * lib/khmer.hh: implement generic NONCOPYABLE() macro guard
    * lib/hashtable.hh: apply NONCOPYABLE macro guard in case of future 
    modifications to Hashtable that might exposure potential memory corruption 
    with default copy constructor

2014-12-30  Michael Wright  <wrig517@msu.edu>

    * tests/test_scripts.py: Attained complete testing coverage for 
    scripts/filter_abund.py

2014-12-30  Brian Wyss  <wyssbria@msu.edu>

    * tests/test_scripts.py: added four new tests:
    load_into_counting_multifile(), test_abundance_dist_single_nosquash(),
    test_abundance_dist_single_savehash, test_filter_abund_2_singlefile

2015-12-29  Michael R. Crusoe  <mcrusoe@msu.edu>

    * CITATION,khmer/khmer_args.py,scripts/{abundance-dist-single,
    filter-abund-single,load-graph,load-into-counting}.py: Give credit to the
    SeqAn project for their FASTQ/FASTA reader that we use.

2014-12-26  Titus Brown  <titus@idyll.org>

    * tests/tests_sandbox_scripts.py: added import and execfile test for all
    sandbox/ scripts.
    * sandbox/{abundance-hist-by-position.py,
    sandbox/assembly-diff-2.py, sandbox/assembly-diff.py,
    sandbox/bloom_count.py, sandbox/bloom_count_intersection.py,
    sandbox/build-sparse-graph.py, sandbox/combine-pe.py,
    sandbox/compare-partitions.py, sandbox/count-within-radius.py,
    sandbox/degree-by-position.py, sandbox/ec.py,
    sandbox/error-correct-pass2.py, sandbox/extract-single-partition.py,
    sandbox/fasta-to-abundance-hist.py, sandbox/filter-median-and-pct.py,
    sandbox/filter-median.py, sandbox/find-high-abund-kmers.py,
    sandbox/find-unpart.py, sandbox/graph-size.py,
    sandbox/hi-lo-abundance-by-position.py, sandbox/multi-rename.py,
    sandbox/normalize-by-median-pct.py, sandbox/print-stoptags.py,
    sandbox/print-tagset.py, sandbox/readstats.py,
    sandbox/renumber-partitions.py, sandbox/shuffle-fasta.py,
    sandbox/shuffle-reverse-rotary.py, sandbox/split-fasta.py,
    sandbox/split-sequences-by-length.py, sandbox/stoptag-abundance-hist.py,
    sandbox/stoptags-by-position.py, sandbox/strip-partition.py,
    sandbox/subset-report.py, sandbox/sweep-out-reads-with-contigs.py,
    sandbox/sweep-reads2.py, sandbox/sweep-reads3.py,
    sandbox/uniqify-sequences.py, sandbox/write-interleave.py}: cleaned up
    to make 'import'-able and 'execfile'-able.

2014-12-26  Michael R. Crusoe  <mcrusoe@msu.edu>

    * tests/test_functions.py: Generate a temporary filename instead of
    writing to the current directory
    * Makefile: always run the `test` target if specified

2014-12-20  Titus Brown  <titus@idyll.org>

    * sandbox/slice-reads-by-coverage.py: fixed 'N' behavior to match other
    scripts ('N's are now replaced by 'A', not 'G').
    * sandbox/trim-low-abund.py: corrected reporting bug (bp written);
    simplified second-pass logic a bit; expanded reporting.

2014-12-17  Jessica Mizzi  <mizzijes@msu.edu>

    * khmer/file.py,sandbox/sweep-reads.py,scripts/{abundance-dist-single,
    abundance-dist,annotate-partitions,count-median,count-overlap,do-partition,
    extract-paired-reads,extract-partitions,filter-abund-single,filter-abund,
    filter-stoptags,interleave-reads,load-graph,load-into-counting,
    make-initial-stoptags,merge-partitions,normalize-by-median,partition-graph,
    sample-reads-randomly,split-paired-reads}.py,setup.cfg,
    tests/{test_script_arguments,test_scripts}.py: Added force option to all 
    scripts to script IO sanity checks and updated tests to match. 

2014-12-17  Michael R. Crusoe  <mcrusoe@msu.edu>

    * setup.cfg,tests/test_{counting_hash,counting_single,filter,graph,
    hashbits,hashbits_obj,labelhash,lump,read_parsers,scripts,subset_graph}.py:
    reduce memory usage of tests to about 100 megabytes max.

2014-12-17  Michael R. Crusoe  <mcrusoe@msu.edu>

    * scripts/load-graph.py,khmer/_khmermodule.cc: restore threading to
    load-graph.py

2014-12-16  Titus Brown  <titus@idyll.org>

    * sandbox/{calc-error-profile.py,collect-variants.py,correct-errors.py,
    trim-low-abund.py}: Support for k-mer spectral error analysis, sublinear
    error profile calculations from shotgun data sets, adaptive variant
    collection based on graphalign, streaming error correction, and streaming
    error trimming.
    * tests/test_sandbox_scripts.py: added tests for sandbox/trim-low-abund.py.
    * tests/test_counting_hash.py: added tests for new
    CountingHash::find_spectral_error_positions function.

2014-12-16  Michael R. Crusoe  <mcrusoe@msu.edu>  &  Camille Scott
<camille.scott.w@gmail.com>

    * khmer/_khmermodule.cc: fixed memory leak in the ReadParser paired
    iterator (not used by any scripts).
    * lib/read_parsers.cc,khmer/_khmermodule.cc: Improved exception handling.
    * tests/test_read_parsers.py,
    tests/test-data/100-reads.fq.truncated.{bz2,gz}: Added tests for truncated
    compressed files accessed via ReadParser paired and unpaired iterators.

2014-12-09  Michael R. Crusoe  <mcrusoe@msu.edu>

    New FAST[AQ] parser (from the SeqAn project). Fixes known issue and a
    newly found read dropping issue
    https://github.com/dib-lab/khmer/issues/249
    https://github.com/dib-lab/khmer/pull/641
    Supports reading from non-seekable plain and gziped FAST[AQ] files (a.k.a
    pipe or streaming support)

    * khmer/{__init__.py,_khmermodule.cc}: removed the Config object, the
    threads argument to new_counting_hash, and adapted to other changes in API.
    Dropped the unused _dump_report_fn method. Enhanced error reporting.
    * lib/{bittest,consume_prof,error,khmer_config,scoringmatrix,thread_id_map}
    .{cc,hh},tests/test_khmer_config.py: deleted unused files
    * sandbox/collect-reads.py,scripts/{abundance-dist-single,do-partition,
    filter-abund-single,load-into-counting}.py: adapted to Python API changes:
    no threads argument to ReadParser, no more config
    * tests/test_{counting_hash,counting_single,hashbits,hashbits_obj,
    test_read_parsers}.py: updated tests to new error pattern (upon object
    creation, not first access) and the same API change as above. Thanks to
    Camille for her enhanced multi-thread test.
    * lib/{counting,hashtable,ht-diff}.cc,khmer.hh: renamed MAX_COUNT define to
    MAX_KCOUNT; avoids naming conflict with SeqAn
    * khmer/file.py: check_file_status(): ignored input files named '-'
    * khmer/khmer_tst_utils.py: added method to pipe input files to a target
    script
    * tests/test_scripts.py: enhanced streaming tests now that four of them
    work.
    * Makefile: refreshed cppcheck{,-result.xml} targets, added develop
    setuptools command prior to testing

2014-12-08  Michael R. Crusoe  <mcrusoe@msu.edu>

    * doc/user/known_issues.txt: Document that multithreading leads to dropped
    reads.

2014-12-07  Michael R. Crusoe  <mcrusoe@msu.edu>

    This is khmer v1.2

    * Makefile: add sandbox scripts to the pylint_report.txt target
    * doc/dev/coding-guidelines-and-review.txt: Add question about command
    line API to the checklist
    * doc/dev/release.txt: refresh release procedure
    * doc/release-notes/release-1.2.md

2014-12-05  Michael R. Crusoe  <mcrusoe@msu.edu>

    * CITATIONS,khmer/khmer_args.py: update citations for Qingpeng's paper

2014-12-01  Michael R. Crusoe  <mcrusoe@msu.edu>

    * doc/roadmap.txt: Explain the roadmap to v2 through v4

2014-12-01  Kevin Murray  <spam@kdmurray.id.au>

    * tests/test_scripts.py: Stop a test from making a temporary output file
    in the current dir by explicitly specifying an output file.

2014-12-01  Kevin Murray  <spam@kdmurray.id.au>

    * load-into-counting.py: Add a CLI parameter to output a machine-readable
    summary of the run, including number of k-mers, FPR, input files etc in
    json or TSV format.

2014-12-01  Titus Brown  <t@idyll.org>

    * Update sandbox docs: some scripts now used in recipes

2014-11-23  Phillip Garland  <pgarland@gmail.com>

    * lib/khmer.hh (khmer): define KSIZE_MAX
    * khmer/_khmermodule.cc (forward_hash, forward_hash_no_rc) (reverse_hash):
    Use KSIZE_MAX to check whether the user-supplied k is larger than khmer
    supports.

2014-11-19  Michael R. Crusoe  <mcrusoe@msu.edu>

    * CODE_OF_CONDUT.RST,doc/dev/{index,CODE_OF_CONDUCT}.txt: added a code of
    conduct

2014-11-18  Jonathan Gluck  <jdg@cs.umd.edu>

    * tests/test_counting_hash.py: Fixed copy paste error in comments, True to
    False.

2014-11-15  Jacob Fenton  <bocajnotnef@gmail.com>

    * tests/test_scripts.py: added screed/read_parsers stream testing
    * khmer/file.py: modified file size checker to not break when fed
    a fifo/block device
    * tests/test-data/test-abund-read-2.fa.{bz2, gz}: new test files

2014-11-11  Jacob Fenton  <bocajnotnef@gmail.com>

    * do-partition.py: replaced threading args in scripts with things from 
    khmer_args
    * khmer/theading_args.py: removed as it has been deprecated

2014-11-06  Michael R. Crusoe  <mcrusoe@msu.edu>

    * lib/{counting,hashbits}.{cc,hh},lib/hashtable.hh: Moved the n_kmers()
    function into the parent Hashtable class as n_unique_kmers(), adding it to
    CountingHash along the way. Removed the unused start and stop parameters.
    * khmer/_khmermodule.cc: Added Python wrapping for CountingHash::
    n_unique_kmers(); adapted to the dropped start and stop parameters.
    * scripts/{load-graph,load-into-counting,normalize-by-median}.py: used the
    n_unique_kmers() function instead of the n_occupied() function to get the
    number of unique kmers in a table.
    * tests/test_{hashbits,hashbits_obj,labelhash,scripts}.py: updated the
    tests to reflect the above

2014-10-24  Camille Scott  <camille.scott.w@gmail.com>

    * do-partition.py: Add type=int to n_threads arg and assert to check
    number of active threads

2014-10-10  Brian Wyss  <wyssbria@msu.edu>

    * khmer/scripts/{abundance-dist, abundance-dist-single,
    annotate-partitions, count-median, count-overlap, do-partition,
    extract-paired-reads, extract-partitions, filter-abund, filter-abund-single,
    filter-stoptags, find-knots, load-graph, load-into-counting,
    make-initial-stoptags, merge-partitions, normalize-by-median, 
    partition-graph, sample-reads-randomly}.py:
    changed stdout output in scripts to go to stderr.

2014-10-06  Michael R. Crusoe  <mcrusoe@msu.edu>

    * Doxyfile.in: add links to the stdc++ docs

2014-10-01  Ben Taylor  <taylo886@msu.edu>

    * khmer/_khmermodule.cc, lib/hashtable.cc, lib/hashtable.hh,
    tests/test_counting_hash.py, tests/test_labelhash.py,
    tests/test_hashbits.py, tests/test_hashbits_obj.py:
    Removed Hashtable::consume_high_abund_kmers,
    Hashtable::count_kmers_within_depth, Hashtable::find_radius_for_volume,
    Hashtable::count_kmers_on_radius

2014-09-29  Michael R. Crusoe  <mcrusoe@msu.edu>

    * versioneer.py: upgrade versioneer 0.11->0.12

2014-09-29  Sherine Awad  <sherine.awad@gmail.com>

    * scripts/normalize-by-median.py: catch expections generated by wrong
    indentation for 'total'

2014-09-23  Jacob G. Fenton  <bocajnotnef@gmail.com>

    * scripts/{abundance-dist-single, abundance-dist, count-median,
    count-overlap, extract-paired-reads, filter-abund-single,
    load-graph, load-into-counting, make-initial-stoptags,
    partition-graph, split-paired-reads}.py: 
    added output file listing at end of file
    * scripts/extract-long-sequences.py: refactored to set write_out to
    sys.stdout by default; added output location listing.
    * scripts/{fastq-to-fasta, interleave-reads}.py: 
    added output file listing sensitive to optional -o argument
    * tests/test_scripts.py: added test for scripts/make-initial-stoptags.py

2014-09-19  Ben Taylor  <taylo886@msu.edu>

    * Makefile: added --inline-suppr to cppcheck, cppcheck-result.xml targets
    * khmer/_khmermodule.cc: Added comments to address cppcheck false positives
    * lib/hashtable.cc, lib/hashtable.hh: take args to filter_if_present by
    reference, address scope in destructor
    * lib/read_parsers.cc: Added comments to address cppcheck false positives
    * lib/subset.cc, lib/subset.hh: Adjusted output_partitioned_file,
    find_unpart to take args by reference, fix assign_partition_id to use
    .empty() instead of .size()

2014-09-19  Ben Taylor  <taylo886@msu.edu>
		
    * Makefile: Add astyle, format targets
    * doc/dev/coding-guidelines-and-review.txt: Add reference to `make format`
		target

2014-09-10  Titus Brown  <titus@idyll.org>

    * sandbox/calc-median-distribution.py: catch exceptions generated by reads
	shorter than k in length.
    * sandbox/collect-reads.py: added script to collect reads until specific
	average cutoff.
    * sandbox/slice-reads-by-coverage.py: added script to extract reads with
	a specific coverage slice (based on median k-mer abundance).
	
2014-09-09  Titus Brown  <titus@idyll.org>

    * Added sandbox/README.rst to describe/reference removed files,
	 and document remaining sandbox files.

    * Removed many obsolete sandbox files, including:
      sandbox/abund-ablate-reads.py,
      sandbox/annotate-with-median-count.py,
      sandbox/assemble-individual-partitions.py,
      sandbox/assemstats.py,
      sandbox/assemstats2.py,
      sandbox/bench-graphsize-orig.py,
      sandbox/bench-graphsize-th.py,
      sandbox/bin-reads-by-abundance.py,
      sandbox/bowtie-parser.py,
      sandbox/calc-degree.py,
      sandbox/calc-kmer-partition-counts.py,
      sandbox/calc-kmer-read-abunds.py,
      sandbox/calc-kmer-read-stats.py,
      sandbox/calc-kmer-to-partition-ratio.py,
      sandbox/calc-sequence-entropy.py,
      sandbox/choose-largest-assembly.py,
      sandbox/consume-and-traverse.py,
      sandbox/contig-coverage.py,
      sandbox/count-circum-by-position.py,
      sandbox/count-density-by-position.py,
      sandbox/count-distance-to-volume.py,
      sandbox/count-median-abund-by-partition.py,
      sandbox/count-shared-kmers-btw-assemblies.py,
      sandbox/ctb-iterative-bench-2-old.py,
      sandbox/ctb-iterative-bench.py,
      sandbox/discard-high-abund.py,
      sandbox/discard-pre-high-abund.py,
      sandbox/do-intertable-part.py,
      sandbox/do-partition-2.py,
      sandbox/do-partition-stop.py,
      sandbox/do-partition.py,
      sandbox/do-subset-merge.py,
      sandbox/do-th-subset-calc.py,
      sandbox/do-th-subset-load.py,
      sandbox/do-th-subset-save.py,
      sandbox/extract-surrender.py,
      sandbox/extract-with-median-count.py,
      sandbox/fasta-to-fastq.py,
      sandbox/filter-above-median.py,
      sandbox/filter-abund-output-by-length.py,
      sandbox/filter-area.py,
      sandbox/filter-degree.py,
      sandbox/filter-density-explosion.py,
      sandbox/filter-if-present.py,
      sandbox/filter-max255.py,
      sandbox/filter-min2-multi.py,
      sandbox/filter-sodd.py,
      sandbox/filter-subsets-by-partsize.py,
      sandbox/get-occupancy.py,
      sandbox/get-occupancy2.py,
      sandbox/graph-partition-separate.py,
      sandbox/graph-size-circum-trim.py,
      sandbox/graph-size-degree-trim.py,
      sandbox/graph-size-py.py,
      sandbox/join_pe.py,
      sandbox/keep-stoptags.py,
      sandbox/label-pairs.py,
      sandbox/length-dist.py,
      sandbox/load-ht-and-tags.py,
      sandbox/make-coverage-by-position-for-node.py,
      sandbox/make-coverage-histogram.py,
      sandbox/make-coverage.py,
      sandbox/make-random.py,
      sandbox/make-read-stats.py,
      sandbox/multi-abyss.py,
      sandbox/multi-stats.py,
      sandbox/multi-velvet.py,
      sandbox/normalize-by-min.py,
      sandbox/occupy.py,
      sandbox/parse-bowtie-pe.py,
      sandbox/parse-stats.py,
      sandbox/partition-by-contig.py,
      sandbox/partition-by-contig2.py,
      sandbox/partition-size-dist-running.py,
      sandbox/partition-size-dist.py,
      sandbox/path-compare-to-vectors.py,
      sandbox/print-exact-abund-kmer.py,
      sandbox/print-high-density-kmers.py,
      sandbox/quality-trim-pe.py,
      sandbox/quality-trim.py,
      sandbox/reformat.py,
      sandbox/remove-N.py,
      sandbox/softmask-high-abund.py,
      sandbox/split-N.py,
      sandbox/split-fasta-on-circum.py,
      sandbox/split-fasta-on-circum2.py,
      sandbox/split-fasta-on-circum3.py,
      sandbox/split-fasta-on-circum4.py,
      sandbox/split-fasta-on-degree-th.py,
      sandbox/split-fasta-on-degree.py,
      sandbox/split-fasta-on-density.py,
      sandbox/split-reads-on-median-diff.py,
      sandbox/summarize.py,
      sandbox/sweep_perf.py,
      sandbox/test_scripts.py,
      sandbox/traverse-contigs.py,
      sandbox/traverse-from-reads.py,
      sandbox/validate-partitioning.py -- removed as obsolete.

2014-09-01  Michael R. Crusoe  <mcrusoe@msu.edu>

    * doc/dev/coding-guidelines-and-review.txt: Clarify pull request checklist
    * CONTRIBUTING.md: update URL to new dev docs

2014-08-30  Rhys Kidd  <rhyskidd@gmail.com>

    * khmer/_khmermodule.cc: fix table.get("wrong_length_string") gives core
    dump
    * lib/kmer_hash.cc: improve quality of exception error message
    * tests/{test_counting_hash,test_counting_single,test_hashbits,
        test_hashbits_obj}.py: add regression unit tests

2014-08-28  Titus Brown  <titus@idyll.org>

    * scripts/normalize-by-median.py: added reporting output after main loop
	exits, in case it hadn't been triggered.
    * sandbox/saturate-by-median.py: added flag to change reporting frequency,
	cleaned up leftover code from when it was copied from
	normalize-by-median.

2014-08-24  Rhys Kidd  <rhyskidd@gmail.com>

    * khmer/thread_utils.py, sandbox/filter-below-abund.py,
	scripts/{extract-long-sequences,load-graph,load-into-counting,
	normalize-by-median,split-paired-reads}.py,
	scripts/galaxy/gedlab.py: fix minor PyLint issues 

2014-08-20  Michael R. Crusoe  <mcrusoe@msu.edu>

    * test/test_version.py: add Python2.6 compatibility.

2014-08-20  Rhys Kidd  <rhyskidd@gmail.com>

    * setup.py,README.rst,doc/user/install.txt: Test requirement for a 
    64-bit operating system, documentation changes. Fixes #529

2014-08-19  Michael R. Crusoe  <mcrusoe@msu.edu>

    * {setup,versioneer,khmer/_version}.py: upgrade versioneer from 0.10 to 0.11

2014-08-18  Michael R. Crusoe  <mcrusoe@msu.edu>

    * setup.py: Use the system bz2 and/or zlib libraries if specified in
    setup.cfg or overridden on the commandline

2014-08-06  Michael R. Crusoe  <mcrusoe@msu.edu>

    * CITATION: fixed formatting, added BibTeX
    * Makefile: Python code coverage targets will now compile khmer if needed
    * doc/dev/galaxy.txt: moved to doc/user/; updated & simplified
    * doc/{dev,user}/index.txt: galaxy.txt move
    * scripts/*.xml: moved to scripts/galaxy/; citations added; additional
    scripts wrapped
    * scripts/galaxy/README.txt: documented Galaxy codebase requirements
    * doc/citations.txt: symlink to CITATION
    * scripts/galaxy/test-data: added symlinks to files in tests/test-data or
    added short test files from scratch
    * scripts/galaxy/macros.xml: common configuration moved to central file
    * scripts/galaxy/gedlab.py: custom Galaxy datatypes for the counting
    tables and presence tables: it inherits from the Galaxy Binary type but
    isn't sniffable. Written with GalaxyTeam's Dave_B.
    * scripts/filter-abund.py: fix inaccurate parameter description
    * scripts/galaxy/tool_dependencies.xml: document install process
    * scripts/galaxy/filter-below-abund.py: symlink to
    sandbox/filter-below-abund.py for now.
    * khmer/khmer_args.py: point users to online citation file for details

2014-08-05  Michael R. Crusoe  <mcrusoe@msu.edu>

    * lib/read_parsers.{cc,hh}: close file handles. Fixes CID 1222793

2014-08-05  Justin Lippi  <jlippi@gmail.com>

    * khmer/__init__.py: import get_version_cpp method as __version_cpp__.
    * khmer/_khmermodule.cc: added get_version_cpp implementation
    * tests/test_version.py: check that version from C++ matches version from
    khmer.__version__
    * setup.cfg: don't run tests with 'jenkins' @attr with 'make test'

2014-08-04  Michael R. Crusoe  <mcrusoe@msu.edu>

    * khmer/_khmermodule.cc,lib/{kmer_hash.{cc,hh},read_aligner.cc,
    read_parsers.{cc,hh},trace_logger.cc: Replace remaining uses of assert()
    with khmer_exceptions. Fixes #215.
    * setup.py: simplify argparse conditional dependency

2014-08-03  Titus Brown & Michael R. Crusoe  <t@idyll.org>

    * doc/{artifact-removal,partitioning-workflow{.graffle,.png}},{biblio,
    blog-posts,guide,install,choosing-table-sizes,known-issues,scripts,
    partitioning-big-data.txt: moved to doc/user/
    * doc/{crazy-ideas,details,development,galaxy,release,examples}.txt: moved
    to doc/dev/
    * doc/dev/{a-quick-guide-to-testing,codebase-guide,
    coding-guidelines-and-review,for-khmer-developers,getting-started,
    hackathon,index}.txt,doc/user/index.txt: new content.
    * doc/design.txt: deleted
    The documentation has been split into user focused documentation and
    developer focused documentation. The new developer docs were field tested
    as part of the Mozilla Science Lab global sprint that we participated in;
    we are grateful to all the volunteers.

2014-07-24  Ivan Gonzalez  <iglpdc@gmail.com>

    * lib/khmer.hh, lib/khmer_exception.hh: All exceptions are now derived from
	a new base class exception, khmer::khmer_exception. Issue #508.
    * lib/counting.cc, lib/hashbits.cc, lib/hashtable.{cc,hh},lib/kmer_hash.cc,
	lib/labelhash.cc, lib/perf_metrics.hh, lib/read_parsers.{cc,hh},
	lib/subset.cc, lib/thread_id_map.hh: All exceptions thrown are now
	instances (or derived from) khmer::khmer_exception.

2014-07-24  Jiarong Guo  <guojiaro@gmail.com>

    * khmer/_khmermodule.cc: add python exception when thread = 0 for
    ReadParser.
    * tests/test_read_parsers.py: add test_with_zero_threads() to test Python
    exception when ReadParser has zero threads.

2014-07-23  Qingpeng Zhang  <qingpeng@gmail.com>

    * scripts/load-graph.py: write fp rate into *.info file with option 
    to switch on
    * tests/test_scripts.py: add test_load_graph_write_fp

2014-07-23  Ryan R. Boyce  <boycerya@msu.edu>

    * Makefile: fixed >80 character line wrap-around

2014-07-23  Leonor Garcia-Gutierrez  <l.garcia-gutierrez@warwick.ac.uk>

    * tests/test_hashbits.py, tests/test_graph.py, 
    tests/test_lump.py: reduced memory requirement
    
2014-07-23  Heather L. Wiencko  <wienckhl@tcd.ie>

    * khmer_tst_utils.py: added import traceback
    * test_scripts.py: added test for normalize_by_median.py for fpr rate

2014-07-22  Justin Lippi  <jlippi@gmail.com>
 
    * khmer/_khmermodule.cc: removed unused assignment
    * lib/read_aligner.cc,lib/read_aligner.hh: wrapped function declarations
    in the same compiler options that the only invocations are in to avoid
    unusedPrivateFunction violation.
    * lib/read_parsers.cc: fix redundantassignment error by assigning variable
    to its value directly

2014-07-22  Michael R. Crusoe  <mcrusoe@msu.edu>

    * Makefile: combine pip invocation into single "install-dependencies"
    target.

2014-07-22  Justin Lippi  <jlippi@gmail.com>

    * tests/test_subset_graph.py: decrease the amount of memory that is being
    requested for the hash tables in test.

2014-07-22  Jim Stapleton  <jas@msu.edu>

     * scripts/filter-abund.py: no longer asks for parameters that are unused,
     issue #524

2014-07-22  Justin Lippi  <jlippi@gmail.com> 

    * tests/khmer_tst_utils.py: put runscript here
    * tests/test_sandbox_scripts.py: remove 'runsandbox', renamed to runscript
      and placed in khmer_tst_utils
    * tests/test_scripts.py: removed 'runscript' and placed in khmer_tst_utils

2014-07-22  Jeramia Ory  <jeramia.ory@gmail.com>

    * khmer/_khmermodule.cc: removed unused KhmerError, issue #503

2014-07-22  Rodney Picett  <pickett.rodney@gmail.com>

    * lib/scoringmatrix.{cc,hh}: removed assign function, issue #502
 
2014-07-22  Leonor Garcia-Gutierrez  <l.garcia-gutierrez@warwick.ac.uk>

    * tests/test_counting_single.py: reduced memory requirements
    
2014-07-21  Titus Brown  <t@idyll.org>

    * sandbox/saturate-by-median.py: introduce new sandbox script for
	saturation analysis of low-coverage data sets.

2014-07-10  Joe Stein  <joeaarons@gmail.com>

    * sandbox/readstats.py: fixed divide-by-zero error, issue #458

2014-07-06  Titus Brown  <t@idyll.org>

    * doc/release.txt: fix formatting.

2014-06-25  Michael R. Crusoe <mcrusoe@msu.edu>

    * scripts/load-graph.py: fix #507. Threading doesn't give any advantages
    to this script right now; the threading parameter is ignored for now.

2014-06-20  Chuck Pepe-Ranney  <chuck.peperanney@gmail.com>

    * scripts/extract-partitions.py: added epilog documentation for 
	<base>.dist columns.

2014-06-20  Michael R. Crusoe  <mcrusoe@msu.edu>

    * doc/release.txt: Add Coverity Scan to release checklist

2014-06-19  Michael R. Crusoe  <mcrusoe@msu.edu>

    * lib/read_aligner.{cc,hh},khmer/_khmermodule.cc,setup.py,
    tests/test_read_aligner.py,sandbox/{normalize-by-align,read-aligner}.py:
    Update of @fishjord's graph alignment work
    * lib/{aligner,kmer,node}.{cc,hh},tests/test_align.py: removed as they are
    superceded by the above
    * Makefile: fixed wildcards
    * tests/read_parsers.py: tests that are too complicated to run with
    Valgrind's memcheck are now marked @attr('multithread')

2014-06-16  Titus Brown  <t@idyll.org>

    * doc/release.txt: updated release process.
    * doc/known-issues.txt: updated known-issues for v1.1 release
    * doc/release-notes/: added release notes for 1.0, 1.0.1, and 1.1

2014-06-16  Michael R. Crusoe  <mcrusoe@msu.edu>

    * scripts/{abundance-dist-single,filter-abund-single,load-into-counting,
    normalize-by-median,load-graph}.py: restore Python 2.6 compatibility for
    Debian 6, RedHat 6, SL6, and Ubuntu 10.04 LTS users.

2014-06-15  Titus Brown  <t@idyll.org>

    * doc/scripts.txt: removed sweep-reads.py from script documentation.
    * scripts/sweep-reads.py, scripts/sweep-files.py: moved sweep-reads.py
	and sweep-files.py over to sandbox.
    * tests/test_sandbox_scripts.py: created a test file for scripts in
	sandbox/; skip when not in developer mode (e.g. installed egg).
    * tests/test_script_arguments.py: capture file.py output to stderr
	so that it is not displayed during tests.
    * sandbox/calc-median-distribution.py: updates to print cumulative
	distribution for calc-median-distribution.

2014-06-14  Michael R. Crusoe  <mcrusoe@msu.edu>

    * scripts/{abundance-dist-single,filter-abund-single,load-into-counting,
    normalize-by-median,load-graph}.py,tests/test_scripts.py: added
    '--report-total-kmers' option to all scripts that create k-mer tables.

2014-06-14  Titus Brown  <t@idyll.org>

    * doc/scripts.txt, tests/test_scripts.py, scripts/sweep-reads.py:
	renamed sweep-reads-buffered to sweep-reads; added FASTQ output to
	sweep-reads.
    * doc/scripts.txt: added extract-long-sequences.py doc reference.
    * scripts/extract-long-sequences.py: set default sequence length to
	extract to 200 bp.

2014-06-13  Michael R. Crusoe  <mcrusoe@msu.edu>

    * MANIFEST.in: don't include docs/, data/, or examples/ in our PyPI
    distribution. Saves 15MB.

2014-06-13  Michael R. Crusoe  <mcrusoe@msu.edu>

    * Makefile: split coverity target in two: -build and -upload. Added
    configuration target

2014-06-13  Titus Brown  <t@idyll.org>

    * doc/install.txt: updated virtualenv command to use python2 explicitly,
	for arch support.

2014-06-13  Titus Brown  <t@idyll.org>

    * khmer/__init__.py, khmer/file_args.py: Moved copyright message to a
	comment.
    * khmer/file.py: updated error messages for disk-space checking functions;
	added test hooks.
    * tests/test_script_arguments.py: added tests for several functions in
	khmer/file.py.
    * sandbox/assemstats3.py: handle missing input files.

2014-06-12  Michael Wright <wrigh517@msu.edu>

    * sandbox/load-into-hashbits: Deleted from sandbox. It is superseded
    by load-graph.py --no-tagset.

2014-06-11  Michael Wright <wrigh517@msu.edu>

    * scripts/load-into-counting: Fixed docstring misnomer to 
	load-into-counting.py

2014-06-10  Michael R. Crusoe  <mcrusoe@msu.edu>

    * setup.py,tests/{__init__,khmer_tst_utils,test_scripts,
    khmer_test_counting_single}.py: made tests runnable after installation.
    * lib/{khmer.hh,hashtable.hh,read_parsers.cc,read_parsers.hh}: restructure
    exception hierarchy.
    * khmer/_khmermodule.cc: Nicer error checking for hash_consume_fasta,
    hash_abundance_distribution, hashbits_consume_{fasta,fasta_and_tag
    {,with_stoptags},partitioned_fasta}, hashbits_output_partitions, and
    labelhash_consume_{,partitioned_}fasta_and_tag_with_labels.

2014-06-10  Titus Brown  <t@idyll.org>

    * Makefile: remove SHELL setting so that 'make doc' works in virtualenvs.
    * scripts/sample-reads-randomly.py: extend to take multiple subsamples
	with -S.
    * tests/test_scripts.py: added test for multiple subsamples from
	sample-reads-randomly.py

2014-06-10  Michael Wright <wrigh517@msu.edu>

    * scripts/extract-long-sequences: Moved from sandbox, added argparse and 
    FASTQ support.
    * scripts/fastq-to-fasta: Fixed outdated argparse oversight.
    * tests/test_scripts.py: Added tests for extract-long-sequences.py

2014-06-08  Titus Brown  <t@idyll.org>

    * doc/conf.py: set google_analytics_id and disqus_shortname properly;
	disable "editme" popup.
    * doc/_templates/page.html: take google_analytics_id and disqus_shortname
	from doc/conf.py.

2014-06-04  Michael R. Crusoe <mcrusoe@msu.edu>

    * lib/Makefile: do a distclean as the CFLAGS may have changed. Fixes #442

2014-06-03 Chuck Pepe-Ranney <chuck.peperanney@gmail.com>

    * scripts/abundance-dist.py: removed call to check_space on infiles.  

2014-05-31  Michael R. Crusoe  <mcrusoe@msu.edu>

    * khmer/_khmermodule.cc,lib/counting.{cc,hh},
    sandbox/{stoptag-abundance-ham1-hist.py,off-by-one.py,filter-ham1.py}:
    Remove CountingHash get_kmer_abund_mean, get_kmer_abund_abs_deviation, and
    max_hamming1_count along with Python glue code and sandbox scripts. They
    are no longer useful.

2014-05-30  Titus Brown  <t@idyll.org>

    * khmer/_khmermodule.cc: remove merge2* functions: unused, untested.
    * lib/counting.cc, lib/hashbits.cc, lib/hashtable.cc: made file loading
	exceptions more verbose and informative.
    * tests/test_subset_graph.py: added tests for SubsetPartition::
	load_partitionmap.
    * khmer/_khmermodule.cc, lib/subset.cc, wrapped SubsetPartition::
	load_partitionmap to catch, propagate exceptions
    * tests/test_hashbits.py, tests/test_counting_hash.py: added tests
	for fail-on-load of bad file format versions; print exception messages.
    * .gitignore: added various temporary pip & build files
    * lib/counting.cc: added I/O exception handling to CountingHashFileReader
	and CountingHashGzFileReader.
    * lib/hashbits.cc: added I/O exception handling to Hashbits::load.
    * lib/subset.cc: added I/O exception handling to merge_from_disk.
    * lib/hashtable.cc: added I/O exception handling to load_tagset and
	load_stop_tags
    * khmer/_khmermodule.cc: added I/O exception propagation from C++ to
	Python, for all loading functions.

2014-05-22  Michael Wright  <wrigh517@msu.edu>

    * scripts/fastq-to-fasta: Moved and improved fastq-to-fasta.py into scripts 
    from sandbox
    * tests/test_scripts.py: Added tests for fastq-to-fasta.py
    * tests/test-data: Added test-fastq-n-to-fasta.py file with N's in 
    sequence for testing

2014-05-19  Michael R. Crusoe  <mcrusoe@msu.edu>

    * Makefile: add target for python test coverage plain-text report;
    clarified where the HTML report is

2014-05-16  Michael R. Crusoe  <mcrusoe@msu.edu>

    * docs/scripts.txt: include sweep-reads-buffered.py

2014-05-14  Adam Caldwell  <adam.caldwell@gmail.com>

    * Makefile: change pip to pip2. Fixes assorted make problems on systems
    where pip links to pip3

2014-05-14  Michael R. Crusoe  <mcrusoe@msu.edu>

    * lib/{zlib,bzip2} -> third-party/
    * setup.{cfg,py}: Move third party libraries to their own directory
    * Makefile: add sloccount target for humans and the sloccount.sc target for
   Jenkins

2014-05-13  Michael Wright  <wrigh517@msu.edu>

    * sandbox/fastq-to-fasta.py: now reports number of reads dropped due to
    'N's in sequence. close 395

2014-05-13  Michael R. Crusoe  <mcrusoe@msu.edu>

    * doc/release.txt: additional fixes

2014-05-09  Luiz Irber  <irberlui@msu.edu>

    Version 1.0.1

2014-05-09  Michael R. Crusoe  <mcrusoe@msu.edu>

    * doc/release.txt: update release instructions

2014-05-06  Michael R. Crusoe  <mcrusoe@msu.edu>

    * lib/{subset,counting}.cc: fix cppcheck errors; astyle -A10
    --max-code-length=80

2014-05-06  Titus Brown  <titus@idyll.org>

    * sandbox/calc-best-assembly.py: added script to calculate best
    assembly from a list of contig/scaffold files
	
2014-04-23  Titus Brown  <titus@idyll.org>

    * scripts/abundance-dist-single.py: fixed problem where ReadParser was
    being created anew for each thread; regression introduced in 4b823fc.

2014-04-22  Michael R. Crusoe  <mcrusoe@msu.edu>

    *.py: switch to explicit python2 invocation. Fixes #385.

2014-04-21  Titus Brown  <t@idyll.org>

    * doc/development.txt: added spellcheck to review checklist

2014-04-21  Titus Brown  <titus@idyll.org>

    * scripts/normalize-by-median.py: updated FP rate to match latest info from
      Qingpeng's paper; corrected spelling error.

2014-04-21  Michael R. Crusoe  <mcrusoe@msu.edu>

    * setup.py,doc/installing.txt: Remove argparse from the requirements
    unless it isn't available. Argparse is bundled with Python 2.7+. This
    simplifies the installation instructions.

2014-04-17  Ram RS  <ramrs@nyu.edu>

    * scripts/make-initial-stoptags.py: fixed bug that threw error on
     missing .ht input file while actual expected input file is .pt

2014-04-11  Titus Brown  <t@idyll.org>

    * scripts/*.py: fixed argument to check_space_for_hashtable to rely
    on args.n_tables and not args.ksize.

2014-04-06  Titus Brown  <titus@idyll.org>

    * scripts/normalize-by-median.py: added comment about table compatibility
    with abundance-dist.

2014-04-05  Michael R. Crusoe  <mcrusoe@msu.edu>

    * MANIFEST.in,setup.py: fix to correct zlib packaging for #365
    * ChangeLog: fix date for 1.0 release, email addresses

2014-04-01  Michael R. Crusoe  <mcrusoe@msu.edu>

    Version 1.0
    * Makefile: run 'build' command before install; ignore _version.py for
    coverage purposes.
    * bink.ipynb: deleted
    * doc/choosing-hash-sizes.txt -> choosing-table-sizes.txt
    * setup.py,doc/{conf.py,index.txt}: update lists of authors
    * doc/development.txt: typo
    * doc/{galaxy,guide,index,introduction,scripts}.txt: remove some
    references to implementation details of the k-mer tables
    * doc/{known-issues,release}.txt: updated
    * khmer/*.cc,lib/*.{cc,hh}: astyle -A10 formatted
    * lib/read_parsers.cc: fixed case statement fall through
    * lib/subset.cc: removed unnecessary NULL check (CID 1054804 & 1195088)
    * scripts/*.py: additional documentation updates
    * tests/test-data/test-overlap1.ht,data/MSB2-surrender.fa &
    data/1m-filtered.fa: removed from repository history, .git is now 36M!

2014-04-01  Titus Brown  <t@idyll.org>

    * CITATION,khmer/khmer_args.py: Updated khmer software citation for
    release.

2014-03-31  Titus Brown  <t@idyll.org>

    * scripts/normalize-by-median.py: Fixed unbound variable bug introduced in
    20a433c2.

    * khmer/file.py: Fixed incorrect use of __file__ dirname instead of
    os.getcwd(); also fixed bug where statvfs would choke on an empty
    dirname resulting from input files being in the cwd.

2014-03-31  Michael R. Crusoe  <mcrusoe@msu.edu>

    * versioneer.py,ez_setup.py: updated to version 0.10 and 3.4.1
    respectively.
    * docs/release.txt,khmer/_version.py,MANIFEST.in: update ancillary
    versioneer files

2014-03-31  Titus Brown  <t@idyll.org>

    * scripts/*.py,khmer/khmer_args.py: added 'info' function to khmer_args,
    and added citation information to each script.
    * CITATION: added basic citation information for khmer functionality.

2013-03-31  Michael R. Crusoe  <mcrusoe@msu.edu>

    * docs/scripts.txt,scripts/*.py,khmer/*.py: overhaul the documentation of
    the scripts. Uses sphinxcontrib.autoprogram to leverage the existing
    argparse objects. Moved the documentation into each script + misc cleanups.
    All scripts support the --version option. Migrated the last scripts to use
    khmer_args
    * docs/blog-posts.txt: removed outdated reference to filter-exact.py; its
    replacement filter-abund.py is better documented in the eel-pond protocol
    * figuregen/,novelty/,plots/,templatem/,scripts/do-partition.sh: removed
    outdated code not part of core project

2013-03-30  Michael R. Crusoe  <mcrusoe@msu.edu>

    * setup.py: monkeypatched distutils.Distribution.reinitialize_command() so
    that it matches the behavior of Distribution.get_command_obj(). This fixes
    issues with 'pip install -e' and './setup.py nosetests' not respecting the
    setup.cfg configuration directives for the build_ext command. Also
    enhanced our build_ext command to respect the dry_run mode.

    * .ycm_extra_conf.py: Update our custom YouCompleteMe configuration to
    query the package configuration for the proper compilation flags.

2014-03-28  Michael R. Crusoe  <mcrusoe@msu.edu>

    * Makefile,setup.py: demote nose & sphinx to extra dependencies.
    Auto-install Python developer tools as needed.

2013-03-27  Michael R. Crusoe  <mcrusoe@msu.edu>

    * The system zlib and bzip2 libraries are now used instead of the bundled
    versions if specified in setup.cfg or the command line.

2014-03-25  Michael R. Crusoe  <mcrusoe@msu.edu>

    * Makefile: update cppcheck command to match new version of Jenkins
    plugin. Now ignores the lib/test*.cc files.

2013-03-20  Michael R. Crusoe  <mcrusoe@msu.edu>

    * lib/storage.hh,khmer/_khmermodule.cc,lib/{readtable,read_parsers}.hh:
    remove unused storage.hh

2014-03-19  Qingpeng Zhang  <qingpeng@msu.edu>

    * hashbits.cc: fix a bug of 'Division or modulo by zero' described in #182
    * test_scripts.py: add test code for count-overlap.py
    * count-overlap.py: (fix a bug because of a typo and hashsize was replaced
    by min_hashsize)
    * count-overlap.py: needs hashbits table generated by load-graph.py. 
    This information is added to the "usage:" line.
    * count-overlap.py: fix minor PyLint issues

2014-03-19  Michael R. Crusoe  <mcrusoe@msu.edu>

    * Update bundled zlib version to 1.2.8 from 1.2.3. Changes of note:
    "Wholesale replacement of gz* functions with faster versions"
    "Added LFS (Large File Summit) support for 64-bit file offsets"
    "Fix serious but very rare decompression bug"

2014-03-19  Michael R. Crusoe <mcrusoe@msu.edu>

    * lib/counting.hh: include hashtable.hh
    * lib/{counting,aligner,hashbits,hashtable,labelhash,node,subset}.{cc,hh},
    kmer.cc,khmer/_khmermodule.cc: removed downcast, replaced non-functional
    asserts() with exception throws.
    * khmer/_khmermodule.cc: fixed parsing of PyLists
    * setup.py: force 64bit only builds on OS X.

2014-03-19  Titus Brown  <t@idyll.org>

    * Makefile: update documentation on targets at top; clean autopep8 output.
    * test_counting_single.py: fixed pep8 violations in spacing
    * test_scripts.py: eliminate popenscript in favor of proper SystemExit
	handling in runscript; fix pep8 violations.

2014-03-19  Michael R. Crusoe <mcrusoe@msu.edu> and Luiz Irber
<luiz.irber@gmail.com>

    * lib/ktable.{cc,hh},khmer/{__init__.py},{_khmermodule.cc}, tests/
    test_{counting_{hash,single},ktable}.py: remove the unused KTable object
    * doc/{index,ktable}.txt: remove references to KTable
    * lib/{ktable.{hh,cc} → kmer_hash.{hh,cc}}: rename remaining ktable files
    to kmer_hash
    * lib/{hashtable,kmer}.hh: replace ktable headers with kmer_hash

2014-03-17  Ram RS  <ramrs@nyu.edu>

    * extract-partitions.py: pylint warnings addressed
    * test_scripts.py: tests added to cover extract-partitions completely

2014-03-16  Michael R. Crusoe <mcrusoe@msu.edu>

    * lib/read_parsers.cc: fix for Coverity CID 1054789: Unititialized scalar
    field II: fill_id is never zeroed out.

2014-03-16  Ram RS  <ramrs@nyu.edu>

    * Project email in copyright headers updated

2014-03-14  Michael R. Crusoe <mcrusoe@msu.edu>

    * khmer/_khmermodule.cc, lib/{khmer.hh, hashtable.{cc,hh}},
    tests/test_{hashbits,hashbits_obj,labelhash}.py: don't implicitly downcast
    tagset_size(). Changes fileformat version for saved tagsets.

2014-03-13  Ram RS  <ramrs@nyu.edu>

    * added: khmer/file.py - script to check disk space, check input file
    status and check space before hashtable writing
    * modified: scripts/*.py - all scripts now use khmer.file for above-mentioned
    functionality.
    * modified: scripts/*.py - pylint violations addressed in all scripts
    under scripts/

2014-03-13  Ram RS  <ramrs@nyu.edu>

    * Bug fix: tests.test_normalize_by_median_no_bigcount() now runs within
    temp directory

2014-03-11  Michael R. Crusoe  <mcrusoe@mcrusoe.edu>

    * lib/read_parsers.hh: fix for Coverity CID 1054789: Uninitialized scalar
    field

2014-03-10  Michael R. Crusoe  <mcrusoe@msu.edu>

    * doc/development.txt: document fork/tag policy + formatting fixes

2014-03-03  Michael R. Crusoe  <mcrusoe@msu.edu>

    * lib/trace_logger.{cc,hh}: fix for Coverity CID 1063852: Uninitialized
    scalar field (UNINIT_CTOR) 
    * lib/node.cc: fix for Coverity CID 1173035:  Uninitialized scalar field
    (UNINIT_CTOR)
    * lib/hashbits.hh: fix for Coverity CID 1153101:  Resource leak in object
    (CTOR_DTOR_LEAK)
    * lib/{perf_metrics.{cc,hh},hashtable.{cc,hh}
    ,read_parsers.{cc,hh},trace_logger.{cc,hh}}: ifndef WITH_INTERNAL_METRICS
    then lets not + astyle -A10

2014-02-27  Michael R. Crusoe <mcrusoe@msu.edu>

    * tagged: version 0.8
    * setup.py: Specify a known working version of setuptools so we don't
    force an unneeded and awkward upgrade.
    * setup.py: We aren't zipsafe, mark as such

2014-02-18  Michael R. Crusoe <mcrusoe@msu.edu>

* Normalized C++ namespace usage to fix CID 1054792
* Updated install instructions. We recommend OS X users and those Linux
users without root access to install virtualenv instead of pip.
* New documentation: doc/known-issues.txt
* Added code review checklist & other guidance: doc/development.txt

2014-02-03  Camille Scott <camille.scott.w@gmail.com>

* Standardized command line arguments in khmer_args; added version flag

* Added support for sparse graph labeling

* Added script to reinflate partitions from read files using the 
  labeling system, called sweep-reads-by-partition-buffered.py

* Implemented __new__ methods for Hashbits, enforced inheritance
  hierarchy between it and the new LabelHash class both in C++
  and CPython API

2013-12-20  Titus Brown  <titus@idyll.org>

* Fixed output_partitioned_file, sweep-reads3.py, and extract-partitions.py
  to retain FASTQ format in output.

2013-12-11  Michael R. Crusoe <mcrusoe@msu.edu>

* normalize-by-median.py: new optional argument: --record-filenames to specify
a path where a list of all the output filenames will be written to. Will
be used to better integrate with Galaxy.

* All commands that use the counting args now support the --version switch

* abundance-dist-single.py, abundance-dist.py, do-partition.py,
interleave-reads.py, load-graph.py, load-into-counting.py
normalize-by-median.py now exit with return code 1 instead of 255 as is
standard.

2013-12-19  Michael R. Crusoe  <mcrusoe@msu.edu>

* doc/install.txt Add setup instructions for RHEL6 & fix invocation to get
master branch to work for non-developers

2013-12-18  Titus Brown  <titus@idyll.org>

* Added a test to ensure that normalize-by-median.py has bigcount set to
  False.

2013-11-22  Camille Scott  <camille.scott.w@gmail.com>

* Makefile: Added debug target for profiling.

2013-11-22  Michael R. Crusoe  <mcrusoe@msu.edu>

* Documented release process

2013-10-21  Michael R. Crusoe  <mcrusoe@msu.edu>

* Version 0.7

* New script: sample-reads-randomly.py which does a single pass random
subsample using reservoir sampling.

* the version number is now only stored in one place

* Makefile: new dist, cppcheck, pep8, and autopep8 targets for developers.
VERSION is now set by versioneer and exported to C/C++ code.

* README switched from MarkDown to ReStructuredText format to clean up PyPI
listing. Install count badge added.

* doc/: updates to how the scripts are called. Sphinx now pulls version
number from versioneer. C/Python integration is now partially documented.
Reference to bleeding-edge has been removed. Release instructions have been
clarified and simplified.

* all python code in khmer/, scripts/, and tests/ should be PEP8 compliant now.

* khmer/_khmermodule.cc has gotten a once-over with cpychecker. Type errors
were eliminated and the error checking has improved.

* Several fixes motivated by the results of a Coverity C/C++ scan. 

* Tests that require greater than 0.5 gigabytes of memory are now annotated as
being 'highmem' and be skipped by changing two lines in setup.cfg

* warnings about -Wstrict-prototypes will no longer appear

* contributors to this release are: ctb, mr-c and camillescott. 

2013-10-15  Michael R. Crusoe  <mcrusoe@msu.edu>

* Version 0.6.1

* No code changes, just build fixes

2013-10-10  Michael R. Crusoe  <mcrusoe@msu.edu>

* Version 0.6

* Switch to setuptools to run the entire build

* The various Makefiles have been merged into one inside lib for posterity

* A new top-level Makefile wraps "python setup.py"

* argparse.py has been removed and is installed automatically by setuptools/pip

* setup.py and the python/khmer directory have been moved to the root of the
project to conform to the standard layout

* The project contact address is now khmer-project@idyll.org

* Due to the new build system the project now easily builds under OS X + XCode

* In light of the above the installation instructions have been rewritten

* Sphinx now builds the documentation without warnings or errors

* It is now easy to calculate code coverage.

* setup.py is now PEP8 compliant
2014-04-10  Michael R. Crusoe  <mcrusoe@msu.edu>

    * Makefile: run 'build' command before install; ignore _version.py for
    coverage purposes.
    * bink.ipynb: deleted
    * doc/choosing-hash-sizes.txt -> choosing-table-sizes.txt
    * setup.py,doc/{conf.py,index.txt}: update lists of authors
    * doc/development.txt: typo
    * doc/{galaxy,guide,index,introduction,scripts}.txt: remove some
    references to implementation details of the k-mer tables
    * doc/{known-issues,release}.txt: updated
    * khmer/*.cc,lib/*.{cc,hh}: astyle -A10 formatted
    * lib/read_parsers.cc: fixed case statement fall through
    * lib/subset.cc: removed unnecessary NULL check (CID 1054804 & 1195088)
    * scripts/*.py: additional documentation updates
    * tests/test-data/test-overlap1.ht,data/MSB2-surrender.fa &
    data/1m-filtered.fa: removed from repository history, .git is now 36M!

2014-03-31  Titus Brown  <ctb@msu.edu>

    * scripts/normalize-by-median.py: Fixed unbound variable bug introduced in
    20a433c2.

    * khmer/file.py: Fixed incorrect use of __file__ dirname instead of
    os.getcwd(); also fixed bug where statvfs would choke on an empty
    dirname resulting from input files being in the cwd.

2014-03-31  Michael R. Crusoe  <mcrusoe@msu.edu>

    * versioneer.py,ez_setup.py: updated to version 0.10 and 3.4.1
    respectively.
    * docs/release.txt,khmer/_version.py,MANIFEST.in: update ancillary
    versioneer files

2014-03-31  Titus Brown  <ctb@msu.edu>

    * scripts/*.py,khmer/khmer_args.py: added 'info' function to khmer_args,
    and added citation information to each script.
    * CITATION: added basic citation information for khmer functionality.

2013-03-31  Michael R. Crusoe  <mcrusoe@msu.edu>

    * docs/scripts.txt,scripts/*.py,khmer/*.py: overhaul the documentation of
    the scripts. Uses sphinxcontrib.autoprogram to leverage the existing
    argparse objects. Moved the documentation into each script + misc cleanups.
    All scripts support the --version option. Migrated the last scripts to use
    khmer_args
    * docs/blog-posts.txt: removed outdated reference to filter-exact.py; its
    replacement filter-abund.py is better documented in the eel-pond protocol
    * figuregen/,novelty/,plots/,templatem/,scripts/do-partition.sh: removed
    outdated code not part of core project

2013-03-30  Michael R. Crusoe  <mcrusoe@msu.edu>

    * setup.py: monkeypatched distutils.Distribution.reinitialize_command() so
    that it matches the behavior of Distribution.get_command_obj(). This fixes
    issues with 'pip install -e' and './setup.py nosetests' not respecting the
    setup.cfg configuration directives for the build_ext command. Also
    enhanced our build_ext command to respect the dry_run mode.

    * .ycm_extra_conf.py: Update our custom YouCompleteMe configuration to
    query the package configuration for the proper compilation flags.

2014-03-28  Michael R. Crusoe  <mcrusoe@msu.edu>

    * Makefile,setup.py: demote nose & sphinx to extra dependencies.
    Auto-install Python developer tools as needed.

2013-03-27  Michael R. Crusoe  <mcrusoe@msu.edu>

    * The system zlib and bzip2 libraries are now used instead of the bundled
    versions if specified in setup.cfg or the command line.

2014-03-25  Michael R. Crusoe  <mcrusoe@msu.edu>

    * Makefile: update cppcheck command to match new version of Jenkins
    plugin. Now ignores the lib/test*.cc files.

2013-03-20  Michael R. Crusoe  <mcrusoe@msu.edu>

    * lib/storage.hh,khmer/_khmermodule.cc,lib/{readtable,read_parsers}.hh:
    remove unused storage.hh

2014-03-19  Qingpeng Zhang  <qingpeng@msu.edu>

    * hashbits.cc: fix a bug of 'Division or modulo by zero' described in #182
    * test_scripts.py: add test code for count-overlap.py
    * count-overlap.py: (fix a bug because of a typo and hashsize was replaced
    by min_hashsize)
    * count-overlap.py: needs hashbits table generated by load-graph.py. 
    This information is added to the "usage:" line.
    * count-overlap.py: fix minor PyLint issues

2014-03-19  Michael R. Crusoe  <mcrusoe@msu.edu>

    * Update bundled zlib version to 1.2.8 from 1.2.3. Changes of note:
    "Wholesale replacement of gz* functions with faster versions"
    "Added LFS (Large File Summit) support for 64-bit file offsets"
    "Fix serious but very rare decompression bug"

2014-03-19  Michael R. Crusoe <mcrusoe@msu.edu>

    * lib/counting.hh: include hashtable.hh
    * lib/{counting,aligner,hashbits,hashtable,labelhash,node,subset}.{cc,hh},
    kmer.cc,khmer/_khmermodule.cc: removed downcast, replaced non-functional
    asserts() with exception throws.
    * khmer/_khmermodule.cc: fixed parsing of PyLists
    * setup.py: force 64bit only builds on OS X.

2014-03-19  Titus Brown  <t@idyll.org>

    * Makefile: update documentation on targets at top; clean autopep8 output.
    * test_counting_single.py: fixed pep8 violations in spacing
    * test_scripts.py: eliminate popenscript in favor of proper SystemExit
	handling in runscript; fix pep8 violations.

2014-03-19  Michael R. Crusoe <mcrusoe@msu.edu> and Luiz Irber
<luiz.irber@gmail.com>

    * lib/ktable.{cc,hh},khmer/{__init__.py},{_khmermodule.cc}, tests/
    test_{counting_{hash,single},ktable}.py: remove the unused KTable object
    * doc/{index,ktable}.txt: remove references to KTable
    * lib/{ktable.{hh,cc} → kmer_hash.{hh,cc}}: rename remaining ktable files
    to kmer_hash
    * lib/{hashtable,kmer}.hh: replace ktable headers with kmer_hash

2014-03-17  Ram RS  <ramrs@nyu.edu>

    * extract-partitions.py: pylint warnings addressed
    * test_scripts.py: tests added to cover extract-partitions completely

2014-03-16  Michael R. Crusoe <mcrusoe@msu.edu>

    * lib/read_parsers.cc: fix for Coverity CID 1054789: Unititialized scalar
    field II: fill_id is never zeroed out.

2014-03-16  Ram RS  <ramrs@nyu.edu>

    * Project email in copyright headers updated

2014-03-14  Michael R. Crusoe <mcrusoe@msu.edu>

    * khmer/_khmermodule.cc, lib/{khmer.hh, hashtable.{cc,hh}},
    tests/test_{hashbits,hashbits_obj,labelhash}.py: don't implicitly downcast
    tagset_size(). Changes fileformat version for saved tagsets.

2014-03-13  Ram RS  <ramrs@nyu.edu>

    * added: khmer/file.py - script to check disk space, check input file
    status and check space before hashtable writing
    * modified: scripts/*.py - all scripts now use khmer.file for above-mentioned
    functionality.
    * modified: scripts/*.py - pylint violations addressed in all scripts
    under scripts/

2014-03-13  Ram RS  <ramrs@nyu.edu>

    * Bug fix: tests.test_normalize_by_median_no_bigcount() now runs within
    temp directory

2014-03-11  Michael R. Crusoe  <mcrusoe@mcrusoe.edu>

    * lib/read_parsers.hh: fix for Coverity CID 1054789: Uninitialized scalar
    field

2014-03-10  Michael R. Crusoe  <mcrusoe@msu.edu>

    * doc/development.txt: document fork/tag policy + formatting fixes

2014-03-03  Michael R. Crusoe  <mcrusoe@msu.edu>

    * lib/trace_logger.{cc,hh}: fix for Coverity CID 1063852: Uninitialized
    scalar field (UNINIT_CTOR) 
    * lib/node.cc: fix for Coverity CID 1173035:  Uninitialized scalar field
    (UNINIT_CTOR)
    * lib/hashbits.hh: fix for Coverity CID 1153101:  Resource leak in object
    (CTOR_DTOR_LEAK)
    * lib/{perf_metrics.{cc,hh},hashtable.{cc,hh}
    ,read_parsers.{cc,hh},trace_logger.{cc,hh}}: ifndef WITH_INTERNAL_METRICS
    then lets not + astyle -A10

2014-02-27  Michael R. Crusoe <mcrusoe@msu.edu>

    * tagged: version 0.8
    * setup.py: Specify a known working version of setuptools so we don't
    force an unneeded and awkward upgrade.
    * setup.py: We aren't zipsafe, mark as such

2014-02-18  Michael R. Crusoe <mcrusoe@msu.edu>

* Normalized C++ namespace usage to fix CID 1054792
* Updated install instructions. We recommend OS X users and those Linux
users without root access to install virtualenv instead of pip.
* New documentation: doc/known-issues.txt
* Added code review checklist & other guidance: doc/development.txt

2014-02-03  Camille Scott <camille.scott.w@gmail.com>

* Standardized command line arguments in khmer_args; added version flag

* Added support for sparse graph labeling

* Added script to reinflate partitions from read files using the 
  labeling system, called sweep-reads-by-partition-buffered.py

* Implemented __new__ methods for Hashbits, enforced inheritance
  hierarchy between it and the new LabelHash class both in C++
  and CPython API

2013-12-20  Titus Brown  <titus@idyll.org>

* Fixed output_partitioned_file, sweep-reads3.py, and extract-partitions.py
  to retain FASTQ format in output.

2013-12-11  Michael R. Crusoe <mcrusoe@msu.edu>

* normalize-by-median.py: new optional argument: --record-filenames to specify
a path where a list of all the output filenames will be written to. Will
be used to better integrate with Galaxy.

* All commands that use the counting args now support the --version switch

* abundance-dist-single.py, abundance-dist.py, do-partition.py,
interleave-reads.py, load-graph.py, load-into-counting.py
normalize-by-median.py now exit with return code 1 instead of 255 as is
standard.

2013-12-19  Michael R. Crusoe  <mcrusoe@msu.edu>

* doc/install.txt Add setup instructions for RHEL6 & fix invocation to get
master branch to work for non-developers

2013-12-18  Titus Brown  <titus@idyll.org>

* Added a test to ensure that normalize-by-median.py has bigcount set to
  False.

2013-11-22  Camille Scott  <camille.scott.w@gmail.com>

* Makefile: Added debug target for profiling.

2013-11-22  Michael R. Crusoe  <mcrusoe@msu.edu>

* Documented release process

2013-10-21  Michael R. Crusoe  <mcrusoe@msu.edu>

* Version 0.7

* New script: sample-reads-randomly.py which does a single pass random
subsample using reservoir sampling.

* the version number is now only stored in one place

* Makefile: new dist, cppcheck, pep8, and autopep8 targets for developers.
VERSION is now set by versioneer and exported to C/C++ code.

* README switched from MarkDown to ReStructuredText format to clean up PyPI
listing. Install count badge added.

* doc/: updates to how the scripts are called. Sphinx now pulls version
number from versioneer. C/Python integration is now partially documented.
Reference to bleeding-edge has been removed. Release instructions have been
clarified and simplified.

* all python code in khmer/, scripts/, and tests/ should be PEP8 compliant now.

* khmer/_khmermodule.cc has gotten a once-over with cpychecker. Type errors
were eliminated and the error checking has improved.

* Several fixes motivated by the results of a Coverity C/C++ scan. 

* Tests that require greater than 0.5 gigabytes of memory are now annotated as
being 'highmem' and be skipped by changing two lines in setup.cfg

* warnings about -Wstrict-prototypes will no longer appear

* contributors to this release are: ctb, mr-c and camillescott. 

2013-10-15  Michael R. Crusoe  <mcrusoe@msu.edu>

* Version 0.6.1

* No code changes, just build fixes

2013-10-10  Michael R. Crusoe  <mcrusoe@msu.edu>

* Version 0.6

* Switch to setuptools to run the entire build

* The various Makefiles have been merged into one inside lib for posterity

* A new top-level Makefile wraps "python setup.py"

* argparse.py has been removed and is installed automatically by setuptools/pip

* setup.py and the python/khmer directory have been moved to the root of the
project to conform to the standard layout

* The project contact address is now khmer-project@idyll.org

* Due to the new build system the project now easily builds under OS X + XCode

* In light of the above the installation instructions have been rewritten

* Sphinx now builds the documentation without warnings or errors

* It is now easy to calculate code coverage.

* setup.py is now PEP8 compliant<|MERGE_RESOLUTION|>--- conflicted
+++ resolved
@@ -1,12 +1,9 @@
-<<<<<<< HEAD
-2015-07-17  Luiz Irber  <khmer@luizirber.org>
+2015-07-20  Luiz Irber  <khmer@luizirber.org>
 
    * scripts/unique-kmers.py: fix import bug and initialize to_print earlier.
    * tests/test_scripts: add tests for unique-kmers.py.
    * sandbox/unique-kmers.py: moved to scripts.
 
-2015-07-09  Jacob Fenton  <bocajnotnef@gmail.com>
-=======
 2015-07-20  Titus Brown  <titus@idyll.org>
 
    * khmer/__init__.py: cleaned up FP rate reporting.
@@ -31,7 +28,6 @@
    exceptions
 
 2015-07-10  Jacob Fenton  <bocajnotnef@gmail.com>
->>>>>>> 5695b9fb
 
    * khmer/kfile.py: changed check_valid_file_exists to recognize fifos as
    non-empty
