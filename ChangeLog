<<<<<<< HEAD
2015-04-14  Thomas Fenzl  <thomas.fenzl@gmx.net>

   * scripts/{count-overlap.py,readstats.py},tests/test_scripts.py: 
   added a --csv option to readstats
   updated documentation for count-overlap
   * khmer/_khmermodule.cc: fixed missing error handling 
   for hashbits_count_overlap

2015-04-14 Susan Steinman <steinman.tutoring@gmail.com>
   * khmer/{__init__.py},sandbox/{collect-reads,collect-variants,saturate-by-median},
      scripts/{do-partition,filter-abund-single,load-graph,load-into-counting,
      normalize-by-median,trim-low-abund}: pulled out check max collisions logic to init.
   * khmer/tests/test_scripts.py: modified tests to account for new error message
=======
2015-04-15  Michael R. Crusoe  <mcrusoe@msu.edu>

   * doc/dev/release.txt: update release instructions to more thoroughly run
   tests.

2015-04-14  Susan Steinman  <steinman.tutoring@gmail.com>

   * khmer/scripts/normalize-by-median.py: allow for paired and unpaired
      files to be normalized together. separate function for error check
   * khmer/tests/test_scripts.py: created test for paired/unpaired data

2015-04-14  Scott Fay  <scott.a.fay@gmail.com>

   * doc/user/getting-help.rst: added to user docs
   * doc/index.rst: changed: added link to getting-help doc
   * README.rst: changed: added link to getting-help doc

2015-04-14  Scott Fay  <scott.a.fay@gmail.com>

   * docs/index.rst: added github repo and release notes page to main docs page

2015-04-14  Susan Steinman  <steinman.tutoring@gmail.com>

   * khmer/{__init__.py},sandbox/{collect-reads,collect-variants,
   saturate-by-median},scripts/{do-partition,filter-abund-single,load-graph,
   load-into-counting,normalize-by-median,trim-low-abund}: pulled out check
   max collisions logic to init.
   * khmer/tests/test_scripts.py: modified tests to account for new error
   message
>>>>>>> 192ae796

2015-04-14  Josiah Seaman  <josiah@dnaskittle.com>

   * lib/{hashbits.cc}: changed: adding doxygen comments

2015-04-14  Sarah Guermond  <sarah.guermond@gmail.com>

   * doc/dev/coding-guidelines-and-review.rst: added copyright question
   to commit checklist.

2015-04-14  Andreas Härpfer  <ahaerpfer@gmail.com>

   * */*.py: Make docstrings PEP 257 compliant.

2015-04-13  Thomas Fenzl  <thomas.fenzl@gmx.net>

   * lib/{khmer_exception.hh,{counting,hashbits,hashtable,subset}.cc}: changed 
   khmer_exception to use std::string to fix memory management.

2015-04-14  Michael R. Crusoe  <mcrusoe@msu.edu>

   * khmer/_khmermodule.cc: catch more exceptions
   * tests/test_{sandbox_scripts,subset_graph}.py: make tests more resilient

2015-04-14  Michael R. Crusoe  <mcrusoe@msu.edu>

   * lib/count.cc: Make CountingHash::abundance_distribution threadsafe
   * khmer/_khmermodule.cc: remove newly unnecessary check for exception
   * tests/test_scripts.py: added test to confirm the above

2015-04-14  Michael R. Crusoe  <mcrusoe@msu.edu>

   * khmer/{__init__.py,_khmermodule.cc},lib/{counting,hashbits,hashtable,
   subset}.cc: catch IO errors and report them.
   * tests/test_hashbits.py: remove write to fixed path in /tmp
   * tests/test_scripts.py: added test for empty counting table file

2015-04-13  Elmar Bucher  <buchere@ohsu.edu>

   * scripts/normalize-by-median.py (main): introduced warning for when at least
   two input files are named the same.

2015-04-13  Andreas Härpfer  <ahaerpfer@gmail.com>

   * doc/dev/getting-started.rst: clarify Conda usage

2015-04-13  Daniel Standage  <daniel.standage@gmail.com>

   * scripts/normalize-by-median.py: Added support to the diginorm script for
   sending output to terminal (stdout) when using the conventional - as the output
   filename. Also removed --append option.
   * tests/test_scripts.py: Added functional test for diginorm stdout, removed
   test of --append option.

2015-04-13  Scott Fay  <scott.a.fay@gmail.com>

   * scripts/filter-abund.py: added checking of input_table by
   `check_file_status()`

2015-04-13  David Lin

   * scripts/abundance-dist.py: disambiguate documentation for force and 
   squash options

2015-04-13  Michael R. Crusoe  <mcrusoe@msu.edu>

   * README.rst,doc/index.rst: added link to gitter.im chat room
   * doc/README.rst: removed ancient, outdated, and unused file

2015-04-13  Thomas Fenzl  <thomas.fenzl@gmx.net>

   * khmer/_khmermodule.cc: removed unused find_all_tags_truncate_on_abundance
   from python api

2015-04-10  Will Trimble

   * tests/test_script_arguments.py: added a test to check for the empty file
   warning when checking if a file exists

2015-04-10  Jacob Fenton  <bocajnotnef@gmail.com>

   * scripts/test-{scripts.py}: added test for check_file_writable using 
   load_into_counting

2015-04-10  Phillip Garland  <pgarland@gmail.com>

   * khmer/file.py (check_file_writable): new function to check writability
   * scripts/load-into-counting.py (main): early check to see if output is
   writable

2015-04-07  Michael R. Crusoe  <mcrusoe@msu.edu>

    * README.rst: add a ReadTheDocs badge

2015-04-06  Michael R. Crusoe  <mcrusoe@msu.edu>

   * jenkins-build.sh: updated OS X warning flag to quiet the build a bit

2015-04-06  Michael R. Crusoe  <mcrusoe@msu.edu>

   * Makefile: added 'convert-release-notes' target for MD->RST conversion
   * doc/{,release-notes}/index.rst: include release notes in documentation
   * doc/release-notes/*.rst: added pandoc converted versions of release notes
   * jenkins-build.sh: use the Sphinx method to install doc dependencies

2015-04-05  Michael R. Crusoe  <mcrusoe@msu.edu>

   * setup.py: use the release version of screed 0.8

2015-04-05  Michael R. Crusoe  <mcrusoe@msu.edu>

   * doc/*/*.txt: all documentation sources have been renamed to use the rst
   extension to indicate that they are reStructuredText files. This enables
   use of rich text editors on GitHub and elsewhere.
   * doc/conf.py: update Sphinx configuration to reflect this change
   * doc/requirements.txt: added hint to install version 3.4.1 of Setuptools;
   this file is used by ReadTheDocs only.

2015-04-05  Michael R. Crusoe  <mcrusoe@msu.edu>

   * ChangeLog, lib/read_aligner.cc, sandbox/sweep-reads.py: fixed spelling
   errors.

2015-04-05  Kevin Murray  <spam@kdmurray.id.au>

   * lib/read_parsers.{cc,hh}: Work around an issue (#884) in SeqAn 1.4.x
   handling of truncated sequence files. Also revamp exceptions
   * khmer/_khmermodule.cc: Use new/updated exceptions handling malformed
   FASTA/Q files.
   * tests/test_read_parsers.py: add a test of parsing of truncated fastq
   files

2015-04-03  Luiz Irber  <irberlui@msu.edu>

   * lib/hllcounter.cc: Use for loop instead of transform on merge method,
   now works on C++11.

2015-04-01  Luiz Irber  <irberlui@msu.edu>

   * third-party/smhasher/MurmurHash3.{cc,h}: remove unused code, fix warnings.

2015-04-01  Michael R. Crusoe  <mcrusoe@msu.edu>

   * Doxyfile.in: make documentation generation reproducible, removed timestamp

2015-04-01  Alex Hyer  <theonehyer@gmail.com>

   * scripts/find-knots.py: added force argument to check_file_status()
   call in main().

2015-03-31  Kevin Murray  <spam@kdmurray.id.au>

   * lib/read_parsers.{cc,hh}: add read counting to IParser and subclasses
   * khmer/_khmermodule.cc,tests/test_read_parsers.py: add 'num_reads'
   attribute to khmer.ReadParser objects in python land, and test it.

2015-03-28  Kevin Murray  <spam@kdmurray.id.au>

   * lib/hashbits.hh: Add Hashbits::n_tables() accessor

2015-03-27  Michael R. Crusoe  <mcrusoe@msu.edu>

   * lib/read_parsers.{cc,hh}: Obfuscate SeqAn SequenceStream objects with a
   wrapper struct, to avoid #include-ing the SeqAn headers.
   * lib/Makefile: Don't install the SeqAn headers.

2015-03-27  Kevin Murray  <spam@kdmurray.id.au>

   * lib/Makefile: Add libkhmer targets, clean up
   * lib/get_version.py: Rewrite to use versioneer.py
   * lib/.gitignore,third-party/.gitignore: Add more compiled outputs
   * lib/.check_openmp.cc: add source that checks compiler for openmp support.
   * lib/khmer.pc.in: add pkg-config file for khmer

2015-03-23  Kevin Murray  <spam@kdmurray.id.au>

   * lib/counting.hh: Add CountingHash::n_tables() accessor

2015-03-16  Jessica Mizzi  <mizzijes@msu.edu>

    * khmer/kfile.py: Added file not existing error for system exit
    * tests/{test_scripts,test_functions}.py: Added tests for
    check_file_status for file existence and force option

2015-03-15  Kevin Murray  <spam@kdmurray.id.au>  &  Titus Brown  <titus@idyll.org>

   * tests/test_counting_hash.py: Skip get_raw_tables test if python doesn't
   have the memoryview type/function.

2015-03-11  Erich Schwarz  <ems394@cornell.edu>

   * Added URLs and brief descriptions for khmer-relevant documentation in
   doc/introduction.txt, pointing to http://khmer-protocols.readthedocs.org and
   khmer-recipes.readthedocs.org, with brief descriptions of their content.

2015-03-10  Camille Scott  <camille.scott.w@gmail.com>

   * lib/counting.hh, khmer/_khmermodule.cc: Expose the raw tables of
   count-min sketches to the world of python using a buffer interface.
   * tests/test_counting_hash.py: Tests of the above functionality.

2015-03-08  Michael R. Crusoe  <mcrusoe@msu.edu>

   * Makefile: make 'pep8' target be more verbose
   * jenkins-build.sh: specify setuptools version
   * scripts/{abundance-dist,annotate-partitions,count-median,do-partition,
   extract-paired-reads,extract-partitions,filter-stoptags,find-knots,
   interleave-reads,merge-partitions,partition-graph,sample-reads-randomly,
   split-paired-reads}.py,setup.py: fix new PEP8 errors
   * setup.py: specify that this is a Python 2 only project (for now)
   * tests/test_{counting_single,subset_graph}.py: make explicit the use of
   floor division behavior.

2015-03-06  Titus Brown  <titus@idyll.org>

   * sandbox/{collect-reads.py,saturate-by-median.py}: update for 'force'
   argument in khmer.kfile functions, so that khmer-recipes compile.

2015-03-02  Titus Brown  <titus@idyll.org>

   * sandbox/{combine-pe.py,compare-partitions.py,count-within-radius.py,
   degree-by-position.py,dn-identify-errors.py,ec.py,error-correct-pass2.py,
   find-unpart.py,normalize-by-align.py,read-aligner.py,shuffle-fasta.py,
   to-casava-1.8-fastq.py,uniqify-sequences.py}: removed from sandbox/ as
   obsolete/unmaintained.
   * sandbox/README.rst: updated to reflect readstats.py and trim-low-abund.py
   promotion to sandbox/.
   * doc/dev/scripts-and-sandbox.txt: updated to reflect sandbox/ script name
   preferences, and note to remove from README.rst when moved over to scripts/.

2015-02-27  Kevin Murray  <spam@kdmurray.id.au>

   * scripts/load-into-counting.py: Be verbose in the help text, to clarify
   what the -b flag does.

2015-02-25  Hussien Alameldin  <hussien@msu.edu>

   * sandbox/bloom_count.py: renamed to bloom-count.py
   * sandbox/bloom_count_intersection.py: renamed to
     bloom-count-intersection.py
   * sandbox/read_aligner.py: renamed to read-aligner.py

2015-02-26  Tamer A. Mansour  <drtamermansour@gmail.com>

   * scripts/abundance-dist-single.py: Use CSV format for the histogram.
   * scripts/count-overlap.py: Use CSV format for the curve file output.
   Includes column headers.
   * scripts/abundance-dist-single.py: Use CSV format for the histogram. 
   Includes column headers.
   * tests/test_scripts.py: add test functions for the --csv option in
   abundance-dist-single.py and count-overlap.py

2015-02-26  Jacob Fenton  <bocajnotnef@gmail.com>

   * doc/introduction.txt, doc/user/choosing-table-sizes.txt: Updated docs to
   ref correct links and names

2015-02-25  Aditi Gupta  <agupta@msu.edu>

   * sandbox/{collect-reads.py, correct-errors.py, 
   normalize-by-median-pct.py, slice-reads-by-coverage.py, 
   sweep-files.py, sweep-reads3.py, to-casava-1.8-fastq.py}: 
   Replaced 'accuracy' with 'quality'. Fixes #787.

2015-02-25  Tamer A. Mansour  <drtamermansour@gmail.com>

   * scripts/normalize-by-median.py: change to the default behavior to
   overwrite the sequences output file. Also add a new argument --append to
   append new reads to the output file.
   * tests/test_scripts.py: add a test for the --append option in
   normalize-by-median.py

2015-02-25  Hussien Alameldin  <hussien@msu.edu>

   * khmer/khmer_args.py: add 'hll' citation entry "Irber and Brown,
     unpublished." to  _alg. dict.
   * sandbox/unique-kmers.py: add call to 'info' with 'hll' in the
     algorithms list.

2015-02-24  Luiz Irber  <irberlui@msu.edu>

    * khmer/_khmermodule.cc: expose HLL internals as read-only attributes.
    * lib/hllcounter.{cc,hh}: simplify error checking, add getters for HLL.
    * tests/test_hll.py: add test cases for increasing coverage, also fix
    some of the previous ones using the new HLL read-only attributes.

2015-02-24  Luiz Irber  <irberlui@msu.edu>

   * khmer/_khmermodule.cc: Fix coding style violations.

2015-02-24  Luiz Irber  <irberlui@msu.edu>

   * khmer/_khmermodule.cc: Update extension to use recommended practices,
   PyLong instead of PyInt, Type initialization, PyBytes instead of PyString.
   Replace common initialization with explicit type structs, and all types
   conform to the CPython checklist.

2015-02-24  Tamer A. Mansour  <drtamermansour@gmail.com>

   * scripts/abundance-dist.py: Use CSV format for the histogram. Includes
   column headers.
   * tests/test_scripts.py: add coverage for the new --csv option in
   abundance-dist.py

2015-02-24  Michael R. Crusoe  <mcrusoe@msu.edu>

   * jenkins-build.sh: remove examples/stamps/do.sh testing for now; takes too
   long to run on every build. Related to #836

2015-02-24  Kevin Murray  <spam@kdmurray.id.au>

   * scripts/interleave-reads.py: Make the output file name print nicely.

2015-02-23  Titus Brown  <titus@idyll.org>

   * khmer/utils.py: added 'check_is_left' and 'check_is_right' functions;
   fixed bug in check_is_pair.
   * tests/test_functions.py: added tests for now-fixed bug in check_is_pair,
   as well as 'check_is_left' and 'check_is_right'.
   * scripts/interleave-reads.py: updated to handle Casava 1.8 formatting.
   * scripts/split-paired-reads.py: fixed bug where sequences with bad names
   got dropped; updated to properly handle Casava 1.8 names in FASTQ files.
   * scripts/count-median.py: added '--csv' output format; updated to properly
   handle Casava 1.8 FASTQ format when '--csv' is specified.
   * scripts/normalize-by-median.py: replaced pair checking with
   utils.check_is_pair(), which properly handles Casava 1.8 FASTQ format.
   * tests/test_scripts.py: updated script tests to check Casava 1.8
   formatting; fixed extract-long-sequences.py test.
   * scripts/{extract-long-sequences.py,extract-paired-reads.py,
   fastq-to-fasta.py,readstats.py,sample-reads-randomly.py,trim-low-abund.py},
   khmer/thread_utils.py: updated to handle Casava 1.8 FASTQ format by
   setting parse_description=False in screed.open(...).
   * tests/test-data/{paired-mixed.fq,paired-mixed.fq.pe,random-20-a.fq,
   test-abund-read-2.fq,test-abund-read-2.paired2.fq,test-abund-read-paired.fa,
   test-abund-read-paired.fq}: switched some sequences over to Casava 1.8
   format, to test format handling.
   * tests/test-data/{casava_18-pe.fq,test-reads.fq.gz}: new test file for
   Casava 1.8 format handling.
   * tests/test-data/{overlap.curve,paired-mixed.fq.1,paired-mixed.fq.2,
   simple_1.fa,simple_2.fa,simple_3.fa,test-colors.fa,test-est.fa,
   test-graph3.fa,test-graph4.fa,test-graph6.fa}: removed no-longer used
   test files.

2015-02-23  Titus Brown  <titus@idyll.org>

   * setup.cfg: set !linux flag by default, to avoid running tests that
   request too much memory when 'nosetests' is run.  (This is an OS difference
   where Mac OS X attempts to allocate as much memory as requested, while
   on Linux it just crashes).

2015-02-23  Michael R. Crusoe  <mcrusoe@msu.edu>

   * khmer/{__init__.py,_khmermodule.cc},lib/{hashbits.cc,hashbits.hh,
   hashtable,tests/test_{c_wrapper,read_parsers}.py: remove unused callback
   functionality

2015-02-23  Michael R. Crusoe  <mcrusoe@msu.edu>

   * setup.py: point to the latest screed release candidate to work around
   versioneer bug.

2015-02-23  Tamer A. Mansour  <drtamermansour@gmail.com>

   * examples/stamps/do.sh: the argument --savehash was changed to --savetable
   and change mode to u+x
   * jenkins-build.sh: add a test to check for the do.sh file

2015-02-23  Kevin Murray  <spam@kdmurray.id.au>

   * khmer/load_pe.py: Remove unused/undocumented module. See #784

2015-02-21  Hussien Alameldin  <hussien@msu.edu>

   * sandbox/normalize-by-align.py: "copyright header 2013-2015 was added"
   * sandbob/read_aligner.py: "copyright header 2013-2015 was added"
   * sandbox/slice-reads-by-coverage.py: "copyright header 2014  was added"

2015-02-21  Hussien Alameldin  <hussien@msu.edu>

   * sandbox/calc-best-assembly.py, collect-variants.py, graph-size.py: Set executable bits using "chmod +x"

2015-02-21  Michael R. Crusoe  <mcrusoe@msu.edu>

   * khmer/_khmermodule.cc,lib/read_parsers.cc: Rename the 'accuracy' attribute
   of ReadParser Reads to 'quality'
   * tests/test_read_parsers.py: update test to match

2015-02-21  Rhys Kidd  <rhyskidd@gmail.com>

   * sandbox/{calc-best-assembly,calc-error-profile,normalize-by-align,
   read_aligner,slice-reads-by-coverage}.py: reference /usr/bin/env python2
   in the #! line.

2015-02-21  Rhys Kidd  <rhyskidd@gmail.com>

   * sandbox/sweep-paired-reads.py: remove empty script

2015-02-20  Titus Brown  <titus@idyll.org>

   * doc/dev/scripts-and-sandbox.txt: policies for sandbox/ and scripts/
   content, and a process for adding new command line scripts into scripts/.
   * doc/dev/index.txt: added scripts-and-sandbox to developer doc index.

2015-02-20  Michael R. Crusoe  <mcrusoe@msu.edu>

    * khmer/_khmermodule.cc: convert C++ out of memory exceptions to Python
    out of memory exception.
    * test/test_{counting_hash,counting_single,hashbits_obj,labelhash,
    scripts}.py: partial tests for the above

2015-02-20  Aditi Gupta  <agupta@msu.edu>

   * doc/dev/coding-guidelines-and-review.txt: fixed spelling errors.

2015-02-19  Michael R. Crusoe  <mcrusoe@msu.edu>

   * doc/dev/coding-guidelines-and-review.txt: added checklist for new CPython
   types
   * khmer/_khmermodule.cc: Update ReadAligner to follow the new guidelines

2015-02-19  Daniel Standage  <daniel.standage@gmail.com>

   * Makefile: add a new Makefile target `help` to list and describe all
   common targets.
   * khmer/utils.py, tests/test_functions.py: minor style fixes.

2015-02-16  Titus Brown  <titus@idyll.org>

   * khmer/utils.py: added 'check_is_pair', 'broken_paired_reader', and
   'write_record_pair' functions.
   * khmer/khmer_args.py: added streaming reference for future algorithms
   citation.
   * tests/test_functions.py: added unit tests for 'check_is_pair' and
   'broken_paired_reader'.
   * scripts/trim-low-abund.py: upgraded to track pairs properly; added
   proper get_parser information; moved to scripts/ from sandbox/.
   * tests/test_scripts.py: added paired-read tests for
   trim-low-abund.py.
   * tests/test-data/test-abund-read-2.paired.fq: data for paired-read tests.
   * scripts/extract-paired-reads.py: removed 'is_pair' in favor of
   'check_is_pair'; switched to using 'broken_paired_reader'; fixed use
   of sys.argv.
   * scripts/sample-reads-randomly.py: removed unused 'output_single' function.
   * doc/user/scripts.txt: added trim-low-abund.py.

2015-02-13  Qingpeng Zhang  <qingpeng@msu.edu>

   * scripts/sample-reads-randomly.py: fix a glitch about string formatting.

2015-02-11  Titus Brown  <titus@idyll.org>

   * khmer/_khmermodule.cc: fixed k-mer size checking; updated some error
   messages.
   * tests/test_graph.py: added test for k-mer size checking in find_all_tags.

2015-02-09  Titus Brown  <titus@idyll.org>

   * scripts/split-paired-reads.py: added -1 and -2 options to allow fine-
   grain specification of output locations; switch to using write_record
   instead of script-specific output functionality.
   * tests/test_scripts.py: added accompanying tests.

2015-02-09  Bede Constantinides  <bede.constantinides@manchester.ac.uk>

   * scripts/split-paired-reads.py: added -o option to allow specification
   of an output directory
   * tests/test_scripts.py: added accompanying test for split-paired-reads.py

2015-02-01  Titus Brown  <titus@idyll.org>

   * khmer/_khmermodule.cc: added functions hash_find_all_tags_list and
   hash_get_tags_and_positions to CountingHash objects.
   * tests/test_counting_hash.py: added tests for new functionality.

2015-01-25  Titus Brown  <titus@idyll.org>

   * sandbox/correct-errors.py: fixed sequence output so that quality
   scores length always matches the sequence length; fixed argparse
   setup to make use of default parameter.

2015-01-25  Titus Brown  <titus@idyll.org>

    * sandbox/readstats.py: fixed non-functional string interpolation at end;
    added -o to send output to a file; moved to scripts/.
    * doc/user/scripts.txt: added readstats description.
    * tests/test_scripts.py: added tests for readstats.py

2015-01-23  Jessica Mizzi  <mizzijes@msu.edu>

    * khmer/utils.py: Added single write_record fuction to write FASTA/Q
    * scripts/{abundance-dist,extract-long-sequences,extract-partitions,
    interleave-reads,normalize-by-median,sample-reads-randomly}.py: 
    Replaced FASTA/Q writing method with write_record

2015-01-23  Michael R. Crusoe  <mcrusoe@msu.edu>

    * Makefile: remove the user installs for the `install-dependencies` target

2015-01-23  Michael R. Crusoe  <mcrusoe@msu.edu>

    * README.rst,doc/user/install.txt: clarify that we support Python 2.7.x
    and not Python 3.

2015-01-21  Luiz Irber  <irberlui@msu.edu>

    * lib/hllcounter.{cc,hh}: Implemented a HyperLogLog counter.
    * khmer/{_khmermodule.cc, __init__.py}: added HLLCounter class
    initialization and wrapper.
    * tests/test_hll.py: added test functions for the new
    HyperLogLog counter.
    * sandbox/unique-kmers.py: implemented a CLI script for
    approximate cardinality estimation using a HyperLogLog counter.
    * setup.cfg, Makefile, third-party/smhasher/MurmurHash3.{cc,h},
    lib/kmer_hash.{cc,hh}, setup.py: added MurmurHash3 hash function
    and configuration.
    * setup.py: added a function to check if compiler supports OpenMP.

2015-01-14  Reed Cartwright  <cartwright@asu.edu>

    * doc/dev/getting-started.txt: Added install information for
    Arch Linux

2014-01-14  Michael R. Crusoe  <mcrusoe@msu.edu>

    * doc/user/{blog-posts,guide}.txt,examples/stamps/do.sh,sandbox/{
    collect-reads,error-correct-pass2,filter-median-and-pct,filter-median,
    read_aligner,split-sequences-by-length}.py,scripts/{filter-abund,
    load-into-counting}.py,tests/test_{counting_hash,hashbits,scripts}.py:
    remove references to ".kh" files replaces with ".pt" or ".ct" as
    appropriate
    * tests/test-data/{bad-versionk12,normC20k20}.kh: renamed to "*.ct"

2015-01-13  Daniel Standage  <daniel.standage@gmail.com>

    * tests/khmer_tst_utils.py, tests/test_sandbox_scripts.py: removed
    unused module imports
    * .gitignore: added pylint_report.txt so that it is not accidentally
    committed after running make diff_pylint_report
    * khmer/file.py -> khmer/kfile.py: renamed internal file handling
    class to avoid collisions with builtin Python file module
    * sandbox/collect-reads.py, sanbox/saturate-by-median.py,
    sandbox/sweep-files.py, sandbox/sweep-reads.py,
    scripts/abundance-dist-single.py, scripts/abundance-dist.py,
    scripts/annotate-partitions.py, scripts/count-median.py,
    scripts/count-overlap.py, scripts/do-partition.py,
    scripts/extract-long-sequences.py, scripts/extract-paired-reads.py,
    scripts/extract-partitions.py, scripts/filter-abund-single.py,
    scripts/filter-abund.py, scripts/filter-stoptags.py,
    scripts/find-knots.py, scripts/interleave-reads.py,
    scripts/load-graph.py, scripts/load-into-counting.py,
    scripts/make-initial-stoptags.py, scripts/merge-partitions.py,
    scripts/normalize-by-median.py, scripts/partition-graph.py,
    scripts/sample-reads-randomly.py, scripts/split-paired-reads.py,
    tests/test_script_arguments.py, tests/test_scripts.py: changed all
    occurrences of `file` to `kfile`

2015-01-09  Rhys Kidd  <rhyskidd@gmail.com>

    * lib/khmer.hh: implement generic NONCOPYABLE() macro guard
    * lib/hashtable.hh: apply NONCOPYABLE macro guard in case of future 
    modifications to Hashtable that might exposure potential memory corruption 
    with default copy constructor

2014-12-30  Michael Wright  <wrig517@msu.edu>

    * tests/test_scripts.py: Attained complete testing coverage for 
    scripts/filter_abund.py

2014-12-30  Brian Wyss  <wyssbria@msu.edu>

    * tests/test_scripts.py: added four new tests:
    load_into_counting_multifile(), test_abundance_dist_single_nosquash(),
    test_abundance_dist_single_savehash, test_filter_abund_2_singlefile

2015-12-29  Michael R. Crusoe  <mcrusoe@msu.edu>

    * CITATION,khmer/khmer_args.py,scripts/{abundance-dist-single,
    filter-abund-single,load-graph,load-into-counting}.py: Give credit to the
    SeqAn project for their FASTQ/FASTA reader that we use.

2014-12-26  Titus Brown  <titus@idyll.org>

    * tests/tests_sandbox_scripts.py: added import and execfile test for all
    sandbox/ scripts.
    * sandbox/{abundance-hist-by-position.py,
    sandbox/assembly-diff-2.py, sandbox/assembly-diff.py,
    sandbox/bloom_count.py, sandbox/bloom_count_intersection.py,
    sandbox/build-sparse-graph.py, sandbox/combine-pe.py,
    sandbox/compare-partitions.py, sandbox/count-within-radius.py,
    sandbox/degree-by-position.py, sandbox/ec.py,
    sandbox/error-correct-pass2.py, sandbox/extract-single-partition.py,
    sandbox/fasta-to-abundance-hist.py, sandbox/filter-median-and-pct.py,
    sandbox/filter-median.py, sandbox/find-high-abund-kmers.py,
    sandbox/find-unpart.py, sandbox/graph-size.py,
    sandbox/hi-lo-abundance-by-position.py, sandbox/multi-rename.py,
    sandbox/normalize-by-median-pct.py, sandbox/print-stoptags.py,
    sandbox/print-tagset.py, sandbox/readstats.py,
    sandbox/renumber-partitions.py, sandbox/shuffle-fasta.py,
    sandbox/shuffle-reverse-rotary.py, sandbox/split-fasta.py,
    sandbox/split-sequences-by-length.py, sandbox/stoptag-abundance-hist.py,
    sandbox/stoptags-by-position.py, sandbox/strip-partition.py,
    sandbox/subset-report.py, sandbox/sweep-out-reads-with-contigs.py,
    sandbox/sweep-reads2.py, sandbox/sweep-reads3.py,
    sandbox/uniqify-sequences.py, sandbox/write-interleave.py}: cleaned up
    to make 'import'-able and 'execfile'-able.

2014-12-26  Michael R. Crusoe  <mcrusoe@msu.edu>

    * tests/test_functions.py: Generate a temporary filename instead of
    writing to the current directory
    * Makefile: always run the `test` target if specified

2014-12-20  Titus Brown  <titus@idyll.org>

    * sandbox/slice-reads-by-coverage.py: fixed 'N' behavior to match other
    scripts ('N's are now replaced by 'A', not 'G').
    * sandbox/trim-low-abund.py: corrected reporting bug (bp written);
    simplified second-pass logic a bit; expanded reporting.

2014-12-17  Jessica Mizzi  <mizzijes@msu.edu>

    * khmer/file.py,sandbox/sweep-reads.py,scripts/{abundance-dist-single,
    abundance-dist,annotate-partitions,count-median,count-overlap,do-partition,
    extract-paired-reads,extract-partitions,filter-abund-single,filter-abund,
    filter-stoptags,interleave-reads,load-graph,load-into-counting,
    make-initial-stoptags,merge-partitions,normalize-by-median,partition-graph,
    sample-reads-randomly,split-paired-reads}.py,setup.cfg,
    tests/{test_script_arguments,test_scripts}.py: Added force option to all 
    scripts to script IO sanity checks and updated tests to match. 

2014-12-17  Michael R. Crusoe  <mcrusoe@msu.edu>

    * setup.cfg,tests/test_{counting_hash,counting_single,filter,graph,
    hashbits,hashbits_obj,labelhash,lump,read_parsers,scripts,subset_graph}.py:
    reduce memory usage of tests to about 100 megabytes max.

2014-12-17  Michael R. Crusoe  <mcrusoe@msu.edu>

    * scripts/load-graph.py,khmer/_khmermodule.cc: restore threading to
    load-graph.py

2014-12-16  Titus Brown  <titus@idyll.org>

    * sandbox/{calc-error-profile.py,collect-variants.py,correct-errors.py,
    trim-low-abund.py}: Support for k-mer spectral error analysis, sublinear
    error profile calculations from shotgun data sets, adaptive variant
    collection based on graphalign, streaming error correction, and streaming
    error trimming.
    * tests/test_sandbox_scripts.py: added tests for sandbox/trim-low-abund.py.
    * tests/test_counting_hash.py: added tests for new
    CountingHash::find_spectral_error_positions function.

2014-12-16  Michael R. Crusoe  <mcrusoe@msu.edu>  &  Camille Scott
<camille.scott.w@gmail.com>

    * khmer/_khmermodule.cc: fixed memory leak in the ReadParser paired
    iterator (not used by any scripts).
    * lib/read_parsers.cc,khmer/_khmermodule.cc: Improved exception handling.
    * tests/test_read_parsers.py,
    tests/test-data/100-reads.fq.truncated.{bz2,gz}: Added tests for truncated
    compressed files accessed via ReadParser paired and unpaired iterators.

2014-12-09  Michael R. Crusoe  <mcrusoe@msu.edu>

    New FAST[AQ] parser (from the SeqAn project). Fixes known issue and a
    newly found read dropping issue
    https://github.com/ged-lab/khmer/issues/249
    https://github.com/ged-lab/khmer/pull/641
    Supports reading from non-seekable plain and gziped FAST[AQ] files (a.k.a
    pipe or streaming support)

    * khmer/{__init__.py,_khmermodule.cc}: removed the Config object, the
    threads argument to new_counting_hash, and adapted to other changes in API.
    Dropped the unused _dump_report_fn method. Enhanced error reporting.
    * lib/{bittest,consume_prof,error,khmer_config,scoringmatrix,thread_id_map}
    .{cc,hh},tests/test_khmer_config.py: deleted unused files
    * sandbox/collect-reads.py,scripts/{abundance-dist-single,do-partition,
    filter-abund-single,load-into-counting}.py: adapted to Python API changes:
    no threads argument to ReadParser, no more config
    * tests/test_{counting_hash,counting_single,hashbits,hashbits_obj,
    test_read_parsers}.py: updated tests to new error pattern (upon object
    creation, not first access) and the same API change as above. Thanks to
    Camille for her enhanced multi-thread test.
    * lib/{counting,hashtable,ht-diff}.cc,khmer.hh: renamed MAX_COUNT define to
    MAX_KCOUNT; avoids naming conflict with SeqAn
    * khmer/file.py: check_file_status(): ignored input files named '-'
    * khmer/khmer_tst_utils.py: added method to pipe input files to a target
    script
    * tests/test_scripts.py: enhanced streaming tests now that four of them
    work.
    * Makefile: refreshed cppcheck{,-result.xml} targets, added develop
    setuptools command prior to testing

2014-12-08  Michael R. Crusoe  <mcrusoe@msu.edu>

    * doc/user/known_issues.txt: Document that multithreading leads to dropped
    reads.

2014-12-07  Michael R. Crusoe  <mcrusoe@msu.edu>

    This is khmer v1.2

    * Makefile: add sandbox scripts to the pylint_report.txt target
    * doc/dev/coding-guidelines-and-review.txt: Add question about command
    line API to the checklist
    * doc/dev/release.txt: refresh release procedure
    * doc/release-notes/release-1.2.md

2014-12-05  Michael R. Crusoe  <mcrusoe@msu.edu>

    * CITATIONS,khmer/khmer_args.py: update citations for Qingpeng's paper

2014-12-01  Michael R. Crusoe  <mcrusoe@msu.edu>

    * doc/roadmap.txt: Explain the roadmap to v2 through v4

2014-12-01  Kevin Murray  <spam@kdmurray.id.au>

    * tests/test_scripts.py: Stop a test from making a temporary output file
    in the current dir by explicitly specifying an output file.

2014-12-01  Kevin Murray  <spam@kdmurray.id.au>

    * load-into-counting.py: Add a CLI parameter to output a machine-readable
    summary of the run, including number of k-mers, FPR, input files etc in
    json or TSV format.

2014-12-01  Titus Brown  <t@idyll.org>

    * Update sandbox docs: some scripts now used in recipes

2014-11-23  Phillip Garland  <pgarland@gmail.com>

    * lib/khmer.hh (khmer): define KSIZE_MAX
    * khmer/_khmermodule.cc (forward_hash, forward_hash_no_rc) (reverse_hash):
    Use KSIZE_MAX to check whether the user-supplied k is larger than khmer
    supports.

2014-11-19  Michael R. Crusoe  <mcrusoe@msu.edu>

    * CODE_OF_CONDUT.RST,doc/dev/{index,CODE_OF_CONDUCT}.txt: added a code of
    conduct

2014-11-18  Jonathan Gluck  <jdg@cs.umd.edu>

    * tests/test_counting_hash.py: Fixed copy paste error in comments, True to
    False.

2014-11-15  Jacob Fenton  <bocajnotnef@gmail.com>

    * tests/test_scripts.py: added screed/read_parsers stream testing
    * khmer/file.py: modified file size checker to not break when fed
    a fifo/block device
    * tests/test-data/test-abund-read-2.fa.{bz2, gz}: new test files

2014-11-11  Jacob Fenton  <bocajnotnef@gmail.com>

    * do-partition.py: replaced threading args in scripts with things from 
    khmer_args
    * khmer/theading_args.py: removed as it has been deprecated

2014-11-06  Michael R. Crusoe  <mcrusoe@msu.edu>

    * lib/{counting,hashbits}.{cc,hh},lib/hashtable.hh: Moved the n_kmers()
    function into the parent Hashtable class as n_unique_kmers(), adding it to
    CountingHash along the way. Removed the unused start and stop parameters.
    * khmer/_khmermodule.cc: Added Python wrapping for CountingHash::
    n_unique_kmers(); adapted to the dropped start and stop parameters.
    * scripts/{load-graph,load-into-counting,normalize-by-median}.py: used the
    n_unique_kmers() function instead of the n_occupied() function to get the
    number of unique kmers in a table.
    * tests/test_{hashbits,hashbits_obj,labelhash,scripts}.py: updated the
    tests to reflect the above

2014-10-24  Camille Scott  <camille.scott.w@gmail.com>

    * do-partition.py: Add type=int to n_threads arg and assert to check
    number of active threads

2014-10-10  Brian Wyss  <wyssbria@msu.edu>

    * khmer/scripts/{abundance-dist, abundance-dist-single,
    annotate-partitions, count-median, count-overlap, do-partition,
    extract-paired-reads, extract-partitions, filter-abund, filter-abund-single,
    filter-stoptags, find-knots, load-graph, load-into-counting,
    make-initial-stoptags, merge-partitions, normalize-by-median, 
    partition-graph, sample-reads-randomly}.py:
    changed stdout output in scripts to go to stderr.

2014-10-06  Michael R. Crusoe  <mcrusoe@msu.edu>

    * Doxyfile.in: add links to the stdc++ docs

2014-10-01  Ben Taylor  <taylo886@msu.edu>

    * khmer/_khmermodule.cc, lib/hashtable.cc, lib/hashtable.hh,
    tests/test_counting_hash.py, tests/test_labelhash.py,
    tests/test_hashbits.py, tests/test_hashbits_obj.py:
    Removed Hashtable::consume_high_abund_kmers,
    Hashtable::count_kmers_within_depth, Hashtable::find_radius_for_volume,
    Hashtable::count_kmers_on_radius

2014-09-29  Michael R. Crusoe  <mcrusoe@msu.edu>

    * versioneer.py: upgrade versioneer 0.11->0.12

2014-09-29  Sherine Awad  <sherine.awad@gmail.com>

    * scripts/normalize-by-median.py: catch expections generated by wrong
    indentation for 'total'

2014-09-23  Jacob G. Fenton  <bocajnotnef@gmail.com>

    * scripts/{abundance-dist-single, abundance-dist, count-median,
    count-overlap, extract-paired-reads, filter-abund-single,
    load-graph, load-into-counting, make-initial-stoptags,
    partition-graph, split-paired-reads}.py: 
    added output file listing at end of file
    * scripts/extract-long-sequences.py: refactored to set write_out to
    sys.stdout by default; added output location listing.
    * scripts/{fastq-to-fasta, interleave-reads}.py: 
    added output file listing sensitive to optional -o argument
    * tests/test_scripts.py: added test for scripts/make-initial-stoptags.py

2014-09-19  Ben Taylor  <taylo886@msu.edu>

    * Makefile: added --inline-suppr to cppcheck, cppcheck-result.xml targets
    * khmer/_khmermodule.cc: Added comments to address cppcheck false positives
    * lib/hashtable.cc, lib/hashtable.hh: take args to filter_if_present by
    reference, address scope in destructor
    * lib/read_parsers.cc: Added comments to address cppcheck false positives
    * lib/subset.cc, lib/subset.hh: Adjusted output_partitioned_file,
    find_unpart to take args by reference, fix assign_partition_id to use
    .empty() instead of .size()

2014-09-19  Ben Taylor  <taylo886@msu.edu>
		
    * Makefile: Add astyle, format targets
    * doc/dev/coding-guidelines-and-review.txt: Add reference to `make format`
		target

2014-09-10  Titus Brown  <titus@idyll.org>

    * sandbox/calc-median-distribution.py: catch exceptions generated by reads
	shorter than k in length.
    * sandbox/collect-reads.py: added script to collect reads until specific
	average cutoff.
    * sandbox/slice-reads-by-coverage.py: added script to extract reads with
	a specific coverage slice (based on median k-mer abundance).
	
2014-09-09  Titus Brown  <titus@idyll.org>

    * Added sandbox/README.rst to describe/reference removed files,
	 and document remaining sandbox files.

    * Removed many obsolete sandbox files, including:
      sandbox/abund-ablate-reads.py,
      sandbox/annotate-with-median-count.py,
      sandbox/assemble-individual-partitions.py,
      sandbox/assemstats.py,
      sandbox/assemstats2.py,
      sandbox/bench-graphsize-orig.py,
      sandbox/bench-graphsize-th.py,
      sandbox/bin-reads-by-abundance.py,
      sandbox/bowtie-parser.py,
      sandbox/calc-degree.py,
      sandbox/calc-kmer-partition-counts.py,
      sandbox/calc-kmer-read-abunds.py,
      sandbox/calc-kmer-read-stats.py,
      sandbox/calc-kmer-to-partition-ratio.py,
      sandbox/calc-sequence-entropy.py,
      sandbox/choose-largest-assembly.py,
      sandbox/consume-and-traverse.py,
      sandbox/contig-coverage.py,
      sandbox/count-circum-by-position.py,
      sandbox/count-density-by-position.py,
      sandbox/count-distance-to-volume.py,
      sandbox/count-median-abund-by-partition.py,
      sandbox/count-shared-kmers-btw-assemblies.py,
      sandbox/ctb-iterative-bench-2-old.py,
      sandbox/ctb-iterative-bench.py,
      sandbox/discard-high-abund.py,
      sandbox/discard-pre-high-abund.py,
      sandbox/do-intertable-part.py,
      sandbox/do-partition-2.py,
      sandbox/do-partition-stop.py,
      sandbox/do-partition.py,
      sandbox/do-subset-merge.py,
      sandbox/do-th-subset-calc.py,
      sandbox/do-th-subset-load.py,
      sandbox/do-th-subset-save.py,
      sandbox/extract-surrender.py,
      sandbox/extract-with-median-count.py,
      sandbox/fasta-to-fastq.py,
      sandbox/filter-above-median.py,
      sandbox/filter-abund-output-by-length.py,
      sandbox/filter-area.py,
      sandbox/filter-degree.py,
      sandbox/filter-density-explosion.py,
      sandbox/filter-if-present.py,
      sandbox/filter-max255.py,
      sandbox/filter-min2-multi.py,
      sandbox/filter-sodd.py,
      sandbox/filter-subsets-by-partsize.py,
      sandbox/get-occupancy.py,
      sandbox/get-occupancy2.py,
      sandbox/graph-partition-separate.py,
      sandbox/graph-size-circum-trim.py,
      sandbox/graph-size-degree-trim.py,
      sandbox/graph-size-py.py,
      sandbox/join_pe.py,
      sandbox/keep-stoptags.py,
      sandbox/label-pairs.py,
      sandbox/length-dist.py,
      sandbox/load-ht-and-tags.py,
      sandbox/make-coverage-by-position-for-node.py,
      sandbox/make-coverage-histogram.py,
      sandbox/make-coverage.py,
      sandbox/make-random.py,
      sandbox/make-read-stats.py,
      sandbox/multi-abyss.py,
      sandbox/multi-stats.py,
      sandbox/multi-velvet.py,
      sandbox/normalize-by-min.py,
      sandbox/occupy.py,
      sandbox/parse-bowtie-pe.py,
      sandbox/parse-stats.py,
      sandbox/partition-by-contig.py,
      sandbox/partition-by-contig2.py,
      sandbox/partition-size-dist-running.py,
      sandbox/partition-size-dist.py,
      sandbox/path-compare-to-vectors.py,
      sandbox/print-exact-abund-kmer.py,
      sandbox/print-high-density-kmers.py,
      sandbox/quality-trim-pe.py,
      sandbox/quality-trim.py,
      sandbox/reformat.py,
      sandbox/remove-N.py,
      sandbox/softmask-high-abund.py,
      sandbox/split-N.py,
      sandbox/split-fasta-on-circum.py,
      sandbox/split-fasta-on-circum2.py,
      sandbox/split-fasta-on-circum3.py,
      sandbox/split-fasta-on-circum4.py,
      sandbox/split-fasta-on-degree-th.py,
      sandbox/split-fasta-on-degree.py,
      sandbox/split-fasta-on-density.py,
      sandbox/split-reads-on-median-diff.py,
      sandbox/summarize.py,
      sandbox/sweep_perf.py,
      sandbox/test_scripts.py,
      sandbox/traverse-contigs.py,
      sandbox/traverse-from-reads.py,
      sandbox/validate-partitioning.py -- removed as obsolete.

2014-09-01  Michael R. Crusoe  <mcrusoe@msu.edu>

    * doc/dev/coding-guidelines-and-review.txt: Clarify pull request checklist
    * CONTRIBUTING.md: update URL to new dev docs

2014-08-30  Rhys Kidd  <rhyskidd@gmail.com>

    * khmer/_khmermodule.cc: fix table.get("wrong_length_string") gives core
    dump
    * lib/kmer_hash.cc: improve quality of exception error message
    * tests/{test_counting_hash,test_counting_single,test_hashbits,
        test_hashbits_obj}.py: add regression unit tests

2014-08-28  Titus Brown  <titus@idyll.org>

    * scripts/normalize-by-median.py: added reporting output after main loop
	exits, in case it hadn't been triggered.
    * sandbox/saturate-by-median.py: added flag to change reporting frequency,
	cleaned up leftover code from when it was copied from
	normalize-by-median.

2014-08-24  Rhys Kidd  <rhyskidd@gmail.com>

    * khmer/thread_utils.py, sandbox/filter-below-abund.py,
	scripts/{extract-long-sequences,load-graph,load-into-counting,
	normalize-by-median,split-paired-reads}.py,
	scripts/galaxy/gedlab.py: fix minor PyLint issues 

2014-08-20  Michael R. Crusoe  <mcrusoe@msu.edu>

    * test/test_version.py: add Python2.6 compatibility.

2014-08-20  Rhys Kidd  <rhyskidd@gmail.com>

    * setup.py,README.rst,doc/user/install.txt: Test requirement for a 
    64-bit operating system, documentation changes. Fixes #529

2014-08-19  Michael R. Crusoe  <mcrusoe@msu.edu>

    * {setup,versioneer,khmer/_version}.py: upgrade versioneer from 0.10 to 0.11

2014-08-18  Michael R. Crusoe  <mcrusoe@msu.edu>

    * setup.py: Use the system bz2 and/or zlib libraries if specified in
    setup.cfg or overridden on the commandline

2014-08-06  Michael R. Crusoe  <mcrusoe@msu.edu>

    * CITATION: fixed formatting, added BibTeX
    * Makefile: Python code coverage targets will now compile khmer if needed
    * doc/dev/galaxy.txt: moved to doc/user/; updated & simplified
    * doc/{dev,user}/index.txt: galaxy.txt move
    * scripts/*.xml: moved to scripts/galaxy/; citations added; additional
    scripts wrapped
    * scripts/galaxy/README.txt: documented Galaxy codebase requirements
    * doc/citations.txt: symlink to CITATION
    * scripts/galaxy/test-data: added symlinks to files in tests/test-data or
    added short test files from scratch
    * scripts/galaxy/macros.xml: common configuration moved to central file
    * scripts/galaxy/gedlab.py: custom Galaxy datatypes for the counting
    tables and presence tables: it inherits from the Galaxy Binary type but
    isn't sniffable. Written with GalaxyTeam's Dave_B.
    * scripts/filter-abund.py: fix inaccurate parameter description
    * scripts/galaxy/tool_dependencies.xml: document install process
    * scripts/galaxy/filter-below-abund.py: symlink to
    sandbox/filter-below-abund.py for now.
    * khmer/khmer_args.py: point users to online citation file for details

2014-08-05  Michael R. Crusoe  <mcrusoe@msu.edu>

    * lib/read_parsers.{cc,hh}: close file handles. Fixes CID 1222793

2014-08-05  Justin Lippi  <jlippi@gmail.com>

    * khmer/__init__.py: import get_version_cpp method as __version_cpp__.
    * khmer/_khmermodule.cc: added get_version_cpp implementation
    * tests/test_version.py: check that version from C++ matches version from
    khmer.__version__
    * setup.cfg: don't run tests with 'jenkins' @attr with 'make test'

2014-08-04  Michael R. Crusoe  <mcrusoe@msu.edu>

    * khmer/_khmermodule.cc,lib/{kmer_hash.{cc,hh},read_aligner.cc,
    read_parsers.{cc,hh},trace_logger.cc: Replace remaining uses of assert()
    with khmer_exceptions. Fixes #215.
    * setup.py: simplify argparse conditional dependency

2014-08-03  Titus Brown & Michael R. Crusoe  <t@idyll.org>

    * doc/{artifact-removal,partitioning-workflow{.graffle,.png}},{biblio,
    blog-posts,guide,install,choosing-table-sizes,known-issues,scripts,
    partitioning-big-data.txt: moved to doc/user/
    * doc/{crazy-ideas,details,development,galaxy,release,examples}.txt: moved
    to doc/dev/
    * doc/dev/{a-quick-guide-to-testing,codebase-guide,
    coding-guidelines-and-review,for-khmer-developers,getting-started,
    hackathon,index}.txt,doc/user/index.txt: new content.
    * doc/design.txt: deleted
    The documentation has been split into user focused documentation and
    developer focused documentation. The new developer docs were field tested
    as part of the Mozilla Science Lab global sprint that we participated in;
    we are grateful to all the volunteers.

2014-07-24  Ivan Gonzalez  <iglpdc@gmail.com>

    * lib/khmer.hh, lib/khmer_exception.hh: All exceptions are now derived from
	a new base class exception, khmer::khmer_exception. Issue #508.
    * lib/counting.cc, lib/hashbits.cc, lib/hashtable.{cc,hh},lib/kmer_hash.cc,
	lib/labelhash.cc, lib/perf_metrics.hh, lib/read_parsers.{cc,hh},
	lib/subset.cc, lib/thread_id_map.hh: All exceptions thrown are now
	instances (or derived from) khmer::khmer_exception.

2014-07-24  Jiarong Guo  <guojiaro@gmail.com>

    * khmer/_khmermodule.cc: add python exception when thread = 0 for
    ReadParser.
    * tests/test_read_parsers.py: add test_with_zero_threads() to test Python
    exception when ReadParser has zero threads.

2014-07-23  Qingpeng Zhang  <qingpeng@gmail.com>

    * scripts/load-graph.py: write fp rate into *.info file with option 
    to switch on
    * tests/test_scripts.py: add test_load_graph_write_fp

2014-07-23  Ryan R. Boyce  <boycerya@msu.edu>

    * Makefile: fixed >80 character line wrap-around

2014-07-23  Leonor Garcia-Gutierrez  <l.garcia-gutierrez@warwick.ac.uk>

    * tests/test_hashbits.py, tests/test_graph.py, 
    tests/test_lump.py: reduced memory requirement
    
2014-07-23  Heather L. Wiencko  <wienckhl@tcd.ie>

    * khmer_tst_utils.py: added import traceback
    * test_scripts.py: added test for normalize_by_median.py for fpr rate

2014-07-22  Justin Lippi  <jlippi@gmail.com>
 
    * khmer/_khmermodule.cc: removed unused assignment
    * lib/read_aligner.cc,lib/read_aligner.hh: wrapped function declarations
    in the same compiler options that the only invocations are in to avoid
    unusedPrivateFunction violation.
    * lib/read_parsers.cc: fix redundantassignment error by assigning variable
    to its value directly

2014-07-22  Michael R. Crusoe  <mcrusoe@msu.edu>

    * Makefile: combine pip invocation into single "install-dependencies"
    target.

2014-07-22  Justin Lippi  <jlippi@gmail.com>

    * tests/test_subset_graph.py: decrease the amount of memory that is being
    requested for the hash tables in test.

2014-07-22  Jim Stapleton  <jas@msu.edu>

     * scripts/filter-abund.py: no longer asks for parameters that are unused,
     issue #524

2014-07-22  Justin Lippi  <jlippi@gmail.com> 

    * tests/khmer_tst_utils.py: put runscript here
    * tests/test_sandbox_scripts.py: remove 'runsandbox', renamed to runscript
      and placed in khmer_tst_utils
    * tests/test_scripts.py: removed 'runscript' and placed in khmer_tst_utils

2014-07-22  Jeramia Ory  <jeramia.ory@gmail.com>

    * khmer/_khmermodule.cc: removed unused KhmerError, issue #503

2014-07-22  Rodney Picett  <pickett.rodney@gmail.com>

    * lib/scoringmatrix.{cc,hh}: removed assign function, issue #502
 
2014-07-22  Leonor Garcia-Gutierrez  <l.garcia-gutierrez@warwick.ac.uk>

    * tests/test_counting_single.py: reduced memory requirements
    
2014-07-21  Titus Brown  <t@idyll.org>

    * sandbox/saturate-by-median.py: introduce new sandbox script for
	saturation analysis of low-coverage data sets.

2014-07-10  Joe Stein  <joeaarons@gmail.com>

    * sandbox/readstats.py: fixed divide-by-zero error, issue #458

2014-07-06  Titus Brown  <t@idyll.org>

    * doc/release.txt: fix formatting.

2014-06-25  Michael R. Crusoe <mcrusoe@msu.edu>

    * scripts/load-graph.py: fix #507. Threading doesn't give any advantages
    to this script right now; the threading parameter is ignored for now.

2014-06-20  Chuck Pepe-Ranney  <chuck.peperanney@gmail.com>

    * scripts/extract-partitions.py: added epilog documentation for 
	<base>.dist columns.

2014-06-20  Michael R. Crusoe  <mcrusoe@msu.edu>

    * doc/release.txt: Add Coverity Scan to release checklist

2014-06-19  Michael R. Crusoe  <mcrusoe@msu.edu>

    * lib/read_aligner.{cc,hh},khmer/_khmermodule.cc,setup.py,
    tests/test_read_aligner.py,sandbox/{normalize-by-align,read-aligner}.py:
    Update of @fishjord's graph alignment work
    * lib/{aligner,kmer,node}.{cc,hh},tests/test_align.py: removed as they are
    superceded by the above
    * Makefile: fixed wildcards
    * tests/read_parsers.py: tests that are too complicated to run with
    Valgrind's memcheck are now marked @attr('multithread')

2014-06-16  Titus Brown  <t@idyll.org>

    * doc/release.txt: updated release process.
    * doc/known-issues.txt: updated known-issues for v1.1 release
    * doc/release-notes/: added release notes for 1.0, 1.0.1, and 1.1

2014-06-16  Michael R. Crusoe  <mcrusoe@msu.edu>

    * scripts/{abundance-dist-single,filter-abund-single,load-into-counting,
    normalize-by-median,load-graph}.py: restore Python 2.6 compatibility for
    Debian 6, RedHat 6, SL6, and Ubuntu 10.04 LTS users.

2014-06-15  Titus Brown  <t@idyll.org>

    * doc/scripts.txt: removed sweep-reads.py from script documentation.
    * scripts/sweep-reads.py, scripts/sweep-files.py: moved sweep-reads.py
	and sweep-files.py over to sandbox.
    * tests/test_sandbox_scripts.py: created a test file for scripts in
	sandbox/; skip when not in developer mode (e.g. installed egg).
    * tests/test_script_arguments.py: capture file.py output to stderr
	so that it is not displayed during tests.
    * sandbox/calc-median-distribution.py: updates to print cumulative
	distribution for calc-median-distribution.

2014-06-14  Michael R. Crusoe  <mcrusoe@msu.edu>

    * scripts/{abundance-dist-single,filter-abund-single,load-into-counting,
    normalize-by-median,load-graph}.py,tests/test_scripts.py: added
    '--report-total-kmers' option to all scripts that create k-mer tables.

2014-06-14  Titus Brown  <t@idyll.org>

    * doc/scripts.txt, tests/test_scripts.py, scripts/sweep-reads.py:
	renamed sweep-reads-buffered to sweep-reads; added FASTQ output to
	sweep-reads.
    * doc/scripts.txt: added extract-long-sequences.py doc reference.
    * scripts/extract-long-sequences.py: set default sequence length to
	extract to 200 bp.

2014-06-13  Michael R. Crusoe  <mcrusoe@msu.edu>

    * MANIFEST.in: don't include docs/, data/, or examples/ in our PyPI
    distribution. Saves 15MB.

2014-06-13  Michael R. Crusoe  <mcrusoe@msu.edu>

    * Makefile: split coverity target in two: -build and -upload. Added
    configuration target

2014-06-13  Titus Brown  <t@idyll.org>

    * doc/install.txt: updated virtualenv command to use python2 explicitly,
	for arch support.

2014-06-13  Titus Brown  <t@idyll.org>

    * khmer/__init__.py, khmer/file_args.py: Moved copyright message to a
	comment.
    * khmer/file.py: updated error messages for disk-space checking functions;
	added test hooks.
    * tests/test_script_arguments.py: added tests for several functions in
	khmer/file.py.
    * sandbox/assemstats3.py: handle missing input files.

2014-06-12  Michael Wright <wrigh517@msu.edu>

    * sandbox/load-into-hashbits: Deleted from sandbox. It is superseded
    by load-graph.py --no-tagset.

2014-06-11  Michael Wright <wrigh517@msu.edu>

    * scripts/load-into-counting: Fixed docstring misnomer to 
	load-into-counting.py

2014-06-10  Michael R. Crusoe  <mcrusoe@msu.edu>

    * setup.py,tests/{__init__,khmer_tst_utils,test_scripts,
    khmer_test_counting_single}.py: made tests runnable after installation.
    * lib/{khmer.hh,hashtable.hh,read_parsers.cc,read_parsers.hh}: restructure
    exception hierarchy.
    * khmer/_khmermodule.cc: Nicer error checking for hash_consume_fasta,
    hash_abundance_distribution, hashbits_consume_{fasta,fasta_and_tag
    {,with_stoptags},partitioned_fasta}, hashbits_output_partitions, and
    labelhash_consume_{,partitioned_}fasta_and_tag_with_labels.

2014-06-10  Titus Brown  <t@idyll.org>

    * Makefile: remove SHELL setting so that 'make doc' works in virtualenvs.
    * scripts/sample-reads-randomly.py: extend to take multiple subsamples
	with -S.
    * tests/test_scripts.py: added test for multiple subsamples from
	sample-reads-randomly.py

2014-06-10  Michael Wright <wrigh517@msu.edu>

    * scripts/extract-long-sequences: Moved from sandbox, added argparse and 
    FASTQ support.
    * scripts/fastq-to-fasta: Fixed outdated argparse oversight.
    * tests/test_scripts.py: Added tests for extract-long-sequences.py

2014-06-08  Titus Brown  <t@idyll.org>

    * doc/conf.py: set google_analytics_id and disqus_shortname properly;
	disable "editme" popup.
    * doc/_templates/page.html: take google_analytics_id and disqus_shortname
	from doc/conf.py.

2014-06-04  Michael R. Crusoe <mcrusoe@msu.edu>

    * lib/Makefile: do a distclean as the CFLAGS may have changed. Fixes #442

2014-06-03 Chuck Pepe-Ranney <chuck.peperanney@gmail.com>

    * scripts/abundance-dist.py: removed call to check_space on infiles.  

2014-05-31  Michael R. Crusoe  <mcrusoe@msu.edu>

    * khmer/_khmermodule.cc,lib/counting.{cc,hh},
    sandbox/{stoptag-abundance-ham1-hist.py,off-by-one.py,filter-ham1.py}:
    Remove CountingHash get_kmer_abund_mean, get_kmer_abund_abs_deviation, and
    max_hamming1_count along with Python glue code and sandbox scripts. They
    are no longer useful.

2014-05-30  Titus Brown  <t@idyll.org>

    * khmer/_khmermodule.cc: remove merge2* functions: unused, untested.
    * lib/counting.cc, lib/hashbits.cc, lib/hashtable.cc: made file loading
	exceptions more verbose and informative.
    * tests/test_subset_graph.py: added tests for SubsetPartition::
	load_partitionmap.
    * khmer/_khmermodule.cc, lib/subset.cc, wrapped SubsetPartition::
	load_partitionmap to catch, propagate exceptions
    * tests/test_hashbits.py, tests/test_counting_hash.py: added tests
	for fail-on-load of bad file format versions; print exception messages.
    * .gitignore: added various temporary pip & build files
    * lib/counting.cc: added I/O exception handling to CountingHashFileReader
	and CountingHashGzFileReader.
    * lib/hashbits.cc: added I/O exception handling to Hashbits::load.
    * lib/subset.cc: added I/O exception handling to merge_from_disk.
    * lib/hashtable.cc: added I/O exception handling to load_tagset and
	load_stop_tags
    * khmer/_khmermodule.cc: added I/O exception propagation from C++ to
	Python, for all loading functions.

2014-05-22  Michael Wright  <wrigh517@msu.edu>

    * scripts/fastq-to-fasta: Moved and improved fastq-to-fasta.py into scripts 
    from sandbox
    * tests/test_scripts.py: Added tests for fastq-to-fasta.py
    * tests/test-data: Added test-fastq-n-to-fasta.py file with N's in 
    sequence for testing

2014-05-19  Michael R. Crusoe  <mcrusoe@msu.edu>

    * Makefile: add target for python test coverage plain-text report;
    clarified where the HTML report is

2014-05-16  Michael R. Crusoe  <mcrusoe@msu.edu>

    * docs/scripts.txt: include sweep-reads-buffered.py

2014-05-14  Adam Caldwell  <adam.caldwell@gmail.com>

    * Makefile: change pip to pip2. Fixes assorted make problems on systems
    where pip links to pip3

2014-05-14  Michael R. Crusoe  <mcrusoe@msu.edu>

    * lib/{zlib,bzip2} -> third-party/
    * setup.{cfg,py}: Move third party libraries to their own directory
    * Makefile: add sloccount target for humans and the sloccount.sc target for
   Jenkins

2014-05-13  Michael Wright  <wrigh517@msu.edu>

    * sandbox/fastq-to-fasta.py: now reports number of reads dropped due to
    'N's in sequence. close 395

2014-05-13  Michael R. Crusoe  <mcrusoe@msu.edu>

    * doc/release.txt: additional fixes

2014-05-09  Luiz Irber  <irberlui@msu.edu>

    Version 1.0.1

2014-05-09  Michael R. Crusoe  <mcrusoe@msu.edu>

    * doc/release.txt: update release instructions

2014-05-06  Michael R. Crusoe  <mcrusoe@msu.edu>

    * lib/{subset,counting}.cc: fix cppcheck errors; astyle -A10
    --max-code-length=80

2014-05-06  Titus Brown  <titus@idyll.org>

    * sandbox/calc-best-assembly.py: added script to calculate best
    assembly from a list of contig/scaffold files
	
2014-04-23  Titus Brown  <titus@idyll.org>

    * scripts/abundance-dist-single.py: fixed problem where ReadParser was
    being created anew for each thread; regression introduced in 4b823fc.

2014-04-22  Michael R. Crusoe  <mcrusoe@msu.edu>

    *.py: switch to explicit python2 invocation. Fixes #385.

2014-04-21  Titus Brown  <t@idyll.org>

    * doc/development.txt: added spellcheck to review checklist

2014-04-21  Titus Brown  <titus@idyll.org>

    * scripts/normalize-by-median.py: updated FP rate to match latest info from
      Qingpeng's paper; corrected spelling error.

2014-04-21  Michael R. Crusoe  <mcrusoe@msu.edu>

    * setup.py,doc/installing.txt: Remove argparse from the requirements
    unless it isn't available. Argparse is bundled with Python 2.7+. This
    simplifies the installation instructions.

2014-04-17  Ram RS  <ramrs@nyu.edu>

    * scripts/make-initial-stoptags.py: fixed bug that threw error on
     missing .ht input file while actual expected input file is .pt

2014-04-11  Titus Brown  <t@idyll.org>

    * scripts/*.py: fixed argument to check_space_for_hashtable to rely
    on args.n_tables and not args.ksize.

2014-04-06  Titus Brown  <titus@idyll.org>

    * scripts/normalize-by-median.py: added comment about table compatibility
    with abundance-dist.

2014-04-05  Michael R. Crusoe  <mcrusoe@msu.edu>

    * MANIFEST.in,setup.py: fix to correct zlib packaging for #365
    * ChangeLog: fix date for 1.0 release, email addresses

2014-04-01  Michael R. Crusoe  <mcrusoe@msu.edu>

    Version 1.0
    * Makefile: run 'build' command before install; ignore _version.py for
    coverage purposes.
    * bink.ipynb: deleted
    * doc/choosing-hash-sizes.txt -> choosing-table-sizes.txt
    * setup.py,doc/{conf.py,index.txt}: update lists of authors
    * doc/development.txt: typo
    * doc/{galaxy,guide,index,introduction,scripts}.txt: remove some
    references to implementation details of the k-mer tables
    * doc/{known-issues,release}.txt: updated
    * khmer/*.cc,lib/*.{cc,hh}: astyle -A10 formatted
    * lib/read_parsers.cc: fixed case statement fall through
    * lib/subset.cc: removed unnecessary NULL check (CID 1054804 & 1195088)
    * scripts/*.py: additional documentation updates
    * tests/test-data/test-overlap1.ht,data/MSB2-surrender.fa &
    data/1m-filtered.fa: removed from repository history, .git is now 36M!

2014-04-01  Titus Brown  <t@idyll.org>

    * CITATION,khmer/khmer_args.py: Updated khmer software citation for
    release.

2014-03-31  Titus Brown  <t@idyll.org>

    * scripts/normalize-by-median.py: Fixed unbound variable bug introduced in
    20a433c2.

    * khmer/file.py: Fixed incorrect use of __file__ dirname instead of
    os.getcwd(); also fixed bug where statvfs would choke on an empty
    dirname resulting from input files being in the cwd.

2014-03-31  Michael R. Crusoe  <mcrusoe@msu.edu>

    * versioneer.py,ez_setup.py: updated to version 0.10 and 3.4.1
    respectively.
    * docs/release.txt,khmer/_version.py,MANIFEST.in: update ancillary
    versioneer files

2014-03-31  Titus Brown  <t@idyll.org>

    * scripts/*.py,khmer/khmer_args.py: added 'info' function to khmer_args,
    and added citation information to each script.
    * CITATION: added basic citation information for khmer functionality.

2013-03-31  Michael R. Crusoe  <mcrusoe@msu.edu>

    * docs/scripts.txt,scripts/*.py,khmer/*.py: overhaul the documentation of
    the scripts. Uses sphinxcontrib.autoprogram to leverage the existing
    argparse objects. Moved the documentation into each script + misc cleanups.
    All scripts support the --version option. Migrated the last scripts to use
    khmer_args
    * docs/blog-posts.txt: removed outdated reference to filter-exact.py; its
    replacement filter-abund.py is better documented in the eel-pond protocol
    * figuregen/,novelty/,plots/,templatem/,scripts/do-partition.sh: removed
    outdated code not part of core project

2013-03-30  Michael R. Crusoe  <mcrusoe@msu.edu>

    * setup.py: monkeypatched distutils.Distribution.reinitialize_command() so
    that it matches the behavior of Distribution.get_command_obj(). This fixes
    issues with 'pip install -e' and './setup.py nosetests' not respecting the
    setup.cfg configuration directives for the build_ext command. Also
    enhanced our build_ext command to respect the dry_run mode.

    * .ycm_extra_conf.py: Update our custom YouCompleteMe configuration to
    query the package configuration for the proper compilation flags.

2014-03-28  Michael R. Crusoe  <mcrusoe@msu.edu>

    * Makefile,setup.py: demote nose & sphinx to extra dependencies.
    Auto-install Python developer tools as needed.

2013-03-27  Michael R. Crusoe  <mcrusoe@msu.edu>

    * The system zlib and bzip2 libraries are now used instead of the bundled
    versions if specified in setup.cfg or the command line.

2014-03-25  Michael R. Crusoe  <mcrusoe@msu.edu>

    * Makefile: update cppcheck command to match new version of Jenkins
    plugin. Now ignores the lib/test*.cc files.

2013-03-20  Michael R. Crusoe  <mcrusoe@msu.edu>

    * lib/storage.hh,khmer/_khmermodule.cc,lib/{readtable,read_parsers}.hh:
    remove unused storage.hh

2014-03-19  Qingpeng Zhang  <qingpeng@msu.edu>

    * hashbits.cc: fix a bug of 'Division or modulo by zero' described in #182
    * test_scripts.py: add test code for count-overlap.py
    * count-overlap.py: (fix a bug because of a typo and hashsize was replaced
    by min_hashsize)
    * count-overlap.py: needs hashbits table generated by load-graph.py. 
    This information is added to the "usage:" line.
    * count-overlap.py: fix minor PyLint issues

2014-03-19  Michael R. Crusoe  <mcrusoe@msu.edu>

    * Update bundled zlib version to 1.2.8 from 1.2.3. Changes of note:
    "Wholesale replacement of gz* functions with faster versions"
    "Added LFS (Large File Summit) support for 64-bit file offsets"
    "Fix serious but very rare decompression bug"

2014-03-19  Michael R. Crusoe <mcrusoe@msu.edu>

    * lib/counting.hh: include hashtable.hh
    * lib/{counting,aligner,hashbits,hashtable,labelhash,node,subset}.{cc,hh},
    kmer.cc,khmer/_khmermodule.cc: removed downcast, replaced non-functional
    asserts() with exception throws.
    * khmer/_khmermodule.cc: fixed parsing of PyLists
    * setup.py: force 64bit only builds on OS X.

2014-03-19  Titus Brown  <t@idyll.org>

    * Makefile: update documentation on targets at top; clean autopep8 output.
    * test_counting_single.py: fixed pep8 violations in spacing
    * test_scripts.py: eliminate popenscript in favor of proper SystemExit
	handling in runscript; fix pep8 violations.

2014-03-19  Michael R. Crusoe <mcrusoe@msu.edu> and Luiz Irber
<luiz.irber@gmail.com>

    * lib/ktable.{cc,hh},khmer/{__init__.py},{_khmermodule.cc}, tests/
    test_{counting_{hash,single},ktable}.py: remove the unused KTable object
    * doc/{index,ktable}.txt: remove references to KTable
    * lib/{ktable.{hh,cc} → kmer_hash.{hh,cc}}: rename remaining ktable files
    to kmer_hash
    * lib/{hashtable,kmer}.hh: replace ktable headers with kmer_hash

2014-03-17  Ram RS  <ramrs@nyu.edu>

    * extract-partitions.py: pylint warnings addressed
    * test_scripts.py: tests added to cover extract-partitions completely

2014-03-16  Michael R. Crusoe <mcrusoe@msu.edu>

    * lib/read_parsers.cc: fix for Coverity CID 1054789: Unititialized scalar
    field II: fill_id is never zeroed out.

2014-03-16  Ram RS  <ramrs@nyu.edu>

    * Project email in copyright headers updated

2014-03-14  Michael R. Crusoe <mcrusoe@msu.edu>

    * khmer/_khmermodule.cc, lib/{khmer.hh, hashtable.{cc,hh}},
    tests/test_{hashbits,hashbits_obj,labelhash}.py: don't implicitly downcast
    tagset_size(). Changes fileformat version for saved tagsets.

2014-03-13  Ram RS  <ramrs@nyu.edu>

    * added: khmer/file.py - script to check disk space, check input file
    status and check space before hashtable writing
    * modified: scripts/*.py - all scripts now use khmer.file for above-mentioned
    functionality.
    * modified: scripts/*.py - pylint violations addressed in all scripts
    under scripts/

2014-03-13  Ram RS  <ramrs@nyu.edu>

    * Bug fix: tests.test_normalize_by_median_no_bigcount() now runs within
    temp directory

2014-03-11  Michael R. Crusoe  <mcrusoe@mcrusoe.edu>

    * lib/read_parsers.hh: fix for Coverity CID 1054789: Uninitialized scalar
    field

2014-03-10  Michael R. Crusoe  <mcrusoe@msu.edu>

    * doc/development.txt: document fork/tag policy + formatting fixes

2014-03-03  Michael R. Crusoe  <mcrusoe@msu.edu>

    * lib/trace_logger.{cc,hh}: fix for Coverity CID 1063852: Uninitialized
    scalar field (UNINIT_CTOR) 
    * lib/node.cc: fix for Coverity CID 1173035:  Uninitialized scalar field
    (UNINIT_CTOR)
    * lib/hashbits.hh: fix for Coverity CID 1153101:  Resource leak in object
    (CTOR_DTOR_LEAK)
    * lib/{perf_metrics.{cc,hh},hashtable.{cc,hh}
    ,read_parsers.{cc,hh},trace_logger.{cc,hh}}: ifndef WITH_INTERNAL_METRICS
    then lets not + astyle -A10

2014-02-27  Michael R. Crusoe <mcrusoe@msu.edu>

    * tagged: version 0.8
    * setup.py: Specify a known working version of setuptools so we don't
    force an unneeded and awkward upgrade.
    * setup.py: We aren't zipsafe, mark as such

2014-02-18  Michael R. Crusoe <mcrusoe@msu.edu>

* Normalized C++ namespace usage to fix CID 1054792
* Updated install instructions. We recommend OS X users and those Linux
users without root access to install virtualenv instead of pip.
* New documentation: doc/known-issues.txt
* Added code review checklist & other guidance: doc/development.txt

2014-02-03  Camille Scott <camille.scott.w@gmail.com>

* Standardized command line arguments in khmer_args; added version flag

* Added support for sparse graph labeling

* Added script to reinflate partitions from read files using the 
  labeling system, called sweep-reads-by-partition-buffered.py

* Implemented __new__ methods for Hashbits, enforced inheritance
  hierarchy between it and the new LabelHash class both in C++
  and CPython API

2013-12-20  Titus Brown  <titus@idyll.org>

* Fixed output_partitioned_file, sweep-reads3.py, and extract-partitions.py
  to retain FASTQ format in output.

2013-12-11  Michael R. Crusoe <mcrusoe@msu.edu>

* normalize-by-median.py: new optional argument: --record-filenames to specify
a path where a list of all the output filenames will be written to. Will
be used to better integrate with Galaxy.

* All commands that use the counting args now support the --version switch

* abundance-dist-single.py, abundance-dist.py, do-partition.py,
interleave-reads.py, load-graph.py, load-into-counting.py
normalize-by-median.py now exit with return code 1 instead of 255 as is
standard.

2013-12-19  Michael R. Crusoe  <mcrusoe@msu.edu>

* doc/install.txt Add setup instructions for RHEL6 & fix invocation to get
master branch to work for non-developers

2013-12-18  Titus Brown  <titus@idyll.org>

* Added a test to ensure that normalize-by-median.py has bigcount set to
  False.

2013-11-22  Camille Scott  <camille.scott.w@gmail.com>

* Makefile: Added debug target for profiling.

2013-11-22  Michael R. Crusoe  <mcrusoe@msu.edu>

* Documented release process

2013-10-21  Michael R. Crusoe  <mcrusoe@msu.edu>

* Version 0.7

* New script: sample-reads-randomly.py which does a single pass random
subsample using reservoir sampling.

* the version number is now only stored in one place

* Makefile: new dist, cppcheck, pep8, and autopep8 targets for developers.
VERSION is now set by versioneer and exported to C/C++ code.

* README switched from MarkDown to ReStructuredText format to clean up PyPI
listing. Install count badge added.

* doc/: updates to how the scripts are called. Sphinx now pulls version
number from versioneer. C/Python integration is now partially documented.
Reference to bleeding-edge has been removed. Release instructions have been
clarified and simplified.

* all python code in khmer/, scripts/, and tests/ should be PEP8 compliant now.

* khmer/_khmermodule.cc has gotten a once-over with cpychecker. Type errors
were eliminated and the error checking has improved.

* Several fixes motivated by the results of a Coverity C/C++ scan. 

* Tests that require greater than 0.5 gigabytes of memory are now annotated as
being 'highmem' and be skipped by changing two lines in setup.cfg

* warnings about -Wstrict-prototypes will no longer appear

* contributors to this release are: ctb, mr-c and camillescott. 

2013-10-15  Michael R. Crusoe  <mcrusoe@msu.edu>

* Version 0.6.1

* No code changes, just build fixes

2013-10-10  Michael R. Crusoe  <mcrusoe@msu.edu>

* Version 0.6

* Switch to setuptools to run the entire build

* The various Makefiles have been merged into one inside lib for posterity

* A new top-level Makefile wraps "python setup.py"

* argparse.py has been removed and is installed automatically by setuptools/pip

* setup.py and the python/khmer directory have been moved to the root of the
project to conform to the standard layout

* The project contact address is now khmer-project@idyll.org

* Due to the new build system the project now easily builds under OS X + XCode

* In light of the above the installation instructions have been rewritten

* Sphinx now builds the documentation without warnings or errors

* It is now easy to calculate code coverage.

* setup.py is now PEP8 compliant
2014-04-10  Michael R. Crusoe  <mcrusoe@msu.edu>

    * Makefile: run 'build' command before install; ignore _version.py for
    coverage purposes.
    * bink.ipynb: deleted
    * doc/choosing-hash-sizes.txt -> choosing-table-sizes.txt
    * setup.py,doc/{conf.py,index.txt}: update lists of authors
    * doc/development.txt: typo
    * doc/{galaxy,guide,index,introduction,scripts}.txt: remove some
    references to implementation details of the k-mer tables
    * doc/{known-issues,release}.txt: updated
    * khmer/*.cc,lib/*.{cc,hh}: astyle -A10 formatted
    * lib/read_parsers.cc: fixed case statement fall through
    * lib/subset.cc: removed unnecessary NULL check (CID 1054804 & 1195088)
    * scripts/*.py: additional documentation updates
    * tests/test-data/test-overlap1.ht,data/MSB2-surrender.fa &
    data/1m-filtered.fa: removed from repository history, .git is now 36M!

2014-03-31  Titus Brown  <ctb@msu.edu>

    * scripts/normalize-by-median.py: Fixed unbound variable bug introduced in
    20a433c2.

    * khmer/file.py: Fixed incorrect use of __file__ dirname instead of
    os.getcwd(); also fixed bug where statvfs would choke on an empty
    dirname resulting from input files being in the cwd.

2014-03-31  Michael R. Crusoe  <mcrusoe@msu.edu>

    * versioneer.py,ez_setup.py: updated to version 0.10 and 3.4.1
    respectively.
    * docs/release.txt,khmer/_version.py,MANIFEST.in: update ancillary
    versioneer files

2014-03-31  Titus Brown  <ctb@msu.edu>

    * scripts/*.py,khmer/khmer_args.py: added 'info' function to khmer_args,
    and added citation information to each script.
    * CITATION: added basic citation information for khmer functionality.

2013-03-31  Michael R. Crusoe  <mcrusoe@msu.edu>

    * docs/scripts.txt,scripts/*.py,khmer/*.py: overhaul the documentation of
    the scripts. Uses sphinxcontrib.autoprogram to leverage the existing
    argparse objects. Moved the documentation into each script + misc cleanups.
    All scripts support the --version option. Migrated the last scripts to use
    khmer_args
    * docs/blog-posts.txt: removed outdated reference to filter-exact.py; its
    replacement filter-abund.py is better documented in the eel-pond protocol
    * figuregen/,novelty/,plots/,templatem/,scripts/do-partition.sh: removed
    outdated code not part of core project

2013-03-30  Michael R. Crusoe  <mcrusoe@msu.edu>

    * setup.py: monkeypatched distutils.Distribution.reinitialize_command() so
    that it matches the behavior of Distribution.get_command_obj(). This fixes
    issues with 'pip install -e' and './setup.py nosetests' not respecting the
    setup.cfg configuration directives for the build_ext command. Also
    enhanced our build_ext command to respect the dry_run mode.

    * .ycm_extra_conf.py: Update our custom YouCompleteMe configuration to
    query the package configuration for the proper compilation flags.

2014-03-28  Michael R. Crusoe  <mcrusoe@msu.edu>

    * Makefile,setup.py: demote nose & sphinx to extra dependencies.
    Auto-install Python developer tools as needed.

2013-03-27  Michael R. Crusoe  <mcrusoe@msu.edu>

    * The system zlib and bzip2 libraries are now used instead of the bundled
    versions if specified in setup.cfg or the command line.

2014-03-25  Michael R. Crusoe  <mcrusoe@msu.edu>

    * Makefile: update cppcheck command to match new version of Jenkins
    plugin. Now ignores the lib/test*.cc files.

2013-03-20  Michael R. Crusoe  <mcrusoe@msu.edu>

    * lib/storage.hh,khmer/_khmermodule.cc,lib/{readtable,read_parsers}.hh:
    remove unused storage.hh

2014-03-19  Qingpeng Zhang  <qingpeng@msu.edu>

    * hashbits.cc: fix a bug of 'Division or modulo by zero' described in #182
    * test_scripts.py: add test code for count-overlap.py
    * count-overlap.py: (fix a bug because of a typo and hashsize was replaced
    by min_hashsize)
    * count-overlap.py: needs hashbits table generated by load-graph.py. 
    This information is added to the "usage:" line.
    * count-overlap.py: fix minor PyLint issues

2014-03-19  Michael R. Crusoe  <mcrusoe@msu.edu>

    * Update bundled zlib version to 1.2.8 from 1.2.3. Changes of note:
    "Wholesale replacement of gz* functions with faster versions"
    "Added LFS (Large File Summit) support for 64-bit file offsets"
    "Fix serious but very rare decompression bug"

2014-03-19  Michael R. Crusoe <mcrusoe@msu.edu>

    * lib/counting.hh: include hashtable.hh
    * lib/{counting,aligner,hashbits,hashtable,labelhash,node,subset}.{cc,hh},
    kmer.cc,khmer/_khmermodule.cc: removed downcast, replaced non-functional
    asserts() with exception throws.
    * khmer/_khmermodule.cc: fixed parsing of PyLists
    * setup.py: force 64bit only builds on OS X.

2014-03-19  Titus Brown  <t@idyll.org>

    * Makefile: update documentation on targets at top; clean autopep8 output.
    * test_counting_single.py: fixed pep8 violations in spacing
    * test_scripts.py: eliminate popenscript in favor of proper SystemExit
	handling in runscript; fix pep8 violations.

2014-03-19  Michael R. Crusoe <mcrusoe@msu.edu> and Luiz Irber
<luiz.irber@gmail.com>

    * lib/ktable.{cc,hh},khmer/{__init__.py},{_khmermodule.cc}, tests/
    test_{counting_{hash,single},ktable}.py: remove the unused KTable object
    * doc/{index,ktable}.txt: remove references to KTable
    * lib/{ktable.{hh,cc} → kmer_hash.{hh,cc}}: rename remaining ktable files
    to kmer_hash
    * lib/{hashtable,kmer}.hh: replace ktable headers with kmer_hash

2014-03-17  Ram RS  <ramrs@nyu.edu>

    * extract-partitions.py: pylint warnings addressed
    * test_scripts.py: tests added to cover extract-partitions completely

2014-03-16  Michael R. Crusoe <mcrusoe@msu.edu>

    * lib/read_parsers.cc: fix for Coverity CID 1054789: Unititialized scalar
    field II: fill_id is never zeroed out.

2014-03-16  Ram RS  <ramrs@nyu.edu>

    * Project email in copyright headers updated

2014-03-14  Michael R. Crusoe <mcrusoe@msu.edu>

    * khmer/_khmermodule.cc, lib/{khmer.hh, hashtable.{cc,hh}},
    tests/test_{hashbits,hashbits_obj,labelhash}.py: don't implicitly downcast
    tagset_size(). Changes fileformat version for saved tagsets.

2014-03-13  Ram RS  <ramrs@nyu.edu>

    * added: khmer/file.py - script to check disk space, check input file
    status and check space before hashtable writing
    * modified: scripts/*.py - all scripts now use khmer.file for above-mentioned
    functionality.
    * modified: scripts/*.py - pylint violations addressed in all scripts
    under scripts/

2014-03-13  Ram RS  <ramrs@nyu.edu>

    * Bug fix: tests.test_normalize_by_median_no_bigcount() now runs within
    temp directory

2014-03-11  Michael R. Crusoe  <mcrusoe@mcrusoe.edu>

    * lib/read_parsers.hh: fix for Coverity CID 1054789: Uninitialized scalar
    field

2014-03-10  Michael R. Crusoe  <mcrusoe@msu.edu>

    * doc/development.txt: document fork/tag policy + formatting fixes

2014-03-03  Michael R. Crusoe  <mcrusoe@msu.edu>

    * lib/trace_logger.{cc,hh}: fix for Coverity CID 1063852: Uninitialized
    scalar field (UNINIT_CTOR) 
    * lib/node.cc: fix for Coverity CID 1173035:  Uninitialized scalar field
    (UNINIT_CTOR)
    * lib/hashbits.hh: fix for Coverity CID 1153101:  Resource leak in object
    (CTOR_DTOR_LEAK)
    * lib/{perf_metrics.{cc,hh},hashtable.{cc,hh}
    ,read_parsers.{cc,hh},trace_logger.{cc,hh}}: ifndef WITH_INTERNAL_METRICS
    then lets not + astyle -A10

2014-02-27  Michael R. Crusoe <mcrusoe@msu.edu>

    * tagged: version 0.8
    * setup.py: Specify a known working version of setuptools so we don't
    force an unneeded and awkward upgrade.
    * setup.py: We aren't zipsafe, mark as such

2014-02-18  Michael R. Crusoe <mcrusoe@msu.edu>

* Normalized C++ namespace usage to fix CID 1054792
* Updated install instructions. We recommend OS X users and those Linux
users without root access to install virtualenv instead of pip.
* New documentation: doc/known-issues.txt
* Added code review checklist & other guidance: doc/development.txt

2014-02-03  Camille Scott <camille.scott.w@gmail.com>

* Standardized command line arguments in khmer_args; added version flag

* Added support for sparse graph labeling

* Added script to reinflate partitions from read files using the 
  labeling system, called sweep-reads-by-partition-buffered.py

* Implemented __new__ methods for Hashbits, enforced inheritance
  hierarchy between it and the new LabelHash class both in C++
  and CPython API

2013-12-20  Titus Brown  <titus@idyll.org>

* Fixed output_partitioned_file, sweep-reads3.py, and extract-partitions.py
  to retain FASTQ format in output.

2013-12-11  Michael R. Crusoe <mcrusoe@msu.edu>

* normalize-by-median.py: new optional argument: --record-filenames to specify
a path where a list of all the output filenames will be written to. Will
be used to better integrate with Galaxy.

* All commands that use the counting args now support the --version switch

* abundance-dist-single.py, abundance-dist.py, do-partition.py,
interleave-reads.py, load-graph.py, load-into-counting.py
normalize-by-median.py now exit with return code 1 instead of 255 as is
standard.

2013-12-19  Michael R. Crusoe  <mcrusoe@msu.edu>

* doc/install.txt Add setup instructions for RHEL6 & fix invocation to get
master branch to work for non-developers

2013-12-18  Titus Brown  <titus@idyll.org>

* Added a test to ensure that normalize-by-median.py has bigcount set to
  False.

2013-11-22  Camille Scott  <camille.scott.w@gmail.com>

* Makefile: Added debug target for profiling.

2013-11-22  Michael R. Crusoe  <mcrusoe@msu.edu>

* Documented release process

2013-10-21  Michael R. Crusoe  <mcrusoe@msu.edu>

* Version 0.7

* New script: sample-reads-randomly.py which does a single pass random
subsample using reservoir sampling.

* the version number is now only stored in one place

* Makefile: new dist, cppcheck, pep8, and autopep8 targets for developers.
VERSION is now set by versioneer and exported to C/C++ code.

* README switched from MarkDown to ReStructuredText format to clean up PyPI
listing. Install count badge added.

* doc/: updates to how the scripts are called. Sphinx now pulls version
number from versioneer. C/Python integration is now partially documented.
Reference to bleeding-edge has been removed. Release instructions have been
clarified and simplified.

* all python code in khmer/, scripts/, and tests/ should be PEP8 compliant now.

* khmer/_khmermodule.cc has gotten a once-over with cpychecker. Type errors
were eliminated and the error checking has improved.

* Several fixes motivated by the results of a Coverity C/C++ scan. 

* Tests that require greater than 0.5 gigabytes of memory are now annotated as
being 'highmem' and be skipped by changing two lines in setup.cfg

* warnings about -Wstrict-prototypes will no longer appear

* contributors to this release are: ctb, mr-c and camillescott. 

2013-10-15  Michael R. Crusoe  <mcrusoe@msu.edu>

* Version 0.6.1

* No code changes, just build fixes

2013-10-10  Michael R. Crusoe  <mcrusoe@msu.edu>

* Version 0.6

* Switch to setuptools to run the entire build

* The various Makefiles have been merged into one inside lib for posterity

* A new top-level Makefile wraps "python setup.py"

* argparse.py has been removed and is installed automatically by setuptools/pip

* setup.py and the python/khmer directory have been moved to the root of the
project to conform to the standard layout

* The project contact address is now khmer-project@idyll.org

* Due to the new build system the project now easily builds under OS X + XCode

* In light of the above the installation instructions have been rewritten

* Sphinx now builds the documentation without warnings or errors

* It is now easy to calculate code coverage.

* setup.py is now PEP8 compliant<|MERGE_RESOLUTION|>--- conflicted
+++ resolved
@@ -1,4 +1,3 @@
-<<<<<<< HEAD
 2015-04-14  Thomas Fenzl  <thomas.fenzl@gmx.net>
 
    * scripts/{count-overlap.py,readstats.py},tests/test_scripts.py: 
@@ -12,7 +11,7 @@
       scripts/{do-partition,filter-abund-single,load-graph,load-into-counting,
       normalize-by-median,trim-low-abund}: pulled out check max collisions logic to init.
    * khmer/tests/test_scripts.py: modified tests to account for new error message
-=======
+
 2015-04-15  Michael R. Crusoe  <mcrusoe@msu.edu>
 
    * doc/dev/release.txt: update release instructions to more thoroughly run
@@ -42,7 +41,6 @@
    max collisions logic to init.
    * khmer/tests/test_scripts.py: modified tests to account for new error
    message
->>>>>>> 192ae796
 
 2015-04-14  Josiah Seaman  <josiah@dnaskittle.com>
 
