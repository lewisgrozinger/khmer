--- conflicted
+++ resolved
@@ -1,10 +1,9 @@
-<<<<<<< HEAD
-2015-07-04  Sherine Awad  <drmahmoud@ucdavis.edu>
+2015-07-16  Sherine Awad  <drmahmoud@ucdavis.edu>
 
    * Add a line break in multi-rename.py 
    * Add a test module for the multirename.py 
    * Move multi-rename.py to scripts 
-=======
+
 2015-07-09  Jacob Fenton  <bocajnotnef@gmail.com>
 
    * oxli/functions.py: moved optimization/sanity check func to oxli
@@ -80,7 +79,6 @@
    * khmer/khmer_args.py: removed incorrect warning for default max_tablesize
    when -M is used.
    * tests/test_scripts.py: added test for correct max_tablesize behavior.
->>>>>>> 5cfce155
 
 2015-06-30  Titus Brown  <titus@idyll.org>
 
