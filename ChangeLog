--- conflicted
+++ resolved
@@ -1,21 +1,20 @@
 2016-10-01  Titus Brown  <titus@idyll.org>
 
-<<<<<<< HEAD
    * khmer/trimming.py,scripts/{filter-abund-single.py,filter-abund.py,
    trim-low-abund.py}: extracted similar trimming code and refactored.
    * khmer/utils.py,tests/test_read_handling.py: change ReadBundle.trimmed_reads
    to trimmed_seqs; fix associated tests.
    * tests/test_functions.py: updated tests to use screed.Record instead of
    namedtuple classes.
-=======
-  * lib/hashtable.{cc,hh}: added assemble_linear_path function & helpers.
+
+2016-10-01  Titus Brown  <titus@idyll.org>
+
+   * lib/hashtable.{cc,hh}: added assemble_linear_path function & helpers.
    * khmer/_khmer.cc: CPython API for assemble_linear_path.
    * tests/test_nodegraph.py: tests for new assemble_linear_path behavior.
-
    * khmer/khmer_args.py, tests/test_script_arguments.py: fix some lingering
-  PEP 8 errors.
+   PEP 8 errors.
    * lib/kmer_hash.hh: added string -> string _revcomp function.
->>>>>>> 7503362a
 
 2016-09-30  Daniel Standage  <daniel.standage@gmail.com>
 
