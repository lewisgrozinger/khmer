2016-05-11  Titus Brown  <titus@idyll.org>

   * scripts/trim-low-abund.py: refactor to use generators; add --diginorm
   option to include digital normalization in trim-low-abund functionality.
   * tests/test_script_output.py: added md5sum hashing tests to pin down
   functionality in trim-low-abund.py and normalize-by-median.py; verified
   that refactoring does not alter existing functionality.
   * tests/test-data/simple-genome-reads.fa: supporting file for md5sum
   tests.
   * tests/test-data/README.rst: a new README for describing test files,
   how to generate them, and their uses.
<<<<<<< HEAD
   * tests/{test_scripts.py, test_streaming_io.py}: added additional
   tests for trim-low-abund.py functionality and error cases.
   * khmer/kfile.py: added a fix for gzip output to sys.stdout in Python 3.
=======
   * tests/test_scripts.py: added additional tests for trim-low-abund.py
   functionality and error cases.
>>>>>>> 986a3943

2016-05-11  Titus Brown  <titus@idyll.org>

   * tests/test_read_parsers.py: fixed syntax error introduced by previous
   merge.

2016-05-08  Michael R. Crusoe  <crusoe@ucdavis.edu>

   * scripts/{do-partition,partition-graph}.py,oxli/partition.py: pulled up
   duplicate `worker` partition function into a reusable place.

2016-05-08  Michael R. Crusoe  <michael.crusoe@gmail.com>

   * .dictionary, pylintrc:  added `pylint` configuration that checks spelling
   in Python files. Added dictionary of project specific words.
   * khmer/__init__.py, scripts/readstats.py, setup.py: Fixed typos.
   * Makefile: line-wrapped; bumped up `pep8` version; beefed up `cppcheck`
   target to correctly list the defines and includes for the current platform
   which eliminates false positives; `*.pyc` files are now cleaned from the
   `sandbox` as well as the `dist` directory. Added `cppcheck-long` target to
   also examine the seqan headers. Fed the dynamically constucted list of
   includes to Doxygen. Added simultaneous OS X, Debian, and Ubuntu
   compatibility to many targets. Added helper target to print the value of
   any variable via `make print-VARNAME`. Fixed the `make coverage-report`
   target. pep257 is now called pydocstyle
   * third-party/seqan/core/include/seqan/basic/debug_test_system.h,
   third-party/seqan/ChangeLog: silenced bogus import
   * doc/dev/coding-guidelines-and-review.rst,.github/PULL_REQUEST_TEMPLATE.md:
   reformulated checklist to list action followed by a motivating question.
   * doc/dev/release.rst: added author management to release checklist
   * lib/counting.{cc,hh},sandbox/find-high-abund-kmers.py,
   sandbox/README.rsr: removed the unused function
   CountingHash::collect_high_abundance_kmers and the nonfunctional sandbox
   script that called it.
   * lib/kmer_hash.hh: make KmerFactory's default contrustor explicit to avoid
   auto-casting optimizations.
   * */*.py: a multitude of pylint inspired cleanups and bug fixes. Some
   checks silenced in place.

2016-05-08  Michael R. Crusoe  <michael.crusoe@gmail.com>

   * README.rst: add depsy badge

2016-05-08 Michael R. Crusoe  <michael.crusoe@gmail.com>

   * setup.py,sandbox/{readaligner_pairhmm_train.py,
   Makefile.read_aligner_training}: switch to BAM parsing using simplesam

2016-05-06  Titus Brown  <titus@idyll.org>

   * khmer/_khmer.cc, lib/{counting.cc,counting.hh,hashbits.cc,hashbits.hh,
     hashtable.cc,hashtable.hh,subset.cc,subset.hh},
   sandbox/{fasta-to-abundance-hist.py,find-high-abund-kmers.py
     hi-lo-abundance-by-position.py,stoptag-abundance-hist.py,
     abundance-hist-by-position.py},
   tests/{test_countgraph.py,test_counting_single.py,test_filter.py,
     test_nodegraph.py,test_subset_graph.py}: removed unused functions,
   sandbox scripts, and tests for many functions. Specifically,
   consume_fasta_and_tag_with_stoptags, identify_stop_tags_by_position and
   identify_stoptags_by_position,
   count_and_transfer_to_stoptags, traverse_from_tags,
   filter_if_present, consume_fasta_and_traverse,
   collect_high_abundance_kmers, fasta_dump_kmers_by_abundance,
   fasta_count_kmers_by_position, output_fasta_kmer_pos_freq,
   compare_partitions/compare_to_partition, join_partitions_by_path,
   is_single_partition, and find_unpart function.

   * sandbox/README.rst: updated for removed sandbox scripts.

2016-04-29  Luiz Irber  <khmer@luizirber.org>

   * jenkins-build.sh: add codecov coverage upload tool.

2016-02-17  Daniel Standage <daniel.standage@gmail.com>

   * ./github/CONTRIBUTING.md,.github/PULL_REQUEST_TEMPLATE.md: auto-populate
   pull requests with checklist using GitHub's new template feature
   * doc/dev/coding-guidelines-and-review.rst: update developer docs with
   compensatory changes

2015-08-14  Luiz Irber  <khmer@luizirber.org>

   * lib/subset.cc: check iterator before decrementing in
   repartition_largest_partition

2015-10-25  Titus Brown  <titus@idyll.org>

   * scripts/normalize-by-median.py,tests/test_normalize_by_median.py: test
   and fix for close of --output file after first input file.

2015-10-05  Michael R. Crusoe  <crusoe@ucdavis.edu>

   * lib/magic: add file extensions, one media type, and a better comment
   * khmer/__init__.py: Replace an errant 'Presence table' with 'node graph'

2015-09-28  Lisa Cohen  <ljcohen@ucdavis.edu>

   * tests/test_read_handling.py: created new file with interleave-reads,
   split-paired-reads, and extract-paired-reads functions
   * tests/test_scripts.py: removed functions mentioned above

2015-09-19  Titus Brown  <titus@idyll.org>

   * scripts/filter-abund.py: fixed bug with -o and --gzip used together.
   * tests/test_scripts.py: added test for fixed bug.
   * sandbox/count-kmers.py: added executable bit.

2015-09-17  Camille Scott  <camille.scott.w@gmail.com>

   * scripts/interleave-reads.py: Added --no-reformat flag
   to disable format checking and renaming of headers
   * tests/{test_scripts.py, test-data/paired.malformat*}: Tests
   and test data for --no-reformat flag.

2015-09-11  Russell Y. Neches  <ryneches@ucdavis.edu>

   * lib/hashbits.hh: added get_raw_tables to Hashbits
   * khmer/_khmer.cc: added get_raw_tables to Hashbits
   * tests/test_nodegraph.py: added test for Nodegraph.get_raw_tables

2015-09-11  Camille Scott  <camille.scott.w@gmail.com>

   * lib/hashbits.cc: Make hasbits::update_from() correctly update
   _occupied_bins.
   * lib/test_nodegraph.py: Test Nodegraph.n_occupied() after update.

2015-09-07  Michael R. Crusoe  <crusoe@ucdavis.edu>

   * doc/roadmap.rst: Updated for 2.0 release.
   * README.rst: drop unstable badges; fix links
   * doc/index.rst: point at getting help guide

2015-09-05  Michael R. Crusoe  <crusoe@ucdavis.edu>

   * tests/test_scripts.py: make the script version test more specific; double
   check that script in question is from the 'khmer' project based upon the
   second line of the file.

2015-09-04  Michael R. Crusoe  <crusoe@ucdavis.edu>

   * tests/khmer_tst_utils.py: look in "EGG-INFO" for scripts before checking
   the PATH

2015-09-04  Michael R. Crusoe  <crusoe@ucdavis.edu>

   * doc/release-notes/release-2.0.md: release notes for 2.0
   * doc/user/install.txt: correct second invocation of nosetests to match the
   first.
   * setup.py: update the authors list for PyPI.
   * doc/user/known-issues.rst: remove three fixed issues; add a new one
   * doc/whats-new-2.0.rst: update to match the release notes
   * doc/release-notes/*.rst: refresh using `make convert-release-notes'

2015-09-02  Michael R. Crusoe  <crusoe@ucdavis.edu>

   * *: complete audit of license headers
   * LICENSE: listings of some of the third-party licenses
   * bink.ipynb,lib/graphtest.cc,lib/primes.hh: deleted unused files
   * sandbox/assemstats.py: updated screed install instructions

2015-09-02  Michael R. Crusoe  <crusoe@ucdavis.edu>

   * *: finish undoing the `load-graph.py` rename

2015-09-02  Micheal R. Crusoe  <crusoe@ucdavis.edu>

   * doc/requirements.txt: Update URL to sphinxcontrib-autoprogram tarball

2015-08-31  Michael R. Crusoe  <crusoe@ucdavis.edu>

   * khmer/thread_utils.py: Use the robust test for paired reads from
   khmer.utils; drop `is_pair()`
   * tests/test_threaded_sequence_processor.py: Update to use Screed Record
   objects.

2015-08-28  Michael R. Crusoe  <crusoe@ucdavis.edu>

   * doc/whats-new-2.0.rst: Many updates from `diff`ing the `--help` output of
   version 1.4.1 vs now.
   * Makefile: build the project if needed when making a PDF
   * doc/index.rst: fixed inter-doc links to be relative
   * doc/user/blog-posts.rst: replaced link to 88m-reads.fa.gz with a working
   URL
   * doc/user/{choosing-table-sizes,guide}.rst: disambiguated :option:
   references so that they link properly.
   * scripts/README.txt: removed unhelpful file
   * scripts/normalize-by-median.py: replace `--force-single` with
   `--force_single`. Added help text for `--cutoff`.

2015-08-27  Titus Brown  <titus@idyll.org>

  * doc/dev/getting-started.rst: fixed a few misspellings.

2015-08-26  Michael R. Crusoe  <crusoe@ucdavis.edu>

   * tests/test_scripts.py: removed the unused `_DEBUG_make_graph` function in
   favor of other debugging methods like `ipdb`. Added
   test_do_partition_no_big_traverse and test_extract_paired_reads_unpaired.

2015-08-24  Michael R. Crusoe  <crusoe@ucdavis.edu>

   * khmer/khmer_args.py: Replaced sanitize_epilog() with santize_help() that
   reflows the text of ArgParse descriptions and epilog while preserving the
   formatting. Enhanced removal of Sphinx directives by replacing double
   backticks with the double quote character.
   * scripts/*.py: Renamed sanitize_epilog to sanitize_help; leading newlines
   from triple-quoted epilogs removed; formatting made consistent;
   sanitize_help and ComboFormatter added where it was missing; a couple
   script specific epilog reformatting (for use of `:doc:` and a
   hyperlink).
   * scripts/{count-median,filter-abund-single}.py: Fixed printing of output
   file name to do so instead of printing information about the file handle.
   * scripts/count-median.py: Added missing command so that example given
   actually works.
   * scripts/filter-abund-single.py: Removed redundant printing of output file
   names.
   * scripts/normalize-by-median.py: Removed unused option "-d" from an example
   command (left over from the "--dump-frequency" era).
   * scripts/{partition-graph.py,do-partition.py}: Fixed erasure of the queue
   module name in the worker functions, which is necessary for basic
   functionality.
   * scripts/{do-partition,abundance-dist,abundance-dist-single,
   extract-long-sequences}.py: Added an example command to the epilog.
   * tests/khmer_tst_utils.py: Added 'name' attribute to make the fake
   sys.stdout more like a read stdout object.
   * oxli/__init__.py: removed redundant and unused help text
   * scripts/{abundance-dist,annotate-partitions,count-median,
   extract-long-sequences,extract-paired-reads,extract-partitions,
   fastq-to-fasta,filter-abund,filter-stopgaps,interleave-reads,
   load-into-graph,merge-partitions,normalize-by-median,partition-graph,
   readstats,sample-reads-randomly,split-paired-reads}.py: made "--version"
   and the citation header consistent across the scripts.
   * tests/test_scripts.py: added tests for the "--version" and citation
   header behavior.
   * tests/test_normalize_by_median.py: updated test for 'quiet' mode as
   citation header still prints to STDERR.
   * setup.py,tests/test_scripts.py: turned off the "oxli" script for v2.0.

2015-08-17  Michael R. Crusoe  <crusoe@ucdavis.edu>

   * Makefile: remove BASH shell designation that appears to be incompatible
   with OS X Mavericks & virtualenv; refactored out BASH-isms for those whose
   default shell isn't BASH (Debian, and others).
   * lib/test-read-aligner.cc,read_aligner_test.sh: removed unused test files
   found during search for other shell scripts with BASHisms.

2015-08-18  Michael R. Crusoe  <crusoe@ucdavis.edu>

   * *: reverted load-into-counting.py -> load-into-countgraph.py and
   load-graph.py -> load-into nodegraph.py rename.
   * CITATION: unescaped URL
   * doc/user/guide.rst: added `:program:` and `:option:` directives as
   needed; replaced references to `strip-and-split-for-assembly` with
   `extract-paired-reads`. Updated instructions to use `--unpaired-reads` with
   `normalize-by-median.py` instead of second round of diginorm.

2015-08-18  Titus Brown  <titus@idyll.org>

   * doc/index.rst: update introductory text.
   * doc/user/biblio.rst: update bibliography link descriptions and text.
   * doc/_static/labibi.css: reference new location of base CSS

2015-08-14  Luiz Irber  <khmer@luizirber.org>

   * scripts/unique-kmers.py: Rename option --stream-out to --stream-records.
   * tests/test_streaming_io.py: Fix unique-kmers tests, use new option.
   * khmer/_khmer.cc, lib/hllcounter.cc: Rename some variables for consistency.

2015-08-12  Jacob Fenton  <bocajnotnef@gmail.com>

   * doc/dev/{codebase-guide,coding-guidelines-and-review,development,
   for-khmer-developers,getting-started,release,scripts-and-sandbox,
   binary-file-formats}.rst,doc/{index,introduction,whats-new-2.0,
   contributors}.rst,doc/user/{blog-posts,choosing-table-sizes,galaxy,
   getting-help,guide,install,known-issues,partitioning-big-data,
   scripts}.rst,CITATION: Cleaned up documentation
   * scripts/*.py, khmer/khmer_args.py: added epilog sanitation
   * scripts/{load-into-counting,load-graph,load-into-countgraph,
   load-into-nodegraph}.py, tests/{test_scripts,test_normalize_by_median,
   test_streaming_io,test_countgraph}: renamed load-into-counting -> 
   load-into-countgraph, load-graph -> load-into-nodegraph, fixed tests to not
   bork

2015-08-12  Luiz Irber  <khmer@luizirber.org>

   * khmer/_khmer.cc: Fix a GCC string initialization warning.

2015-08-12  Michael R. Crusoe  <crusoe@ucdavis.edu>

   * CITATION, doc/{index,introduction,user/scripts}.rst, khmer/khmer_args.py:
   formatting fixes and new citation for the software as a whole
   * Makefile: PDF building hints, tweaked dependencies, update coverity URL,
   new target to generate author list for the paper citation 
   * sort-authors-list.py: helper script for the above
   * doc/conf.py: don't generate a module index
   * doc/contributors.rst: formatting, remove references to old lab
   * doc/dev/coding-guidelines-and-review.rst: add C++ version standard
   * doc/dev/getting-started.rst: ccache, git-merge-changelog, and advanced
   commit squashing
   * doc/user/biblio.rst: added links to khmer citation collections
   * doc/user/examples.rst: linked to online version of example scripts
   * doc/user/guide.rst: commented out empty section, added BSD note
   * lib/counting.{cc},lib/*.hh: c++11 fixes: remove unneeded trailing
   semicolons
   * scripts/*.py: line-wrap & scrub output
   * setup.py: turn optimizations back on and -pedantic
   * .mailmap: additional tweaks to author list


2015-08-11  Kevin Murray  <spam@kdmurray.id.au>

   * lib/Makefile: Fix SONAME and ABI versioning to sync with Debian standard
   practice.

2015-08-10  Camille Scott  <camille.scott.w@gmail.com>

   * lib/traversal.{cc,hh}: Add new files with unified traversal machinery.
   Introduce Traverser class to handle finding neighbors and appropriate
   bitmasking.
   * khmer/_khmer.cc,lib/{counting,hashbits,hashtable,labelhash,subset}.{cc,hh}:
   Updated relevant instances of HashIntoType and KMerIterator to use new Kmer
   and KmerIterator, respectively.
   * lib/Makefile: Add -std=c++11 flag.
   * Makefile: Update -std=c++11 flag in libtest target.
   * lib/hashtable.{cc,hh}: Update calc_connected_graph_size to use Traverser. 
   Change kmer_degree to use functions from traversal.cc. Remove redundant
   count_kmers_with_radius in favor of calc_connected_graph_size. Update
   traverse_from_kmer to use Traverser. Hashtable subclasses KmerFactory.
   * lib/{hashtable.hh,kmer_hash.{cc,hh}}: Move KmerIterator from hashtable.hh
   to kmer_hash.{cc,hh}. Add Kmer class to store forward, reverse, and
   uniqified integer representations of k-mers, and to handle string
   conversion. Update KmerIterator to emit objects of type Kmer and to subclass 
   KmerFactory; add doxygen markup.
   * lib/khmer.hh: Forward declare Kmer and typedef new Kmer data structures.
   * lib/subset.{cc,hh}: Move constructor definition to .cc file. Remove
   queue_neighbors in favor of new traversal machinery. Update find_all_tags, 
   sweep_for_tags, and find_all_tags_truncate_on_abundance to use Traverser.
   * setup.py: Add traversal.{cc,hh} to deps.

2015-08-10  Luiz Irber  <khmer@luizirber.org>

   * scripts/unique-kmers.py: use consume_fasta again.
   * khmer/_khmer.cc: expose output_records option on HLLCounter consume_fasta.
   * lib/hllcounter.{cc,hh}: implement output_records option in consume_fasta.
   * lib/read_parsers.{cc,hh}: add Read method write_to, useful for outputting
   the read to an output stream.
   * doc/whats-new-2.0.rst: Add unique-kmers description.

2015-08-09  Jacob Fenton  <bocajnotnef@gmail.com>

   * khmer/khmer_args.py: pep8
   * scripts/{interleave-reads,load-graph}.py: Removed unreachable code
   * tests/test-data/{paired-broken.fq.badleft,paired-broken.fq.badright,
   paired-broken.fq.paired.bad}: added test data files
   * tests/{test_normalize_by_median,test_scripts}.py: added tests

2015-08-07  Titus Brown  <titus@idyll.org>

  * khmer/_khmer.cc,lib/hashbits.{cc,hh}: removed overlap functionality;
  eliminated n_entries() as redundant with hashsizes(); removed arguments to
  n_occupied(); removed get_kadian_count.
  * lib/{hashbits.cc,counting.cc,khmer.hh},tests/test_hashbits.py: updated
  save/load of countgraph/nodegraph structures to save _n_occupied.
  * lib/{hashtable.hh,counting.hh,hashbits.hh}: promoted n_occupied() to
  Hashtable class; fixed CountingHash unique_kmers calculation.
  * lib/counting.{cc,hh}: removed get_kadian_count() and moved
  n_unique_kmers(); updated countgraph writing to save n_occupied.
  * khmer/__init__.py: modified extract_nodegraph_info and
  extract_countgraph_info to read in & return n_occupied;
  * sandbox/bloom-count-intersection.py,scripts/count-overlap.py,
  tests/test-data/overlap.out: removed overlap scripts and test files.
  * doc/user/scripts.rst: removed count-overlap.py documentation.
  * tests/test_scripts.py: removed count-overlap.py tests.
  * sandbox/README.rst: updated with removal of bloom-count-intersection.py.
  * tests/test-data/normC20k20.ct: updated file contents to reflect new
  format containing _n_occupied.
  * tests/test_countgraph.py: removed get_kadian_count tests; added save/load
  tests.
  * tests/test_counting_single.py: remove n_entries() tests; replace
  n_entries() calls with hashsizes() call.
  * tests/test_functions.py: updated tests for new extract_*_info functions.
  * tests/test_nodegraph.py: update htable etc. to nodegraph; added a
  save/load test for n_occupied() on nodegraph.
  * tests/{test_normalize_by_median,test_scripts}.py: fixed unique kmers
  tests.

2015-08-07  Michael R. Crusoe  <crusoe@ucdavis.edu>

   * scripts/*.py,tests/*.py,sandbox/*.py,khmer/*.py,oxli/*.py:
   many function and variable renames:
   counting_hash, countinghash, hashtable->countgraph;
   CountingHash->Countgraph
   hashbits->nodegraph; Hashbits->Nodegraph;
   check_space_for_hashtable->check_space_for_graph;
   hash_args->graph_args
   * khmer/_khmer.cc: remove unused 'new_hashtable' method; match renames
   * TODO: removed several items
   * doc/dev/scripts-and-sandbox.rst: fixed hashbang

2015-08-04  Jacob Fenton  <bocajnotnef@gmail.com>

   * khmer/khmer_args.py, oxli/functions.py: migrated estimation functions out 
   oxli and into khmer_args
   * oxli/build_graph.py, tests/test_oxli_functions.py, 
   sandbox/{estimate_optimal_hash,optimal_args_hashbits}.py,
   scripts/{normalize-by-median,unique-kmers}.py: changed to not break on
   location change
   * tests/{test_normalize_by_median,test_scripts}.py: added tests for
   automatic arg setting
   * tests/test_script_arguments: changed to play nice with unique_kmers as an
   argument

2015-08-04  Titus Brown  <titus@idyll.org> and Camille Scott
<camille.scott.w@gmail.com>

   * khmer/utils.py: added UnpairedReadsError exception.
   * scripts/{extract-paired-reads,split-paired-reads}.py: changed --output-dir
   argument short form to use '-d'.
   * scripts/{split-paired-reads.py} added -0 <filename> to allow orphans; made
   '-p'/'--force-paired' default & removed from script.
   * scripts/{normalize-by-median,filter-abund,trim-low-abund}.py: changed
   long form of '-o' to be '--output'.
   * tests/{test_scripts,test_streaming_io}.py: updated and added tests for
   new behavior.

2015-08-03  Jacob Fenton  <bocajnotnef@gmail.com>

   * doc/dev/coding-guidelines-and-review.rst: added codespell as a possible
   spelling tool

2015-08-03  Jacob Fenton  <bocajnotnef@gmail.com>

   * Makefile: added oxli to pep257 make target, made clean target wipe out all
   .pyc files in scripts/* and tests/* and oxli/*

2015-08-03  Jacob Fenton  <bocajnotnef@gmail.com>

   * tests/test_counting_single.py: removed redundant test

2015-08-01  Jacob Fenton  <bocajnotnef@gmail.com> and Titus Brown
<titus@idyll.org>

   * scripts/normalize-by-median.py,khmer/khmer_logger.py: added logging
   framework, prototyped in normalize-by-median; added -q/--quiet to
   * tests/test_normalize_by_median.py: associated tests.
   * khmer/khmer_args.py: Made info function use logging functions.
   * tests/khmer_tst_utils.py: removed info reporting in runscript from 'out'
   returned.

2015-08-01  Jacob Fenton  <bocajnotnef@gmail.com>

   * khmer/kfile.py: added infrastructure for doing compressed output
   * khmer/thread_utils.py: switched threaded_sequence_processor to make use of
   write_record
   * scripts/{extract-long-sequences,extract-paired-reads,
   extract-partitions,fastq-to-fasta,filter-abund-single,filter-abund,
   interleave-reads,normalize-by-median,sample-reads-randomly,
   split-paired-reads,trim-low-abund}.py: added output compression
   * tests/{test_functions,test_scripts,test_normalize_by_median}.py: added
   tests
   * scripts/{load-graph,partition-graph,find-knots.py,
   make-initial-stoptags}.py,oxli/build_graph.py: made load-graph no longer
   add .pt to graph outfiles, changed partition-graph to not expect .pt's
   * doc/whats-new-2.0.rst: doc'd changes to load-graph and partition-graph
   * doc/dev/scripts-and-sandbox.rst: updated scripts/ requirements.

2015-08-01  Sherine Awad  <drmahmoud@ucdavis.edu>

   * sandbox/multi-rename.py: updated output of long FASTA sequences to
   wrap text at 80 characters.
   * tests/test_sandbox_scripts.py: Added a test for multi-rename.py.

2015-07-31  Kevin Murray  <spam@kdmurray.id.au>

   * lib/Makefile,Makefile,lib/*.pc.in,lib/test-compile.cc: Misc debian-based
   compatibility changes
   * lib/get_version.py: Add crunchbang, chmod +x

2015-07-29  Michael R. Crusoe  <crusoe@ucdavis.edu>

   * khmer/_khmer.cc: add more CPyChecker inspired fixes
   * lib/*.{cc,hh}: clean up includes and forward declarations

2015-07-29  Luiz Irber  <khmer@luizirber.org>

   * Makefile: Adapt Makefile rules for py3 changes.
   * jenkins-build.sh: Read PYTHON_EXECUTABLE and TEST_ATTR from environment.

2015-07-29  Amanda Charbonneau  <charbo24@msu.edu>

   * scripts/fastq-to-fasta.py: Changed '-n' default description to match
   behaviour

2015-07-29  Luiz Irber  <khmer@luizirber.org>

   * tests/test_{scripts,streaming_io}.py: Fix the build + add a test

2015-07-28  Titus Brown  <titus@idyll.org>

   * tests/test_streaming_io.py: new shell cmd tests for streaming/piping.
   * tests/khmer_tst_utils.py: refactor/replace runtestredirect(...) with
   scriptpath(...) and run_shell_cmd(...).
   * scripts/test_scripts.py: remove test_interleave_reads_broken_fq_4 for
   only one input file for interleave-reads.py; replace runscriptredirect call
   with run_shell_cmd.
   * scripts/interleave-reads.py: force exactly two input files.
   * scripts/split-paired-reads.py: fix print statement; clarify output.
   * scripts/{normalize-by-median.py,sample-reads-randomly.py,
   trim-low-abund.py}: if stdin is supplied for input, check that -o
   specifies output file.
   * scripts/filter-abund.py: if stdin is supplied for input, check that -o
   specifies output file; switched -o to use argparse.FileType.
   * scripts/extract-long-sequences.py: switched -o to use argparse.FileType.
   * scripts/{abundance-dist,count-median}.py: added '-' handling for output.
   * khmer/kfile.py: change 'check_input_files' to no longer warn that
   '-' doesn't exist'.
   * tests/test-data/paired.fq.2: removed extraneous newline from end.
   * tests/{test_normalize_by_median,test_script_arguments,test_scripts}.py:
   added tests for new code.
   * scripts/oxli: added script for running tests in development directory.
   * khmer/{__init__,khmer_args}.py,tests/{test_normalize_by_median,
   test_script_arguments}.py: refactored out use of AssertionError by not
   throwing plain Exceptions when a ValueError or RuntimeError would do.
   * oxli/__init__.py: give default help instead of an error when `oxli` is
   called with no arguments.
   * tests/test_{normalize_by_median,sandbox_scripts,scripts,streaming_io}.py:
   always check status code if calling `runscripts` with `fail_ok=True`.

2015-07-28  Luiz Irber  <khmer@luizirber.org>

   * sandbox/unique-kmers.py: moved to scripts.
   * scripts/unique-kmers.py: fix import bug and initialize to_print earlier.
   * tests/test_scripts.py: add tests for unique-kmers.py.
   * doc/user/scripts.rst: added unique-kmers.py to script page

2015-07-28  Jacob Fenton  <bocajnotnef@gmail.com>

   * scripts/abundance-dist.py: disallowed forcing on the input file check for
   the counting table file

2015-07-28  Michael R. Crusoe  <crusoe@ucdavis.edu>

   * .mailmap, Makefile: generate a list of authors

2015-07-28  Kevin Murray  <spam@kdmurray.id.au>
            Titus Brown  <titus@idyll.org>

   * khmer/utils.py: added fix for SRA-style FASTQ output.
   * tests/test_scripts.py: tested against a broken version of SRA format.
   * tests/test-data/paired-broken4.fq.{1,2}: added test files.

2015-07-28  Michael R. Crusoe  <crusoe@ucdavis.edu>
            Titus Brown  <titus@idyll.org>

   * lib/read_aligner.{cc,hh},tests/{test_read_aligner.py,
   test-data/readaligner-{default,k12}.json},khmer/__init__.py: refactor,
   read aligner parameters are now configurable & save/load-able. Can do
   whole-genome variant finding.
   * khmer/_khmer.cc,tests/test_read_aligner.py: ReadAligner.align_forward
   method added
   * sandbox/correct-errors.py -> sandbox/correct-reads.py: total rewrite
   * sandbox/error-correct-pass2.py: new script
   * sandbox/readaligner_pairhmm_train.py: new script
   * tests/test_sandbox_scripts.py, doc/release-notes/release-1.4.rst:
   spelling fixes, import re-arrangement
   * sandbox/{Makefile.read_aligner_training,readaligner_pairhmm_train.py}:
   Added script to train the aligner

2015-07-27  Titus Brown  <titus@idyll.org>

   * khmer/khmer_args.py,CITATION: added entry for PeerJ paper on
   semi-streaming to citations.
   * scripts/{abundance-dist-single.py,abundance-dist.py,count-median.py,
   count-overlap.py,filter-abund-single.py,load-into-counting.py}: changed
   default behavior to output data in CSV format and report total k-mers.
   * tests/test_scripts.py: updated/removed tests for CSV.
   * doc/whats-new-2.0.rst: added information about change in columnar output,
   along with other minor corrections.
   * scripts/normalize-by-median.py: corrected epilog.
   * khmer/thread_utils.py,
   sandbox/{calc-best-assembly.py,extract-single-partition.py},
   scripts/{count-median.py,extract-long-sequences.py,extract-paired-reads.py,
   extract-partitions.py,fastq-to-fasta.py,
   interleave-reads.py,normalize-by-median.py,readstats.py,
   sample-reads-randomly.py,split-paired-reads.py,trim-low-abund.py},
   tests/{test_normalize_by_median.py,test_scripts.py}: remove explicit
   'parse_description' from screed open calls.
   * khmer/_khmer.cc,lib/Makefile,lib/hashtable.{cc,hh},setup.py: removed
   WITH_INTERNAL_METRICS and trace_logger/perf_metrics references.
   * lib/perf_metrics.{cc,hh},lib/trace_logger.{cc,hh}: removed unused files.

2015-07-24  Jacob Fenton  <bocajnotnef@gmail.com>

   * doc/dev/getting-started.rst: added instructions for second contribution

2015-07-22  Jacob Fenton  <bocajnotnef@gmail.com>

   * tests/test_read_parsers.py: added workaround for bug in OSX Python
   * Makefile: respect that workaround when running the tests

2015-07-21  Jacob Fenton  <bocajnotnef@gmail.com>

   * khmer/{kfile,khmer_args}.py: refactored information passing, made it so
   space checks happen in the right directory.
   * oxli/build_graph.py,sandbox/collect-reads.py,scripts/{
   abundance-dist-single,filter-abund-single,load-into-counting,
   normalize-by-median,trim-low-abund}.py,tests/test_script_arguments.py:
   changed to use new arg structure for checking hashtable save space.
   * oxli/functions.py,scripts/saturate-by-median.py: updated error message
   to mention --force option.
   * scripts/{count-overlap,load-into-counting,make-initial-stoptags,
   partition-graph,sample-reads-randomly}.py: removed unnecessary call to
   check_space.

2015-07-20  Titus Brown  <titus@idyll.org>

   * khmer/__init__.py: cleaned up FP rate reporting.
   * scripts/normalize-by-median.py: corrected epilog; refactored reporting
   to be a bit cleaner; use CSV for reporting file;
   added --report-frequency arg.
   * tests/test_normalize_by_median.py: updated/added tests for reporting.

2015-07-17  Jacob Fenton  <bocajnotnef@gmail.com>

   * oxli/{functions,build_graph}.py,scripts/{load-graph,normalize-by-median,
   abundance-dist}.py,tests/test_{normalize_by_median,subset_graph,hashbits,
   oxli_function}.py: pylint cleanup.

2015-07-17  Michael R. Crusoe  <crusoe@ucdavis.edu>  

   * Makefile, tests/test_read_aligner.py: import khmer when pylinting.

2015-07-17  Michael R. Crusoe  <crusoe@ucdavis.edu>

   * lib/read_parser.{cc,hh}: use std::string everywhere to match existing
   exceptions.

2015-07-10  Jacob Fenton  <bocajnotnef@gmail.com>

   * khmer/kfile.py: changed check_valid_file_exists to recognize fifos as
   non-empty.
   * tests/test_normalize_by_median.py: added test.

2015-07-10  Jacob Fenton  <bocajnotnef@gmail.com>

   * oxli/functions.py: changed estimate functions to use correct letter
   abbreviations.
   * sandbox/estimate_optimal_hash.py: changed to use renamed estimate
   functions.
   * sandbox/unique-kmers.py: changed to not output recommended HT args by
   default.
   * tests/test_oxli_functions.py: changed to use renamed estimate functions.

2015-07-10  Jacob Fenton  <bocajnotnef@gmail.com>

   * oxli/functions.py: added '--force' check to sanity check.

2015-07-10  Jacob Fenton  <bocajnotnef@gmail.com>

   * oxli/functions.py: moved optimization/sanity check func to oxli.
   * scripts/normalize-by-median.py,oxli/build_graph.py: added
   optimization/sanity checking via oxli estimation funcs.
   * tests/test_normalize_by_median.py: updated tests to cover estimation
   functions.

2015-07-08  Luiz Irber  <khmer@luizirber.org>

   * lib/{counting,hashbits,hashtable,labelhash,subset}.cc: print hexadecimal
   representation of the signature read from the file.

2015-07-06  Luiz Irber  <khmer@luizirber.org>

   * sandbox/collect-reads.py: Set a default value for coverage based
   on the docstring.
   * sandbox/count-kmers-single.py, tests/test_{functions,script_arguments}.py:
   Replace xrange and cStringIO (not Python 3 compatible).
   * lib/*.{hh,cc}, oxli/functions.py, tests/*.py: make format.

2015-07-05  Jacob Fenton  <bocajnotnef@gmail.com>

   * doc/whats-new-2.0.rst: added in normalize-by-median.py broken paired 
   updates.

2015-07-05  Michael R. Crusoe  <crusoe@ucdavis.edu>

   * Makefile: fix cppcheck invocation.
   * khmer/_khmer.cc: switch to prefix increment for non-primitive objects,
   use a C++ cast, adjust scope.
   * lib/hashtable.{hh,cc}: make copy constructor no-op explicit. adjust scope
   * lib/{ht-diff,test-HashTables,test-Parser}.cc: remove unused test code.
   * lib/labelhash.cc,hllcounter.cc: astyle reformatting.
   * lib/read_parsers.hh: more explicit constructors.

2015-07-05  Michael R. Crusoe  <crusoe@ucdavis.edu>

   * sandbox/{collect-variants,optimal_args_hashbits,sweep-files}.py:
   update API usage.

2015-07-05  Titus Brown  <titus@idyll.org>

   * sandbox/{count-kmers.py,count-kmers-single.py}: added scripts to output
   k-mer counts.
   * tests/test_sandbox_scripts.py: added tests for count-kmers.py and
   count-kmers-single.py.
   * sandbox/README.rst: added count-kmers.py and count-kmers-single.py to
   sandbox/README.

2015-07-05  Kevin Murray  <spam@kdmurray.id.au>

   * lib/*.{cc,hh},sandbox/*.py,khmer/_khmer.cc,tests/test_*.py: Simplify
   exception hierarchy, and ensure all C++ exceptions are converted to python
   errors.
   * scripts/normalize-by-median.py: Clarify error message.
   * tests/khmer_tst_utils.py: Add longify function, converts int => long on
   py2, and passes thru list unmodified on py3.

2015-06-30  Jacob Fenton  <bocajnotnef@gmail.com>

   * tests/{test_script_arguments,test_functions}.py: changed tests to use
   stderr redirection to prevent leaks
   * tests/test_normalize_by_median.py: changed to not duplicate a test
   * tests/test_script_arguments.py: changed tests to use stderr redirection

2015-06-30  Titus Brown  <titus@idyll.org>

   * tests/test_normalize_by_median.py: disabled running
   test_normalize_by_median_report_fp during normal test running.

2015-06-30  Titus Brown  <titus@idyll.org>

   * khmer/khmer_args.py: removed incorrect warning for default max_tablesize
   when -M is used.
   * tests/test_scripts.py: added test for correct max_tablesize behavior.

2015-06-30  Titus Brown  <titus@idyll.org>

   * setup.cfg: changed 'stop=TRUE' to 'stop=FALSE', so that tests do not
   stop running at first failure.

2015-06-30  Kevin Murray  <spam@kdmurray.id.au>

   * scripts/{extract-paired-reads,split-paired-reads}.py: Fix creation of
   default output files even when output files were provided on CLI.

2015-06-29  Sherine Awad  <drmahmoud@ucdavis.edu>

   * khmer/utils.py: Fix bug in naming in interleave-reads.py
   * tests/test_scripts.py: Add a test function for the new behavior
   * tests/test-data/*.fq: Add 3 test files needed for the testing

2015-06-28  Jacob Fenton  <bocajnotnef@gmail.com>

   * tests/test_sandbox_scripts.py: made error more informative and not crashy
   * sandbox/{estimate_optimal_hash,optimal_args_hashbits}.py: minor cleanups

2015-06-28  Qingpeng Zhang  <qingpeng@msu.edu>

   * sandbox/{estimate_optimal_hash,optimal_args_hashbits}.py: added sandbox 
   methods for estimating memory usage based on desired fp rate, etc.

2015-06-27  Kevin Murray  <spam@kdmurray.id.au>

   * doc/dev/binary-file-formats.rst: Fix issue in ksize documentation for
   Countgraph

2015-06-27  Kevin Murray  <spam@kdmurray.id.au>

   * README.rst: Fix link to virtualenv installation instructions.

2015-06-19  Titus Brown  <titus@idyll.org>

   * khmer/__init__.py: split CountingHash into _CountingHash (CPython) and
   CountingHash to mimic Hashbits behavior; pass IOError through
   extract_countinghash_info and extract_hashbits_info so that
   file-does-not-exist errors are correctly reported; fixed FP rate reporting;
   changed to using get_n_primes_near_x to build hashtable sizes; removed
   get_n_primes_above_x, new_hashbits, and new_counting_hash functions.
   * khmer/_khmer.cc: changed tp_flags for KCountingHash so that it could
   be a base class.
   * khmer/khmer_args.py: removed environment variable override for hash size
   defaults; added -M/--max_memory_usage, and functions create_nodegraph()
   and create_countgraph().  Also renamed --min-tablesize to --max-tablesize.
   * khmer/kfile.py: fixed check_space_for_hashtable to depend on args obj.
   * oxli/build_graph.py, scripts/{annotate-partitions.py,count-overlap.py,
   do-partition.py,filter-stoptags.py,
   merge-partitions.py}, sandbox/{assembly-diff.py,assembly-diff-2.py,
   bloom-count-intersection.py,bloom-count.py,build-sparse-graph.py,
   collect-reads.py,saturate-by-median.py, graph-size.py,print-stoptags.py,
   print-tagset.py,stoptags-by-position.py, subset-report.py,
   sweep-out-reads-with-contigs.py,sweep-reads2.py,sweep-reads3.py}: changed
   hashtype over to 'nodegraph' and 'countgraph' in call to report_on_config;
   replaced counting hash/hashbits creation with new khmer_args create*
   functions, and/or new_counting_hash/new_hashbits with CountingHash/Hashbits.
   * doc/scripts.rst: updated hashtable size help text.
   * doc/whats-new-2.0.rst: updated with description of -M/--max-memory-usage.
   * tests/test*.py: switched from new_counting_hash to CountingHash, and
   new_hashbits to Hashbits; adjusts tests for new behavior of hashtable
   size calculation.
   * tests/test_hashbits_obj.py: merged into test_hashbits.py and removed file.
   * tests/test_script_arguments.py: updated for new check_space_for_hashtable
   behavior; added tests for create_countgraph and create_nodegraph.
   * tests/test_counting_single.py: fixed countgraph size & palindrome testing
   beahavior in test_complete_no_collision.

2015-06-19  Titus Brown  <titus@idyll.org>

   * Makefile: temporarily disable 'huge' tests on Linux.

2015-06-17  Titus Brown  <titus@idyll.org>

   * scripts/normalize-by-median.py: changed DEFAULT_DESIRED_COVERAGE to 20,
   and corrected options help.
   * tests/{test_scripts.py,test_normalize_by_median.py}: moved
   normalize-by-median.py tests into a their own file.
   * tests/test-data/{dn-test-all-paired-all-keep.fa,dn-test-none-paired.fa,
   dn-test-some-paired-all-keep.fa}: added test data files for specific
   pairing/saturation behavior.

2015-06-16  Kevin Murray  <spam@kdmurray.id.au>

   * doc/dev/binary-file-formats.rst: Add documentation of khmer's binary file
   formats.
   * doc/dev/index.rst: Add above docs to developer documentation index.

2015-06-14  Michael R. Crusoe  <crusoe@ucdavis.edu>

   * khmer/__init__.py,lib/{counting,hashbits,hashtable,subset,labelhash}.cc,
   lib/khmer.hh: add signature to beginning of all binary file types
   * tests/test-data/{normC20k20.ct,badversion-k32.tagset,
   goodversion-k32.tagset}: update to new format by prepending "OXLI" to the
   data stream
   * tests/test_{counting_hash,functions,scripts,hashbits,hashbits_obj,
   labelhash}.py: tests should fail, not error (add try, except + assert
   blocks). Adapted other tests to cope with the new file formats
   * lib/magic: new, teaches the unix `file` command about khmer file types
   * doc/index.rst,doc/whats-new-2.0.rst: document these changes

2015-06-14  Titus Brown  <titus@idyll.org>

   * scripts/extract-paired-reads.py: added --output_dir, --paired-output,
   and --single-output arguments to change output file details; script
   now accepts stdin, and will output to stdout upon request.
   * scripts/split-paired-reads.py: changed script to output to stdout upon
   request; added '-' as stdin input.
   * tests/test_scripts.py: added tests for new extract-paired-reads.py
   behavior.

2015-06-14  Titus Brown  <titus@idyll.org>

   * tests/test_counting_hash.py: fixed duplicated test
   'get_kmer_counts_too_short' by changing to 'get_kmer_hashes_too_short'.

2015-06-14  Jacob Fenton  <bocajnotnef@gmail.com>

   * scripts/abundance-dist.py: added weird bigcount circumstance detection
   * tests/test_scripts.py: added test for the above

2015-06-14  Kevin Murray  <spam@kdmurray.id.au>

   * lib/counting.cc: Fix infinite loop in gzipped CountingHash I/O
   * tests/test_counting_hash.py: Add test of large CountingHash I/O
   * setup.cfg: Skip tests with the 'huge' label by default

2015-06-13  Michael R. Crusoe  <crusoe@ucdavis.edu>

   * Makefile, build-jenkins.sh: unify sphinx dependencies
   * scripts/readstats.py: fix typo

2015-06-13  Titus Brown  <titus@idyll.org>

   * doc/dev/getting-started.rst: update instructions for creating a new
   branch name to preferred practice (fix/brief_issue_description, instead
   of fix/issuenum).

2015-06-13  Michael R. Crusoe  <crusoe@ucdavis.edu>

   * doc/dev/release.rst: remove false positive from version check
   * tests/test_{counting_hash,scripts}.py: remove scriptpath no-op method

2015-06-12  Luiz Irber  <khmer@luizirber.org>

   * setup.py: revert changes to zlib compilation.
   * setup.cfg: nose should stop on first error by default.
   * Makefile, tests/test_threaded_sequence_processor.py,
   scripts/{do-partition,partition-graph}.py, khmer/thread_utils.py: Remove
   dependency on future package.

2015-06-12  Michael R. Crusoe  <crusoe@ucdavis.edu>

   * setup.py: update screed version to 0.9

2015-06-12  Luiz Irber  <khmer@luizirber.org>

   * *.py: refactor for Python 3 compatibility. Clear separation of Unicode
   and Byte strings, use __future__ imports for compatibility (print function,
   absolute imports, unicode_literals), fix tests to consider changes to random
   number generator between Python versions.
   * khmer/_khmer.cc: rename file, methods return Unicode strings instead of
   Bytestrings.

2015-06-12  Luiz Irber  <khmer@luizirber.org>

   * khmer/{khmermodule.cc},tests/test_hashbits.py: Add Unicode support to
   hashbits.get method.
   * tests/test_hll.py: Avoid using translate for revcomp calculation.

2015-06-12  Sarah Guermond  <sarah.guermond@gmail.com>

   * scripts/trim-low-abund.py: changed _screed_record_dict to Record

2015-06-11  Sherine Awad  <drmahmoud@ucdavis.edu>

   * Change split-paired-reads.py to accept input from stdin.
   * Add test function to test new behavior of split-paired.

2015-06-10  Camille Scott  <camille.scott.w@gmail.com>

   * lib/hashtable.cc: Tweaked median_at_least to reduce number of
   conditional checks.

2015-06-10  Titus Brown  <titus@idyll.org>

   * scripts/find-knots.py: fixed invocation of check_space to take correct
   arguments.
   * tests/test_scripts.py: added simple test of find-knots.py execution.

2015-06-09  Jacob Fenton  <bocajnotnef@gmail.com>

   * scripts/normalize-by-median.py: implemented broken_paired_reader
   * tests/test_scripts.py: modified tests to properly use new args
   * khmer/utils.py: added force-paired option to broken_paired_reader (@ctb)

2015-06-09   Luiz Irber  <khmer@luizirber.org>

   * khmer/_khmermodule.cc, lib/hashtable.{cc,hh}: astyle fixes.

2015-06-09  Titus Brown  <titus@idyll.org>

   * khmer/_khmermodule.cc: fixed nasty Hashtable.get() bug.
   * lib/hashtable.{cc,hh}: add Hashtable::get_kmers(), get_kmer_hashes(),
   and get_kmer_counts().
   * khmer/_khmermodule.cc: add CPython functions for get_kmers(),
   get_kmer_hashes(), and get_kmer_counts(); reorganize hashtable_methods.
   * tests/test_counting_hash.py: add tests for get_kmers(), get_kmer_hashes(),
   and get_kmer_counts(), as well as for nasty Hashtable.get() bug.

2015-06-08  Camille Scott  <camille.scott.w@gmail.com>

   * lib/hashtable.{cc,hh}: Add filter_on_median method to check
   if median k-mer count is above a cutoff
   * khmer/_khmermodule.cc: Expose filter_on_median to python-land
   * scripts/normalize-by-median.py: Switch to new filter_on_median
   * tests/test_counting_hash.py: Tests for new method

2015-06-08  Luiz Irber  <khmer@luizirber.org>

   * tests/test_hll.py: test return values from consume_{string,fasta}.

2015-06-06  Titus Brown  <titus@idyll.org>

   * khmer/_khmermodule.cc: added hllcounter_merge.
   * tests/test_hll.py: added merge tests.
   * lib/hllcounter.cc: changed HLLCounter::consume_string to uppercase input.
   * sandbox/unique-kmers.py: added --stream-out option; updated to print out
   k-mers per file as well as k-mer size used.

2015-06-04  Titus Brown  <titus@idyll.org>

   * khmer/_khmermodule.cc: added error handling to load_partitionmap.
   * lib/subset.cc: modified partitionmap format to detect truncated files;
   changed untestable sanity checks to assertions.
   * tests/{test_counting_hash,test_hashbits,test_subset_graph}.py: added
   tests to try loading all possible truncations of binary save files.

2015-06-04  Titus Brown  <titus@idyll.org>

   * khmer/_khmermodule.cc,lib/hashbits.{cc,hh}: add Hashbits::update_from()
   and Hashbits.update().
   * tests/test_hashbits.py: associated tests.

2015-06-01  Jacob Fenton  <bocajnotnef@gmail.com>

   * scripts/normalize-by-median.py: major refactoring to use context
   managers and classes; fixed -R
   * tests/test_scripts.py: added test for normalize's -R arg

2015-06-01  Tamer Mansour <drtamermansour@gmail.com>

   * scripts/normalize-by-median.py: changed to count kmers from both PE reads
   when either one of them is below the coverage cutoff
   * tests/test_scripts.py: Added test for new behaviour

2015-05-26  Titus Brown  <titus@idyll.org>

   * khmer/_khmermodule.cc: refactor CPython layer so that KHashtable
   is at base of CountingHash and Hashbits.
   * lib/hashbits.hh: add n_entries() function from Hashtable::n_entries.
   * lib/hashtable.hh: add several virtual functions to Hashtable that exist in
   CountingHash and Hashbits.

2015-05-26  Titus Brown  <titus@idyll.org>

   * khmer/{__init__.py,_khmermodule.cc},lib/labelhash.{cc,hh},
   lib/{hashtable,khmer}.hh: changed LabelHash to be a "friend" of Hashtable,
   rather than a subclass; allowed initialization with either a CountingHash
   or a Hashbits; added 'graph' attribute to the Python object to store a
   reference to host object.
   * lib/labelhash.{cc,hh}: changed TagPtr maps to Tag maps to fix disastrous
   bug.
   * lib/labelhash.{cc,hh}: added save/load_tags_and_labels functions for
   saving and loading labels.
   * tests/test_labelhash.py: removed unnecessary tests; added tests for save
   and load.
   * sandbox/sweep-reads.py: updated with LabelHash changes.

2015-05-26  Kevin Murray  <spam@kdmurray.id.au>

   * lib/Makefile: Remove old libkhmer.so versions during make clean

2015-05-25  Kevin Murray  <spam@kdmurray.id.au>

   * Makefile: Fix issue with 'lib' target not building by using FORCE

2015-05-20  Jacob Fenton  <bocajnotnef@gmail.com>

   * oxli/{__init__,khmer_api,common}.py,scripts/build-graph.py,
   tests/test_scripts.py: added oxli module, oxlified load_graph script, tests
   * scripts/load-graph.py: replaced with oxlified version
   * setup.py: added oxli module and entry point

2015-05-20  Kevin Murray  <spam@kdmurray.id.au>

   * .gitignore: Add htmlcov/ and diff-cover.html to gitignore
   * Makefile: Use rm -f to remove files to quash error messages on
   non-existant files

2015-05-18  Sherine Awad  <sherine.awad@gmail.com>

   * tests/test_scripts.py: Test loading of compressed counting table
   with bigcounts,and test abundance with bigcounts

2015-05-18  Michael R. Crusoe  <mcrusoe@msu.edu>

   * all files: references to github.com/ged-lab changed to
   github.com/dib-lab. All GitHub URLs normalized to use HTTPS
   * README.rst: broken landscape.io badge removed
   * doc/user/known-issues.rst: removed two known issues fixed in v1.4 release

2015-05-18  Titus Brown  <titus@idyll.org>

   * sandbox/{assembly-diff-2.py,sandbox/collect-reads.py},
   scripts/{count-median.py,filter-abund-single.py,filter-abund.py}: changed
   sequence-reading behavior to replace 'N' with 'A', to be consistent with
   rest of code base.
   * scripts/{filter-abund.py,filter-abund-single.py}: changed behavior of
   scripts to keep sequences with 'N's in them, and count them as 'A's.
   * tests/test_scripts.py: added tests for new
   filter-abund/filter-abund-single behavior.
   * tests/test-data/test-filter-abund-Ns.fq: new test file for new tests.

2015-05-13  Scott Sievert  <sieve121@umn.edu>

   * tests/*,scripts/*,lib/*,sandbox/*,khmer/*: changed "doc/LICENSE.txt" to
   "LICENSE" in copyright header.

2015-05-13  Michael R. Crusoe  <mcrusoe@msu.edu>

   * doc/dev/getting-started.rst: added missing dev tools to install list

2015-05-12  Kevin Murray  <spam@kdmurray.id.au>

   * scripts/load-into-counting.py,test/test_scripts.py: Add the number of
   reads processed to the machine readable output files of --summary-info.

2015-05-11  Titus Brown  <titus@idyll.org>

   * scripts/sample-reads-randomly.py: fixed boundary error in
   sample-reads-randomly.py.
   * tests/test_scripts.py: updated tests to correspond with correct
   behavior of sample-reads-randomly.py.

2015-04-23  Lex Nederbragt  <lex.nederbragt@ibv.uio.no>

   * tests/test_scripts.py: added a test for extract-partitions:
   whitespace in fasta header.

2015-04-21  Daniel Standage  <daniel.standage@gmail.com>

   * scripts/sample-reads-randomly.py: use broken paired reader to provide
   paired-end read support.
   * tests/test_scripts.py: change test results to compensate for the change in
   implementation.

2015-04-17  Jessica Mizzi  <mizzijes@msu.edu>

   * tests/test_scripts.py: split test_extract_long_sequences 
   into test_extract_long_sequences_fa and test_extract_long_sequences_fq

2015-04-15  Elmar Bucher <buchere@ohsu.edu>

   * khmer/doc/dev/getting-started.rst: add information for OS X
   mac port and homebrew distro users as well as Linux
   Debian and Ubuntu distro users.
   And add copyright header.

2015-04-15  Susan Steinman  <steinman.tutoring@gmail.com>

   * khmer/tests/khmer_tst_utils.py,doc/dev/a-quick-guide-to-testing.rst
      edited docstring and docs to remind people to make sure tests test
      errors correctly

2015-04-15  Michael R. Crusoe  <mcrusoe@msu.edu>

   * sandbox/make-coverage.py: tweak for importability

2015-04-15  Sherine Awad  <sherine.awad@gmail.com>

   * sandbox/make-coverage.py: restored, was deleted by accident

2015-04-15  Susan Steinman  <steinman.tutoring@gmail.com>

   * khmer/tests/test_scripts.py: changed tests that use `runscript` with
      `fail_okay=True` to use asserts to confirm the correct failure type

2015-04-15  Sarah Guermond  <sarah.guermond@gmail.com>

   * doc/dev/getting-started.rst: clarified dev communication

2015-04-15  Sarah Guermond  <sarah.guermond@gmail.com>

   * scripts/trim-low-abund.py: implemented STDOUT output, redirected
   existing print statements to STDERR, fixed existing & new PEP 8 issues 
   * tests/test_scripts.py: added test for above changes

2014-04-15  Andreas Härpfer  <ahaerpfer@gmail.com>

   * doc/conf.py: disable Sphinx smart rendering

2015-04-15  Michael R. Crusoe  <mcrusoe@msu.edu>

   * lib/hashtable.cc: remove memory leak
   * scripts/readstats.py,tests/test_scripts.py: fix PEP8 violations

2015-04-15  Susan Steinman  <steinman.tutoring@gmail.com>

   * khmer/scripts/normalize-by-median.py: pass individual arg values to 
      functions instead of ArgParse object

2015-04-15  Thomas Fenzl  <thomas.fenzl@gmx.net>

   * scripts/{count-overlap.py,readstats.py},tests/test_scripts.py: 
   added a --csv option to readstats
   updated documentation for count-overlap
   * khmer/_khmermodule.cc: fixed missing error handling 
   for hashbits_count_overlap

2015-04-15  en zyme  <en_zyme@outlook.com>

   * khmer/khmer/kfile.py: check_file_status() -> check_input_files()
   * khmer/sandbox/{collect-reads, khmer/sandbox/sweep-reads}.py 
     khmer/scripts/{abundance-dist-single, abundance-dist, annotate-partitions,
     count-median, count-overlap, do-partition, extract-paired-reads, 
     extract-partitions, filter-abund-single, filter-abund, filter-stoptags,
     find-knots, interleave-reads, load-graph, load-into-counting, 
     make-initial-stoptags, merge-partitions, partition-graph,
     sample-reads-randomly, split-paired-reads}.py:
       check_file_status() -> check_input_files()
   * khmer/tests/test_functions.py: check_file_status() -> check_input_files()

2015-04-15  Andreas Härpfer  <ahaerpfer@gmail.com>

   * khmer/utils.py: fix record checks to account for comments in old style
   FASTQ data.
   * tests/test-data/old-style-format-w-comments.fq: new test data.
   * tests/test_scripts.py: add test against new test data.

2015-04-15  Michael R. Crusoe  <mcrusoe@msu.edu>

   * doc/dev/release.txt: update release instructions to more thoroughly run
   tests.

2015-04-14  Susan Steinman  <steinman.tutoring@gmail.com>

   * khmer/scripts/normalize-by-median.py: allow for paired and unpaired
      files to be normalized together. separate function for error check
   * khmer/tests/test_scripts.py: created test for paired/unpaired data

2015-04-14  Scott Fay  <scott.a.fay@gmail.com>

   * doc/user/getting-help.rst: added to user docs
   * doc/index.rst: changed: added link to getting-help doc
   * README.rst: changed: added link to getting-help doc

2015-04-14  Scott Fay  <scott.a.fay@gmail.com>

   * docs/index.rst: added github repo and release notes page to main docs page

2015-04-14  Susan Steinman  <steinman.tutoring@gmail.com>

   * khmer/{__init__.py},sandbox/{collect-reads,collect-variants,
   saturate-by-median},scripts/{do-partition,filter-abund-single,load-graph,
   load-into-counting,normalize-by-median,trim-low-abund}: pulled out check
   max collisions logic to init.
   * khmer/tests/test_scripts.py: modified tests to account for new error
   message

2015-04-14  Josiah Seaman  <josiah@dnaskittle.com>

   * lib/{hashbits.cc}: changed: adding doxygen comments

2015-04-14  Sarah Guermond  <sarah.guermond@gmail.com>

   * doc/dev/coding-guidelines-and-review.rst: added copyright question
   to commit checklist.

2015-04-14  Andreas Härpfer  <ahaerpfer@gmail.com>

   * */*.py: Make docstrings PEP 257 compliant.

2015-04-14  Michael R. Crusoe  <mcrusoe@msu.edu>

   * khmer/_khmermodule.cc: catch more exceptions
   * tests/test_{sandbox_scripts,subset_graph}.py: make tests more resilient

2015-04-14  Michael R. Crusoe  <mcrusoe@msu.edu>

   * lib/count.cc: Make CountingHash::abundance_distribution threadsafe
   * khmer/_khmermodule.cc: remove newly unnecessary check for exception
   * tests/test_scripts.py: added test to confirm the above

2015-04-14  Michael R. Crusoe  <mcrusoe@msu.edu>

   * khmer/{__init__.py,_khmermodule.cc},lib/{counting,hashbits,hashtable,
   subset}.cc: catch IO errors and report them.
   * tests/test_hashbits.py: remove write to fixed path in /tmp
   * tests/test_scripts.py: added test for empty counting table file

2015-04-13  Thomas Fenzl  <thomas.fenzl@gmx.net>

   * lib/{khmer_exception.hh,{counting,hashbits,hashtable,subset}.cc}: changed 
   khmer_exception to use std::string to fix memory management.

2015-04-13  Elmar Bucher  <buchere@ohsu.edu>

   * scripts/normalize-by-median.py (main): introduced warning for when at
   least two input files are named the same.

2015-04-13  Andreas Härpfer  <ahaerpfer@gmail.com>

   * doc/dev/getting-started.rst: clarify Conda usage

2015-04-13  Daniel Standage  <daniel.standage@gmail.com>

   * scripts/normalize-by-median.py: Added support to the diginorm script for
   sending output to terminal (stdout) when using the conventional - as the
   output filename. Also removed --append option.
   * tests/test_scripts.py: Added functional test for diginorm stdout, removed
   test of --append option.

2015-04-13  Scott Fay  <scott.a.fay@gmail.com>

   * scripts/filter-abund.py: added checking of input_table by
   `check_file_status()`

2015-04-13  David Lin

   * scripts/abundance-dist.py: disambiguate documentation for force and 
   squash options

2015-04-13  Michael R. Crusoe  <mcrusoe@msu.edu>

   * README.rst,doc/index.rst: added link to gitter.im chat room
   * doc/README.rst: removed ancient, outdated, and unused file

2015-04-13  Thomas Fenzl  <thomas.fenzl@gmx.net>

   * khmer/_khmermodule.cc: removed unused find_all_tags_truncate_on_abundance
   from python api

2015-04-10  Will Trimble

   * tests/test_script_arguments.py: added a test to check for the empty file
   warning when checking if a file exists

2015-04-10  Jacob Fenton  <bocajnotnef@gmail.com>

   * scripts/test-{scripts.py}: added test for check_file_writable using 
   load_into_counting

2015-04-10  Phillip Garland  <pgarland@gmail.com>

   * khmer/file.py (check_file_writable): new function to check writability
   * scripts/load-into-counting.py (main): early check to see if output is
   writable

2015-04-07  Michael R. Crusoe  <mcrusoe@msu.edu>

    * README.rst: add a ReadTheDocs badge

2015-04-06  Michael R. Crusoe  <mcrusoe@msu.edu>

   * jenkins-build.sh: updated OS X warning flag to quiet the build a bit

2015-04-06  Michael R. Crusoe  <mcrusoe@msu.edu>

   * Makefile: added 'convert-release-notes' target for MD->RST conversion
   * doc/{,release-notes}/index.rst: include release notes in documentation
   * doc/release-notes/*.rst: added pandoc converted versions of release notes
   * jenkins-build.sh: use the Sphinx method to install doc dependencies

2015-04-05  Michael R. Crusoe  <mcrusoe@msu.edu>

   * setup.py: use the release version of screed 0.8

2015-04-05  Michael R. Crusoe  <mcrusoe@msu.edu>

   * doc/*/*.txt: all documentation sources have been renamed to use the rst
   extension to indicate that they are reStructuredText files. This enables
   use of rich text editors on GitHub and elsewhere.
   * doc/conf.py: update Sphinx configuration to reflect this change
   * doc/requirements.txt: added hint to install version 3.4.1 of Setuptools;
   this file is used by ReadTheDocs only.

2015-04-05  Michael R. Crusoe  <mcrusoe@msu.edu>

   * ChangeLog, lib/read_aligner.cc, sandbox/sweep-reads.py: fixed spelling
   errors.

2015-04-05  Kevin Murray  <spam@kdmurray.id.au>

   * lib/read_parsers.{cc,hh}: Work around an issue (#884) in SeqAn 1.4.x
   handling of truncated sequence files. Also revamp exceptions
   * khmer/_khmermodule.cc: Use new/updated exceptions handling malformed
   FASTA/Q files.
   * tests/test_read_parsers.py: add a test of parsing of truncated fastq
   files

2015-04-03  Luiz Irber  <irberlui@msu.edu>

   * lib/hllcounter.cc: Use for loop instead of transform on merge method,
   now works on C++11.

2015-04-01  Luiz Irber  <irberlui@msu.edu>

   * third-party/smhasher/MurmurHash3.{cc,h}: remove unused code, fix warnings.

2015-04-01  Michael R. Crusoe  <mcrusoe@msu.edu>

   * Doxyfile.in: make documentation generation reproducible, removed timestamp

2015-04-01  Alex Hyer  <theonehyer@gmail.com>

   * scripts/find-knots.py: added force argument to check_file_status()
   call in main().

2015-03-31  Kevin Murray  <spam@kdmurray.id.au>

   * lib/read_parsers.{cc,hh}: add read counting to IParser and subclasses
   * khmer/_khmermodule.cc,tests/test_read_parsers.py: add 'num_reads'
   attribute to khmer.ReadParser objects in python land, and test it.

2015-03-28  Kevin Murray  <spam@kdmurray.id.au>

   * lib/hashbits.hh: Add Hashbits::n_tables() accessor

2015-03-27  Michael R. Crusoe  <mcrusoe@msu.edu>

   * lib/read_parsers.{cc,hh}: Obfuscate SeqAn SequenceStream objects with a
   wrapper struct, to avoid #include-ing the SeqAn headers.
   * lib/Makefile: Don't install the SeqAn headers.

2015-03-27  Kevin Murray  <spam@kdmurray.id.au>

   * lib/Makefile: Add libkhmer targets, clean up
   * lib/get_version.py: Rewrite to use versioneer.py
   * lib/.gitignore,third-party/.gitignore: Add more compiled outputs
   * lib/.check_openmp.cc: add source that checks compiler for openmp support.
   * lib/khmer.pc.in: add pkg-config file for khmer

2015-03-23  Kevin Murray  <spam@kdmurray.id.au>

   * lib/counting.hh: Add CountingHash::n_tables() accessor

2015-03-16  Jessica Mizzi  <mizzijes@msu.edu>

    * khmer/kfile.py: Added file not existing error for system exit
    * tests/{test_scripts,test_functions}.py: Added tests for
    check_file_status for file existence and force option

2015-03-15  Kevin Murray  <spam@kdmurray.id.au>  &  Titus Brown  <titus@idyll.org>

   * tests/test_counting_hash.py: Skip get_raw_tables test if python doesn't
   have the memoryview type/function.

2015-03-11  Erich Schwarz  <ems394@cornell.edu>

   * Added URLs and brief descriptions for khmer-relevant documentation in
   doc/introduction.txt, pointing to http://khmer-protocols.readthedocs.org and
   khmer-recipes.readthedocs.org, with brief descriptions of their content.

2015-03-10  Camille Scott  <camille.scott.w@gmail.com>

   * lib/counting.hh, khmer/_khmermodule.cc: Expose the raw tables of
   count-min sketches to the world of python using a buffer interface.
   * tests/test_counting_hash.py: Tests of the above functionality.

2015-03-08  Michael R. Crusoe  <mcrusoe@msu.edu>

   * Makefile: make 'pep8' target be more verbose
   * jenkins-build.sh: specify setuptools version
   * scripts/{abundance-dist,annotate-partitions,count-median,do-partition,
   extract-paired-reads,extract-partitions,filter-stoptags,find-knots,
   interleave-reads,merge-partitions,partition-graph,sample-reads-randomly,
   split-paired-reads}.py,setup.py: fix new PEP8 errors
   * setup.py: specify that this is a Python 2 only project (for now)
   * tests/test_{counting_single,subset_graph}.py: make explicit the use of
   floor division behavior.

2015-03-06  Titus Brown  <titus@idyll.org>

   * sandbox/{collect-reads.py,saturate-by-median.py}: update for 'force'
   argument in khmer.kfile functions, so that khmer-recipes compile.

2015-03-02  Titus Brown  <titus@idyll.org>

   * sandbox/{combine-pe.py,compare-partitions.py,count-within-radius.py,
   degree-by-position.py,dn-identify-errors.py,ec.py,error-correct-pass2.py,
   find-unpart.py,normalize-by-align.py,read-aligner.py,shuffle-fasta.py,
   to-casava-1.8-fastq.py,uniqify-sequences.py}: removed from sandbox/ as
   obsolete/unmaintained.
   * sandbox/README.rst: updated to reflect readstats.py and trim-low-abund.py
   promotion to sandbox/.
   * doc/dev/scripts-and-sandbox.txt: updated to reflect sandbox/ script name
   preferences, and note to remove from README.rst when moved over to scripts/.

2015-02-27  Kevin Murray  <spam@kdmurray.id.au>

   * scripts/load-into-counting.py: Be verbose in the help text, to clarify
   what the -b flag does.

2015-02-25  Hussien Alameldin  <hussien@msu.edu>

   * sandbox/bloom_count.py: renamed to bloom-count.py
   * sandbox/bloom_count_intersection.py: renamed to
     bloom-count-intersection.py
   * sandbox/read_aligner.py: renamed to read-aligner.py

2015-02-26  Tamer A. Mansour  <drtamermansour@gmail.com>

   * scripts/abundance-dist-single.py: Use CSV format for the histogram.
   * scripts/count-overlap.py: Use CSV format for the curve file output.
   Includes column headers.
   * scripts/abundance-dist-single.py: Use CSV format for the histogram. 
   Includes column headers.
   * tests/test_scripts.py: add test functions for the --csv option in
   abundance-dist-single.py and count-overlap.py

2015-02-26  Jacob Fenton  <bocajnotnef@gmail.com>

   * doc/introduction.txt, doc/user/choosing-table-sizes.txt: Updated docs to
   ref correct links and names

2015-02-25  Aditi Gupta  <agupta@msu.edu>

   * sandbox/{collect-reads.py, correct-errors.py, 
   normalize-by-median-pct.py, slice-reads-by-coverage.py, 
   sweep-files.py, sweep-reads3.py, to-casava-1.8-fastq.py}: 
   Replaced 'accuracy' with 'quality'. Fixes #787.

2015-02-25  Tamer A. Mansour  <drtamermansour@gmail.com>

   * scripts/normalize-by-median.py: change to the default behavior to
   overwrite the sequences output file. Also add a new argument --append to
   append new reads to the output file.
   * tests/test_scripts.py: add a test for the --append option in
   normalize-by-median.py

2015-02-25  Hussien Alameldin  <hussien@msu.edu>

   * khmer/khmer_args.py: add 'hll' citation entry "Irber and Brown,
     unpublished." to  _alg. dict.
   * sandbox/unique-kmers.py: add call to 'info' with 'hll' in the
     algorithms list.

2015-02-24  Luiz Irber  <irberlui@msu.edu>

    * khmer/_khmermodule.cc: expose HLL internals as read-only attributes.
    * lib/hllcounter.{cc,hh}: simplify error checking, add getters for HLL.
    * tests/test_hll.py: add test cases for increasing coverage, also fix
    some of the previous ones using the new HLL read-only attributes.

2015-02-24  Luiz Irber  <irberlui@msu.edu>

   * khmer/_khmermodule.cc: Fix coding style violations.

2015-02-24  Luiz Irber  <irberlui@msu.edu>

   * khmer/_khmermodule.cc: Update extension to use recommended practices,
   PyLong instead of PyInt, Type initialization, PyBytes instead of PyString.
   Replace common initialization with explicit type structs, and all types
   conform to the CPython checklist.

2015-02-24  Tamer A. Mansour  <drtamermansour@gmail.com>

   * scripts/abundance-dist.py: Use CSV format for the histogram. Includes
   column headers.
   * tests/test_scripts.py: add coverage for the new --csv option in
   abundance-dist.py

2015-02-24  Michael R. Crusoe  <mcrusoe@msu.edu>

   * jenkins-build.sh: remove examples/stamps/do.sh testing for now; takes too
   long to run on every build. Related to #836

2015-02-24  Kevin Murray  <spam@kdmurray.id.au>

   * scripts/interleave-reads.py: Make the output file name print nicely.

2015-02-23  Titus Brown  <titus@idyll.org>

   * khmer/utils.py: added 'check_is_left' and 'check_is_right' functions;
   fixed bug in check_is_pair.
   * tests/test_functions.py: added tests for now-fixed bug in check_is_pair,
   as well as 'check_is_left' and 'check_is_right'.
   * scripts/interleave-reads.py: updated to handle Casava 1.8 formatting.
   * scripts/split-paired-reads.py: fixed bug where sequences with bad names
   got dropped; updated to properly handle Casava 1.8 names in FASTQ files.
   * scripts/count-median.py: added '--csv' output format; updated to properly
   handle Casava 1.8 FASTQ format when '--csv' is specified.
   * scripts/normalize-by-median.py: replaced pair checking with
   utils.check_is_pair(), which properly handles Casava 1.8 FASTQ format.
   * tests/test_scripts.py: updated script tests to check Casava 1.8
   formatting; fixed extract-long-sequences.py test.
   * scripts/{extract-long-sequences.py,extract-paired-reads.py,
   fastq-to-fasta.py,readstats.py,sample-reads-randomly.py,trim-low-abund.py},
   khmer/thread_utils.py: updated to handle Casava 1.8 FASTQ format by
   setting parse_description=False in screed.open(...).
   * tests/test-data/{paired-mixed.fq,paired-mixed.fq.pe,random-20-a.fq,
   test-abund-read-2.fq,test-abund-read-2.paired2.fq,test-abund-read-paired.fa,
   test-abund-read-paired.fq}: switched some sequences over to Casava 1.8
   format, to test format handling.
   * tests/test-data/{casava_18-pe.fq,test-reads.fq.gz}: new test file for
   Casava 1.8 format handling.
   * tests/test-data/{overlap.curve,paired-mixed.fq.1,paired-mixed.fq.2,
   simple_1.fa,simple_2.fa,simple_3.fa,test-colors.fa,test-est.fa,
   test-graph3.fa,test-graph4.fa,test-graph6.fa}: removed no-longer used
   test files.

2015-02-23  Titus Brown  <titus@idyll.org>

   * setup.cfg: set !linux flag by default, to avoid running tests that
   request too much memory when 'nosetests' is run.  (This is an OS difference
   where Mac OS X attempts to allocate as much memory as requested, while
   on Linux it just crashes).

2015-02-23  Michael R. Crusoe  <mcrusoe@msu.edu>

   * khmer/{__init__.py,_khmermodule.cc},lib/{hashbits.cc,hashbits.hh,
   hashtable,tests/test_{c_wrapper,read_parsers}.py: remove unused callback
   functionality

2015-02-23  Michael R. Crusoe  <mcrusoe@msu.edu>

   * setup.py: point to the latest screed release candidate to work around
   versioneer bug.

2015-02-23  Tamer A. Mansour  <drtamermansour@gmail.com>

   * examples/stamps/do.sh: the argument --savehash was changed to --savetable
   and change mode to u+x
   * jenkins-build.sh: add a test to check for the do.sh file

2015-02-23  Kevin Murray  <spam@kdmurray.id.au>

   * khmer/load_pe.py: Remove unused/undocumented module. See #784

2015-02-21  Hussien Alameldin  <hussien@msu.edu>

   * sandbox/normalize-by-align.py: "copyright header 2013-2015 was added"
   * sandbob/read_aligner.py: "copyright header 2013-2015 was added"
   * sandbox/slice-reads-by-coverage.py: "copyright header 2014  was added"

2015-02-21  Hussien Alameldin  <hussien@msu.edu>

   * sandbox/calc-best-assembly.py, collect-variants.py, graph-size.py: Set executable bits using "chmod +x"

2015-02-21  Michael R. Crusoe  <mcrusoe@msu.edu>

   * khmer/_khmermodule.cc,lib/read_parsers.cc: Rename the 'accuracy' attribute
   of ReadParser Reads to 'quality'
   * tests/test_read_parsers.py: update test to match

2015-02-21  Rhys Kidd  <rhyskidd@gmail.com>

   * sandbox/{calc-best-assembly,calc-error-profile,normalize-by-align,
   read_aligner,slice-reads-by-coverage}.py: reference /usr/bin/env python2
   in the #! line.

2015-02-21  Rhys Kidd  <rhyskidd@gmail.com>

   * sandbox/sweep-paired-reads.py: remove empty script

2015-02-20  Titus Brown  <titus@idyll.org>

   * doc/dev/scripts-and-sandbox.txt: policies for sandbox/ and scripts/
   content, and a process for adding new command line scripts into scripts/.
   * doc/dev/index.txt: added scripts-and-sandbox to developer doc index.

2015-02-20  Michael R. Crusoe  <mcrusoe@msu.edu>

    * khmer/_khmermodule.cc: convert C++ out of memory exceptions to Python
    out of memory exception.
    * test/test_{counting_hash,counting_single,hashbits_obj,labelhash,
    scripts}.py: partial tests for the above

2015-02-20  Aditi Gupta  <agupta@msu.edu>

   * doc/dev/coding-guidelines-and-review.txt: fixed spelling errors.

2015-02-19  Michael R. Crusoe  <mcrusoe@msu.edu>

   * doc/dev/coding-guidelines-and-review.txt: added checklist for new CPython
   types
   * khmer/_khmermodule.cc: Update ReadAligner to follow the new guidelines

2015-02-19  Daniel Standage  <daniel.standage@gmail.com>

   * Makefile: add a new Makefile target `help` to list and describe all
   common targets.
   * khmer/utils.py, tests/test_functions.py: minor style fixes.

2015-02-16  Titus Brown  <titus@idyll.org>

   * khmer/utils.py: added 'check_is_pair', 'broken_paired_reader', and
   'write_record_pair' functions.
   * khmer/khmer_args.py: added streaming reference for future algorithms
   citation.
   * tests/test_functions.py: added unit tests for 'check_is_pair' and
   'broken_paired_reader'.
   * scripts/trim-low-abund.py: upgraded to track pairs properly; added
   proper get_parser information; moved to scripts/ from sandbox/.
   * tests/test_scripts.py: added paired-read tests for
   trim-low-abund.py.
   * tests/test-data/test-abund-read-2.paired.fq: data for paired-read tests.
   * scripts/extract-paired-reads.py: removed 'is_pair' in favor of
   'check_is_pair'; switched to using 'broken_paired_reader'; fixed use
   of sys.argv.
   * scripts/sample-reads-randomly.py: removed unused 'output_single' function.
   * doc/user/scripts.txt: added trim-low-abund.py.

2015-02-13  Qingpeng Zhang  <qingpeng@msu.edu>

   * scripts/sample-reads-randomly.py: fix a glitch about string formatting.

2015-02-11  Titus Brown  <titus@idyll.org>

   * khmer/_khmermodule.cc: fixed k-mer size checking; updated some error
   messages.
   * tests/test_graph.py: added test for k-mer size checking in find_all_tags.

2015-02-09  Titus Brown  <titus@idyll.org>

   * scripts/split-paired-reads.py: added -1 and -2 options to allow fine-
   grain specification of output locations; switch to using write_record
   instead of script-specific output functionality.
   * tests/test_scripts.py: added accompanying tests.

2015-02-09  Bede Constantinides  <bede.constantinides@manchester.ac.uk>

   * scripts/split-paired-reads.py: added -o option to allow specification
   of an output directory
   * tests/test_scripts.py: added accompanying test for split-paired-reads.py

2015-02-01  Titus Brown  <titus@idyll.org>

   * khmer/_khmermodule.cc: added functions hash_find_all_tags_list and
   hash_get_tags_and_positions to CountingHash objects.
   * tests/test_counting_hash.py: added tests for new functionality.

2015-01-25  Titus Brown  <titus@idyll.org>

   * sandbox/correct-errors.py: fixed sequence output so that quality
   scores length always matches the sequence length; fixed argparse
   setup to make use of default parameter.

2015-01-25  Titus Brown  <titus@idyll.org>

    * sandbox/readstats.py: fixed non-functional string interpolation at end;
    added -o to send output to a file; moved to scripts/.
    * doc/user/scripts.txt: added readstats description.
    * tests/test_scripts.py: added tests for readstats.py

2015-01-23  Jessica Mizzi  <mizzijes@msu.edu>

    * khmer/utils.py: Added single write_record fuction to write FASTA/Q
    * scripts/{abundance-dist,extract-long-sequences,extract-partitions,
    interleave-reads,normalize-by-median,sample-reads-randomly}.py: 
    Replaced FASTA/Q writing method with write_record

2015-01-23  Michael R. Crusoe  <mcrusoe@msu.edu>

    * Makefile: remove the user installs for the `install-dependencies` target

2015-01-23  Michael R. Crusoe  <mcrusoe@msu.edu>

    * README.rst,doc/user/install.txt: clarify that we support Python 2.7.x
    and not Python 3.

2015-01-21  Luiz Irber  <irberlui@msu.edu>

    * lib/hllcounter.{cc,hh}: Implemented a HyperLogLog counter.
    * khmer/{_khmermodule.cc, __init__.py}: added HLLCounter class
    initialization and wrapper.
    * tests/test_hll.py: added test functions for the new
    HyperLogLog counter.
    * sandbox/unique-kmers.py: implemented a CLI script for
    approximate cardinality estimation using a HyperLogLog counter.
    * setup.cfg, Makefile, third-party/smhasher/MurmurHash3.{cc,h},
    lib/kmer_hash.{cc,hh}, setup.py: added MurmurHash3 hash function
    and configuration.
    * setup.py: added a function to check if compiler supports OpenMP.

2015-01-14  Reed Cartwright  <cartwright@asu.edu>

    * doc/dev/getting-started.txt: Added install information for
    Arch Linux

2014-01-14  Michael R. Crusoe  <mcrusoe@msu.edu>

    * doc/user/{blog-posts,guide}.txt,examples/stamps/do.sh,sandbox/{
    collect-reads,error-correct-pass2,filter-median-and-pct,filter-median,
    read_aligner,split-sequences-by-length}.py,scripts/{filter-abund,
    load-into-counting}.py,tests/test_{counting_hash,hashbits,scripts}.py:
    remove references to ".kh" files replaces with ".pt" or ".ct" as
    appropriate
    * tests/test-data/{bad-versionk12,normC20k20}.kh: renamed to "*.ct"

2015-01-13  Daniel Standage  <daniel.standage@gmail.com>

    * tests/khmer_tst_utils.py, tests/test_sandbox_scripts.py: removed
    unused module imports
    * .gitignore: added pylint_report.txt so that it is not accidentally
    committed after running make diff_pylint_report
    * khmer/file.py -> khmer/kfile.py: renamed internal file handling
    class to avoid collisions with builtin Python file module
    * sandbox/collect-reads.py, sanbox/saturate-by-median.py,
    sandbox/sweep-files.py, sandbox/sweep-reads.py,
    scripts/abundance-dist-single.py, scripts/abundance-dist.py,
    scripts/annotate-partitions.py, scripts/count-median.py,
    scripts/count-overlap.py, scripts/do-partition.py,
    scripts/extract-long-sequences.py, scripts/extract-paired-reads.py,
    scripts/extract-partitions.py, scripts/filter-abund-single.py,
    scripts/filter-abund.py, scripts/filter-stoptags.py,
    scripts/find-knots.py, scripts/interleave-reads.py,
    scripts/load-graph.py, scripts/load-into-counting.py,
    scripts/make-initial-stoptags.py, scripts/merge-partitions.py,
    scripts/normalize-by-median.py, scripts/partition-graph.py,
    scripts/sample-reads-randomly.py, scripts/split-paired-reads.py,
    tests/test_script_arguments.py, tests/test_scripts.py: changed all
    occurrences of `file` to `kfile`

2015-01-09  Rhys Kidd  <rhyskidd@gmail.com>

    * lib/khmer.hh: implement generic NONCOPYABLE() macro guard
    * lib/hashtable.hh: apply NONCOPYABLE macro guard in case of future 
    modifications to Hashtable that might exposure potential memory corruption 
    with default copy constructor

2014-12-30  Michael Wright  <wrig517@msu.edu>

    * tests/test_scripts.py: Attained complete testing coverage for 
    scripts/filter_abund.py

2014-12-30  Brian Wyss  <wyssbria@msu.edu>

    * tests/test_scripts.py: added four new tests:
    load_into_counting_multifile(), test_abundance_dist_single_nosquash(),
    test_abundance_dist_single_savehash, test_filter_abund_2_singlefile

2015-12-29  Michael R. Crusoe  <mcrusoe@msu.edu>

    * CITATION,khmer/khmer_args.py,scripts/{abundance-dist-single,
    filter-abund-single,load-graph,load-into-counting}.py: Give credit to the
    SeqAn project for their FASTQ/FASTA reader that we use.

2014-12-26  Titus Brown  <titus@idyll.org>

    * tests/tests_sandbox_scripts.py: added import and execfile test for all
    sandbox/ scripts.
    * sandbox/{abundance-hist-by-position.py,
    sandbox/assembly-diff-2.py, sandbox/assembly-diff.py,
    sandbox/bloom_count.py, sandbox/bloom_count_intersection.py,
    sandbox/build-sparse-graph.py, sandbox/combine-pe.py,
    sandbox/compare-partitions.py, sandbox/count-within-radius.py,
    sandbox/degree-by-position.py, sandbox/ec.py,
    sandbox/error-correct-pass2.py, sandbox/extract-single-partition.py,
    sandbox/fasta-to-abundance-hist.py, sandbox/filter-median-and-pct.py,
    sandbox/filter-median.py, sandbox/find-high-abund-kmers.py,
    sandbox/find-unpart.py, sandbox/graph-size.py,
    sandbox/hi-lo-abundance-by-position.py, sandbox/multi-rename.py,
    sandbox/normalize-by-median-pct.py, sandbox/print-stoptags.py,
    sandbox/print-tagset.py, sandbox/readstats.py,
    sandbox/renumber-partitions.py, sandbox/shuffle-fasta.py,
    sandbox/shuffle-reverse-rotary.py, sandbox/split-fasta.py,
    sandbox/split-sequences-by-length.py, sandbox/stoptag-abundance-hist.py,
    sandbox/stoptags-by-position.py, sandbox/strip-partition.py,
    sandbox/subset-report.py, sandbox/sweep-out-reads-with-contigs.py,
    sandbox/sweep-reads2.py, sandbox/sweep-reads3.py,
    sandbox/uniqify-sequences.py, sandbox/write-interleave.py}: cleaned up
    to make 'import'-able and 'execfile'-able.

2014-12-26  Michael R. Crusoe  <mcrusoe@msu.edu>

    * tests/test_functions.py: Generate a temporary filename instead of
    writing to the current directory
    * Makefile: always run the `test` target if specified

2014-12-20  Titus Brown  <titus@idyll.org>

    * sandbox/slice-reads-by-coverage.py: fixed 'N' behavior to match other
    scripts ('N's are now replaced by 'A', not 'G').
    * sandbox/trim-low-abund.py: corrected reporting bug (bp written);
    simplified second-pass logic a bit; expanded reporting.

2014-12-17  Jessica Mizzi  <mizzijes@msu.edu>

    * khmer/file.py,sandbox/sweep-reads.py,scripts/{abundance-dist-single,
    abundance-dist,annotate-partitions,count-median,count-overlap,do-partition,
    extract-paired-reads,extract-partitions,filter-abund-single,filter-abund,
    filter-stoptags,interleave-reads,load-graph,load-into-counting,
    make-initial-stoptags,merge-partitions,normalize-by-median,partition-graph,
    sample-reads-randomly,split-paired-reads}.py,setup.cfg,
    tests/{test_script_arguments,test_scripts}.py: Added force option to all 
    scripts to script IO sanity checks and updated tests to match. 

2014-12-17  Michael R. Crusoe  <mcrusoe@msu.edu>

    * setup.cfg,tests/test_{counting_hash,counting_single,filter,graph,
    hashbits,hashbits_obj,labelhash,lump,read_parsers,scripts,subset_graph}.py:
    reduce memory usage of tests to about 100 megabytes max.

2014-12-17  Michael R. Crusoe  <mcrusoe@msu.edu>

    * scripts/load-graph.py,khmer/_khmermodule.cc: restore threading to
    load-graph.py

2014-12-16  Titus Brown  <titus@idyll.org>

    * sandbox/{calc-error-profile.py,collect-variants.py,correct-errors.py,
    trim-low-abund.py}: Support for k-mer spectral error analysis, sublinear
    error profile calculations from shotgun data sets, adaptive variant
    collection based on graphalign, streaming error correction, and streaming
    error trimming.
    * tests/test_sandbox_scripts.py: added tests for sandbox/trim-low-abund.py.
    * tests/test_counting_hash.py: added tests for new
    CountingHash::find_spectral_error_positions function.

2014-12-16  Michael R. Crusoe  <mcrusoe@msu.edu>  &  Camille Scott
<camille.scott.w@gmail.com>

    * khmer/_khmermodule.cc: fixed memory leak in the ReadParser paired
    iterator (not used by any scripts).
    * lib/read_parsers.cc,khmer/_khmermodule.cc: Improved exception handling.
    * tests/test_read_parsers.py,
    tests/test-data/100-reads.fq.truncated.{bz2,gz}: Added tests for truncated
    compressed files accessed via ReadParser paired and unpaired iterators.

2014-12-09  Michael R. Crusoe  <mcrusoe@msu.edu>

    New FAST[AQ] parser (from the SeqAn project). Fixes known issue and a
    newly found read dropping issue
    https://github.com/dib-lab/khmer/issues/249
    https://github.com/dib-lab/khmer/pull/641
    Supports reading from non-seekable plain and gziped FAST[AQ] files (a.k.a
    pipe or streaming support)

    * khmer/{__init__.py,_khmermodule.cc}: removed the Config object, the
    threads argument to new_counting_hash, and adapted to other changes in API.
    Dropped the unused _dump_report_fn method. Enhanced error reporting.
    * lib/{bittest,consume_prof,error,khmer_config,scoringmatrix,thread_id_map}
    .{cc,hh},tests/test_khmer_config.py: deleted unused files
    * sandbox/collect-reads.py,scripts/{abundance-dist-single,do-partition,
    filter-abund-single,load-into-counting}.py: adapted to Python API changes:
    no threads argument to ReadParser, no more config
    * tests/test_{counting_hash,counting_single,hashbits,hashbits_obj,
    test_read_parsers}.py: updated tests to new error pattern (upon object
    creation, not first access) and the same API change as above. Thanks to
    Camille for her enhanced multi-thread test.
    * lib/{counting,hashtable,ht-diff}.cc,khmer.hh: renamed MAX_COUNT define to
    MAX_KCOUNT; avoids naming conflict with SeqAn
    * khmer/file.py: check_file_status(): ignored input files named '-'
    * khmer/khmer_tst_utils.py: added method to pipe input files to a target
    script
    * tests/test_scripts.py: enhanced streaming tests now that four of them
    work.
    * Makefile: refreshed cppcheck{,-result.xml} targets, added develop
    setuptools command prior to testing

2014-12-08  Michael R. Crusoe  <mcrusoe@msu.edu>

    * doc/user/known_issues.txt: Document that multithreading leads to dropped
    reads.

2014-12-07  Michael R. Crusoe  <mcrusoe@msu.edu>

    This is khmer v1.2

    * Makefile: add sandbox scripts to the pylint_report.txt target
    * doc/dev/coding-guidelines-and-review.txt: Add question about command
    line API to the checklist
    * doc/dev/release.txt: refresh release procedure
    * doc/release-notes/release-1.2.md

2014-12-05  Michael R. Crusoe  <mcrusoe@msu.edu>

    * CITATIONS,khmer/khmer_args.py: update citations for Qingpeng's paper

2014-12-01  Michael R. Crusoe  <mcrusoe@msu.edu>

    * doc/roadmap.txt: Explain the roadmap to v2 through v4

2014-12-01  Kevin Murray  <spam@kdmurray.id.au>

    * tests/test_scripts.py: Stop a test from making a temporary output file
    in the current dir by explicitly specifying an output file.

2014-12-01  Kevin Murray  <spam@kdmurray.id.au>

    * load-into-counting.py: Add a CLI parameter to output a machine-readable
    summary of the run, including number of k-mers, FPR, input files etc in
    json or TSV format.

2014-12-01  Titus Brown  <t@idyll.org>

    * Update sandbox docs: some scripts now used in recipes

2014-11-23  Phillip Garland  <pgarland@gmail.com>

    * lib/khmer.hh (khmer): define KSIZE_MAX
    * khmer/_khmermodule.cc (forward_hash, forward_hash_no_rc) (reverse_hash):
    Use KSIZE_MAX to check whether the user-supplied k is larger than khmer
    supports.

2014-11-19  Michael R. Crusoe  <mcrusoe@msu.edu>

    * CODE_OF_CONDUT.RST,doc/dev/{index,CODE_OF_CONDUCT}.txt: added a code of
    conduct

2014-11-18  Jonathan Gluck  <jdg@cs.umd.edu>

    * tests/test_counting_hash.py: Fixed copy paste error in comments, True to
    False.

2014-11-15  Jacob Fenton  <bocajnotnef@gmail.com>

    * tests/test_scripts.py: added screed/read_parsers stream testing
    * khmer/file.py: modified file size checker to not break when fed
    a fifo/block device
    * tests/test-data/test-abund-read-2.fa.{bz2, gz}: new test files

2014-11-11  Jacob Fenton  <bocajnotnef@gmail.com>

    * do-partition.py: replaced threading args in scripts with things from 
    khmer_args
    * khmer/theading_args.py: removed as it has been deprecated

2014-11-06  Michael R. Crusoe  <mcrusoe@msu.edu>

    * lib/{counting,hashbits}.{cc,hh},lib/hashtable.hh: Moved the n_kmers()
    function into the parent Hashtable class as n_unique_kmers(), adding it to
    CountingHash along the way. Removed the unused start and stop parameters.
    * khmer/_khmermodule.cc: Added Python wrapping for CountingHash::
    n_unique_kmers(); adapted to the dropped start and stop parameters.
    * scripts/{load-graph,load-into-counting,normalize-by-median}.py: used the
    n_unique_kmers() function instead of the n_occupied() function to get the
    number of unique kmers in a table.
    * tests/test_{hashbits,hashbits_obj,labelhash,scripts}.py: updated the
    tests to reflect the above

2014-10-24  Camille Scott  <camille.scott.w@gmail.com>

    * do-partition.py: Add type=int to n_threads arg and assert to check
    number of active threads

2014-10-10  Brian Wyss  <wyssbria@msu.edu>

    * khmer/scripts/{abundance-dist, abundance-dist-single,
    annotate-partitions, count-median, count-overlap, do-partition,
    extract-paired-reads, extract-partitions, filter-abund, filter-abund-single,
    filter-stoptags, find-knots, load-graph, load-into-counting,
    make-initial-stoptags, merge-partitions, normalize-by-median, 
    partition-graph, sample-reads-randomly}.py:
    changed stdout output in scripts to go to stderr.

2014-10-06  Michael R. Crusoe  <mcrusoe@msu.edu>

    * Doxyfile.in: add links to the stdc++ docs

2014-10-01  Ben Taylor  <taylo886@msu.edu>

    * khmer/_khmermodule.cc, lib/hashtable.cc, lib/hashtable.hh,
    tests/test_counting_hash.py, tests/test_labelhash.py,
    tests/test_hashbits.py, tests/test_hashbits_obj.py:
    Removed Hashtable::consume_high_abund_kmers,
    Hashtable::count_kmers_within_depth, Hashtable::find_radius_for_volume,
    Hashtable::count_kmers_on_radius

2014-09-29  Michael R. Crusoe  <mcrusoe@msu.edu>

    * versioneer.py: upgrade versioneer 0.11->0.12

2014-09-29  Sherine Awad  <sherine.awad@gmail.com>

    * scripts/normalize-by-median.py: catch expections generated by wrong
    indentation for 'total'

2014-09-23  Jacob G. Fenton  <bocajnotnef@gmail.com>

    * scripts/{abundance-dist-single, abundance-dist, count-median,
    count-overlap, extract-paired-reads, filter-abund-single,
    load-graph, load-into-counting, make-initial-stoptags,
    partition-graph, split-paired-reads}.py: 
    added output file listing at end of file
    * scripts/extract-long-sequences.py: refactored to set write_out to
    sys.stdout by default; added output location listing.
    * scripts/{fastq-to-fasta, interleave-reads}.py: 
    added output file listing sensitive to optional -o argument
    * tests/test_scripts.py: added test for scripts/make-initial-stoptags.py

2014-09-19  Ben Taylor  <taylo886@msu.edu>

    * Makefile: added --inline-suppr to cppcheck, cppcheck-result.xml targets
    * khmer/_khmermodule.cc: Added comments to address cppcheck false positives
    * lib/hashtable.cc, lib/hashtable.hh: take args to filter_if_present by
    reference, address scope in destructor
    * lib/read_parsers.cc: Added comments to address cppcheck false positives
    * lib/subset.cc, lib/subset.hh: Adjusted output_partitioned_file,
    find_unpart to take args by reference, fix assign_partition_id to use
    .empty() instead of .size()

2014-09-19  Ben Taylor  <taylo886@msu.edu>
		
    * Makefile: Add astyle, format targets
    * doc/dev/coding-guidelines-and-review.txt: Add reference to `make format`
		target

2014-09-10  Titus Brown  <titus@idyll.org>

    * sandbox/calc-median-distribution.py: catch exceptions generated by reads
	shorter than k in length.
    * sandbox/collect-reads.py: added script to collect reads until specific
	average cutoff.
    * sandbox/slice-reads-by-coverage.py: added script to extract reads with
	a specific coverage slice (based on median k-mer abundance).
	
2014-09-09  Titus Brown  <titus@idyll.org>

    * Added sandbox/README.rst to describe/reference removed files,
	 and document remaining sandbox files.

    * Removed many obsolete sandbox files, including:
      sandbox/abund-ablate-reads.py,
      sandbox/annotate-with-median-count.py,
      sandbox/assemble-individual-partitions.py,
      sandbox/assemstats.py,
      sandbox/assemstats2.py,
      sandbox/bench-graphsize-orig.py,
      sandbox/bench-graphsize-th.py,
      sandbox/bin-reads-by-abundance.py,
      sandbox/bowtie-parser.py,
      sandbox/calc-degree.py,
      sandbox/calc-kmer-partition-counts.py,
      sandbox/calc-kmer-read-abunds.py,
      sandbox/calc-kmer-read-stats.py,
      sandbox/calc-kmer-to-partition-ratio.py,
      sandbox/calc-sequence-entropy.py,
      sandbox/choose-largest-assembly.py,
      sandbox/consume-and-traverse.py,
      sandbox/contig-coverage.py,
      sandbox/count-circum-by-position.py,
      sandbox/count-density-by-position.py,
      sandbox/count-distance-to-volume.py,
      sandbox/count-median-abund-by-partition.py,
      sandbox/count-shared-kmers-btw-assemblies.py,
      sandbox/ctb-iterative-bench-2-old.py,
      sandbox/ctb-iterative-bench.py,
      sandbox/discard-high-abund.py,
      sandbox/discard-pre-high-abund.py,
      sandbox/do-intertable-part.py,
      sandbox/do-partition-2.py,
      sandbox/do-partition-stop.py,
      sandbox/do-partition.py,
      sandbox/do-subset-merge.py,
      sandbox/do-th-subset-calc.py,
      sandbox/do-th-subset-load.py,
      sandbox/do-th-subset-save.py,
      sandbox/extract-surrender.py,
      sandbox/extract-with-median-count.py,
      sandbox/fasta-to-fastq.py,
      sandbox/filter-above-median.py,
      sandbox/filter-abund-output-by-length.py,
      sandbox/filter-area.py,
      sandbox/filter-degree.py,
      sandbox/filter-density-explosion.py,
      sandbox/filter-if-present.py,
      sandbox/filter-max255.py,
      sandbox/filter-min2-multi.py,
      sandbox/filter-sodd.py,
      sandbox/filter-subsets-by-partsize.py,
      sandbox/get-occupancy.py,
      sandbox/get-occupancy2.py,
      sandbox/graph-partition-separate.py,
      sandbox/graph-size-circum-trim.py,
      sandbox/graph-size-degree-trim.py,
      sandbox/graph-size-py.py,
      sandbox/join_pe.py,
      sandbox/keep-stoptags.py,
      sandbox/label-pairs.py,
      sandbox/length-dist.py,
      sandbox/load-ht-and-tags.py,
      sandbox/make-coverage-by-position-for-node.py,
      sandbox/make-coverage-histogram.py,
      sandbox/make-coverage.py,
      sandbox/make-random.py,
      sandbox/make-read-stats.py,
      sandbox/multi-abyss.py,
      sandbox/multi-stats.py,
      sandbox/multi-velvet.py,
      sandbox/normalize-by-min.py,
      sandbox/occupy.py,
      sandbox/parse-bowtie-pe.py,
      sandbox/parse-stats.py,
      sandbox/partition-by-contig.py,
      sandbox/partition-by-contig2.py,
      sandbox/partition-size-dist-running.py,
      sandbox/partition-size-dist.py,
      sandbox/path-compare-to-vectors.py,
      sandbox/print-exact-abund-kmer.py,
      sandbox/print-high-density-kmers.py,
      sandbox/quality-trim-pe.py,
      sandbox/quality-trim.py,
      sandbox/reformat.py,
      sandbox/remove-N.py,
      sandbox/softmask-high-abund.py,
      sandbox/split-N.py,
      sandbox/split-fasta-on-circum.py,
      sandbox/split-fasta-on-circum2.py,
      sandbox/split-fasta-on-circum3.py,
      sandbox/split-fasta-on-circum4.py,
      sandbox/split-fasta-on-degree-th.py,
      sandbox/split-fasta-on-degree.py,
      sandbox/split-fasta-on-density.py,
      sandbox/split-reads-on-median-diff.py,
      sandbox/summarize.py,
      sandbox/sweep_perf.py,
      sandbox/test_scripts.py,
      sandbox/traverse-contigs.py,
      sandbox/traverse-from-reads.py,
      sandbox/validate-partitioning.py -- removed as obsolete.

2014-09-01  Michael R. Crusoe  <mcrusoe@msu.edu>

    * doc/dev/coding-guidelines-and-review.txt: Clarify pull request checklist
    * CONTRIBUTING.md: update URL to new dev docs

2014-08-30  Rhys Kidd  <rhyskidd@gmail.com>

    * khmer/_khmermodule.cc: fix table.get("wrong_length_string") gives core
    dump
    * lib/kmer_hash.cc: improve quality of exception error message
    * tests/{test_counting_hash,test_counting_single,test_hashbits,
        test_hashbits_obj}.py: add regression unit tests

2014-08-28  Titus Brown  <titus@idyll.org>

    * scripts/normalize-by-median.py: added reporting output after main loop
	exits, in case it hadn't been triggered.
    * sandbox/saturate-by-median.py: added flag to change reporting frequency,
	cleaned up leftover code from when it was copied from
	normalize-by-median.

2014-08-24  Rhys Kidd  <rhyskidd@gmail.com>

    * khmer/thread_utils.py, sandbox/filter-below-abund.py,
	scripts/{extract-long-sequences,load-graph,load-into-counting,
	normalize-by-median,split-paired-reads}.py,
	scripts/galaxy/gedlab.py: fix minor PyLint issues 

2014-08-20  Michael R. Crusoe  <mcrusoe@msu.edu>

    * test/test_version.py: add Python2.6 compatibility.

2014-08-20  Rhys Kidd  <rhyskidd@gmail.com>

    * setup.py,README.rst,doc/user/install.txt: Test requirement for a 
    64-bit operating system, documentation changes. Fixes #529

2014-08-19  Michael R. Crusoe  <mcrusoe@msu.edu>

    * {setup,versioneer,khmer/_version}.py: upgrade versioneer from 0.10 to 0.11

2014-08-18  Michael R. Crusoe  <mcrusoe@msu.edu>

    * setup.py: Use the system bz2 and/or zlib libraries if specified in
    setup.cfg or overridden on the commandline

2014-08-06  Michael R. Crusoe  <mcrusoe@msu.edu>

    * CITATION: fixed formatting, added BibTeX
    * Makefile: Python code coverage targets will now compile khmer if needed
    * doc/dev/galaxy.txt: moved to doc/user/; updated & simplified
    * doc/{dev,user}/index.txt: galaxy.txt move
    * scripts/*.xml: moved to scripts/galaxy/; citations added; additional
    scripts wrapped
    * scripts/galaxy/README.txt: documented Galaxy codebase requirements
    * doc/citations.txt: symlink to CITATION
    * scripts/galaxy/test-data: added symlinks to files in tests/test-data or
    added short test files from scratch
    * scripts/galaxy/macros.xml: common configuration moved to central file
    * scripts/galaxy/gedlab.py: custom Galaxy datatypes for the counting
    tables and presence tables: it inherits from the Galaxy Binary type but
    isn't sniffable. Written with GalaxyTeam's Dave_B.
    * scripts/filter-abund.py: fix inaccurate parameter description
    * scripts/galaxy/tool_dependencies.xml: document install process
    * scripts/galaxy/filter-below-abund.py: symlink to
    sandbox/filter-below-abund.py for now.
    * khmer/khmer_args.py: point users to online citation file for details

2014-08-05  Michael R. Crusoe  <mcrusoe@msu.edu>

    * lib/read_parsers.{cc,hh}: close file handles. Fixes CID 1222793

2014-08-05  Justin Lippi  <jlippi@gmail.com>

    * khmer/__init__.py: import get_version_cpp method as __version_cpp__.
    * khmer/_khmermodule.cc: added get_version_cpp implementation
    * tests/test_version.py: check that version from C++ matches version from
    khmer.__version__
    * setup.cfg: don't run tests with 'jenkins' @attr with 'make test'

2014-08-04  Michael R. Crusoe  <mcrusoe@msu.edu>

    * khmer/_khmermodule.cc,lib/{kmer_hash.{cc,hh},read_aligner.cc,
    read_parsers.{cc,hh},trace_logger.cc: Replace remaining uses of assert()
    with khmer_exceptions. Fixes #215.
    * setup.py: simplify argparse conditional dependency

2014-08-03  Titus Brown & Michael R. Crusoe  <t@idyll.org>

    * doc/{artifact-removal,partitioning-workflow{.graffle,.png}},{biblio,
    blog-posts,guide,install,choosing-table-sizes,known-issues,scripts,
    partitioning-big-data.txt: moved to doc/user/
    * doc/{crazy-ideas,details,development,galaxy,release,examples}.txt: moved
    to doc/dev/
    * doc/dev/{a-quick-guide-to-testing,codebase-guide,
    coding-guidelines-and-review,for-khmer-developers,getting-started,
    hackathon,index}.txt,doc/user/index.txt: new content.
    * doc/design.txt: deleted
    The documentation has been split into user focused documentation and
    developer focused documentation. The new developer docs were field tested
    as part of the Mozilla Science Lab global sprint that we participated in;
    we are grateful to all the volunteers.

2014-07-24  Ivan Gonzalez  <iglpdc@gmail.com>

    * lib/khmer.hh, lib/khmer_exception.hh: All exceptions are now derived from
	a new base class exception, khmer::khmer_exception. Issue #508.
    * lib/counting.cc, lib/hashbits.cc, lib/hashtable.{cc,hh},lib/kmer_hash.cc,
	lib/labelhash.cc, lib/perf_metrics.hh, lib/read_parsers.{cc,hh},
	lib/subset.cc, lib/thread_id_map.hh: All exceptions thrown are now
	instances (or derived from) khmer::khmer_exception.

2014-07-24  Jiarong Guo  <guojiaro@gmail.com>

    * khmer/_khmermodule.cc: add python exception when thread = 0 for
    ReadParser.
    * tests/test_read_parsers.py: add test_with_zero_threads() to test Python
    exception when ReadParser has zero threads.

2014-07-23  Qingpeng Zhang  <qingpeng@gmail.com>

    * scripts/load-graph.py: write fp rate into *.info file with option 
    to switch on
    * tests/test_scripts.py: add test_load_graph_write_fp

2014-07-23  Ryan R. Boyce  <boycerya@msu.edu>

    * Makefile: fixed >80 character line wrap-around

2014-07-23  Leonor Garcia-Gutierrez  <l.garcia-gutierrez@warwick.ac.uk>

    * tests/test_hashbits.py, tests/test_graph.py, 
    tests/test_lump.py: reduced memory requirement
    
2014-07-23  Heather L. Wiencko  <wienckhl@tcd.ie>

    * khmer_tst_utils.py: added import traceback
    * test_scripts.py: added test for normalize_by_median.py for fpr rate

2014-07-22  Justin Lippi  <jlippi@gmail.com>
 
    * khmer/_khmermodule.cc: removed unused assignment
    * lib/read_aligner.cc,lib/read_aligner.hh: wrapped function declarations
    in the same compiler options that the only invocations are in to avoid
    unusedPrivateFunction violation.
    * lib/read_parsers.cc: fix redundantassignment error by assigning variable
    to its value directly

2014-07-22  Michael R. Crusoe  <mcrusoe@msu.edu>

    * Makefile: combine pip invocation into single "install-dependencies"
    target.

2014-07-22  Justin Lippi  <jlippi@gmail.com>

    * tests/test_subset_graph.py: decrease the amount of memory that is being
    requested for the hash tables in test.

2014-07-22  Jim Stapleton  <jas@msu.edu>

     * scripts/filter-abund.py: no longer asks for parameters that are unused,
     issue #524

2014-07-22  Justin Lippi  <jlippi@gmail.com> 

    * tests/khmer_tst_utils.py: put runscript here
    * tests/test_sandbox_scripts.py: remove 'runsandbox', renamed to runscript
      and placed in khmer_tst_utils
    * tests/test_scripts.py: removed 'runscript' and placed in khmer_tst_utils

2014-07-22  Jeramia Ory  <jeramia.ory@gmail.com>

    * khmer/_khmermodule.cc: removed unused KhmerError, issue #503

2014-07-22  Rodney Picett  <pickett.rodney@gmail.com>

    * lib/scoringmatrix.{cc,hh}: removed assign function, issue #502
 
2014-07-22  Leonor Garcia-Gutierrez  <l.garcia-gutierrez@warwick.ac.uk>

    * tests/test_counting_single.py: reduced memory requirements
    
2014-07-21  Titus Brown  <t@idyll.org>

    * sandbox/saturate-by-median.py: introduce new sandbox script for
	saturation analysis of low-coverage data sets.

2014-07-10  Joe Stein  <joeaarons@gmail.com>

    * sandbox/readstats.py: fixed divide-by-zero error, issue #458

2014-07-06  Titus Brown  <t@idyll.org>

    * doc/release.txt: fix formatting.

2014-06-25  Michael R. Crusoe <mcrusoe@msu.edu>

    * scripts/load-graph.py: fix #507. Threading doesn't give any advantages
    to this script right now; the threading parameter is ignored for now.

2014-06-20  Chuck Pepe-Ranney  <chuck.peperanney@gmail.com>

    * scripts/extract-partitions.py: added epilog documentation for 
	<base>.dist columns.

2014-06-20  Michael R. Crusoe  <mcrusoe@msu.edu>

    * doc/release.txt: Add Coverity Scan to release checklist

2014-06-19  Michael R. Crusoe  <mcrusoe@msu.edu>

    * lib/read_aligner.{cc,hh},khmer/_khmermodule.cc,setup.py,
    tests/test_read_aligner.py,sandbox/{normalize-by-align,read-aligner}.py:
    Update of @fishjord's graph alignment work
    * lib/{aligner,kmer,node}.{cc,hh},tests/test_align.py: removed as they are
    superceded by the above
    * Makefile: fixed wildcards
    * tests/read_parsers.py: tests that are too complicated to run with
    Valgrind's memcheck are now marked @attr('multithread')

2014-06-16  Titus Brown  <t@idyll.org>

    * doc/release.txt: updated release process.
    * doc/known-issues.txt: updated known-issues for v1.1 release
    * doc/release-notes/: added release notes for 1.0, 1.0.1, and 1.1

2014-06-16  Michael R. Crusoe  <mcrusoe@msu.edu>

    * scripts/{abundance-dist-single,filter-abund-single,load-into-counting,
    normalize-by-median,load-graph}.py: restore Python 2.6 compatibility for
    Debian 6, RedHat 6, SL6, and Ubuntu 10.04 LTS users.

2014-06-15  Titus Brown  <t@idyll.org>

    * doc/scripts.txt: removed sweep-reads.py from script documentation.
    * scripts/sweep-reads.py, scripts/sweep-files.py: moved sweep-reads.py
	and sweep-files.py over to sandbox.
    * tests/test_sandbox_scripts.py: created a test file for scripts in
	sandbox/; skip when not in developer mode (e.g. installed egg).
    * tests/test_script_arguments.py: capture file.py output to stderr
	so that it is not displayed during tests.
    * sandbox/calc-median-distribution.py: updates to print cumulative
	distribution for calc-median-distribution.

2014-06-14  Michael R. Crusoe  <mcrusoe@msu.edu>

    * scripts/{abundance-dist-single,filter-abund-single,load-into-counting,
    normalize-by-median,load-graph}.py,tests/test_scripts.py: added
    '--report-total-kmers' option to all scripts that create k-mer tables.

2014-06-14  Titus Brown  <t@idyll.org>

    * doc/scripts.txt, tests/test_scripts.py, scripts/sweep-reads.py:
	renamed sweep-reads-buffered to sweep-reads; added FASTQ output to
	sweep-reads.
    * doc/scripts.txt: added extract-long-sequences.py doc reference.
    * scripts/extract-long-sequences.py: set default sequence length to
	extract to 200 bp.

2014-06-13  Michael R. Crusoe  <mcrusoe@msu.edu>

    * MANIFEST.in: don't include docs/, data/, or examples/ in our PyPI
    distribution. Saves 15MB.

2014-06-13  Michael R. Crusoe  <mcrusoe@msu.edu>

    * Makefile: split coverity target in two: -build and -upload. Added
    configuration target

2014-06-13  Titus Brown  <t@idyll.org>

    * doc/install.txt: updated virtualenv command to use python2 explicitly,
	for arch support.

2014-06-13  Titus Brown  <t@idyll.org>

    * khmer/__init__.py, khmer/file_args.py: Moved copyright message to a
	comment.
    * khmer/file.py: updated error messages for disk-space checking functions;
	added test hooks.
    * tests/test_script_arguments.py: added tests for several functions in
	khmer/file.py.
    * sandbox/assemstats3.py: handle missing input files.

2014-06-12  Michael Wright <wrigh517@msu.edu>

    * sandbox/load-into-hashbits: Deleted from sandbox. It is superseded
    by load-graph.py --no-tagset.

2014-06-11  Michael Wright <wrigh517@msu.edu>

    * scripts/load-into-counting: Fixed docstring misnomer to 
	load-into-counting.py

2014-06-10  Michael R. Crusoe  <mcrusoe@msu.edu>

    * setup.py,tests/{__init__,khmer_tst_utils,test_scripts,
    khmer_test_counting_single}.py: made tests runnable after installation.
    * lib/{khmer.hh,hashtable.hh,read_parsers.cc,read_parsers.hh}: restructure
    exception hierarchy.
    * khmer/_khmermodule.cc: Nicer error checking for hash_consume_fasta,
    hash_abundance_distribution, hashbits_consume_{fasta,fasta_and_tag
    {,with_stoptags},partitioned_fasta}, hashbits_output_partitions, and
    labelhash_consume_{,partitioned_}fasta_and_tag_with_labels.

2014-06-10  Titus Brown  <t@idyll.org>

    * Makefile: remove SHELL setting so that 'make doc' works in virtualenvs.
    * scripts/sample-reads-randomly.py: extend to take multiple subsamples
	with -S.
    * tests/test_scripts.py: added test for multiple subsamples from
	sample-reads-randomly.py

2014-06-10  Michael Wright <wrigh517@msu.edu>

    * scripts/extract-long-sequences: Moved from sandbox, added argparse and 
    FASTQ support.
    * scripts/fastq-to-fasta: Fixed outdated argparse oversight.
    * tests/test_scripts.py: Added tests for extract-long-sequences.py

2014-06-08  Titus Brown  <t@idyll.org>

    * doc/conf.py: set google_analytics_id and disqus_shortname properly;
	disable "editme" popup.
    * doc/_templates/page.html: take google_analytics_id and disqus_shortname
	from doc/conf.py.

2014-06-04  Michael R. Crusoe <mcrusoe@msu.edu>

    * lib/Makefile: do a distclean as the CFLAGS may have changed. Fixes #442

2014-06-03 Chuck Pepe-Ranney <chuck.peperanney@gmail.com>

    * scripts/abundance-dist.py: removed call to check_space on infiles.  

2014-05-31  Michael R. Crusoe  <mcrusoe@msu.edu>

    * khmer/_khmermodule.cc,lib/counting.{cc,hh},
    sandbox/{stoptag-abundance-ham1-hist.py,off-by-one.py,filter-ham1.py}:
    Remove CountingHash get_kmer_abund_mean, get_kmer_abund_abs_deviation, and
    max_hamming1_count along with Python glue code and sandbox scripts. They
    are no longer useful.

2014-05-30  Titus Brown  <t@idyll.org>

    * khmer/_khmermodule.cc: remove merge2* functions: unused, untested.
    * lib/counting.cc, lib/hashbits.cc, lib/hashtable.cc: made file loading
	exceptions more verbose and informative.
    * tests/test_subset_graph.py: added tests for SubsetPartition::
	load_partitionmap.
    * khmer/_khmermodule.cc, lib/subset.cc, wrapped SubsetPartition::
	load_partitionmap to catch, propagate exceptions
    * tests/test_hashbits.py, tests/test_counting_hash.py: added tests
	for fail-on-load of bad file format versions; print exception messages.
    * .gitignore: added various temporary pip & build files
    * lib/counting.cc: added I/O exception handling to CountingHashFileReader
	and CountingHashGzFileReader.
    * lib/hashbits.cc: added I/O exception handling to Hashbits::load.
    * lib/subset.cc: added I/O exception handling to merge_from_disk.
    * lib/hashtable.cc: added I/O exception handling to load_tagset and
	load_stop_tags
    * khmer/_khmermodule.cc: added I/O exception propagation from C++ to
	Python, for all loading functions.

2014-05-22  Michael Wright  <wrigh517@msu.edu>

    * scripts/fastq-to-fasta: Moved and improved fastq-to-fasta.py into scripts 
    from sandbox
    * tests/test_scripts.py: Added tests for fastq-to-fasta.py
    * tests/test-data: Added test-fastq-n-to-fasta.py file with N's in 
    sequence for testing

2014-05-19  Michael R. Crusoe  <mcrusoe@msu.edu>

    * Makefile: add target for python test coverage plain-text report;
    clarified where the HTML report is

2014-05-16  Michael R. Crusoe  <mcrusoe@msu.edu>

    * docs/scripts.txt: include sweep-reads-buffered.py

2014-05-14  Adam Caldwell  <adam.caldwell@gmail.com>

    * Makefile: change pip to pip2. Fixes assorted make problems on systems
    where pip links to pip3

2014-05-14  Michael R. Crusoe  <mcrusoe@msu.edu>

    * lib/{zlib,bzip2} -> third-party/
    * setup.{cfg,py}: Move third party libraries to their own directory
    * Makefile: add sloccount target for humans and the sloccount.sc target for
   Jenkins

2014-05-13  Michael Wright  <wrigh517@msu.edu>

    * sandbox/fastq-to-fasta.py: now reports number of reads dropped due to
    'N's in sequence. close 395

2014-05-13  Michael R. Crusoe  <mcrusoe@msu.edu>

    * doc/release.txt: additional fixes

2014-05-09  Luiz Irber  <irberlui@msu.edu>

    Version 1.0.1

2014-05-09  Michael R. Crusoe  <mcrusoe@msu.edu>

    * doc/release.txt: update release instructions

2014-05-06  Michael R. Crusoe  <mcrusoe@msu.edu>

    * lib/{subset,counting}.cc: fix cppcheck errors; astyle -A10
    --max-code-length=80

2014-05-06  Titus Brown  <titus@idyll.org>

    * sandbox/calc-best-assembly.py: added script to calculate best
    assembly from a list of contig/scaffold files
	
2014-04-23  Titus Brown  <titus@idyll.org>

    * scripts/abundance-dist-single.py: fixed problem where ReadParser was
    being created anew for each thread; regression introduced in 4b823fc.

2014-04-22  Michael R. Crusoe  <mcrusoe@msu.edu>

    *.py: switch to explicit python2 invocation. Fixes #385.

2014-04-21  Titus Brown  <t@idyll.org>

    * doc/development.txt: added spellcheck to review checklist

2014-04-21  Titus Brown  <titus@idyll.org>

    * scripts/normalize-by-median.py: updated FP rate to match latest info from
      Qingpeng's paper; corrected spelling error.

2014-04-21  Michael R. Crusoe  <mcrusoe@msu.edu>

    * setup.py,doc/installing.txt: Remove argparse from the requirements
    unless it isn't available. Argparse is bundled with Python 2.7+. This
    simplifies the installation instructions.

2014-04-17  Ram RS  <ramrs@nyu.edu>

    * scripts/make-initial-stoptags.py: fixed bug that threw error on
     missing .ht input file while actual expected input file is .pt

2014-04-11  Titus Brown  <t@idyll.org>

    * scripts/*.py: fixed argument to check_space_for_hashtable to rely
    on args.n_tables and not args.ksize.

2014-04-06  Titus Brown  <titus@idyll.org>

    * scripts/normalize-by-median.py: added comment about table compatibility
    with abundance-dist.

2014-04-05  Michael R. Crusoe  <mcrusoe@msu.edu>

    * MANIFEST.in,setup.py: fix to correct zlib packaging for #365
    * ChangeLog: fix date for 1.0 release, email addresses

2014-04-01  Michael R. Crusoe  <mcrusoe@msu.edu>

    Version 1.0
    * Makefile: run 'build' command before install; ignore _version.py for
    coverage purposes.
    * bink.ipynb: deleted
    * doc/choosing-hash-sizes.txt -> choosing-table-sizes.txt
    * setup.py,doc/{conf.py,index.txt}: update lists of authors
    * doc/development.txt: typo
    * doc/{galaxy,guide,index,introduction,scripts}.txt: remove some
    references to implementation details of the k-mer tables
    * doc/{known-issues,release}.txt: updated
    * khmer/*.cc,lib/*.{cc,hh}: astyle -A10 formatted
    * lib/read_parsers.cc: fixed case statement fall through
    * lib/subset.cc: removed unnecessary NULL check (CID 1054804 & 1195088)
    * scripts/*.py: additional documentation updates
    * tests/test-data/test-overlap1.ht,data/MSB2-surrender.fa &
    data/1m-filtered.fa: removed from repository history, .git is now 36M!

2014-04-01  Titus Brown  <t@idyll.org>

    * CITATION,khmer/khmer_args.py: Updated khmer software citation for
    release.

2014-03-31  Titus Brown  <t@idyll.org>

    * scripts/normalize-by-median.py: Fixed unbound variable bug introduced in
    20a433c2.

    * khmer/file.py: Fixed incorrect use of __file__ dirname instead of
    os.getcwd(); also fixed bug where statvfs would choke on an empty
    dirname resulting from input files being in the cwd.

2014-03-31  Michael R. Crusoe  <mcrusoe@msu.edu>

    * versioneer.py,ez_setup.py: updated to version 0.10 and 3.4.1
    respectively.
    * docs/release.txt,khmer/_version.py,MANIFEST.in: update ancillary
    versioneer files

2014-03-31  Titus Brown  <t@idyll.org>

    * scripts/*.py,khmer/khmer_args.py: added 'info' function to khmer_args,
    and added citation information to each script.
    * CITATION: added basic citation information for khmer functionality.

2013-03-31  Michael R. Crusoe  <mcrusoe@msu.edu>

    * docs/scripts.txt,scripts/*.py,khmer/*.py: overhaul the documentation of
    the scripts. Uses sphinxcontrib.autoprogram to leverage the existing
    argparse objects. Moved the documentation into each script + misc cleanups.
    All scripts support the --version option. Migrated the last scripts to use
    khmer_args
    * docs/blog-posts.txt: removed outdated reference to filter-exact.py; its
    replacement filter-abund.py is better documented in the eel-pond protocol
    * figuregen/,novelty/,plots/,templatem/,scripts/do-partition.sh: removed
    outdated code not part of core project

2013-03-30  Michael R. Crusoe  <mcrusoe@msu.edu>

    * setup.py: monkeypatched distutils.Distribution.reinitialize_command() so
    that it matches the behavior of Distribution.get_command_obj(). This fixes
    issues with 'pip install -e' and './setup.py nosetests' not respecting the
    setup.cfg configuration directives for the build_ext command. Also
    enhanced our build_ext command to respect the dry_run mode.

    * .ycm_extra_conf.py: Update our custom YouCompleteMe configuration to
    query the package configuration for the proper compilation flags.

2014-03-28  Michael R. Crusoe  <mcrusoe@msu.edu>

    * Makefile,setup.py: demote nose & sphinx to extra dependencies.
    Auto-install Python developer tools as needed.

2013-03-27  Michael R. Crusoe  <mcrusoe@msu.edu>

    * The system zlib and bzip2 libraries are now used instead of the bundled
    versions if specified in setup.cfg or the command line.

2014-03-25  Michael R. Crusoe  <mcrusoe@msu.edu>

    * Makefile: update cppcheck command to match new version of Jenkins
    plugin. Now ignores the lib/test*.cc files.

2013-03-20  Michael R. Crusoe  <mcrusoe@msu.edu>

    * lib/storage.hh,khmer/_khmermodule.cc,lib/{readtable,read_parsers}.hh:
    remove unused storage.hh

2014-03-19  Qingpeng Zhang  <qingpeng@msu.edu>

    * hashbits.cc: fix a bug of 'Division or modulo by zero' described in #182
    * test_scripts.py: add test code for count-overlap.py
    * count-overlap.py: (fix a bug because of a typo and hashsize was replaced
    by min_hashsize)
    * count-overlap.py: needs hashbits table generated by load-graph.py. 
    This information is added to the "usage:" line.
    * count-overlap.py: fix minor PyLint issues

2014-03-19  Michael R. Crusoe  <mcrusoe@msu.edu>

    * Update bundled zlib version to 1.2.8 from 1.2.3. Changes of note:
    "Wholesale replacement of gz* functions with faster versions"
    "Added LFS (Large File Summit) support for 64-bit file offsets"
    "Fix serious but very rare decompression bug"

2014-03-19  Michael R. Crusoe <mcrusoe@msu.edu>

    * lib/counting.hh: include hashtable.hh
    * lib/{counting,aligner,hashbits,hashtable,labelhash,node,subset}.{cc,hh},
    kmer.cc,khmer/_khmermodule.cc: removed downcast, replaced non-functional
    asserts() with exception throws.
    * khmer/_khmermodule.cc: fixed parsing of PyLists
    * setup.py: force 64bit only builds on OS X.

2014-03-19  Titus Brown  <t@idyll.org>

    * Makefile: update documentation on targets at top; clean autopep8 output.
    * test_counting_single.py: fixed pep8 violations in spacing
    * test_scripts.py: eliminate popenscript in favor of proper SystemExit
	handling in runscript; fix pep8 violations.

2014-03-19  Michael R. Crusoe <mcrusoe@msu.edu> and Luiz Irber
<luiz.irber@gmail.com>

    * lib/ktable.{cc,hh},khmer/{__init__.py},{_khmermodule.cc}, tests/
    test_{counting_{hash,single},ktable}.py: remove the unused KTable object
    * doc/{index,ktable}.txt: remove references to KTable
    * lib/{ktable.{hh,cc} → kmer_hash.{hh,cc}}: rename remaining ktable files
    to kmer_hash
    * lib/{hashtable,kmer}.hh: replace ktable headers with kmer_hash

2014-03-17  Ram RS  <ramrs@nyu.edu>

    * extract-partitions.py: pylint warnings addressed
    * test_scripts.py: tests added to cover extract-partitions completely

2014-03-16  Michael R. Crusoe <mcrusoe@msu.edu>

    * lib/read_parsers.cc: fix for Coverity CID 1054789: Unititialized scalar
    field II: fill_id is never zeroed out.

2014-03-16  Ram RS  <ramrs@nyu.edu>

    * Project email in copyright headers updated

2014-03-14  Michael R. Crusoe <mcrusoe@msu.edu>

    * khmer/_khmermodule.cc, lib/{khmer.hh, hashtable.{cc,hh}},
    tests/test_{hashbits,hashbits_obj,labelhash}.py: don't implicitly downcast
    tagset_size(). Changes fileformat version for saved tagsets.

2014-03-13  Ram RS  <ramrs@nyu.edu>

    * added: khmer/file.py - script to check disk space, check input file
    status and check space before hashtable writing
    * modified: scripts/*.py - all scripts now use khmer.file for above-mentioned
    functionality.
    * modified: scripts/*.py - pylint violations addressed in all scripts
    under scripts/

2014-03-13  Ram RS  <ramrs@nyu.edu>

    * Bug fix: tests.test_normalize_by_median_no_bigcount() now runs within
    temp directory

2014-03-11  Michael R. Crusoe  <mcrusoe@mcrusoe.edu>

    * lib/read_parsers.hh: fix for Coverity CID 1054789: Uninitialized scalar
    field

2014-03-10  Michael R. Crusoe  <mcrusoe@msu.edu>

    * doc/development.txt: document fork/tag policy + formatting fixes

2014-03-03  Michael R. Crusoe  <mcrusoe@msu.edu>

    * lib/trace_logger.{cc,hh}: fix for Coverity CID 1063852: Uninitialized
    scalar field (UNINIT_CTOR) 
    * lib/node.cc: fix for Coverity CID 1173035:  Uninitialized scalar field
    (UNINIT_CTOR)
    * lib/hashbits.hh: fix for Coverity CID 1153101:  Resource leak in object
    (CTOR_DTOR_LEAK)
    * lib/{perf_metrics.{cc,hh},hashtable.{cc,hh}
    ,read_parsers.{cc,hh},trace_logger.{cc,hh}}: ifndef WITH_INTERNAL_METRICS
    then lets not + astyle -A10

2014-02-27  Michael R. Crusoe <mcrusoe@msu.edu>

    * tagged: version 0.8
    * setup.py: Specify a known working version of setuptools so we don't
    force an unneeded and awkward upgrade.
    * setup.py: We aren't zipsafe, mark as such

2014-02-18  Michael R. Crusoe <mcrusoe@msu.edu>

* Normalized C++ namespace usage to fix CID 1054792
* Updated install instructions. We recommend OS X users and those Linux
users without root access to install virtualenv instead of pip.
* New documentation: doc/known-issues.txt
* Added code review checklist & other guidance: doc/development.txt

2014-02-03  Camille Scott <camille.scott.w@gmail.com>

* Standardized command line arguments in khmer_args; added version flag

* Added support for sparse graph labeling

* Added script to reinflate partitions from read files using the 
  labeling system, called sweep-reads-by-partition-buffered.py

* Implemented __new__ methods for Hashbits, enforced inheritance
  hierarchy between it and the new LabelHash class both in C++
  and CPython API

2013-12-20  Titus Brown  <titus@idyll.org>

* Fixed output_partitioned_file, sweep-reads3.py, and extract-partitions.py
  to retain FASTQ format in output.

2013-12-11  Michael R. Crusoe <mcrusoe@msu.edu>

* normalize-by-median.py: new optional argument: --record-filenames to specify
a path where a list of all the output filenames will be written to. Will
be used to better integrate with Galaxy.

* All commands that use the counting args now support the --version switch

* abundance-dist-single.py, abundance-dist.py, do-partition.py,
interleave-reads.py, load-graph.py, load-into-counting.py
normalize-by-median.py now exit with return code 1 instead of 255 as is
standard.

2013-12-19  Michael R. Crusoe  <mcrusoe@msu.edu>

* doc/install.txt Add setup instructions for RHEL6 & fix invocation to get
master branch to work for non-developers

2013-12-18  Titus Brown  <titus@idyll.org>

* Added a test to ensure that normalize-by-median.py has bigcount set to
  False.

2013-11-22  Camille Scott  <camille.scott.w@gmail.com>

* Makefile: Added debug target for profiling.

2013-11-22  Michael R. Crusoe  <mcrusoe@msu.edu>

* Documented release process

2013-10-21  Michael R. Crusoe  <mcrusoe@msu.edu>

* Version 0.7

* New script: sample-reads-randomly.py which does a single pass random
subsample using reservoir sampling.

* the version number is now only stored in one place

* Makefile: new dist, cppcheck, pep8, and autopep8 targets for developers.
VERSION is now set by versioneer and exported to C/C++ code.

* README switched from MarkDown to ReStructuredText format to clean up PyPI
listing. Install count badge added.

* doc/: updates to how the scripts are called. Sphinx now pulls version
number from versioneer. C/Python integration is now partially documented.
Reference to bleeding-edge has been removed. Release instructions have been
clarified and simplified.

* all python code in khmer/, scripts/, and tests/ should be PEP8 compliant now.

* khmer/_khmermodule.cc has gotten a once-over with cpychecker. Type errors
were eliminated and the error checking has improved.

* Several fixes motivated by the results of a Coverity C/C++ scan. 

* Tests that require greater than 0.5 gigabytes of memory are now annotated as
being 'highmem' and be skipped by changing two lines in setup.cfg

* warnings about -Wstrict-prototypes will no longer appear

* contributors to this release are: ctb, mr-c and camillescott. 

2013-10-15  Michael R. Crusoe  <mcrusoe@msu.edu>

* Version 0.6.1

* No code changes, just build fixes

2013-10-10  Michael R. Crusoe  <mcrusoe@msu.edu>

* Version 0.6

* Switch to setuptools to run the entire build

* The various Makefiles have been merged into one inside lib for posterity

* A new top-level Makefile wraps "python setup.py"

* argparse.py has been removed and is installed automatically by setuptools/pip

* setup.py and the python/khmer directory have been moved to the root of the
project to conform to the standard layout

* The project contact address is now khmer-project@idyll.org

* Due to the new build system the project now easily builds under OS X + XCode

* In light of the above the installation instructions have been rewritten

* Sphinx now builds the documentation without warnings or errors

* It is now easy to calculate code coverage.

* setup.py is now PEP8 compliant
2014-04-10  Michael R. Crusoe  <mcrusoe@msu.edu>

    * Makefile: run 'build' command before install; ignore _version.py for
    coverage purposes.
    * bink.ipynb: deleted
    * doc/choosing-hash-sizes.txt -> choosing-table-sizes.txt
    * setup.py,doc/{conf.py,index.txt}: update lists of authors
    * doc/development.txt: typo
    * doc/{galaxy,guide,index,introduction,scripts}.txt: remove some
    references to implementation details of the k-mer tables
    * doc/{known-issues,release}.txt: updated
    * khmer/*.cc,lib/*.{cc,hh}: astyle -A10 formatted
    * lib/read_parsers.cc: fixed case statement fall through
    * lib/subset.cc: removed unnecessary NULL check (CID 1054804 & 1195088)
    * scripts/*.py: additional documentation updates
    * tests/test-data/test-overlap1.ht,data/MSB2-surrender.fa &
    data/1m-filtered.fa: removed from repository history, .git is now 36M!

2014-03-31  Titus Brown  <ctb@msu.edu>

    * scripts/normalize-by-median.py: Fixed unbound variable bug introduced in
    20a433c2.

    * khmer/file.py: Fixed incorrect use of __file__ dirname instead of
    os.getcwd(); also fixed bug where statvfs would choke on an empty
    dirname resulting from input files being in the cwd.

2014-03-31  Michael R. Crusoe  <mcrusoe@msu.edu>

    * versioneer.py,ez_setup.py: updated to version 0.10 and 3.4.1
    respectively.
    * docs/release.txt,khmer/_version.py,MANIFEST.in: update ancillary
    versioneer files

2014-03-31  Titus Brown  <ctb@msu.edu>

    * scripts/*.py,khmer/khmer_args.py: added 'info' function to khmer_args,
    and added citation information to each script.
    * CITATION: added basic citation information for khmer functionality.

2013-03-31  Michael R. Crusoe  <mcrusoe@msu.edu>

    * docs/scripts.txt,scripts/*.py,khmer/*.py: overhaul the documentation of
    the scripts. Uses sphinxcontrib.autoprogram to leverage the existing
    argparse objects. Moved the documentation into each script + misc cleanups.
    All scripts support the --version option. Migrated the last scripts to use
    khmer_args
    * docs/blog-posts.txt: removed outdated reference to filter-exact.py; its
    replacement filter-abund.py is better documented in the eel-pond protocol
    * figuregen/,novelty/,plots/,templatem/,scripts/do-partition.sh: removed
    outdated code not part of core project

2013-03-30  Michael R. Crusoe  <mcrusoe@msu.edu>

    * setup.py: monkeypatched distutils.Distribution.reinitialize_command() so
    that it matches the behavior of Distribution.get_command_obj(). This fixes
    issues with 'pip install -e' and './setup.py nosetests' not respecting the
    setup.cfg configuration directives for the build_ext command. Also
    enhanced our build_ext command to respect the dry_run mode.

    * .ycm_extra_conf.py: Update our custom YouCompleteMe configuration to
    query the package configuration for the proper compilation flags.

2014-03-28  Michael R. Crusoe  <mcrusoe@msu.edu>

    * Makefile,setup.py: demote nose & sphinx to extra dependencies.
    Auto-install Python developer tools as needed.

2013-03-27  Michael R. Crusoe  <mcrusoe@msu.edu>

    * The system zlib and bzip2 libraries are now used instead of the bundled
    versions if specified in setup.cfg or the command line.

2014-03-25  Michael R. Crusoe  <mcrusoe@msu.edu>

    * Makefile: update cppcheck command to match new version of Jenkins
    plugin. Now ignores the lib/test*.cc files.

2013-03-20  Michael R. Crusoe  <mcrusoe@msu.edu>

    * lib/storage.hh,khmer/_khmermodule.cc,lib/{readtable,read_parsers}.hh:
    remove unused storage.hh

2014-03-19  Qingpeng Zhang  <qingpeng@msu.edu>

    * hashbits.cc: fix a bug of 'Division or modulo by zero' described in #182
    * test_scripts.py: add test code for count-overlap.py
    * count-overlap.py: (fix a bug because of a typo and hashsize was replaced
    by min_hashsize)
    * count-overlap.py: needs hashbits table generated by load-graph.py. 
    This information is added to the "usage:" line.
    * count-overlap.py: fix minor PyLint issues

2014-03-19  Michael R. Crusoe  <mcrusoe@msu.edu>

    * Update bundled zlib version to 1.2.8 from 1.2.3. Changes of note:
    "Wholesale replacement of gz* functions with faster versions"
    "Added LFS (Large File Summit) support for 64-bit file offsets"
    "Fix serious but very rare decompression bug"

2014-03-19  Michael R. Crusoe <mcrusoe@msu.edu>

    * lib/counting.hh: include hashtable.hh
    * lib/{counting,aligner,hashbits,hashtable,labelhash,node,subset}.{cc,hh},
    kmer.cc,khmer/_khmermodule.cc: removed downcast, replaced non-functional
    asserts() with exception throws.
    * khmer/_khmermodule.cc: fixed parsing of PyLists
    * setup.py: force 64bit only builds on OS X.

2014-03-19  Titus Brown  <t@idyll.org>

    * Makefile: update documentation on targets at top; clean autopep8 output.
    * test_counting_single.py: fixed pep8 violations in spacing
    * test_scripts.py: eliminate popenscript in favor of proper SystemExit
	handling in runscript; fix pep8 violations.

2014-03-19  Michael R. Crusoe <mcrusoe@msu.edu> and Luiz Irber
<luiz.irber@gmail.com>

    * lib/ktable.{cc,hh},khmer/{__init__.py},{_khmermodule.cc}, tests/
    test_{counting_{hash,single},ktable}.py: remove the unused KTable object
    * doc/{index,ktable}.txt: remove references to KTable
    * lib/{ktable.{hh,cc} → kmer_hash.{hh,cc}}: rename remaining ktable files
    to kmer_hash
    * lib/{hashtable,kmer}.hh: replace ktable headers with kmer_hash

2014-03-17  Ram RS  <ramrs@nyu.edu>

    * extract-partitions.py: pylint warnings addressed
    * test_scripts.py: tests added to cover extract-partitions completely

2014-03-16  Michael R. Crusoe <mcrusoe@msu.edu>

    * lib/read_parsers.cc: fix for Coverity CID 1054789: Unititialized scalar
    field II: fill_id is never zeroed out.

2014-03-16  Ram RS  <ramrs@nyu.edu>

    * Project email in copyright headers updated

2014-03-14  Michael R. Crusoe <mcrusoe@msu.edu>

    * khmer/_khmermodule.cc, lib/{khmer.hh, hashtable.{cc,hh}},
    tests/test_{hashbits,hashbits_obj,labelhash}.py: don't implicitly downcast
    tagset_size(). Changes fileformat version for saved tagsets.

2014-03-13  Ram RS  <ramrs@nyu.edu>

    * added: khmer/file.py - script to check disk space, check input file
    status and check space before hashtable writing
    * modified: scripts/*.py - all scripts now use khmer.file for above-mentioned
    functionality.
    * modified: scripts/*.py - pylint violations addressed in all scripts
    under scripts/

2014-03-13  Ram RS  <ramrs@nyu.edu>

    * Bug fix: tests.test_normalize_by_median_no_bigcount() now runs within
    temp directory

2014-03-11  Michael R. Crusoe  <mcrusoe@mcrusoe.edu>

    * lib/read_parsers.hh: fix for Coverity CID 1054789: Uninitialized scalar
    field

2014-03-10  Michael R. Crusoe  <mcrusoe@msu.edu>

    * doc/development.txt: document fork/tag policy + formatting fixes

2014-03-03  Michael R. Crusoe  <mcrusoe@msu.edu>

    * lib/trace_logger.{cc,hh}: fix for Coverity CID 1063852: Uninitialized
    scalar field (UNINIT_CTOR) 
    * lib/node.cc: fix for Coverity CID 1173035:  Uninitialized scalar field
    (UNINIT_CTOR)
    * lib/hashbits.hh: fix for Coverity CID 1153101:  Resource leak in object
    (CTOR_DTOR_LEAK)
    * lib/{perf_metrics.{cc,hh},hashtable.{cc,hh}
    ,read_parsers.{cc,hh},trace_logger.{cc,hh}}: ifndef WITH_INTERNAL_METRICS
    then lets not + astyle -A10

2014-02-27  Michael R. Crusoe <mcrusoe@msu.edu>

    * tagged: version 0.8
    * setup.py: Specify a known working version of setuptools so we don't
    force an unneeded and awkward upgrade.
    * setup.py: We aren't zipsafe, mark as such

2014-02-18  Michael R. Crusoe <mcrusoe@msu.edu>

* Normalized C++ namespace usage to fix CID 1054792
* Updated install instructions. We recommend OS X users and those Linux
users without root access to install virtualenv instead of pip.
* New documentation: doc/known-issues.txt
* Added code review checklist & other guidance: doc/development.txt

2014-02-03  Camille Scott <camille.scott.w@gmail.com>

* Standardized command line arguments in khmer_args; added version flag

* Added support for sparse graph labeling

* Added script to reinflate partitions from read files using the 
  labeling system, called sweep-reads-by-partition-buffered.py

* Implemented __new__ methods for Hashbits, enforced inheritance
  hierarchy between it and the new LabelHash class both in C++
  and CPython API

2013-12-20  Titus Brown  <titus@idyll.org>

* Fixed output_partitioned_file, sweep-reads3.py, and extract-partitions.py
  to retain FASTQ format in output.

2013-12-11  Michael R. Crusoe <mcrusoe@msu.edu>

* normalize-by-median.py: new optional argument: --record-filenames to specify
a path where a list of all the output filenames will be written to. Will
be used to better integrate with Galaxy.

* All commands that use the counting args now support the --version switch

* abundance-dist-single.py, abundance-dist.py, do-partition.py,
interleave-reads.py, load-graph.py, load-into-counting.py
normalize-by-median.py now exit with return code 1 instead of 255 as is
standard.

2013-12-19  Michael R. Crusoe  <mcrusoe@msu.edu>

* doc/install.txt Add setup instructions for RHEL6 & fix invocation to get
master branch to work for non-developers

2013-12-18  Titus Brown  <titus@idyll.org>

* Added a test to ensure that normalize-by-median.py has bigcount set to
  False.

2013-11-22  Camille Scott  <camille.scott.w@gmail.com>

* Makefile: Added debug target for profiling.

2013-11-22  Michael R. Crusoe  <mcrusoe@msu.edu>

* Documented release process

2013-10-21  Michael R. Crusoe  <mcrusoe@msu.edu>

* Version 0.7

* New script: sample-reads-randomly.py which does a single pass random
subsample using reservoir sampling.

* the version number is now only stored in one place

* Makefile: new dist, cppcheck, pep8, and autopep8 targets for developers.
VERSION is now set by versioneer and exported to C/C++ code.

* README switched from MarkDown to ReStructuredText format to clean up PyPI
listing. Install count badge added.

* doc/: updates to how the scripts are called. Sphinx now pulls version
number from versioneer. C/Python integration is now partially documented.
Reference to bleeding-edge has been removed. Release instructions have been
clarified and simplified.

* all python code in khmer/, scripts/, and tests/ should be PEP8 compliant now.

* khmer/_khmermodule.cc has gotten a once-over with cpychecker. Type errors
were eliminated and the error checking has improved.

* Several fixes motivated by the results of a Coverity C/C++ scan. 

* Tests that require greater than 0.5 gigabytes of memory are now annotated as
being 'highmem' and be skipped by changing two lines in setup.cfg

* warnings about -Wstrict-prototypes will no longer appear

* contributors to this release are: ctb, mr-c and camillescott. 

2013-10-15  Michael R. Crusoe  <mcrusoe@msu.edu>

* Version 0.6.1

* No code changes, just build fixes

2013-10-10  Michael R. Crusoe  <mcrusoe@msu.edu>

* Version 0.6

* Switch to setuptools to run the entire build

* The various Makefiles have been merged into one inside lib for posterity

* A new top-level Makefile wraps "python setup.py"

* argparse.py has been removed and is installed automatically by setuptools/pip

* setup.py and the python/khmer directory have been moved to the root of the
project to conform to the standard layout

* The project contact address is now khmer-project@idyll.org

* Due to the new build system the project now easily builds under OS X + XCode

* In light of the above the installation instructions have been rewritten

* Sphinx now builds the documentation without warnings or errors

* It is now easy to calculate code coverage.

* setup.py is now PEP8 compliant<|MERGE_RESOLUTION|>--- conflicted
+++ resolved
@@ -9,14 +9,8 @@
    tests.
    * tests/test-data/README.rst: a new README for describing test files,
    how to generate them, and their uses.
-<<<<<<< HEAD
-   * tests/{test_scripts.py, test_streaming_io.py}: added additional
-   tests for trim-low-abund.py functionality and error cases.
-   * khmer/kfile.py: added a fix for gzip output to sys.stdout in Python 3.
-=======
    * tests/test_scripts.py: added additional tests for trim-low-abund.py
    functionality and error cases.
->>>>>>> 986a3943
 
 2016-05-11  Titus Brown  <titus@idyll.org>
 
