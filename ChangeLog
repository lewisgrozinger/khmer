<<<<<<< HEAD
2015-01-13  Daniel Standage <daniel.standage@gmail.com>

    * tests/khmer_tst_utils.py, tests/test_sandbox_scripts.py: removed
    unused module imports
    * .gitignore: added pylint_report.txt so that it is not accidentally
    committed after running make diff_pylint_report

2015-01-08  Daniel Standage <daniel.standage@gmail.com>

    * khmer/file.py -> khmer/kfile.py: renamed internal file handling
    class to avoid collisions with builtin Python file module
    * sandbox/collect-reads.py, sanbox/saturate-by-median.py,
    sandbox/sweep-files.py, sandbox/sweep-reads.py,
    scripts/abundance-dist-single.py, scripts/abundance-dist.py,
    scripts/annotate-partitions.py, scripts/count-median.py,
    scripts/count-overlap.py, scripts/do-partition.py,
    scripts/extract-long-sequences.py, scripts/extract-paired-reads.py,
    scripts/extract-partitions.py, scripts/filter-abund-single.py,
    scripts/filter-abund.py, scripts/filter-stoptags.py,
    scripts/find-knots.py, scripts/interleave-reads.py,
    scripts/load-graph.py, scripts/load-into-counting.py,
    scripts/make-initial-stoptags.py, scripts/merge-partitions.py,
    scripts/normalize-by-median.py, scripts/partition-graph.py,
    scripts/sample-reads-randomly.py, scripts/split-paired-reads.py,
    tests/test_script_arguments.py, tests/test_scripts.py: changed all
    occurrences of `file` to `kfile`
=======
2015-01-09  Rhys Kidd  <rhyskidd@gmail.com>

    * lib/khmer.hh: implement generic NONCOPYABLE() macro guard
    * lib/hashtable.hh: apply NONCOPYABLE macro guard in case of future 
    modifications to Hashtable that might exposure potential memory corruption 
    with default copy constructor
>>>>>>> 3b9e1104

2014-12-30  Michael Wright  <wrig517@msu.edu>

    * tests/test_scripts.py: Attained complete testing coverage for 
    scripts/filter_abund.py

2014-12-30  Brian Wyss  <wyssbria@msu.edu>

    * tests/test_scripts.py: added four new tests:
    load_into_counting_multifile(), test_abundance_dist_single_nosquash(),
    test_abundance_dist_single_savehash, test_filter_abund_2_singlefile

2015-12-29  Michael R. Crusoe  <mcrusoe@msu.edu>

    * CITATION,khmer/khmer_args.py,scripts/{abundance-dist-single,
    filter-abund-single,load-graph,load-into-counting}.py: Give credit to the
    SeqAn project for their FASTQ/FASTA reader that we use.

2014-12-26  Titus Brown  <titus@idyll.org>

    * tests/tests_sandbox_scripts.py: added import and execfile test for all
    sandbox/ scripts.
    * sandbox/{abundance-hist-by-position.py,
    sandbox/assembly-diff-2.py, sandbox/assembly-diff.py,
    sandbox/bloom_count.py, sandbox/bloom_count_intersection.py,
    sandbox/build-sparse-graph.py, sandbox/combine-pe.py,
    sandbox/compare-partitions.py, sandbox/count-within-radius.py,
    sandbox/degree-by-position.py, sandbox/ec.py,
    sandbox/error-correct-pass2.py, sandbox/extract-single-partition.py,
    sandbox/fasta-to-abundance-hist.py, sandbox/filter-median-and-pct.py,
    sandbox/filter-median.py, sandbox/find-high-abund-kmers.py,
    sandbox/find-unpart.py, sandbox/graph-size.py,
    sandbox/hi-lo-abundance-by-position.py, sandbox/multi-rename.py,
    sandbox/normalize-by-median-pct.py, sandbox/print-stoptags.py,
    sandbox/print-tagset.py, sandbox/readstats.py,
    sandbox/renumber-partitions.py, sandbox/shuffle-fasta.py,
    sandbox/shuffle-reverse-rotary.py, sandbox/split-fasta.py,
    sandbox/split-sequences-by-length.py, sandbox/stoptag-abundance-hist.py,
    sandbox/stoptags-by-position.py, sandbox/strip-partition.py,
    sandbox/subset-report.py, sandbox/sweep-out-reads-with-contigs.py,
    sandbox/sweep-reads2.py, sandbox/sweep-reads3.py,
    sandbox/uniqify-sequences.py, sandbox/write-interleave.py}: cleaned up
    to make 'import'-able and 'execfile'-able.

2014-12-26  Michael R. Crusoe  <mcrusoe@msu.edu>

    * tests/test_functions.py: Generate a temporary filename instead of
    writing to the current directory
    * Makefile: always run the `test` target if specified

2014-12-20  Titus Brown  <titus@idyll.org>

    * sandbox/slice-reads-by-coverage.py: fixed 'N' behavior to match other
    scripts ('N's are now replaced by 'A', not 'G').
    * sandbox/trim-low-abund.py: corrected reporting bug (bp written);
    simplified second-pass logic a bit; expanded reporting.

2014-12-17  Jessica Mizzi  <mizzijes@msu.edu>

    * khmer/file.py,sandbox/sweep-reads.py,scripts/{abundance-dist-single,
    abundance-dist,annotate-partitions,count-median,count-overlap,do-partition,
    extract-paired-reads,extract-partitions,filter-abund-single,filter-abund,
    filter-stoptags,interleave-reads,load-graph,load-into-counting,
    make-initial-stoptags,merge-partitions,normalize-by-median,partition-graph,
    sample-reads-randomly,split-paired-reads}.py,setup.cfg,
    tests/{test_script_arguments,test_scripts}.py: Added force option to all 
    scripts to script IO sanity checks and updated tests to match. 

2014-12-17  Michael R. Crusoe  <mcrusoe@msu.edu>

    * setup.cfg,tests/test_{counting_hash,counting_single,filter,graph,
    hashbits,hashbits_obj,labelhash,lump,read_parsers,scripts,subset_graph}.py:
    reduce memory usage of tests to about 100 megabytes max.

2014-12-17  Michael R. Crusoe  <mcrusoe@msu.edu>

    * scripts/load-graph.py,khmer/_khmermodule.cc: restore threading to
    load-graph.py

2014-12-16  Titus Brown  <titus@idyll.org>

    * sandbox/{calc-error-profile.py,collect-variants.py,correct-errors.py,
    trim-low-abund.py}: Support for k-mer spectral error analysis, sublinear
    error profile calculations from shotgun data sets, adaptive variant
    collection based on graphalign, streaming error correction, and streaming
    error trimming.
    * tests/test_sandbox_scripts.py: added tests for sandbox/trim-low-abund.py.
    * tests/test_counting_hash.py: added tests for new
    CountingHash::find_spectral_error_positions function.

2014-12-16  Michael R. Crusoe  <mcrusoe@msu.edu>  &  Camille Scott
<camille.scott.w@gmail.com>

    * khmer/_khmermodule.cc: fixed memory leak in the ReadParser paired
    iterator (not used by any scripts).
    * lib/read_parsers.cc,khmer/_khmermodule.cc: Improved exception handling.
    * tests/test_read_parsers.py,
    tests/test-data/100-reads.fq.truncated.{bz2,gz}: Added tests for truncated
    compressed files accessed via ReadParser paired and unpaired iterators.

2014-12-09  Michael R. Crusoe  <mcrusoe@msu.edu>

    New FAST[AQ] parser (from the SeqAn project). Fixes known issue and a
    newly found read dropping issue
    https://github.com/ged-lab/khmer/issues/249
    https://github.com/ged-lab/khmer/pull/641
    Supports reading from non-seekable plain and gziped FAST[AQ] files (a.k.a
    pipe or streaming support)

    * khmer/{__init__.py,_khmermodule.cc}: removed the Config object, the
    threads argument to new_counting_hash, and adapted to other changes in API.
    Dropped the unused _dump_report_fn method. Enhanced error reporting.
    * lib/{bittest,consume_prof,error,khmer_config,scoringmatrix,thread_id_map}
    .{cc,hh},tests/test_khmer_config.py: deleted unused files
    * sandbox/collect-reads.py,scripts/{abundance-dist-single,do-partition,
    filter-abund-single,load-into-counting}.py: adapted to Python API changes:
    no threads argument to ReadParser, no more config
    * tests/test_{counting_hash,counting_single,hashbits,hashbits_obj,
    test_read_parsers}.py: updated tests to new error pattern (upon object
    creation, not first access) and the same API change as above. Thanks to
    Camille for her enhanced multi-thread test.
    * lib/{counting,hashtable,ht-diff}.cc,khmer.hh: renamed MAX_COUNT define to
    MAX_KCOUNT; avoids naming conflict with SeqAn
    * khmer/file.py: check_file_status(): ignored input files named '-'
    * khmer/khmer_tst_utils.py: added method to pipe input files to a target
    script
    * tests/test_scripts.py: enhanced streaming tests now that four of them
    work.
    * Makefile: refreshed cppcheck{,-result.xml} targets, added develop
    setuptools command prior to testing

2014-12-08  Michael R. Crusoe  <mcrusoe@msu.edu>

    * doc/user/known_issues.txt: Document that multithreading leads to dropped
    reads.

2014-12-07  Michael R. Crusoe  <mcrusoe@msu.edu>

    This is khmer v1.2

    * Makefile: add sandbox scripts to the pylint_report.txt target
    * doc/dev/coding-guidelines-and-review.txt: Add question about command
    line API to the checklist
    * doc/dev/release.txt: refresh release procedure
    * doc/release-notes/release-1.2.md

2014-12-05  Michael R. Crusoe  <mcrusoe@msu.edu>

    * CITATIONS,khmer/khmer_args.py: update citations for Qingpeng's paper

2014-12-01  Michael R. Crusoe  <mcrusoe@msu.edu>

    * doc/roadmap.txt: Explain the roadmap to v2 through v4

2014-12-01  Kevin Murray  <spam@kdmurray.id.au>

    * tests/test_scripts.py: Stop a test from making a temporary output file
    in the current dir by explictly specifying an output file.

2014-12-01  Kevin Murray  <spam@kdmurray.id.au>

    * load-into-counting.py: Add a CLI parameter to output a machine-readable
    summary of the run, including number of k-mers, FPR, input files etc in
    json or TSV format.

2014-12-01  Titus Brown  <t@idyll.org>

    * Update sandbox docs: some scripts now used in recipes

2014-11-23  Phillip Garland  <pgarland@gmail.com>

    * lib/khmer.hh (khmer): define KSIZE_MAX
    * khmer/_khmermodule.cc (forward_hash, forward_hash_no_rc) (reverse_hash):
    Use KSIZE_MAX to check whether the user-supplied k is larger than khmer
    supports.

2014-11-19  Michael R. Crusoe  <mcrusoe@msu.edu>

    * CODE_OF_CONDUT.RST,doc/dev/{index,CODE_OF_CONDUCT}.txt: added a code of
    conduct

2014-11-18  Jonathan Gluck  <jdg@cs.umd.edu>

    * tests/test_counting_hash.py: Fixed copy paste error in comments, True to
    False.

2014-11-15  Jacob Fenton  <bocajnotnef@gmail.com>

    * tests/test_scripts.py: added screed/read_parsers stream testing
    * khmer/file.py: modified file size checker to not break when fed
    a fifo/block device
    * tests/test-data/test-abund-read-2.fa.{bz2, gz}: new test files

2014-11-11  Jacob Fenton  <bocajnotnef@gmail.com>

    * do-partition.py: replaced threading args in scripts with things from 
    khmer_args
    * khmer/theading_args.py: removed as it has been deprecated

2014-11-06  Michael R. Crusoe  <mcrusoe@msu.edu>

    * lib/{counting,hashbits}.{cc,hh},lib/hashtable.hh: Moved the n_kmers()
    function into the parent Hashtable class as n_unique_kmers(), adding it to
    CountingHash along the way. Removed the unused start and stop parameters.
    * khmer/_khmermodule.cc: Added Python wrapping for CountingHash::
    n_unique_kmers(); adapted to the dropped start and stop parameters.
    * scripts/{load-graph,load-into-counting,normalize-by-median}.py: used the
    n_unique_kmers() function instead of the n_occupied() function to get the
    number of unique kmers in a table.
    * tests/test_{hashbits,hashbits_obj,labelhash,scripts}.py: updated the
    tests to reflect the above

2014-10-24  Camille Scott  <camille.scott.w@gmail.com>

    * do-partition.py: Add type=int to n_threads arg and assert to check
    number of active threads

2014-10-10  Brian Wyss  <wyssbria@msu.edu>

    * khmer/scripts/{abundance-dist, abundance-dist-single,
    annotate-partitions, count-median, count-overlap, do-partition,
    extract-paired-reads, extract-partitions, filter-abund, filter-abund-single,
    filter-stoptags, find-knots, load-graph, load-into-counting,
    make-initial-stoptags, merge-partitions, normalize-by-median, 
    partition-graph, sample-reads-randomly}.py:
    changed stdout output in scripts to go to stderr.

2014-10-06  Michael R. Crusoe  <mcrusoe@msu.edu>

    * Doxyfile.in: add links to the stdc++ docs

2014-10-01  Ben Taylor  <taylo886@msu.edu>

    * khmer/_khmermodule.cc, lib/hashtable.cc, lib/hashtable.hh,
    tests/test_counting_hash.py, tests/test_labelhash.py,
    tests/test_hashbits.py, tests/test_hashbits_obj.py:
    Removed Hashtable::consume_high_abund_kmers,
    Hashtable::count_kmers_within_depth, Hashtable::find_radius_for_volume,
    Hashtable::count_kmers_on_radius

2014-09-29  Michael R. Crusoe  <mcrusoe@msu.edu>

    * versioneer.py: upgrade versioneer 0.11->0.12

2014-09-29  Sherine Awad  <sherine.awad@gmail.com>

    * scripts/normalize-by-median.py: catch expections generated by wrong
    indentation for 'total'

2014-09-23  Jacob G. Fenton  <bocajnotnef@gmail.com>

    * scripts/{abundance-dist-single, abundance-dist, count-median,
    count-overlap, extract-paired-reads, filter-abund-single,
    load-graph, load-into-counting, make-initial-stoptags,
    partition-graph, split-paired-reads}.py: 
    added output file listing at end of file
    * scripts/extract-long-sequences.py: refactored to set write_out to
    sys.stdout by default; added output location listing.
    * scripts/{fastq-to-fasta, interleave-reads}.py: 
    added output file listing sensitive to optional -o argument
    * tests/test_scripts.py: added test for scripts/make-initial-stoptags.py

2014-09-19  Ben Taylor  <taylo886@msu.edu>

    * Makefile: added --inline-suppr to cppcheck, cppcheck-result.xml targets
    * khmer/_khmermodule.cc: Added comments to address cppcheck false positives
    * lib/hashtable.cc, lib/hashtable.hh: take args to filter_if_present by
    reference, address scope in destructor
    * lib/read_parsers.cc: Added comments to address cppcheck false positives
    * lib/subset.cc, lib/subset.hh: Adjusted output_partitioned_file,
    find_unpart to take args by reference, fix assign_partition_id to use
    .empty() instead of .size()

2014-09-19  Ben Taylor  <taylo886@msu.edu>
		
    * Makefile: Add astyle, format targets
    * doc/dev/coding-guidelines-and-review.txt: Add reference to `make format`
		target

2014-09-10  Titus Brown  <titus@idyll.org>

    * sandbox/calc-median-distribution.py: catch exceptions generated by reads
	shorter than k in length.
    * sandbox/collect-reads.py: added script to collect reads until specific
	average cutoff.
    * sandbox/slice-reads-by-coverage.py: added script to extract reads with
	a specific coverage slice (based on median k-mer abundance).
	
2014-09-09  Titus Brown  <titus@idyll.org>

    * Added sandbox/README.rst to describe/reference removed files,
	 and document remaining sandbox files.

    * Removed many obsolete sandbox files, including:
      sandbox/abund-ablate-reads.py,
      sandbox/annotate-with-median-count.py,
      sandbox/assemble-individual-partitions.py,
      sandbox/assemstats.py,
      sandbox/assemstats2.py,
      sandbox/bench-graphsize-orig.py,
      sandbox/bench-graphsize-th.py,
      sandbox/bin-reads-by-abundance.py,
      sandbox/bowtie-parser.py,
      sandbox/calc-degree.py,
      sandbox/calc-kmer-partition-counts.py,
      sandbox/calc-kmer-read-abunds.py,
      sandbox/calc-kmer-read-stats.py,
      sandbox/calc-kmer-to-partition-ratio.py,
      sandbox/calc-sequence-entropy.py,
      sandbox/choose-largest-assembly.py,
      sandbox/consume-and-traverse.py,
      sandbox/contig-coverage.py,
      sandbox/count-circum-by-position.py,
      sandbox/count-density-by-position.py,
      sandbox/count-distance-to-volume.py,
      sandbox/count-median-abund-by-partition.py,
      sandbox/count-shared-kmers-btw-assemblies.py,
      sandbox/ctb-iterative-bench-2-old.py,
      sandbox/ctb-iterative-bench.py,
      sandbox/discard-high-abund.py,
      sandbox/discard-pre-high-abund.py,
      sandbox/do-intertable-part.py,
      sandbox/do-partition-2.py,
      sandbox/do-partition-stop.py,
      sandbox/do-partition.py,
      sandbox/do-subset-merge.py,
      sandbox/do-th-subset-calc.py,
      sandbox/do-th-subset-load.py,
      sandbox/do-th-subset-save.py,
      sandbox/extract-surrender.py,
      sandbox/extract-with-median-count.py,
      sandbox/fasta-to-fastq.py,
      sandbox/filter-above-median.py,
      sandbox/filter-abund-output-by-length.py,
      sandbox/filter-area.py,
      sandbox/filter-degree.py,
      sandbox/filter-density-explosion.py,
      sandbox/filter-if-present.py,
      sandbox/filter-max255.py,
      sandbox/filter-min2-multi.py,
      sandbox/filter-sodd.py,
      sandbox/filter-subsets-by-partsize.py,
      sandbox/get-occupancy.py,
      sandbox/get-occupancy2.py,
      sandbox/graph-partition-separate.py,
      sandbox/graph-size-circum-trim.py,
      sandbox/graph-size-degree-trim.py,
      sandbox/graph-size-py.py,
      sandbox/join_pe.py,
      sandbox/keep-stoptags.py,
      sandbox/label-pairs.py,
      sandbox/length-dist.py,
      sandbox/load-ht-and-tags.py,
      sandbox/make-coverage-by-position-for-node.py,
      sandbox/make-coverage-histogram.py,
      sandbox/make-coverage.py,
      sandbox/make-random.py,
      sandbox/make-read-stats.py,
      sandbox/multi-abyss.py,
      sandbox/multi-stats.py,
      sandbox/multi-velvet.py,
      sandbox/normalize-by-min.py,
      sandbox/occupy.py,
      sandbox/parse-bowtie-pe.py,
      sandbox/parse-stats.py,
      sandbox/partition-by-contig.py,
      sandbox/partition-by-contig2.py,
      sandbox/partition-size-dist-running.py,
      sandbox/partition-size-dist.py,
      sandbox/path-compare-to-vectors.py,
      sandbox/print-exact-abund-kmer.py,
      sandbox/print-high-density-kmers.py,
      sandbox/quality-trim-pe.py,
      sandbox/quality-trim.py,
      sandbox/reformat.py,
      sandbox/remove-N.py,
      sandbox/softmask-high-abund.py,
      sandbox/split-N.py,
      sandbox/split-fasta-on-circum.py,
      sandbox/split-fasta-on-circum2.py,
      sandbox/split-fasta-on-circum3.py,
      sandbox/split-fasta-on-circum4.py,
      sandbox/split-fasta-on-degree-th.py,
      sandbox/split-fasta-on-degree.py,
      sandbox/split-fasta-on-density.py,
      sandbox/split-reads-on-median-diff.py,
      sandbox/summarize.py,
      sandbox/sweep_perf.py,
      sandbox/test_scripts.py,
      sandbox/traverse-contigs.py,
      sandbox/traverse-from-reads.py,
      sandbox/validate-partitioning.py -- removed as obsolete.

2014-09-01  Michael R. Crusoe  <mcrusoe@msu.edu>

    * doc/dev/coding-guidelines-and-review.txt: Clarify pull request checklist
    * CONTRIBUTING.md: update URL to new dev docs

2014-08-30  Rhys Kidd  <rhyskidd@gmail.com>

    * khmer/_khmermodule.cc: fix table.get("wrong_length_string") gives core
    dump
    * lib/kmer_hash.cc: improve quality of exception error message
    * tests/{test_counting_hash,test_counting_single,test_hashbits,
        test_hashbits_obj}.py: add regression unit tests

2014-08-28  Titus Brown  <titus@idyll.org>

    * scripts/normalize-by-median.py: added reporting output after main loop
	exits, in case it hadn't been triggered.
    * sandbox/saturate-by-median.py: added flag to change reporting frequency,
	cleaned up leftover code from when it was copied from
	normalize-by-median.

2014-08-24  Rhys Kidd  <rhyskidd@gmail.com>

    * khmer/thread_utils.py, sandbox/filter-below-abund.py,
	scripts/{extract-long-sequences,load-graph,load-into-counting,
	normalize-by-median,split-paired-reads}.py,
	scripts/galaxy/gedlab.py: fix minor PyLint issues 

2014-08-20  Michael R. Crusoe  <mcrusoe@msu.edu>

    * test/test_version.py: add Python2.6 compatibility.

2014-08-20  Rhys Kidd  <rhyskidd@gmail.com>

    * setup.py,README.rst,doc/user/install.txt: Test requirement for a 
    64-bit operating system, documentation changes. Fixes #529

2014-08-19  Michael R. Crusoe  <mcrusoe@msu.edu>

    * {setup,versioneer,khmer/_version}.py: upgrade versioneer from 0.10 to 0.11

2014-08-18  Michael R. Crusoe  <mcrusoe@msu.edu>

    * setup.py: Use the system bz2 and/or zlib libraries if specified in
    setup.cfg or overridden on the commandline

2014-08-06  Michael R. Crusoe  <mcrusoe@msu.edu>

    * CITATION: fixed formatting, added BibTeX
    * Makefile: Python code coverage targets will now compile khmer if needed
    * doc/dev/galaxy.txt: moved to doc/user/; updated & simplified
    * doc/{dev,user}/index.txt: galaxy.txt move
    * scripts/*.xml: moved to scripts/galaxy/; citations added; additional
    scripts wrapped
    * scripts/galaxy/README.txt: documented Galaxy codebase requirements
    * doc/citations.txt: symlink to CITATION
    * scripts/galaxy/test-data: added symlinks to files in tests/test-data or
    added short test files from scratch
    * scripts/galaxy/macros.xml: common configuration moved to central file
    * scripts/galaxy/gedlab.py: custom Galaxy datatypes for the counting
    tables and presence tables: it inherits from the Galaxy Binary type but
    isn't sniffable. Written with GalaxyTeam's Dave_B.
    * scripts/filter-abund.py: fix inaccurate parameter description
    * scripts/galaxy/tool_dependencies.xml: document install process
    * scripts/galaxy/filter-below-abund.py: symlink to
    sandbox/filter-below-abund.py for now.
    * khmer/khmer_args.py: point users to online citation file for details

2014-08-05  Michael R. Crusoe  <mcrusoe@msu.edu>

    * lib/read_parsers.{cc,hh}: close file handles. Fixes CID 1222793

2014-08-05  Justin Lippi  <jlippi@gmail.com>

    * khmer/__init__.py: import get_version_cpp method as __version_cpp__.
    * khmer/_khmermodule.cc: added get_version_cpp implementation
    * tests/test_version.py: check that version from C++ matches version from
    khmer.__version__
    * setup.cfg: don't run tests with 'jenkins' @attr with 'make test'

2014-08-04  Michael R. Crusoe  <mcrusoe@msu.edu>

    * khmer/_khmermodule.cc,lib/{kmer_hash.{cc,hh},read_aligner.cc,
    read_parsers.{cc,hh},trace_logger.cc: Replace remaining uses of assert()
    with khmer_exceptions. Fixes #215.
    * setup.py: simplify argparse conditional dependency

2014-08-03  Titus Brown & Michael R. Crusoe  <t@idyll.org>

    * doc/{artifact-removal,partitioning-workflow{.graffle,.png}},{biblio,
    blog-posts,guide,install,choosing-table-sizes,known-issues,scripts,
    partitioning-big-data.txt: moved to doc/user/
    * doc/{crazy-ideas,details,development,galaxy,release,examples}.txt: moved
    to doc/dev/
    * doc/dev/{a-quick-guide-to-testing,codebase-guide,
    coding-guidelines-and-review,for-khmer-developers,getting-started,
    hackathon,index}.txt,doc/user/index.txt: new content.
    * doc/design.txt: deleted
    The documentation has been split into user focused documentation and
    developer focused documentation. The new developer docs were field tested
    as part of the Mozilla Science Lab global sprint that we participated in;
    we are grateful to all the volunteers.

2014-07-24  Ivan Gonzalez  <iglpdc@gmail.com>

    * lib/khmer.hh, lib/khmer_exception.hh: All exceptions are now derived from
	a new base class exception, khmer::khmer_exception. Issue #508.
    * lib/counting.cc, lib/hashbits.cc, lib/hashtable.{cc,hh},lib/kmer_hash.cc,
	lib/labelhash.cc, lib/perf_metrics.hh, lib/read_parsers.{cc,hh},
	lib/subset.cc, lib/thread_id_map.hh: All exceptions thrown are now
	instances (or derived from) khmer::khmer_exception.

2014-07-24  Jiarong Guo  <guojiaro@gmail.com>

    * khmer/_khmermodule.cc: add python exception when thread = 0 for
    ReadParser.
    * tests/test_read_parsers.py: add test_with_zero_threads() to test Python
    exception when ReadParser has zero threads.

2014-07-23  Qingpeng Zhang  <qingpeng@gmail.com>

    * scripts/load-graph.py: write fp rate into *.info file with option 
    to switch on
    * tests/test_scripts.py: add test_load_graph_write_fp

2014-07-23  Ryan R. Boyce  <boycerya@msu.edu>

    * Makefile: fixed >80 character line wrap-around

2014-07-23  Leonor Garcia-Gutierrez  <l.garcia-gutierrez@warwick.ac.uk>

    * tests/test_hashbits.py, tests/test_graph.py, 
    tests/test_lump.py: reduced memory requirement
    
2014-07-23  Heather L. Wiencko  <wienckhl@tcd.ie>

    * khmer_tst_utils.py: added import traceback
    * test_scripts.py: added test for normalize_by_median.py for fpr rate

2014-07-22  Justin Lippi  <jlippi@gmail.com>
 
    * khmer/_khmermodule.cc: removed unused assignment
    * lib/read_aligner.cc,lib/read_aligner.hh: wrapped function declarations
    in the same compiler options that the only invocations are in to avoid
    unusedPrivateFunction violation.
    * lib/read_parsers.cc: fix redundantassignment error by assigning variable
    to its value directly

2014-07-22  Michael R. Crusoe  <mcrusoe@msu.edu>

    * Makefile: combine pip invocation into single "install-dependencies"
    target.

2014-07-22  Justin Lippi  <jlippi@gmail.com>

    * tests/test_subset_graph.py: decrease the amount of memory that is being
    requested for the hash tables in test.

2014-07-22  Jim Stapleton  <jas@msu.edu>

     * scripts/filter-abund.py: no longer asks for parameters that are unused,
     issue #524

2014-07-22  Justin Lippi  <jlippi@gmail.com> 

    * tests/khmer_tst_utils.py: put runscript here
    * tests/test_sandbox_scripts.py: remove 'runsandbox', renamed to runscript
      and placed in khmer_tst_utils
    * tests/test_scripts.py: removed 'runscript' and placed in khmer_tst_utils

2014-07-22  Jeramia Ory  <jeramia.ory@gmail.com>

    * khmer/_khmermodule.cc: removed unused KhmerError, issue #503

2014-07-22  Rodney Picett  <pickett.rodney@gmail.com>

    * lib/scoringmatrix.{cc,hh}: removed assign function, issue #502
 
2014-07-22  Leonor Garcia-Gutierrez  <l.garcia-gutierrez@warwick.ac.uk>

    * tests/test_counting_single.py: reduced memory requirements
    
2014-07-21  Titus Brown  <t@idyll.org>

    * sandbox/saturate-by-median.py: introduce new sandbox script for
	saturation analysis of low-coverage data sets.

2014-07-10  Joe Stein  <joeaarons@gmail.com>

    * sandbox/readstats.py: fixed divide-by-zero error, issue #458

2014-07-06  Titus Brown  <t@idyll.org>

    * doc/release.txt: fix formatting.

2014-06-25  Michael R. Crusoe <mcrusoe@msu.edu>

    * scripts/load-graph.py: fix #507. Threading doesn't give any advantages
    to this script right now; the threading parameter is ignored for now.

2014-06-20  Chuck Pepe-Ranney  <chuck.peperanney@gmail.com>

    * scripts/extract-partitions.py: added epilog documentation for 
	<base>.dist columns.

2014-06-20  Michael R. Crusoe  <mcrusoe@msu.edu>

    * doc/release.txt: Add Coverity Scan to release checklist

2014-06-19  Michael R. Crusoe  <mcrusoe@msu.edu>

    * lib/read_aligner.{cc,hh},khmer/_khmermodule.cc,setup.py,
    tests/test_read_aligner.py,sandbox/{normalize-by-align,read-aligner}.py:
    Update of @fishjord's graph alignment work
    * lib/{aligner,kmer,node}.{cc,hh},tests/test_align.py: removed as they are
    superceded by the above
    * Makefile: fixed wildcards
    * tests/read_parsers.py: tests that are too complicated to run with
    Valgrind's memcheck are now marked @attr('multithread')

2014-06-16  Titus Brown  <t@idyll.org>

    * doc/release.txt: updated release process.
    * doc/known-issues.txt: updated known-issues for v1.1 release
    * doc/release-notes/: added release notes for 1.0, 1.0.1, and 1.1

2014-06-16  Michael R. Crusoe  <mcrusoe@msu.edu>

    * scripts/{abundance-dist-single,filter-abund-single,load-into-counting,
    normalize-by-median,load-graph}.py: restore Python 2.6 compatability for
    Debian 6, RedHat 6, SL6, and Ubuntu 10.04 LTS users.

2014-06-15  Titus Brown  <t@idyll.org>

    * doc/scripts.txt: removed sweep-reads.py from script documentation.
    * scripts/sweep-reads.py, scripts/sweep-files.py: moved sweep-reads.py
	and sweep-files.py over to sandbox.
    * tests/test_sandbox_scripts.py: created a test file for scripts in
	sandbox/; skip when not in developer mode (e.g. installed egg).
    * tests/test_script_arguments.py: capture file.py output to stderr
	so that it is not displayed during tests.
    * sandbox/calc-median-distribution.py: updates to print cumulative
	distribution for calc-median-distribution.

2014-06-14  Michael R. Crusoe  <mcrusoe@msu.edu>

    * scripts/{abundance-dist-single,filter-abund-single,load-into-counting,
    normalize-by-median,load-graph}.py,tests/test_scripts.py: added
    '--report-total-kmers' option to all scripts that create k-mer tables.

2014-06-14  Titus Brown  <t@idyll.org>

    * doc/scripts.txt, tests/test_scripts.py, scripts/sweep-reads.py:
	renamed sweep-reads-buffered to sweep-reads; added FASTQ output to
	sweep-reads.
    * doc/scripts.txt: added extract-long-sequences.py doc reference.
    * scripts/extract-long-sequences.py: set default sequence length to
	extract to 200 bp.

2014-06-13  Michael R. Crusoe  <mcrusoe@msu.edu>

    * MANIFEST.in: don't include docs/, data/, or examples/ in our PyPI
    distribution. Saves 15MB.

2014-06-13  Michael R. Crusoe  <mcrusoe@msu.edu>

    * Makefile: split coverity target in two: -build and -upload. Added
    configuration target

2014-06-13  Titus Brown  <t@idyll.org>

    * doc/install.txt: updated virtualenv command to use python2 explicitly,
	for arch support.

2014-06-13  Titus Brown  <t@idyll.org>

    * khmer/__init__.py, khmer/file_args.py: Moved copyright message to a
	comment.
    * khmer/file.py: updated error messages for disk-space checking functions;
	added test hooks.
    * tests/test_script_arguments.py: added tests for several functions in
	khmer/file.py.
    * sandbox/assemstats3.py: handle missing input files.

2014-06-12  Michael Wright <wrigh517@msu.edu>

    * sandbox/load-into-hashbits: Deleted from sandbox. It is superseded
    by load-graph.py --no-tagset.

2014-06-11  Michael Wright <wrigh517@msu.edu>

    * scripts/load-into-counting: Fixed docstring misnomer to 
	load-into-counting.py

2014-06-10  Michael R. Crusoe  <mcrusoe@msu.edu>

    * setup.py,tests/{__init__,khmer_tst_utils,test_scripts,
    khmer_test_counting_single}.py: made tests runnable after installation.
    * lib/{khmer.hh,hashtable.hh,read_parsers.cc,read_parsers.hh}: restructure
    exception hierarchy.
    * khmer/_khmermodule.cc: Nicer error checking for hash_consume_fasta,
    hash_abundance_distribution, hashbits_consume_{fasta,fasta_and_tag
    {,with_stoptags},partitioned_fasta}, hashbits_output_partitions, and
    labelhash_consume_{,partitioned_}fasta_and_tag_with_labels.

2014-06-10  Titus Brown  <t@idyll.org>

    * Makefile: remove SHELL setting so that 'make doc' works in virtualenvs.
    * scripts/sample-reads-randomly.py: extend to take multiple subsamples
	with -S.
    * tests/test_scripts.py: added test for multiple subsamples from
	sample-reads-randomly.py

2014-06-10  Michael Wright <wrigh517@msu.edu>

    * scripts/extract-long-sequences: Moved from sandbox, added argparse and 
    FASTQ support.
    * scripts/fastq-to-fasta: Fixed outdated argparse oversight.
    * tests/test_scripts.py: Added tests for extract-long-sequences.py

2014-06-08  Titus Brown  <t@idyll.org>

    * doc/conf.py: set google_analytics_id and disqus_shortname properly;
	disable "editme" popup.
    * doc/_templates/page.html: take google_analytics_id and disqus_shortname
	from doc/conf.py.

2014-06-04  Michael R. Crusoe <mcrusoe@msu.edu>

    * lib/Makefile: do a distclean as the CFLAGS may have changed. Fixes #442

2014-06-03 Chuck Pepe-Ranney <chuck.peperanney@gmail.com>

    * scripts/abundance-dist.py: removed call to check_space on infiles.  

2014-05-31  Michael R. Crusoe  <mcrusoe@msu.edu>

    * khmer/_khmermodule.cc,lib/counting.{cc,hh},
    sandbox/{stoptag-abundance-ham1-hist.py,off-by-one.py,filter-ham1.py}:
    Remove CountingHash get_kmer_abund_mean, get_kmer_abund_abs_deviation, and
    max_hamming1_count along with Python glue code and sandbox scripts. They
    are no longer useful.

2014-05-30  Titus Brown  <t@idyll.org>

    * khmer/_khmermodule.cc: remove merge2* functions: unused, untested.
    * lib/counting.cc, lib/hashbits.cc, lib/hashtable.cc: made file loading
	exceptions more verbose and informative.
    * tests/test_subset_graph.py: added tests for SubsetPartition::
	load_partitionmap.
    * khmer/_khmermodule.cc, lib/subset.cc, wrapped SubsetPartition::
	load_partitionmap to catch, propagate exceptions
    * tests/test_hashbits.py, tests/test_counting_hash.py: added tests
	for fail-on-load of bad file format versions; print exception messages.
    * .gitignore: added various temporary pip & build files
    * lib/counting.cc: added I/O exception handling to CountingHashFileReader
	and CountingHashGzFileReader.
    * lib/hashbits.cc: added I/O exception handling to Hashbits::load.
    * lib/subset.cc: added I/O exception handling to merge_from_disk.
    * lib/hashtable.cc: added I/O exception handling to load_tagset and
	load_stop_tags
    * khmer/_khmermodule.cc: added I/O exception propagation from C++ to
	Python, for all loading functions.

2014-05-22  Michael Wright  <wrigh517@msu.edu>

    * scripts/fastq-to-fasta: Moved and improved fastq-to-fasta.py into scripts 
    from sandbox
    * tests/test_scripts.py: Added tests for fastq-to-fasta.py
    * tests/test-data: Added test-fastq-n-to-fasta.py file with N's in 
    sequence for testing

2014-05-19  Michael R. Crusoe  <mcrusoe@msu.edu>

    * Makefile: add target for python test coverage plain-text report;
    clarified where the HTML report is

2014-05-16  Michael R. Crusoe  <mcrusoe@msu.edu>

    * docs/scripts.txt: include sweep-reads-buffered.py

2014-05-14  Adam Caldwell  <adam.caldwell@gmail.com>

    * Makefile: change pip to pip2. Fixes assorted make problems on systems
    where pip links to pip3

2014-05-14  Michael R. Crusoe  <mcrusoe@msu.edu>

    * lib/{zlib,bzip2} -> third-party/
    * setup.{cfg,py}: Move third party libraries to their own directory
    * Makefile: add sloccount target for humans and the sloccount.sc target for
   Jenkins

2014-05-13  Michael Wright  <wrigh517@msu.edu>

    * sandbox/fastq-to-fasta.py: now reports number of reads dropped due to
    'N's in sequence. close 395

2014-05-13  Michael R. Crusoe  <mcrusoe@msu.edu>

    * doc/release.txt: additional fixes

2014-05-09  Luiz Irber  <irberlui@msu.edu>

    Version 1.0.1

2014-05-09  Michael R. Crusoe  <mcrusoe@msu.edu>

    * doc/release.txt: update release instructions

2014-05-06  Michael R. Crusoe  <mcrusoe@msu.edu>

    * lib/{subset,counting}.cc: fix cppcheck errors; astyle -A10
    --max-code-length=80

2014-05-06  Titus Brown  <titus@idyll.org>

    * sandbox/calc-best-assembly.py: added script to calculate best
    assembly from a list of contig/scaffold files
	
2014-04-23  Titus Brown  <titus@idyll.org>

    * scripts/abundance-dist-single.py: fixed problem where ReadParser was
    being created anew for each thread; regression introduced in 4b823fc.

2014-04-22  Michael R. Crusoe  <mcrusoe@msu.edu>

    *.py: switch to explicit python2 invocation. Fixes #385.

2014-04-21  Titus Brown  <t@idyll.org>

    * doc/development.txt: added spellcheck to review checklist

2014-04-21  Titus Brown  <titus@idyll.org>

    * scripts/normalize-by-median.py: updated FP rate to match latest info from
      Qingpeng's paper; corrected spelling error.

2014-04-21  Michael R. Crusoe  <mcrusoe@msu.edu>

    * setup.py,doc/installing.txt: Remove argparse from the requirements
    unless it isn't available. Argparse is bundled with Python 2.7+. This
    simplifies the installation instructions.

2014-04-17  Ram RS  <ramrs@nyu.edu>

    * scripts/make-initial-stoptags.py: fixed bug that threw error on
     missing .ht input file while actual expected input file is .pt

2014-04-11  Titus Brown  <t@idyll.org>

    * scripts/*.py: fixed argument to check_space_for_hashtable to rely
    on args.n_tables and not args.ksize.

2014-04-06  Titus Brown  <titus@idyll.org>

    * scripts/normalize-by-median.py: added comment about table compatibility
    with abundance-dist.

2014-04-05  Michael R. Crusoe  <mcrusoe@msu.edu>

    * MANIFEST.in,setup.py: fix to correct zlib packaging for #365
    * ChangeLog: fix date for 1.0 release, email addresses

2014-04-01  Michael R. Crusoe  <mcrusoe@msu.edu>

    Version 1.0
    * Makefile: run 'build' command before install; ignore _version.py for
    coverage purposes.
    * bink.ipynb: deleted
    * doc/choosing-hash-sizes.txt -> choosing-table-sizes.txt
    * setup.py,doc/{conf.py,index.txt}: update lists of authors
    * doc/development.txt: typo
    * doc/{galaxy,guide,index,introduction,scripts}.txt: remove some
    references to implementation details of the k-mer tables
    * doc/{known-issues,release}.txt: updated
    * khmer/*.cc,lib/*.{cc,hh}: astyle -A10 formatted
    * lib/read_parsers.cc: fixed case statement fall through
    * lib/subset.cc: removed unnecessary NULL check (CID 1054804 & 1195088)
    * scripts/*.py: additional documentation updates
    * tests/test-data/test-overlap1.ht,data/MSB2-surrender.fa &
    data/1m-filtered.fa: removed from repository history, .git is now 36M!

2014-04-01  Titus Brown  <t@idyll.org>

    * CITATION,khmer/khmer_args.py: Updated khmer software citation for
    release.

2014-03-31  Titus Brown  <t@idyll.org>

    * scripts/normalize-by-median.py: Fixed unbound variable bug introduced in
    20a433c2.

    * khmer/file.py: Fixed incorrect use of __file__ dirname instead of
    os.getcwd(); also fixed bug where statvfs would choke on an empty
    dirname resulting from input files being in the cwd.

2014-03-31  Michael R. Crusoe  <mcrusoe@msu.edu>

    * versioneer.py,ez_setup.py: updated to version 0.10 and 3.4.1
    respectively.
    * docs/release.txt,khmer/_version.py,MANIFEST.in: update ancillary
    versioneer files

2014-03-31  Titus Brown  <t@idyll.org>

    * scripts/*.py,khmer/khmer_args.py: added 'info' function to khmer_args,
    and added citation information to each script.
    * CITATION: added basic citation information for khmer functionality.

2013-03-31  Michael R. Crusoe  <mcrusoe@msu.edu>

    * docs/scripts.txt,scripts/*.py,khmer/*.py: overhaul the documentation of
    the scripts. Uses sphinxcontrib.autoprogram to leverage the existing
    argparse objects. Moved the documentation into each script + misc cleanups.
    All scripts support the --version option. Migrated the last scripts to use
    khmer_args
    * docs/blog-posts.txt: removed outdated reference to filter-exact.py; its
    replacement filter-abund.py is better documented in the eel-pond protocol
    * figuregen/,novelty/,plots/,templatem/,scripts/do-partition.sh: removed
    outdated code not part of core project

2013-03-30  Michael R. Crusoe  <mcrusoe@msu.edu>

    * setup.py: monkeypatched distutils.Distribution.reinitialize_command() so
    that it matches the behavior of Distribution.get_command_obj(). This fixes
    issues with 'pip install -e' and './setup.py nosetests' not respecting the
    setup.cfg configuration directives for the build_ext command. Also
    enhanced our build_ext command to respect the dry_run mode.

    * .ycm_extra_conf.py: Update our custom YouCompleteMe configuration to
    query the package configuration for the proper compilation flags.

2014-03-28  Michael R. Crusoe  <mcrusoe@msu.edu>

    * Makefile,setup.py: demote nose & sphinx to extra dependencies.
    Auto-install Python developer tools as needed.

2013-03-27  Michael R. Crusoe  <mcrusoe@msu.edu>

    * The system zlib and bzip2 libraries are now used instead of the bundled
    versions if specified in setup.cfg or the command line.

2014-03-25  Michael R. Crusoe  <mcrusoe@msu.edu>

    * Makefile: update cppcheck command to match new version of Jenkins
    plugin. Now ignores the lib/test*.cc files.

2013-03-20  Michael R. Crusoe  <mcrusoe@msu.edu>

    * lib/storage.hh,khmer/_khmermodule.cc,lib/{readtable,read_parsers}.hh:
    remove unused storage.hh

2014-03-19  Qingpeng Zhang  <qingpeng@msu.edu>

    * hashbits.cc: fix a bug of 'Division or modulo by zero' described in #182
    * test_scripts.py: add test code for count-overlap.py
    * count-overlap.py: (fix a bug because of a typo and hashsize was replaced
    by min_hashsize)
    * count-overlap.py: needs hashbits table generated by load-graph.py. 
    This information is added to the "usage:" line.
    * count-overlap.py: fix minor PyLint issues

2014-03-19  Michael R. Crusoe  <mcrusoe@msu.edu>

    * Update bundled zlib version to 1.2.8 from 1.2.3. Changes of note:
    "Wholesale replacement of gz* functions with faster versions"
    "Added LFS (Large File Summit) support for 64-bit file offsets"
    "Fix serious but very rare decompression bug"

2014-03-19  Michael R. Crusoe <mcrusoe@msu.edu>

    * lib/counting.hh: include hashtable.hh
    * lib/{counting,aligner,hashbits,hashtable,labelhash,node,subset}.{cc,hh},
    kmer.cc,khmer/_khmermodule.cc: removed downcast, replaced non-functional
    asserts() with exception throws.
    * khmer/_khmermodule.cc: fixed parsing of PyLists
    * setup.py: force 64bit only builds on OS X.

2014-03-19  Titus Brown  <t@idyll.org>

    * Makefile: update documentation on targets at top; clean autopep8 output.
    * test_counting_single.py: fixed pep8 violations in spacing
    * test_scripts.py: eliminate popenscript in favor of proper SystemExit
	handling in runscript; fix pep8 violations.

2014-03-19  Michael R. Crusoe <mcrusoe@msu.edu> and Luiz Irber
<luiz.irber@gmail.com>

    * lib/ktable.{cc,hh},khmer/{__init__.py},{_khmermodule.cc}, tests/
    test_{counting_{hash,single},ktable}.py: remove the unused KTable object
    * doc/{index,ktable}.txt: remove references to KTable
    * lib/{ktable.{hh,cc} → kmer_hash.{hh,cc}}: rename remaining ktable files
    to kmer_hash
    * lib/{hashtable,kmer}.hh: replace ktable headers with kmer_hash

2014-03-17  Ram RS  <ramrs@nyu.edu>

    * extract-partitions.py: pylint warnings addressed
    * test_scripts.py: tests added to cover extract-partitions completely

2014-03-16  Michael R. Crusoe <mcrusoe@msu.edu>

    * lib/read_parsers.cc: fix for Coverity CID 1054789: Unititialized scalar
    field II: fill_id is never zeroed out.

2014-03-16  Ram RS  <ramrs@nyu.edu>

    * Project email in copyright headers updated

2014-03-14  Michael R. Crusoe <mcrusoe@msu.edu>

    * khmer/_khmermodule.cc, lib/{khmer.hh, hashtable.{cc,hh}},
    tests/test_{hashbits,hashbits_obj,labelhash}.py: don't implicitly downcast
    tagset_size(). Changes fileformat version for saved tagsets.

2014-03-13  Ram RS  <ramrs@nyu.edu>

    * added: khmer/file.py - script to check disk space, check input file
    status and check space before hashtable writing
    * modified: scripts/*.py - all scripts now use khmer.file for above-mentioned
    functionality.
    * modified: scripts/*.py - pylint violations addressed in all scripts
    under scripts/

2014-03-13  Ram RS  <ramrs@nyu.edu>

    * Bug fix: tests.test_normalize_by_median_no_bigcount() now runs within
    temp directory

2014-03-11  Michael R. Crusoe  <mcrusoe@mcrusoe.edu>

    * lib/read_parsers.hh: fix for Coverity CID 1054789: Uninitialized scalar
    field

2014-03-10  Michael R. Crusoe  <mcrusoe@msu.edu>

    * doc/development.txt: document fork/tag policy + formatting fixes

2014-03-03  Michael R. Crusoe  <mcrusoe@msu.edu>

    * lib/trace_logger.{cc,hh}: fix for Coverity CID 1063852: Uninitialized
    scalar field (UNINIT_CTOR) 
    * lib/node.cc: fix for Coverity CID 1173035:  Uninitialized scalar field
    (UNINIT_CTOR)
    * lib/hashbits.hh: fix for Coverity CID 1153101:  Resource leak in object
    (CTOR_DTOR_LEAK)
    * lib/{perf_metrics.{cc,hh},hashtable.{cc,hh}
    ,read_parsers.{cc,hh},trace_logger.{cc,hh}}: ifndef WITH_INTERNAL_METRICS
    then lets not + astyle -A10

2014-02-27  Michael R. Crusoe <mcrusoe@msu.edu>

    * tagged: version 0.8
    * setup.py: Specify a known working version of setuptools so we don't
    force an unneeded and awkward upgrade.
    * setup.py: We aren't zipsafe, mark as such

2014-02-18  Michael R. Crusoe <mcrusoe@msu.edu>

* Normalized C++ namespace usage to fix CID 1054792
* Updated install instructions. We recommend OS X users and those Linux
users without root access to install virtualenv instead of pip.
* New documentation: doc/known-issues.txt
* Added code review checklist & other guidance: doc/development.txt

2014-02-03  Camille Scott <camille.scott.w@gmail.com>

* Standardized command line arguments in khmer_args; added version flag

* Added support for sparse graph labeling

* Added script to reinflate partitions from read files using the 
  labeling system, called sweep-reads-by-partition-buffered.py

* Implemented __new__ methods for Hashbits, enforced inheritance
  hierarchy between it and the new LabelHash class both in C++
  and CPython API

2013-12-20  Titus Brown  <titus@idyll.org>

* Fixed output_partitioned_file, sweep-reads3.py, and extract-partitions.py
  to retain FASTQ format in output.

2013-12-11  Michael R. Crusoe <mcrusoe@msu.edu>

* normalize-by-median.py: new optional argument: --record-filenames to specify
a path where a list of all the output filenames will be written to. Will
be used to better integrate with Galaxy.

* All commands that use the counting args now support the --version switch

* abundance-dist-single.py, abundance-dist.py, do-partition.py,
interleave-reads.py, load-graph.py, load-into-counting.py
normalize-by-median.py now exit with return code 1 instead of 255 as is
standard.

2013-12-19  Michael R. Crusoe  <mcrusoe@msu.edu>

* doc/install.txt Add setup instructions for RHEL6 & fix invocation to get
master branch to work for non-developers

2013-12-18  Titus Brown  <titus@idyll.org>

* Added a test to ensure that normalize-by-median.py has bigcount set to
  False.

2013-11-22  Camille Scott  <camille.scott.w@gmail.com>

* Makefile: Added debug target for profiling.

2013-11-22  Michael R. Crusoe  <mcrusoe@msu.edu>

* Documented release process

2013-10-21  Michael R. Crusoe  <mcrusoe@msu.edu>

* Version 0.7

* New script: sample-reads-randomly.py which does a single pass random
subsample using reservoir sampling.

* the version number is now only stored in one place

* Makefile: new dist, cppcheck, pep8, and autopep8 targets for developers.
VERSION is now set by versioneer and exported to C/C++ code.

* README switched from MarkDown to ReStructuredText format to clean up PyPI
listing. Install count badge added.

* doc/: updates to how the scripts are called. Sphinx now pulls version
number from versioneer. C/Python integration is now partially documented.
Reference to bleeding-edge has been removed. Release instructions have been
clarified and simplified.

* all python code in khmer/, scripts/, and tests/ should be PEP8 compliant now.

* khmer/_khmermodule.cc has gotten a once-over with cpychecker. Type errors
were eliminated and the error checking has improved.

* Several fixes motivated by the results of a Coverity C/C++ scan. 

* Tests that require greater than 0.5 gigabytes of memory are now annotated as
being 'highmem' and be skipped by changing two lines in setup.cfg

* warnings about -Wstrict-prototypes will no longer appear

* contributors to this release are: ctb, mr-c and camillescott. 

2013-10-15  Michael R. Crusoe  <mcrusoe@msu.edu>

* Version 0.6.1

* No code changes, just build fixes

2013-10-10  Michael R. Crusoe  <mcrusoe@msu.edu>

* Version 0.6

* Switch to setuptools to run the entire build

* The various Makefiles have been merged into one inside lib for posterity

* A new top-level Makefile wraps "python setup.py"

* argparse.py has been removed and is installed automatically by setuptools/pip

* setup.py and the python/khmer directory have been moved to the root of the
project to conform to the standard layout

* The project contact address is now khmer-project@idyll.org

* Due to the new build system the project now easily builds under OS X + XCode

* In light of the above the installation instructions have been rewritten

* Sphinx now builds the documentation without warnings or errors

* It is now easy to calculate code coverage.

* setup.py is now PEP8 compliant
2014-04-10  Michael R. Crusoe  <mcrusoe@msu.edu>

    * Makefile: run 'build' command before install; ignore _version.py for
    coverage purposes.
    * bink.ipynb: deleted
    * doc/choosing-hash-sizes.txt -> choosing-table-sizes.txt
    * setup.py,doc/{conf.py,index.txt}: update lists of authors
    * doc/development.txt: typo
    * doc/{galaxy,guide,index,introduction,scripts}.txt: remove some
    references to implementation details of the k-mer tables
    * doc/{known-issues,release}.txt: updated
    * khmer/*.cc,lib/*.{cc,hh}: astyle -A10 formatted
    * lib/read_parsers.cc: fixed case statement fall through
    * lib/subset.cc: removed unnecessary NULL check (CID 1054804 & 1195088)
    * scripts/*.py: additional documentation updates
    * tests/test-data/test-overlap1.ht,data/MSB2-surrender.fa &
    data/1m-filtered.fa: removed from repository history, .git is now 36M!

2014-03-31  Titus Brown  <ctb@msu.edu>

    * scripts/normalize-by-median.py: Fixed unbound variable bug introduced in
    20a433c2.

    * khmer/file.py: Fixed incorrect use of __file__ dirname instead of
    os.getcwd(); also fixed bug where statvfs would choke on an empty
    dirname resulting from input files being in the cwd.

2014-03-31  Michael R. Crusoe  <mcrusoe@msu.edu>

    * versioneer.py,ez_setup.py: updated to version 0.10 and 3.4.1
    respectively.
    * docs/release.txt,khmer/_version.py,MANIFEST.in: update ancillary
    versioneer files

2014-03-31  Titus Brown  <ctb@msu.edu>

    * scripts/*.py,khmer/khmer_args.py: added 'info' function to khmer_args,
    and added citation information to each script.
    * CITATION: added basic citation information for khmer functionality.

2013-03-31  Michael R. Crusoe  <mcrusoe@msu.edu>

    * docs/scripts.txt,scripts/*.py,khmer/*.py: overhaul the documentation of
    the scripts. Uses sphinxcontrib.autoprogram to leverage the existing
    argparse objects. Moved the documentation into each script + misc cleanups.
    All scripts support the --version option. Migrated the last scripts to use
    khmer_args
    * docs/blog-posts.txt: removed outdated reference to filter-exact.py; its
    replacement filter-abund.py is better documented in the eel-pond protocol
    * figuregen/,novelty/,plots/,templatem/,scripts/do-partition.sh: removed
    outdated code not part of core project

2013-03-30  Michael R. Crusoe  <mcrusoe@msu.edu>

    * setup.py: monkeypatched distutils.Distribution.reinitialize_command() so
    that it matches the behavior of Distribution.get_command_obj(). This fixes
    issues with 'pip install -e' and './setup.py nosetests' not respecting the
    setup.cfg configuration directives for the build_ext command. Also
    enhanced our build_ext command to respect the dry_run mode.

    * .ycm_extra_conf.py: Update our custom YouCompleteMe configuration to
    query the package configuration for the proper compilation flags.

2014-03-28  Michael R. Crusoe  <mcrusoe@msu.edu>

    * Makefile,setup.py: demote nose & sphinx to extra dependencies.
    Auto-install Python developer tools as needed.

2013-03-27  Michael R. Crusoe  <mcrusoe@msu.edu>

    * The system zlib and bzip2 libraries are now used instead of the bundled
    versions if specified in setup.cfg or the command line.

2014-03-25  Michael R. Crusoe  <mcrusoe@msu.edu>

    * Makefile: update cppcheck command to match new version of Jenkins
    plugin. Now ignores the lib/test*.cc files.

2013-03-20  Michael R. Crusoe  <mcrusoe@msu.edu>

    * lib/storage.hh,khmer/_khmermodule.cc,lib/{readtable,read_parsers}.hh:
    remove unused storage.hh

2014-03-19  Qingpeng Zhang  <qingpeng@msu.edu>

    * hashbits.cc: fix a bug of 'Division or modulo by zero' described in #182
    * test_scripts.py: add test code for count-overlap.py
    * count-overlap.py: (fix a bug because of a typo and hashsize was replaced
    by min_hashsize)
    * count-overlap.py: needs hashbits table generated by load-graph.py. 
    This information is added to the "usage:" line.
    * count-overlap.py: fix minor PyLint issues

2014-03-19  Michael R. Crusoe  <mcrusoe@msu.edu>

    * Update bundled zlib version to 1.2.8 from 1.2.3. Changes of note:
    "Wholesale replacement of gz* functions with faster versions"
    "Added LFS (Large File Summit) support for 64-bit file offsets"
    "Fix serious but very rare decompression bug"

2014-03-19  Michael R. Crusoe <mcrusoe@msu.edu>

    * lib/counting.hh: include hashtable.hh
    * lib/{counting,aligner,hashbits,hashtable,labelhash,node,subset}.{cc,hh},
    kmer.cc,khmer/_khmermodule.cc: removed downcast, replaced non-functional
    asserts() with exception throws.
    * khmer/_khmermodule.cc: fixed parsing of PyLists
    * setup.py: force 64bit only builds on OS X.

2014-03-19  Titus Brown  <t@idyll.org>

    * Makefile: update documentation on targets at top; clean autopep8 output.
    * test_counting_single.py: fixed pep8 violations in spacing
    * test_scripts.py: eliminate popenscript in favor of proper SystemExit
	handling in runscript; fix pep8 violations.

2014-03-19  Michael R. Crusoe <mcrusoe@msu.edu> and Luiz Irber
<luiz.irber@gmail.com>

    * lib/ktable.{cc,hh},khmer/{__init__.py},{_khmermodule.cc}, tests/
    test_{counting_{hash,single},ktable}.py: remove the unused KTable object
    * doc/{index,ktable}.txt: remove references to KTable
    * lib/{ktable.{hh,cc} → kmer_hash.{hh,cc}}: rename remaining ktable files
    to kmer_hash
    * lib/{hashtable,kmer}.hh: replace ktable headers with kmer_hash

2014-03-17  Ram RS  <ramrs@nyu.edu>

    * extract-partitions.py: pylint warnings addressed
    * test_scripts.py: tests added to cover extract-partitions completely

2014-03-16  Michael R. Crusoe <mcrusoe@msu.edu>

    * lib/read_parsers.cc: fix for Coverity CID 1054789: Unititialized scalar
    field II: fill_id is never zeroed out.

2014-03-16  Ram RS  <ramrs@nyu.edu>

    * Project email in copyright headers updated

2014-03-14  Michael R. Crusoe <mcrusoe@msu.edu>

    * khmer/_khmermodule.cc, lib/{khmer.hh, hashtable.{cc,hh}},
    tests/test_{hashbits,hashbits_obj,labelhash}.py: don't implicitly downcast
    tagset_size(). Changes fileformat version for saved tagsets.

2014-03-13  Ram RS  <ramrs@nyu.edu>

    * added: khmer/file.py - script to check disk space, check input file
    status and check space before hashtable writing
    * modified: scripts/*.py - all scripts now use khmer.file for above-mentioned
    functionality.
    * modified: scripts/*.py - pylint violations addressed in all scripts
    under scripts/

2014-03-13  Ram RS  <ramrs@nyu.edu>

    * Bug fix: tests.test_normalize_by_median_no_bigcount() now runs within
    temp directory

2014-03-11  Michael R. Crusoe  <mcrusoe@mcrusoe.edu>

    * lib/read_parsers.hh: fix for Coverity CID 1054789: Uninitialized scalar
    field

2014-03-10  Michael R. Crusoe  <mcrusoe@msu.edu>

    * doc/development.txt: document fork/tag policy + formatting fixes

2014-03-03  Michael R. Crusoe  <mcrusoe@msu.edu>

    * lib/trace_logger.{cc,hh}: fix for Coverity CID 1063852: Uninitialized
    scalar field (UNINIT_CTOR) 
    * lib/node.cc: fix for Coverity CID 1173035:  Uninitialized scalar field
    (UNINIT_CTOR)
    * lib/hashbits.hh: fix for Coverity CID 1153101:  Resource leak in object
    (CTOR_DTOR_LEAK)
    * lib/{perf_metrics.{cc,hh},hashtable.{cc,hh}
    ,read_parsers.{cc,hh},trace_logger.{cc,hh}}: ifndef WITH_INTERNAL_METRICS
    then lets not + astyle -A10

2014-02-27  Michael R. Crusoe <mcrusoe@msu.edu>

    * tagged: version 0.8
    * setup.py: Specify a known working version of setuptools so we don't
    force an unneeded and awkward upgrade.
    * setup.py: We aren't zipsafe, mark as such

2014-02-18  Michael R. Crusoe <mcrusoe@msu.edu>

* Normalized C++ namespace usage to fix CID 1054792
* Updated install instructions. We recommend OS X users and those Linux
users without root access to install virtualenv instead of pip.
* New documentation: doc/known-issues.txt
* Added code review checklist & other guidance: doc/development.txt

2014-02-03  Camille Scott <camille.scott.w@gmail.com>

* Standardized command line arguments in khmer_args; added version flag

* Added support for sparse graph labeling

* Added script to reinflate partitions from read files using the 
  labeling system, called sweep-reads-by-partition-buffered.py

* Implemented __new__ methods for Hashbits, enforced inheritance
  hierarchy between it and the new LabelHash class both in C++
  and CPython API

2013-12-20  Titus Brown  <titus@idyll.org>

* Fixed output_partitioned_file, sweep-reads3.py, and extract-partitions.py
  to retain FASTQ format in output.

2013-12-11  Michael R. Crusoe <mcrusoe@msu.edu>

* normalize-by-median.py: new optional argument: --record-filenames to specify
a path where a list of all the output filenames will be written to. Will
be used to better integrate with Galaxy.

* All commands that use the counting args now support the --version switch

* abundance-dist-single.py, abundance-dist.py, do-partition.py,
interleave-reads.py, load-graph.py, load-into-counting.py
normalize-by-median.py now exit with return code 1 instead of 255 as is
standard.

2013-12-19  Michael R. Crusoe  <mcrusoe@msu.edu>

* doc/install.txt Add setup instructions for RHEL6 & fix invocation to get
master branch to work for non-developers

2013-12-18  Titus Brown  <titus@idyll.org>

* Added a test to ensure that normalize-by-median.py has bigcount set to
  False.

2013-11-22  Camille Scott  <camille.scott.w@gmail.com>

* Makefile: Added debug target for profiling.

2013-11-22  Michael R. Crusoe  <mcrusoe@msu.edu>

* Documented release process

2013-10-21  Michael R. Crusoe  <mcrusoe@msu.edu>

* Version 0.7

* New script: sample-reads-randomly.py which does a single pass random
subsample using reservoir sampling.

* the version number is now only stored in one place

* Makefile: new dist, cppcheck, pep8, and autopep8 targets for developers.
VERSION is now set by versioneer and exported to C/C++ code.

* README switched from MarkDown to ReStructuredText format to clean up PyPI
listing. Install count badge added.

* doc/: updates to how the scripts are called. Sphinx now pulls version
number from versioneer. C/Python integration is now partially documented.
Reference to bleeding-edge has been removed. Release instructions have been
clarified and simplified.

* all python code in khmer/, scripts/, and tests/ should be PEP8 compliant now.

* khmer/_khmermodule.cc has gotten a once-over with cpychecker. Type errors
were eliminated and the error checking has improved.

* Several fixes motivated by the results of a Coverity C/C++ scan. 

* Tests that require greater than 0.5 gigabytes of memory are now annotated as
being 'highmem' and be skipped by changing two lines in setup.cfg

* warnings about -Wstrict-prototypes will no longer appear

* contributors to this release are: ctb, mr-c and camillescott. 

2013-10-15  Michael R. Crusoe  <mcrusoe@msu.edu>

* Version 0.6.1

* No code changes, just build fixes

2013-10-10  Michael R. Crusoe  <mcrusoe@msu.edu>

* Version 0.6

* Switch to setuptools to run the entire build

* The various Makefiles have been merged into one inside lib for posterity

* A new top-level Makefile wraps "python setup.py"

* argparse.py has been removed and is installed automatically by setuptools/pip

* setup.py and the python/khmer directory have been moved to the root of the
project to conform to the standard layout

* The project contact address is now khmer-project@idyll.org

* Due to the new build system the project now easily builds under OS X + XCode

* In light of the above the installation instructions have been rewritten

* Sphinx now builds the documentation without warnings or errors

* It is now easy to calculate code coverage.

* setup.py is now PEP8 compliant<|MERGE_RESOLUTION|>--- conflicted
+++ resolved
@@ -1,10 +1,16 @@
-<<<<<<< HEAD
 2015-01-13  Daniel Standage <daniel.standage@gmail.com>
 
     * tests/khmer_tst_utils.py, tests/test_sandbox_scripts.py: removed
     unused module imports
     * .gitignore: added pylint_report.txt so that it is not accidentally
     committed after running make diff_pylint_report
+
+2015-01-09  Rhys Kidd  <rhyskidd@gmail.com>
+
+    * lib/khmer.hh: implement generic NONCOPYABLE() macro guard
+    * lib/hashtable.hh: apply NONCOPYABLE macro guard in case of future 
+    modifications to Hashtable that might exposure potential memory corruption 
+    with default copy constructor
 
 2015-01-08  Daniel Standage <daniel.standage@gmail.com>
 
@@ -25,14 +31,6 @@
     scripts/sample-reads-randomly.py, scripts/split-paired-reads.py,
     tests/test_script_arguments.py, tests/test_scripts.py: changed all
     occurrences of `file` to `kfile`
-=======
-2015-01-09  Rhys Kidd  <rhyskidd@gmail.com>
-
-    * lib/khmer.hh: implement generic NONCOPYABLE() macro guard
-    * lib/hashtable.hh: apply NONCOPYABLE macro guard in case of future 
-    modifications to Hashtable that might exposure potential memory corruption 
-    with default copy constructor
->>>>>>> 3b9e1104
 
 2014-12-30  Michael Wright  <wrig517@msu.edu>
 
