--- conflicted
+++ resolved
@@ -3,37 +3,13 @@
 WANT_PROFILING=false
 
 # Which profiling tool to use?
-<<<<<<< HEAD
-# Assuming you have TAU installed and setup properly, you can instrument codes with it to get detailed multi-threaded profiling.
-=======
 # Assuming you have TAU installed and setup properly, 
 # you can instrument codes with it to get detailed multi-threaded profiling.
->>>>>>> 27d9d991
 # Otherwise, gprof is able to give you some information without threading info.
 # Choose one of: gprof, TAU
 PROFILER_OF_CHOICE=gprof
 
 # Perform extra sanity checking?
-<<<<<<< HEAD
-# Set this variable to true if you wish the codes to perform extra sanity checking (to the possible detriment of performance).
-WANT_EXTRA_SANITY_CHECKING=false
-
-# Compile with debugging symbols?
-# Set this variable to true if you wish the codes to be built with debugging symbols (increases code size and does not always produce accurate stepping in a debugger when optimization is turned on).
-WANT_DEBUGGING=false
-
-# Compile with tracing logic turned on?
-# Set this variable to true if you want to use instrumentation provided in the sources for debugging purposes and are willing to accept the overhead such instrumentation introduces.
-WITH_INTERNAL_TRACING=false
-
-# Compile with performance metrics turned on?
-# Set this variable to true if you want to use instrumentation provided in the sources for performance measurement purposes and are willing to accept the overhead such instrumentation introduces.
-WITH_INTERNAL_METRICS=false
-
-# Use Cython?
-# Set this variable to true if you wish to build the Python wrapper with Cython rather than the directly using the Python C API.
-USE_CYTHON=false
-=======
 # Set this variable to true 
 # if you wish the codes to perform extra sanity checking 
 # (to the possible detriment of performance).
@@ -98,7 +74,6 @@
 
 ### NOTE: No user-servicable parts below this line! ###
 
->>>>>>> 27d9d991
 
 CXXFLAGS=
 CXX_WARNING_FLAGS=-Wall
@@ -135,8 +110,6 @@
 
 ifeq ($(WITH_INTERNAL_TRACING), true)
 CXXFLAGS+= -DWITH_INTERNAL_TRACING
-<<<<<<< HEAD
-=======
 ifeq ($(TRACE_STATE_CHANGES), true)
 CXXFLAGS+= -DTRACE_STATE_CHANGES
 endif
@@ -152,34 +125,21 @@
 ifeq ($(TRACE_DATA), true)
 CXXFLAGS+= -DTRACE_DATA
 endif
->>>>>>> 27d9d991
 endif
 
 ifeq ($(WITH_INTERNAL_METRICS), true)
 CXXFLAGS+= -DWITH_INTERNAL_METRICS
 endif
 
-<<<<<<< HEAD
-ifeq ($(USE_CYTHON), true)
-CYTHON_ENABLED_BOOL=True
-else
-CYTHON_ENABLED_BOOL=False
-endif
-
-=======
->>>>>>> 27d9d991
 # Place POSIX threads last in linking order, if needed.
 ifneq ($(shell uname), Linux)
 LIBS+= -pthread
 endif
 
-<<<<<<< HEAD
-=======
 export CXX
 export CXXFLAGS
 export LIBS
 
->>>>>>> 27d9d991
 all: lib_files python_files
 
 clean:
@@ -192,27 +152,14 @@
 
 lib_files:
 	cd lib && \
-<<<<<<< HEAD
-	make CXX="$(CXX)" CXXFLAGS="$(CXXFLAGS)" LIBS="$(LIBS)"
-=======
 	make
->>>>>>> 27d9d991
 
 python_files: lib_files
 	cd python && \
 	make 	DEFINE_KHMER_EXTRA_SANITY_CHECKS="$(DEFINE_KHMER_EXTRA_SANITY_CHECKS)" \
-<<<<<<< HEAD
-		CXX_DEBUG_FLAGS="$(CXX_DEBUG_FLAGS)" \
-		CYTHON_ENABLED_BOOL="$(CYTHON_ENABLED_BOOL)"
-#	python setup.py build_ext -i
-
-test: all
-	nosetests -v -x
-=======
 		CXX_DEBUG_FLAGS="$(CXX_DEBUG_FLAGS)" 
 
 test: all
 	nosetests -v -x -a \!known_failing
->>>>>>> 27d9d991
 
 FORCE: