--- conflicted
+++ resolved
@@ -24,11 +24,7 @@
 		--inplace
 
 doc: all
-<<<<<<< HEAD
-	pip install --user sphinx sphinxcontrib-autoprogram || pip install \
-=======
 	pip2 install --user sphinx sphinxcontrib-autoprogram || pip2 install \
->>>>>>> 394a3499
 		sphinx sphinxcontrib-autoprogram
 	./setup.py build_sphinx --fresh-env
 	@echo ''
@@ -36,11 +32,7 @@
 	@echo ''
 
 pdf: FORCE
-<<<<<<< HEAD
-	pip install --user sphinx sphinxcontrib-autoprogram || pip install \
-=======
 	pip2 install --user sphinx sphinxcontrib-autoprogram || pip2 install \
->>>>>>> 394a3499
 		sphinx sphinxcontrib-autoprogram
 	./setup.py build_sphinx --fresh-env --builder latex
 	cd build/sphinx/latex && ${MAKE} all-pdf
@@ -63,20 +55,12 @@
 	pep8 --exclude=_version.py setup.py khmer/ scripts/ tests/ || true
 
 autopep8: FORCE
-<<<<<<< HEAD
-	pip install --user autopep8 || pip install autopep8
-=======
 	pip2 install --user autopep8 || pip2 install autopep8
->>>>>>> 394a3499
 	autopep8 --recursive --in-place --exclude _version.py --ignore E309 \
 		setup.py khmer/ scripts/ tests/
 
 pylint: FORCE
-<<<<<<< HEAD
-	pip install --user pylint || pip install pylint
-=======
 	pip2 install --user pylint || pip2 install pylint
->>>>>>> 394a3499
 	pylint -f parseable setup.py khmer/[!_]*.py khmer/__init__.py \
 		scripts/*.py tests || true
 
