--- conflicted
+++ resolved
@@ -4,10 +4,7 @@
 #  and documentation
 # make coverage-report to check coverage of the python scripts by the tests
 
-<<<<<<< HEAD
-=======
 SHELL=bash
->>>>>>> 59bec6be
 CPPSOURCES=$(wildcard lib/*.cc lib/*.hh khmer/_khmer.cc) setup.py
 PYSOURCES=$(wildcard khmer/*.py scripts/*.py)
 SOURCES=$(PYSOURCES) $(CPPSOURCES) setup.py
