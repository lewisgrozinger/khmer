--- conflicted
+++ resolved
@@ -37,15 +37,10 @@
 
 # `SHELL=bash` Will break Titus's laptop, so don't use BASH-isms like
 # `[[` conditional expressions.
-<<<<<<< HEAD
 CPPSOURCES=$(wildcard lib/*.cc lib/*.hh khmer/_khmer.cc khmer/_minhash.cc) \
 	setup.py
-PYSOURCES=$(wildcard khmer/*.py scripts/*.py)
-=======
-CPPSOURCES=$(wildcard lib/*.cc lib/*.hh khmer/_khmer.cc) setup.py
 PYSOURCES=$(filter-out khmer/_version.py, \
 	  $(wildcard khmer/*.py scripts/*.py oxli/*.py) )
->>>>>>> f484a66f
 SOURCES=$(PYSOURCES) $(CPPSOURCES) setup.py
 
 DEVPKGS=pep8==1.6.2 diff_cover autopep8 pylint coverage gcovr nose pydocstyle \
