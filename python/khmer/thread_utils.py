--- conflicted
+++ resolved
@@ -142,24 +142,6 @@
 
             self.outqueue.put(SequenceGroup(0, keep))
 
-<<<<<<< HEAD
-            self.n_processed += len(g.seqlist)
-            self.n_written += len(keep)
-            self.bp_processed += bp_processed
-            self.bp_written += bp_written
-
-            if self.verbose and self.n_processed % 500000 == 0:
-                print >>sys.stderr, "processed %d / wrote %d / removed %d" % \
-                    (self.n_processed, self.n_written,
-                     self.n_processed - self.n_written)
-                print >>sys.stderr, \
-                    "processed %d bp / wrote %d bp / removed %d bp" % \
-                    (self.bp_processed, self.bp_written,
-                     self.bp_processed - self.bp_written)
-                discarded = self.bp_processed - self.bp_written
-                f = float(discarded) / float(self.bp_processed) * 100
-                print >>sys.stderr, "discarded %.1f%%" % f
-=======
             # the tallies are shared among workers, hence we lock
             with self.tallies_lock:
 
@@ -180,7 +162,6 @@
                     discarded = self.bp_processed - self.bp_written
                     f = float(discarded) / float(self.bp_processed) * 100
                     print >>sys.stderr, "discarded %.1f%%" % f
->>>>>>> 27d9d991
 
         # end of thread; exit, decrement worker count.
         with self.worker_count_lock:
