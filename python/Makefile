<<<<<<< HEAD
all: setup.py
	python setup.py build_ext -i

setup.py: setup.py.in
	sed \
		-e 's/@DEFINE_KHMER_THREADED@/$(DEFINE_KHMER_THREADED)/g' \
		-e 's/@DEFINE_KHMER_EXTRA_SANITY_CHECKS@/$(DEFINE_KHMER_EXTRA_SANITY_CHECKS)/g' \
		-e 's/@CXX_DEBUG_FLAGS@/$(CXX_DEBUG_FLAGS)/g' \
		-e 's/@CXX_THREADING_FLAGS@/$(CXX_THREADING_FLAGS)/g' \
		-e 's/@THREADING_LIBS@/$(THREADING_LIBS)/g' \
		setup.py.in > setup.py

test:	all
	nosetests

clean:
	-python setup.py clean
	/bin/rm -f setup.py
	/bin/rm -f khmer/*.so
=======
all:
	python setup.py build_ext --inplace

clean:
	rm -rf build
>>>>>>> 89f680fd
<|MERGE_RESOLUTION|>--- conflicted
+++ resolved
@@ -1,4 +1,3 @@
-<<<<<<< HEAD
 all: setup.py
 	python setup.py build_ext -i
 
@@ -9,19 +8,12 @@
 		-e 's/@CXX_DEBUG_FLAGS@/$(CXX_DEBUG_FLAGS)/g' \
 		-e 's/@CXX_THREADING_FLAGS@/$(CXX_THREADING_FLAGS)/g' \
 		-e 's/@THREADING_LIBS@/$(THREADING_LIBS)/g' \
+		-e 's/@CYTHON_ENABLED_BOOL@/$(CYTHON_ENABLED_BOOL)/g' \
 		setup.py.in > setup.py
 
 test:	all
-	nosetests
 
 clean:
 	-python setup.py clean
 	/bin/rm -f setup.py
-	/bin/rm -f khmer/*.so
-=======
-all:
-	python setup.py build_ext --inplace
-
-clean:
-	rm -rf build
->>>>>>> 89f680fd
+	/bin/rm -f khmer/*.so