//
// A module for Python that exports khmer C++ library functions.
//

#include <iostream>

#include "Python.h"
#include "khmer.hh"
#include "khmer_config.hh"
#include "ktable.hh"
#include "hashtable.hh"
#include "hashbits.hh"
#include "counting.hh"
#include "storage.hh"
#include "aligner.hh"

//
// Function necessary for Python loading:
//

extern "C" {
  void init_khmer();
}


// Configure module logging.
//#define WITH_INTERNAL_TRACING
namespace khmer
{

namespace python
{

#ifdef WITH_INTERNAL_TRACING
#warning "Internal tracing of Python extension module is enabled."
static uint8_t const	_MODULE_TRACE_LEVEL	= TraceLogger:: TLVL_DEBUG9;
static void		_trace_logger(
    uint8_t level, char const * format, ...
)
{
    static FILE *	_stream_handle	= NULL;

    if (NULL == _stream_handle)
	_stream_handle = fopen( "pymod.log", "w" );

    va_list varargs;
    
    if (_MODULE_TRACE_LEVEL <= level)
    {
	va_start( varargs, format );
	vfprintf( _stream_handle, format, varargs );
	va_end( varargs );
	fflush( _stream_handle );
    }

}
#else
static uint8_t const	_MODULE_TRACE_LEVEL	= TraceLogger:: TLVL_NONE;
static inline void	_trace_logger(
    uint8_t level, char const * format, ...
)
{ }
#endif


template < typename OBJECT >
void
_common_init_Type(
    PyTypeObject &tobj, char const * name, char const * doc
)
{
    assert( name );
    assert( doc );
    
    tobj.ob_size		= 0;
    tobj.ob_type		= &PyType_Type;
    tobj.tp_name		= name;
    tobj.tp_basicsize		= sizeof( OBJECT );
    tobj.tp_alloc		= PyType_GenericAlloc;
    tobj.tp_free		= PyObject_Free;
    tobj.tp_getattro		= PyObject_GenericGetAttr;
    tobj.tp_flags		= Py_TPFLAGS_DEFAULT;
    tobj.tp_doc			= doc;
}


static inline
void
_debug_class_attrs( PyTypeObject &tobj )
{
#ifdef WITH_INTERNAL_TRACING
    PyObject *key, *val;
    Py_ssize_t pos = 0;

    while (PyDict_Next( tobj.tp_dict, &pos, &key, &val ))
    {
	_trace_logger(
	    TraceLogger:: TLVL_DEBUG5,
	    "\ttype '%s' dictionary key %d: '%s'\n",
	    tobj.tp_name, pos, PyString_AsString( key )
	);
    }
#endif // WITH_INTERNAL_TRACING
}


} // namespace python

} // namespace khmer


class _khmer_exception {
private:
  std::string _message;
public:
  _khmer_exception(std::string message) : _message(message) { };
  inline const std::string get_message() const { return _message; };
};

class _khmer_signal : public _khmer_exception {
public:
  _khmer_signal(std::string message) : _khmer_exception(message) { };
};

typedef khmer:: pre_partition_info _pre_partition_info;

// Python exception to raise
static PyObject *KhmerError;

// default callback obj;
static PyObject *_callback_obj = NULL;

// callback function to pass into C++ functions

void _report_fn(const char * info, void * data, unsigned long long n_reads,
		unsigned long long other)
{
  // handle signals etc. (like CTRL-C)
  if (PyErr_CheckSignals() != 0) {
    throw _khmer_signal("PyErr_CheckSignals received a signal");
  }

  // set data to default?
  if (!data && _callback_obj) {
    data = _callback_obj;
  }

  // if 'data' is set, it is None, or a Python callable
  if (data) {
    PyObject * obj = (PyObject *) data;
    if (obj != Py_None) {
      PyObject * args = Py_BuildValue("sLL", info, n_reads, other);
      PyObject * r = PyObject_Call(obj, args, NULL);
      Py_XDECREF(r);
      Py_DECREF(args);
    }
  }

  if (PyErr_Occurred()) {
    throw _khmer_signal("PyErr_Occurred is set");
  }

  // ...allow other Python threads to do stuff...
  Py_BEGIN_ALLOW_THREADS;
  Py_END_ALLOW_THREADS;
}


/***********************************************************************/

//
// Config object -- configuration of khmer internals
//

/*
// For bookkeeping purposes.
static khmer:: Config *	    the_active_config	  = NULL;
*/

typedef struct
{
  PyObject_HEAD
  khmer:: Config *    config;
} khmer_ConfigObject;

static void	  khmer_config_dealloc( PyObject * );
static PyObject * khmer_config_getattr( PyObject * obj, char * name );

static PyTypeObject khmer_ConfigType = {
    PyObject_HEAD_INIT(NULL)
    0,
    "Config", sizeof(khmer_ConfigObject),
    0,
    khmer_config_dealloc,	/*tp_dealloc*/
    0,				/*tp_print*/
    khmer_config_getattr,	/*tp_getattr*/
    0,				/*tp_setattr*/
    0,				/*tp_compare*/
    0,				/*tp_repr*/
    0,				/*tp_as_number*/
    0,				/*tp_as_sequence*/
    0,				/*tp_as_mapping*/
    0,				/*tp_hash */
    0,				/*tp_call*/
    0,				/*tp_str*/
    0,				/*tp_getattro*/
    0,				/*tp_setattro*/
    0,				/*tp_as_buffer*/
    Py_TPFLAGS_DEFAULT,		/*tp_flags*/
    "config object",            /* tp_doc */
};

/*
static
PyObject *
new_config( PyObject * self, PyObject * args )
{
  // TODO: Take a dictionary to initialize config values.
  //	   Need khmer:: Config constructor which supports this first.

  khmer_ConfigObject * obj = 
    (khmer_ConfigObject *)PyObject_New(khmer_ConfigObject, &khmer_ConfigType);

  obj->config = new khmer:: Config( );

  return (PyObject *)obj;
}
*/

static
PyObject *
get_config( PyObject * self, PyObject * args )
{
  khmer_ConfigObject *	obj = 
    (khmer_ConfigObject *)PyObject_New(khmer_ConfigObject, &khmer_ConfigType);

  khmer:: Config *	config_new      = &(khmer:: get_active_config( ));
  obj->config	    = config_new;
//  the_active_config = config_new;

  return (PyObject *)obj;
}

/*
static
PyObject *
set_config( PyObject * self, PyObject * args )
{
  khmer_ConfigObject *	  obj	  = NULL;

  if (!PyArg_ParseTuple( args, "O!", &khmer_ConfigType, &obj ))
    return NULL;

  khmer:: Config *	  config = obj->config;
  // TODO? Add sanity check to ensure that 'config' is valid.
  khmer:: set_active_config( *config );
  the_active_config = config;

  Py_INCREF(Py_None);
  return Py_None;
}
*/

static
void
khmer_config_dealloc( PyObject* self )
{
//  khmer_ConfigObject * obj = (khmer_ConfigObject *) self;
//  if (the_active_config != obj->config)
//  {
//    delete obj->config;
//    obj->config = NULL;
//  }
  
  PyObject_Del( self );
}

static
PyObject *
config_has_extra_sanity_checks( PyObject * self, PyObject * args )
{
  khmer_ConfigObject *	  me	    = (khmer_ConfigObject *) self;
  khmer::Config *	  config    = me->config;
  if (config->has_extra_sanity_checks( )) Py_RETURN_TRUE;
  Py_RETURN_FALSE;
}

static
PyObject *
config_get_number_of_threads( PyObject * self, PyObject * args )
{
  khmer_ConfigObject *	  me	    = (khmer_ConfigObject *) self;
  khmer::Config *	  config    = me->config;
  return PyInt_FromSize_t( (size_t)config->get_number_of_threads( ) );
}

static
PyObject *
config_set_number_of_threads( PyObject * self, PyObject * args )
{
  int	  number_of_threads;

  if (!PyArg_ParseTuple( args, "i", &number_of_threads ))
    return NULL;

  khmer_ConfigObject *	  me	    = (khmer_ConfigObject *) self;
  khmer::Config *	  config    = me->config;
  // TODO: Catch exceptions and set errors as appropriate.
  config->set_number_of_threads( number_of_threads );

  Py_INCREF(Py_None);
  return Py_None;
}


static
PyObject *
config_get_reads_input_buffer_size( PyObject * self, PyObject * args )
{
  khmer_ConfigObject *	  me	    = (khmer_ConfigObject *) self;
  khmer::Config *	  config    = me->config;
  // TODO: More safely match type with uint64_t.
  return PyLong_FromUnsignedLongLong( config->get_reads_input_buffer_size( ) );
}


static
PyObject *
config_set_reads_input_buffer_size( PyObject * self, PyObject * args )
{
  unsigned long long reads_input_buffer_size;

  if (!PyArg_ParseTuple( args, "K", &reads_input_buffer_size ))
    return NULL;

  khmer_ConfigObject *	  me	    = (khmer_ConfigObject *) self;
  khmer::Config *	  config    = me->config;
  // TODO: Catch exceptions and set errors as appropriate.
  config->set_reads_input_buffer_size( reads_input_buffer_size );

  Py_INCREF(Py_None);
  return Py_None;
}


static
PyObject *
config_get_input_buffer_trace_level( PyObject * self, PyObject * args )
{
  khmer_ConfigObject *	  me	    = (khmer_ConfigObject *) self;
  khmer::Config *	  config    = me->config;
  return PyInt_FromSize_t( (size_t)config->get_input_buffer_trace_level( ) );
}


static
PyObject *
config_set_input_buffer_trace_level( PyObject * self, PyObject * args )
{
  unsigned char trace_level;

  if (!PyArg_ParseTuple( args, "B", &trace_level )) return NULL;

  khmer_ConfigObject *	  me	    = (khmer_ConfigObject *) self;
  khmer::Config *	  config    = me->config;
  // TODO: Catch exceptions and set errors as appropriate.
  config->set_input_buffer_trace_level( (uint8_t)trace_level );

  Py_INCREF(Py_None);
  return Py_None;
}


static
PyObject *
config_get_reads_parser_trace_level( PyObject * self, PyObject * args )
{
  khmer_ConfigObject *	  me	    = (khmer_ConfigObject *) self;
  khmer::Config *	  config    = me->config;
  return PyInt_FromSize_t( (size_t)config->get_reads_parser_trace_level( ) );
}


static
PyObject *
config_set_reads_parser_trace_level( PyObject * self, PyObject * args )
{
  unsigned char trace_level;

  if (!PyArg_ParseTuple( args, "B", &trace_level )) return NULL;

  khmer_ConfigObject *	  me	    = (khmer_ConfigObject *) self;
  khmer::Config *	  config    = me->config;
  // TODO: Catch exceptions and set errors as appropriate.
  config->set_reads_parser_trace_level( (uint8_t)trace_level );

  Py_INCREF(Py_None);
  return Py_None;
}


static PyMethodDef khmer_config_methods[] = {
  { "has_extra_sanity_checks", config_has_extra_sanity_checks,
    METH_VARARGS, "Compiled with extra sanity checking?" },
  { "get_number_of_threads", config_get_number_of_threads,
    METH_VARARGS, "Get the number of threads to use." },
  { "set_number_of_threads", config_set_number_of_threads,
    METH_VARARGS, "Set the number of threads to use." },
  { "get_reads_input_buffer_size", config_get_reads_input_buffer_size, 
    METH_VARARGS, "Get the buffer size used by the reads file parser." },
  { "set_reads_input_buffer_size", config_set_reads_input_buffer_size,
    METH_VARARGS, "Set the buffer size used by the reads file parser." },
  { "get_input_buffer_trace_level", config_get_input_buffer_trace_level,
    METH_VARARGS, "Get the trace level of the input buffer manager." },
  { "set_input_buffer_trace_level", config_set_input_buffer_trace_level,
    METH_VARARGS, "Set the trace level of the input buffer manager." },
  { "get_reads_parser_trace_level", config_get_reads_parser_trace_level,
    METH_VARARGS, "Get the trace level of the reads file parser." },
  { "set_reads_parser_trace_level", config_set_reads_parser_trace_level,
    METH_VARARGS, "Set the trace level of the reads file parser." },
  {NULL, NULL, 0, NULL}           /* sentinel */
};

static
PyObject *
khmer_config_getattr( PyObject * obj, char * name )
{
  return Py_FindMethod(khmer_config_methods, obj, name);
}

/***********************************************************************/

//
// Read object -- name, sequence, and FASTQ stuff
//

namespace khmer
{

namespace python
{


static PyTypeObject Read_Type = { PyObject_HEAD_INIT( NULL ) };


typedef struct
{
    PyObject_HEAD
    //! Pointer to the low-level genomic read object.
    khmer:: read_parsers:: Read *   read;
} Read_Object;


static
void
_Read_dealloc( PyObject * self )
{
    Read_Object * myself = (Read_Object *)self;
    delete myself->read; myself->read = NULL;
    Read_Type.tp_free( self );
}


#define KHMER_READ_STRING_GETTER( SELF, ATTR_NAME ) \
    PyString_FromString( \
	((((Read_Object *)(SELF))->read)->ATTR_NAME).c_str( ) \
    )


static
PyObject *
Read_get_name( PyObject * self, void * closure )
{ return KHMER_READ_STRING_GETTER( self, name ); }


static
PyObject *
Read_get_sequence( PyObject * self, void * closure )
{ return KHMER_READ_STRING_GETTER( self, sequence ); }


static
PyObject *
Read_get_accuracy( PyObject * self, void * closure )
{ return KHMER_READ_STRING_GETTER( self, accuracy ); }


static
PyObject *
Read_get_annotations( PyObject * self, void * closure )
{ return KHMER_READ_STRING_GETTER( self, annotations ); }


// TODO? Implement setters.


static PyGetSetDef _Read_accessors [ ] =
{
    { (char *)"name",
      (getter)Read_get_name, (setter)NULL,
      (char *)"Read identifier.", NULL },
    { (char *)"sequence",
      (getter)Read_get_sequence, (setter)NULL,
      (char *)"Genomic sequence.", NULL },
    { (char *)"accuracy",
      (getter)Read_get_accuracy, (setter)NULL,
      (char *)"Quality scores.", NULL },
    { (char *)"annotations",
      (getter)Read_get_annotations, (setter)NULL,
      (char *)"Annotations.", NULL },
    
    { NULL, NULL, NULL, NULL, NULL } // sentinel
};


static
void
_init_Read_Type( )
{
    using namespace khmer:: read_parsers;

    _common_init_Type<Read_Object>(
	Read_Type, "Read", "A FASTQ record plus some metadata."
    );
    Read_Type.tp_dealloc	= (destructor)_Read_dealloc;

    Read_Type.tp_getset		= (PyGetSetDef *)_Read_accessors;
    
    PyType_Ready( &Read_Type );

    _debug_class_attrs( Read_Type );
}


/***********************************************************************/

//
// ReadParser object -- parse reads directly from streams
// ReadPairIterator -- return pairs of Read objects
//


static PyTypeObject ReadParser_Type = { PyObject_HEAD_INIT( NULL ) };
static PyTypeObject ReadPairIterator_Type = { PyObject_HEAD_INIT( NULL ) };


typedef struct
{
    PyObject_HEAD
    //! Pointer to the low-level parser object.
    khmer:: read_parsers:: IParser *  parser;
} ReadParser_Object;


typedef struct
{
    PyObject_HEAD
    //! Pointer to Python parser object for reference counting purposes.
    PyObject *	parent;
    //! Persistent value of pair mode across invocations.
    uint8_t	pair_mode;
} ReadPairIterator_Object;


static
void
_ReadParser_dealloc( PyObject * self )
{

    ReadParser_Object * myself = (ReadParser_Object *)self;
    delete myself->parser; myself->parser = NULL;
    ReadParser_Type.tp_free( self );

}


static
void
_ReadPairIterator_dealloc( PyObject * self )
{
    ReadPairIterator_Object * myself = (ReadPairIterator_Object *)self;

    Py_DECREF( myself->parent ); myself->parent = NULL;
    ReadPairIterator_Type.tp_free( self );
}


static
PyObject *
_ReadParser_new( PyTypeObject * subtype, PyObject * args, PyObject * kwds )
{
    using namespace khmer:: read_parsers;

    char *      ifile_name_CSTR;
    Config	&the_config	  = get_active_config( );
    uint32_t    number_of_threads = the_config.get_number_of_threads( );
    uint64_t    cache_size	  = the_config.get_reads_input_buffer_size( );
    uint8_t     trace_level	  = the_config.get_reads_parser_trace_level( );

    if (!PyArg_ParseTuple(
	args, "s|IKH",
	&ifile_name_CSTR, &number_of_threads, &cache_size, &trace_level
    )) return NULL;
    // TODO: Handle keyword arguments.
    std:: string	ifile_name( ifile_name_CSTR );

    PyObject * self		= subtype->tp_alloc( subtype, 1 );
    ReadParser_Object * myself	= (ReadParser_Object *)self;

    // Wrap the low-level parser object.
    try
    {
	myself->parser = 
	IParser:: get_parser(
	    ifile_name, number_of_threads, cache_size, trace_level
	);
    }
    catch (InvalidStreamHandle &exc)
    {
	PyErr_SetString( PyExc_ValueError, "invalid input file name" );
	return NULL;
    }

    return self;
}


static
PyObject *
_ReadParser_iternext( PyObject * self )
{
    using namespace khmer:: read_parsers;

    ReadParser_Object *	myself  = (ReadParser_Object *)self;
    IParser *		parser  = myself->parser;

    bool    stop_iteration	= false;
    bool    invalid_file_format	= false;
    Read *  the_read_PTR	= new Read( );

    Py_BEGIN_ALLOW_THREADS
    stop_iteration = parser->is_complete( );
    if (!stop_iteration)
	try
	{ parser->imprint_next_read( *the_read_PTR ); }
	catch (InvalidReadFileFormat &exc)
	{ invalid_file_format = true; }
    Py_END_ALLOW_THREADS

    // Note: Can simply return NULL instead of setting the StopIteration 
    //	   exception.
    if (stop_iteration)
	return NULL;

    if (invalid_file_format)
    {
	PyErr_SetString( PyExc_ValueError, "Invalid input file format." );
	return NULL;
    }

    PyObject * the_read_OBJECT = Read_Type.tp_alloc( &Read_Type, 1 );
    ((Read_Object *)the_read_OBJECT)->read = the_read_PTR;
    return the_read_OBJECT;
}


static
PyObject *
_ReadPairIterator_iternext( PyObject * self )
{
    using namespace khmer:: read_parsers;

    ReadPairIterator_Object *	myself	  = (ReadPairIterator_Object *)self;
    ReadParser_Object *		parent	  =
    (ReadParser_Object *)(myself->parent);
    IParser *			parser	  = parent->parser;
    uint8_t			pair_mode = myself->pair_mode;

    ReadPair	the_read_pair;

    bool    stop_iteration		= false;
    bool    invalid_file_format		= false;
    bool    unknown_pair_reading_mode   = false;
    bool    invalid_read_pair		= false;
    Py_BEGIN_ALLOW_THREADS
    stop_iteration = parser->is_complete( );
    if (!stop_iteration)
	try
	{ parser->imprint_next_read_pair( the_read_pair, pair_mode ); }
	catch (InvalidReadFileFormat &exc)
	{ invalid_file_format = true; }
	catch (UnknownPairReadingMode &exc)
	{ unknown_pair_reading_mode = true; }
	catch (InvalidReadPair &exc)
	{ invalid_read_pair = true; }
    Py_END_ALLOW_THREADS

    // Note: Can return NULL instead of setting the StopIteration exception.
    if (stop_iteration) return NULL;

    if (invalid_file_format)
    {
	PyErr_SetString( PyExc_IOError, "Invalid input file format." );
	return NULL;
    }
    if (unknown_pair_reading_mode)
    {
	PyErr_SetString(
	    PyExc_ValueError, "Unknown pair reading mode supplied."
	);
	return NULL;
    }
    if (invalid_read_pair)
    {
	PyErr_SetString( PyExc_IOError, "Invalid read pair detected." );
	return NULL;
    }

    // Copy elements of 'ReadPair' object into Python tuple.
    // TODO? Replace dummy reads with 'None' object.
    PyObject * read_1_OBJECT = Read_Type.tp_alloc( &Read_Type, 1 );
    ((Read_Object *)read_1_OBJECT)->read = new Read( the_read_pair.first );
    PyObject * read_2_OBJECT = Read_Type.tp_alloc( &Read_Type, 1 );
    ((Read_Object *)read_2_OBJECT)->read = new Read( the_read_pair.second );
    return PyTuple_Pack( 2, read_1_OBJECT, read_2_OBJECT );
}


static
PyObject *
ReadParser_iter_reads( PyObject * self, PyObject * args )
{ return PyObject_SelfIter( self ); }


static
PyObject *
ReadParser_iter_read_pairs( PyObject * self, PyObject * args )
{
    using namespace khmer:: read_parsers;

    uint8_t   pair_mode	= IParser:: PAIR_MODE_ERROR_ON_UNPAIRED;

    if (!PyArg_ParseTuple( args, "|H", &pair_mode )) return NULL;
    
    // Capture existing read parser.
    PyObject * obj = ReadPairIterator_Type.tp_alloc(
	&ReadPairIterator_Type, 1
    );
    ReadPairIterator_Object * rpi   = (ReadPairIterator_Object *)obj;
    rpi->parent			    = self;
    rpi->pair_mode		    = pair_mode;

    // Increment reference count on existing ReadParser object so that it 
    // will not go away until all ReadPairIterator instances have gone away.
    Py_INCREF( self );

    return obj;
}


static PyMethodDef _ReadParser_methods [ ] =
{
    { "iter_reads",		(PyCFunction)ReadParser_iter_reads,
      METH_NOARGS,		"Iterates over reads." },
    { "iter_read_pairs",	(PyCFunction)ReadParser_iter_read_pairs,
      METH_VARARGS,		"Iterates over paired reads as pairs." },
    
    { NULL, NULL, 0, NULL } // sentinel
};


static
void
_init_ReadParser_Type( )
{
    using namespace khmer:: read_parsers;

    _common_init_Type<ReadParser_Object>(
	ReadParser_Type,
	"ReadParser",
	"Parses streams from various file formats, " \
	"such as FASTA and FASTQ."
    );
    ReadParser_Type.tp_new	    = (newfunc)_ReadParser_new;
    ReadParser_Type.tp_dealloc	    = (destructor)_ReadParser_dealloc;

    ReadParser_Type.tp_iter	    = PyObject_SelfIter;
    ReadParser_Type.tp_iternext	    = (iternextfunc)_ReadParser_iternext;

    ReadParser_Type.tp_methods	    = (PyMethodDef *)_ReadParser_methods;
    
    PyObject * cls_attrs_DICT = PyDict_New( );


    // Place pair mode constants into class dictionary.
    int result;

    result = PyDict_SetItemString(
	cls_attrs_DICT,
	"PAIR_MODE_ALLOW_UNPAIRED",
	PyInt_FromLong( IParser:: PAIR_MODE_ALLOW_UNPAIRED )
    );
    assert(!result);

    result = PyDict_SetItemString(
	cls_attrs_DICT,
	"PAIR_MODE_IGNORE_UNPAIRED",
	PyInt_FromLong( IParser:: PAIR_MODE_IGNORE_UNPAIRED )
    );
    assert(!result);

    result = PyDict_SetItemString(
	cls_attrs_DICT,
	"PAIR_MODE_ERROR_ON_UNPAIRED",
	PyInt_FromLong( IParser:: PAIR_MODE_ERROR_ON_UNPAIRED )
    );
    assert(!result);

    ReadParser_Type.tp_dict	    = cls_attrs_DICT;

    PyType_Ready( &ReadParser_Type );

    _debug_class_attrs( ReadParser_Type );

} // _init_ReadParser_Type


static
void
_init_ReadPairIterator_Type( )
{

    _common_init_Type<ReadPairIterator_Object>(
	ReadPairIterator_Type,
	"ReadParser-pair-iterator",
	"Iterates over 'ReadParser' objects and returns read pairs." 
    );
    //ReadPairIterator_Type.tp_new	= (newfunc)_ReadPairIterator_new;
    ReadPairIterator_Type.tp_dealloc    =
    (destructor)_ReadPairIterator_dealloc;

    ReadPairIterator_Type.tp_iter	= PyObject_SelfIter;
    ReadPairIterator_Type.tp_iternext	= 
    (iternextfunc)_ReadPairIterator_iternext;

    PyType_Ready( &ReadPairIterator_Type );

    _debug_class_attrs( ReadPairIterator_Type );

} // _init_ReadPairIterator_Type


} // namespace python

} // namespace khmer


static
khmer:: read_parsers:: IParser *
_PyObject_to_khmer_ReadParser( PyObject * py_object )
{
  // TODO: Add type-checking.

  return ((khmer:: python:: ReadParser_Object *)py_object)->parser;
}


/***********************************************************************/

//
// KTable object -- exact counting of k-mers.
//

typedef struct {
  PyObject_HEAD
  khmer::KTable * ktable;
} khmer_KTableObject;

static void khmer_ktable_dealloc(PyObject *);

//
// ktable_forward_hash - hash k-mers into numbers
//

static PyObject * ktable_forward_hash(PyObject * self, PyObject * args)
{
  khmer_KTableObject * me = (khmer_KTableObject *) self;
  khmer::KTable * ktable = me->ktable;

  char * kmer;

  if (!PyArg_ParseTuple(args, "s", &kmer)) {
    return NULL;
  }

  if (strlen(kmer) != ktable->ksize()) {
    PyErr_SetString(PyExc_ValueError,
		    "k-mer length must be the same as the hashtable k-size");
    return NULL;
  }

  return PyLong_FromUnsignedLongLong(khmer::_hash(kmer, ktable->ksize()));
}

//
// ktable_forward_hash_no_rc -- hash k-mers into numbers, with no RC handling
//

static PyObject * ktable_forward_hash_no_rc(PyObject * self, PyObject * args)
{
  khmer_KTableObject * me = (khmer_KTableObject *) self;
  khmer::KTable * ktable = me->ktable;

  char * kmer;

  if (!PyArg_ParseTuple(args, "s", &kmer)) {
    return NULL;
  }

  if (strlen(kmer) != ktable->ksize()) {
    PyErr_SetString(PyExc_ValueError,
		    "k-mer length must be the same as the hashtable k-size");
    return NULL;
  }

  return PyLong_FromUnsignedLongLong(khmer::_hash_forward(kmer, ktable->ksize()));
}

//
// ktable_reverse_hash -- reverse-hash numbers into DNA strings
//

static PyObject * ktable_reverse_hash(PyObject * self, PyObject * args)
{
  khmer_KTableObject * me = (khmer_KTableObject *) self;
  khmer::KTable * ktable = me->ktable;

  unsigned int val;
  
  if (!PyArg_ParseTuple(args, "I", &val)) {
    return NULL;
  }

  return PyString_FromString(khmer::_revhash(val, ktable->ksize()).c_str());
}

//
// ktable_count -- count the given k-mer in the ktable
//

static PyObject * ktable_count(PyObject * self, PyObject * args)
{
  khmer_KTableObject * me = (khmer_KTableObject *) self;
  khmer::KTable * ktable = me->ktable;

  char * kmer;

  if (!PyArg_ParseTuple(args, "s", &kmer)) {
    return NULL;
  }

  if (strlen(kmer) != ktable->ksize()) {
    PyErr_SetString(PyExc_ValueError,
		    "k-mer length must be the same as the hashtable k-size");
    return NULL;
  }

  ktable->count(kmer);

  return PyInt_FromLong(1);
}

//
// ktable_consume -- count all of the k-mers in the given string
//

static PyObject * ktable_consume(PyObject * self, PyObject * args)
{
  khmer_KTableObject * me = (khmer_KTableObject *) self;
  khmer::KTable * ktable = me->ktable;

  char * long_str;

  if (!PyArg_ParseTuple(args, "s", &long_str)) {
    return NULL;
  }

  if (strlen(long_str) < ktable->ksize()) {
    PyErr_SetString(PyExc_ValueError,
		    "string length must >= the hashtable k-mer size");
    return NULL;
  }

  ktable->consume_string(long_str);

  unsigned int n_consumed = strlen(long_str) - ktable->ksize() + 1;

  return PyInt_FromLong(n_consumed);
}

static PyObject * ktable_get(PyObject * self, PyObject * args)
{
  khmer_KTableObject * me = (khmer_KTableObject *) self;
  khmer::KTable * ktable = me->ktable;

  PyObject * arg;

  if (!PyArg_ParseTuple(args, "O", &arg)) {
    return NULL;
  }

  unsigned long count = 0;

  if (PyInt_Check(arg)) {
    long pos = PyInt_AsLong(arg);
    count = ktable->get_count((unsigned int) pos);
  } else if (PyString_Check(arg)) {
    std::string s = PyString_AsString(arg);
    count = ktable->get_count(s.c_str());
  }

  return PyInt_FromLong(count);
}

static PyObject * ktable__getitem__(PyObject * self, Py_ssize_t index)
{
  khmer_KTableObject * me = (khmer_KTableObject *) self;
  khmer::KTable * ktable = me->ktable;

  khmer::ExactCounterType count = ktable->get_count(index);

  return PyInt_FromLong(count);
}

static int ktable__contains__( PyObject * self, PyObject * val )
{
  khmer_KTableObject * me = (khmer_KTableObject *) self;
  khmer::KTable * ktable = me->ktable;
  // TODO: Consider other object types.
  char * kmer_str = PyString_AsString( val );

  if (kmer_str) return (int)(bool)ktable->get_count( kmer_str );
  return -1;
}

static PyObject * ktable_set(PyObject * self, PyObject * args)
{
  khmer_KTableObject * me = (khmer_KTableObject *) self;
  khmer::KTable * ktable = me->ktable;

  PyObject * arg;
  khmer::ExactCounterType count;

  if (!PyArg_ParseTuple(args, "OK", &arg, &count)) {
    return NULL;
  }

  if (PyInt_Check(arg)) {
    long pos = PyInt_AsLong(arg);
    ktable->set_count((unsigned int) pos, count);
  } else if (PyString_Check(arg)) {
    std::string s = PyString_AsString(arg);
    ktable->set_count(s.c_str(), count);
  }
  
  Py_INCREF(Py_None);
  return Py_None;
}

static PyObject * ktable_max_hash(PyObject * self, PyObject * args)
{
  khmer_KTableObject * me = (khmer_KTableObject *) self;
  khmer::KTable * ktable = me->ktable;

  if (!PyArg_ParseTuple(args, "")) {
    return NULL;
  }

  return PyInt_FromLong(ktable->max_hash());
}

static PyObject * ktable_n_entries(PyObject * self, PyObject * args)
{
  khmer_KTableObject * me = (khmer_KTableObject *) self;
  khmer::KTable * ktable = me->ktable;

  if (!PyArg_ParseTuple(args, "")) {
    return NULL;
  }

  return PyInt_FromLong(ktable->n_entries());
}

Py_ssize_t ktable__len__(PyObject * self)
{
  khmer_KTableObject * me = (khmer_KTableObject *) self;
  khmer::KTable * ktable = me->ktable;

  return ktable->n_entries();
}

static PyObject * ktable_ksize(PyObject * self, PyObject * args)
{
  khmer_KTableObject * me = (khmer_KTableObject *) self;
  khmer::KTable * ktable = me->ktable;

  if (!PyArg_ParseTuple(args, "")) {
    return NULL;
  }

  return PyInt_FromLong(ktable->ksize());
}

static PyObject * ktable_clear(PyObject * self, PyObject * args)
{
  khmer_KTableObject * me = (khmer_KTableObject *) self;
  khmer::KTable * ktable = me->ktable;

  if (!PyArg_ParseTuple(args, "")) {
    return NULL;
  }

  ktable->clear();

  Py_INCREF(Py_None);
  return Py_None;
}


// fwd decl --> defined below
static PyObject * ktable_update(PyObject * self, PyObject * args);
static PyObject * ktable_intersect(PyObject * self, PyObject * args);

static PyMethodDef khmer_ktable_methods[] = {
  { "forward_hash", ktable_forward_hash, METH_VARARGS, "Convert string to int" },
  { "forward_hash_no_rc", ktable_forward_hash_no_rc, METH_VARARGS, "Convert string to int, with no reverse complement handling" },
  { "reverse_hash", ktable_reverse_hash, METH_VARARGS, "Convert int to string" },
  { "count", ktable_count, METH_VARARGS, "Count the given kmer" },
  { "consume", ktable_consume, METH_VARARGS, "Count all k-mers in the given string" },
  { "get", ktable_get, METH_VARARGS, "Get the count for the given k-mer" },
  { "max_hash", ktable_max_hash, METH_VARARGS, "Get the maximum hash value"},
  { "n_entries", ktable_n_entries, METH_VARARGS, "Get the number of possible entries"},
  { "ksize", ktable_ksize, METH_VARARGS, "Get k"},
  { "set", ktable_set, METH_VARARGS, "Set counter to a value"},
  { "update", ktable_update, METH_VARARGS, "Combine another ktable with this one"},
  { "intersect", ktable_intersect, METH_VARARGS,
    "Create another ktable containing the intersection of two ktables:"
    "where both ktables have an entry, the counts will be summed."},
  { "clear", ktable_clear, METH_VARARGS, "Set all entries to 0." },

  {NULL, NULL, 0, NULL}           /* sentinel */
};

static PyObject *
khmer_ktable_getattr(PyObject * obj, char * name)
{
  return Py_FindMethod(khmer_ktable_methods, obj, name);
}

#define is_ktable_obj(v)  ((v)->ob_type == &khmer_KTableType)

static PySequenceMethods khmer_KTable_SequenceMethods = {
  ktable__len__,
  0,
  0,
  ktable__getitem__,
  0,
  0,
  0,
  ktable__contains__,
  0,
  0
};

static PyTypeObject khmer_KTableType = {
    PyObject_HEAD_INIT(NULL)
    0,
    "KTable", sizeof(khmer_KTableObject),
    0,
    khmer_ktable_dealloc,	/*tp_dealloc*/
    0,				/*tp_print*/
    khmer_ktable_getattr,	/*tp_getattr*/
    0,				/*tp_setattr*/
    0,				/*tp_compare*/
    0,				/*tp_repr*/
    0,				/*tp_as_number*/
    &khmer_KTable_SequenceMethods, /*tp_as_sequence*/
    0,				/*tp_as_mapping*/
    0,				/*tp_hash */
    0,				/*tp_call*/
    0,				/*tp_str*/
    0,				/*tp_getattro*/
    0,				/*tp_setattro*/
    0,				/*tp_as_buffer*/
    Py_TPFLAGS_DEFAULT,		/*tp_flags*/
    "ktable object",           /* tp_doc */
};

//
// new_ktable
//

static PyObject* new_ktable(PyObject * self, PyObject * args)
{
  unsigned int size = 0;

  if (!PyArg_ParseTuple(args, "I", &size)) {
    return NULL;
  }

  khmer_KTableObject * ktable_obj = (khmer_KTableObject *) \
    PyObject_New(khmer_KTableObject, &khmer_KTableType);

  ktable_obj->ktable = new khmer::KTable(size);

  return (PyObject *) ktable_obj;
}

//
// khmer_ktable_dealloc -- clean up a table object.
//

static void khmer_ktable_dealloc(PyObject* self)
{
  khmer_KTableObject * obj = (khmer_KTableObject *) self;
  delete obj->ktable;
  obj->ktable = NULL;
  
  PyObject_Del((PyObject *) obj);
}

static PyObject * ktable_update(PyObject * self, PyObject * args)
{
  khmer_KTableObject * me = (khmer_KTableObject *) self;
  khmer::KTable * ktable = me->ktable;

  PyObject * other_o;

  PyArg_ParseTuple(args, "O", &other_o);

  assert(is_ktable_obj(other_o));

  khmer::KTable * other = ((khmer_KTableObject*) other_o)->ktable;

  ktable->update(*other);

  Py_INCREF(Py_None);
  return Py_None;
}

static PyObject * ktable_intersect(PyObject * self, PyObject * args)
{
  khmer_KTableObject * me = (khmer_KTableObject *) self;
  khmer::KTable * ktable = me->ktable;

  PyObject * other_o;

  PyArg_ParseTuple(args, "O", &other_o);

  assert(is_ktable_obj(other_o));

  khmer::KTable * other = ((khmer_KTableObject*) other_o)->ktable;

  khmer::KTable * intersection = ktable->intersect(*other);

  khmer_KTableObject * ktable_obj = (khmer_KTableObject *) \
    PyObject_New(khmer_KTableObject, &khmer_KTableType);

  ktable_obj->ktable = intersection;

  return (PyObject *) ktable_obj;
}

/***********************************************************************/

//
// KCountingHash object
//

typedef struct {
  PyObject_HEAD
  khmer::CountingHash * counting;
} khmer_KCountingHashObject;

typedef struct {
  PyObject_HEAD
  khmer::Hashbits * hashbits;
} khmer_KHashbitsObject;

static void khmer_hashbits_dealloc(PyObject *);
static PyObject * khmer_hashbits_getattr(PyObject * obj, char * name);

static PyTypeObject khmer_KHashbitsType = {
    PyObject_HEAD_INIT(NULL)
    0,
    "KHashbits", sizeof(khmer_KHashbitsObject),
    0,
    khmer_hashbits_dealloc,	/*tp_dealloc*/
    0,				/*tp_print*/
    khmer_hashbits_getattr,	/*tp_getattr*/
    0,				/*tp_setattr*/
    0,				/*tp_compare*/
    0,				/*tp_repr*/
    0,				/*tp_as_number*/
    0,				/*tp_as_sequence*/
    0,				/*tp_as_mapping*/
    0,				/*tp_hash */
    0,				/*tp_call*/
    0,				/*tp_str*/
    0,				/*tp_getattro*/
    0,				/*tp_setattro*/
    0,				/*tp_as_buffer*/
    Py_TPFLAGS_DEFAULT,		/*tp_flags*/
    "hashbits object",           /* tp_doc */
};

#define is_hashbits_obj(v)  ((v)->ob_type == &khmer_KHashbitsType)

typedef struct {
  PyObject_HEAD
<<<<<<< HEAD
  khmer::ReadMaskTable * mask;
} khmer_ReadMaskObject;

/* GRAPHALIGN addition */
typedef struct {
  PyObject_HEAD
  Aligner * aligner;
} khmer_ReadAlignerObject;

#define is_readmask_obj(v)  ((v)->ob_type == &khmer_ReadMaskType)

static void khmer_readmask_dealloc(PyObject *);
static PyObject * khmer_readmask_getattr(PyObject *, char *);

static PyTypeObject khmer_ReadMaskType = {
    PyObject_HEAD_INIT(NULL)
    0,
    "ReadMask", sizeof(khmer_ReadMaskObject),
    0,
    khmer_readmask_dealloc,	/*tp_dealloc*/
    0,				/*tp_print*/
    khmer_readmask_getattr,	/*tp_getattr*/
    0,				/*tp_setattr*/
    0,				/*tp_compare*/
    0,				/*tp_repr*/
    0,				/*tp_as_number*/
    0,				/*tp_as_sequence*/
    0,				/*tp_as_mapping*/
    0,				/*tp_hash */
    0,				/*tp_call*/
    0,				/*tp_str*/
    0,				/*tp_getattro*/
    0,				/*tp_setattro*/
    0,				/*tp_as_buffer*/
    Py_TPFLAGS_DEFAULT,		/*tp_flags*/
    "readmask object",           /* tp_doc */
};

typedef struct {
  PyObject_HEAD
=======
>>>>>>> c1655071
  khmer::MinMaxTable * mmt;
} khmer_MinMaxObject;


#define is_minmax_obj(v)  ((v)->ob_type == &khmer_MinMaxType)

static void khmer_minmax_dealloc(PyObject* self);
static PyObject * khmer_minmax_getattr(PyObject *, char *);

static PyTypeObject khmer_MinMaxType = {
    PyObject_HEAD_INIT(NULL)
    0,
    "MinMax", sizeof(khmer_MinMaxObject),
    0,
    khmer_minmax_dealloc,	/*tp_dealloc*/
    0,				/*tp_print*/
    khmer_minmax_getattr,	/*tp_getattr*/
    0,				/*tp_setattr*/
    0,				/*tp_compare*/
    0,				/*tp_repr*/
    0,				/*tp_as_number*/
    0,				/*tp_as_sequence*/
    0,				/*tp_as_mapping*/
    0,				/*tp_hash */
    0,				/*tp_call*/
    0,				/*tp_str*/
    0,				/*tp_getattro*/
    0,				/*tp_setattro*/
    0,				/*tp_as_buffer*/
    Py_TPFLAGS_DEFAULT,		/*tp_flags*/
    "minmax object",           /* tp_doc */
};



static void khmer_counting_dealloc(PyObject *);

static PyObject * hash_set_use_bigcount(PyObject * self, PyObject * args)
{
  khmer_KCountingHashObject * me = (khmer_KCountingHashObject *) self;
  khmer::CountingHash * counting = me->counting;

  PyObject * x;
  if (!PyArg_ParseTuple(args, "O", &x)) {
    return NULL;
  }

  bool setme = PyObject_IsTrue(x);
  counting->set_use_bigcount(setme);

  Py_INCREF(Py_None);
  return Py_None;
}

static PyObject * hash_get_use_bigcount(PyObject * self, PyObject * args)
{
  khmer_KCountingHashObject * me = (khmer_KCountingHashObject *) self;
  khmer::CountingHash * counting = me->counting;

  if (!PyArg_ParseTuple(args, "")) {
    return NULL;
  }

  bool val = counting->get_use_bigcount();

  return PyBool_FromLong((int)val);
}

static PyObject * hash_n_occupied(PyObject * self, PyObject * args)
{
  khmer_KCountingHashObject * me = (khmer_KCountingHashObject *) self;
  khmer::CountingHash * counting = me->counting;

  khmer::HashIntoType start = 0, stop = 0;

  if (!PyArg_ParseTuple(args, "|LL", &start, &stop)) {
    return NULL;
  }

  khmer::HashIntoType n = counting->n_occupied(start, stop);

  return PyInt_FromLong(n);
}

static PyObject * hash_n_entries(PyObject * self, PyObject * args)
{
  khmer_KCountingHashObject * me = (khmer_KCountingHashObject *) self;
  khmer::CountingHash * counting = me->counting;

  if (!PyArg_ParseTuple(args, "")) {
    return NULL;
  }

  return PyInt_FromLong(counting->n_entries());
}

static PyObject * hash_count(PyObject * self, PyObject * args)
{
  khmer_KCountingHashObject * me = (khmer_KCountingHashObject *) self;
  khmer::CountingHash * counting = me->counting;

  char * kmer;

  if (!PyArg_ParseTuple(args, "s", &kmer)) {
    return NULL;
  }

  if (strlen(kmer) != counting->ksize()) {
    PyErr_SetString(PyExc_ValueError,
		    "k-mer length must be the same as the hashtable k-size");
    return NULL;
  }

  counting->count(kmer);

  return PyInt_FromLong(1);
}

static PyObject * hash_output_fasta_kmer_pos_freq(PyObject * self, PyObject *args)
{
  khmer_KCountingHashObject * me = (khmer_KCountingHashObject *) self;
  khmer::CountingHash * counting = me->counting;

  char * infile;
  char * outfile;

  if (!PyArg_ParseTuple(args, "ss", &infile, &outfile)) {
    return NULL;
  }

  counting->output_fasta_kmer_pos_freq(infile, outfile);

  return PyInt_FromLong(0);
}

static PyObject * hash_fasta_file_to_minmax(PyObject * self, PyObject *args)
{
  khmer_KCountingHashObject * me = (khmer_KCountingHashObject *) self;
  khmer::CountingHash * counting = me->counting;

  char * filename;
  unsigned int total_reads;
  PyObject * callback_obj = NULL;

  if (!PyArg_ParseTuple(args, "si|O", &filename, &total_reads,
			&callback_obj)) {
    return NULL;
  }

  khmer::MinMaxTable * mmt;
  try {
    mmt = counting->fasta_file_to_minmax(filename, total_reads, 
					  _report_fn, callback_obj);
  } catch (_khmer_signal &e) {
    return NULL;
  }
  
  khmer_MinMaxObject * minmax_obj = (khmer_MinMaxObject *) \
    PyObject_New(khmer_MinMaxObject, &khmer_MinMaxType);

  minmax_obj->mmt = mmt;

  return (PyObject *) minmax_obj;
}

static PyObject * hash_consume_fasta(PyObject * self, PyObject * args)
{
  khmer_KCountingHashObject * me  = (khmer_KCountingHashObject *) self;
  khmer::CountingHash * counting  = me->counting;

  char * filename;
  khmer::HashIntoType lower_bound = 0, upper_bound = 0;
  PyObject * callback_obj = NULL;

  if (!PyArg_ParseTuple(
    args, "s|iiO", &filename, &lower_bound, &upper_bound, &callback_obj
  )) {
      return NULL;
  }

  // call the C++ function, and trap signals => Python
  unsigned long long  n_consumed    = 0;
  unsigned int	      total_reads   = 0;
  try {
    counting->consume_fasta(filename, total_reads, n_consumed,
			     lower_bound, upper_bound, 
			     _report_fn, callback_obj);
  } catch (_khmer_signal &e) {
    return NULL;
  }

  return Py_BuildValue("iL", total_reads, n_consumed);
}

static PyObject * hash_consume_fasta_with_reads_parser(
  PyObject * self, PyObject * args
)
{
  khmer_KCountingHashObject * me  = (khmer_KCountingHashObject *) self;
  khmer::CountingHash * counting  = me->counting;

  PyObject * rparser_obj = NULL;
  khmer::HashIntoType lower_bound = 0, upper_bound = 0;
  PyObject * callback_obj = NULL;

  if (!PyArg_ParseTuple(
    args, "O|iiO", &rparser_obj, &lower_bound, &upper_bound, &callback_obj
  )) {
      return NULL;
  }

  khmer:: read_parsers:: IParser * rparser = 
  _PyObject_to_khmer_ReadParser( rparser_obj );

  // call the C++ function, and trap signals => Python
  unsigned long long  n_consumed  = 0;
  unsigned int	      total_reads = 0;
  bool		      exc_raised  = false;
  Py_BEGIN_ALLOW_THREADS
  try {
    counting->consume_fasta(rparser, total_reads, n_consumed,
			     lower_bound, upper_bound, 
			     _report_fn, callback_obj);
  } catch (_khmer_signal &e) {
    exc_raised = true;
  }
  Py_END_ALLOW_THREADS
  if (exc_raised) return NULL;

  return Py_BuildValue("iL", total_reads, n_consumed);
}

static PyObject * hash_consume(PyObject * self, PyObject * args)
{
  khmer_KCountingHashObject * me = (khmer_KCountingHashObject *) self;
  khmer::CountingHash * counting = me->counting;

  char * long_str;
  khmer::HashIntoType lower_bound = 0, upper_bound = 0;

  if (!PyArg_ParseTuple(args, "s|ll", &long_str, &lower_bound, &upper_bound)) {
    return NULL;
  }
  
  if (strlen(long_str) < counting->ksize()) {
    PyErr_SetString(PyExc_ValueError,
		    "string length must >= the hashtable k-mer size");
    return NULL;
  }

  unsigned int n_consumed;
  n_consumed = counting->consume_string(long_str, lower_bound, upper_bound);

  return PyInt_FromLong(n_consumed);
}

static PyObject * hash_get_min_count(PyObject * self, PyObject * args)
{
  khmer_KCountingHashObject * me = (khmer_KCountingHashObject *) self;
  khmer::CountingHash * counting = me->counting;
  khmer::HashIntoType lower_bound = 0, upper_bound = 0;

  char * long_str;

  if (!PyArg_ParseTuple(args, "s|ll", &long_str, &lower_bound, &upper_bound)) {
    return NULL;
  }

  if (strlen(long_str) < counting->ksize()) {
    PyErr_SetString(PyExc_ValueError,
		    "string length must >= the hashtable k-mer size");
    return NULL;
  }

  khmer::BoundedCounterType c = counting->get_min_count(long_str,
							 lower_bound,
							 upper_bound);
  unsigned int N = c;

  return PyInt_FromLong(N);
}

static PyObject * hash_get_max_count(PyObject * self, PyObject * args)
{
  khmer_KCountingHashObject * me = (khmer_KCountingHashObject *) self;
  khmer::CountingHash * counting = me->counting;
  khmer::HashIntoType lower_bound = 0, upper_bound = 0;

  char * long_str;

  if (!PyArg_ParseTuple(args, "s|ll", &long_str, &lower_bound, &upper_bound)) {
    return NULL;
  }

  if (strlen(long_str) < counting->ksize()) {
    PyErr_SetString(PyExc_ValueError,
		    "string length must >= the hashtable k-mer size");
    return NULL;
  }

  khmer::BoundedCounterType c = counting->get_max_count(long_str,
							 lower_bound,
							 upper_bound);
  unsigned int N = c;

  return PyInt_FromLong(N);
}

static PyObject * hash_get_median_count(PyObject * self, PyObject * args)
{
  khmer_KCountingHashObject * me = (khmer_KCountingHashObject *) self;
  khmer::CountingHash * counting = me->counting;

  char * long_str;

  if (!PyArg_ParseTuple(args, "s", &long_str)) {
    return NULL;
  }

  if (strlen(long_str) < counting->ksize()) {
    PyErr_SetString(PyExc_ValueError,
		    "string length must >= the hashtable k-mer size");
    return NULL;
  }

  khmer::BoundedCounterType med = 0;
  float average = 0, stddev = 0;

  counting->get_median_count(long_str, med, average, stddev);

  return Py_BuildValue("iff", med, average, stddev);
}

static PyObject * hash_get_kadian_count(PyObject * self, PyObject * args)
{
  khmer_KCountingHashObject * me = (khmer_KCountingHashObject *) self;
  khmer::CountingHash * counting = me->counting;

  char * long_str;
  unsigned int nk = 1;

  if (!PyArg_ParseTuple(args, "s|I", &long_str, &nk)) {
    return NULL;
  }

  if (strlen(long_str) < counting->ksize()) {
    PyErr_SetString(PyExc_ValueError,
		    "string length must >= the hashtable k-mer size");
    return NULL;
  }

  khmer::BoundedCounterType kad = 0;

  counting->get_kadian_count(long_str, kad, nk);

  return Py_BuildValue("i", kad);
}

static PyObject * hash_get_kmer_abund_mean(PyObject * self, PyObject * args)
{
  khmer_KCountingHashObject * me = (khmer_KCountingHashObject *) self;
  khmer::CountingHash * counting = me->counting;

  char * filename = NULL;

  if (!PyArg_ParseTuple(args, "s", &filename)) {
    return NULL;
  }

  unsigned long long total = 0;
  unsigned long long count = 0;
  float mean = 0.0;
  counting->get_kmer_abund_mean(filename, total, count, mean);

  return Py_BuildValue("LLf", total, count, mean);
}

static PyObject * hash_get_kmer_abund_abs_deviation(PyObject * self, PyObject * args)
{
  khmer_KCountingHashObject * me = (khmer_KCountingHashObject *) self;
  khmer::CountingHash * counting = me->counting;

  char * filename = NULL;
  float mean = 0.0;

  if (!PyArg_ParseTuple(args, "sf", &filename, &mean)) {
    return NULL;
  }

  float abs_dev = 0.0;
  counting->get_kmer_abund_abs_deviation(filename, mean, abs_dev);

  return Py_BuildValue("f", abs_dev);
}

static PyObject * hash_get(PyObject * self, PyObject * args)
{
  khmer_KCountingHashObject * me = (khmer_KCountingHashObject *) self;
  khmer::CountingHash * counting = me->counting;

  PyObject * arg;

  if (!PyArg_ParseTuple(args, "O", &arg)) {
    return NULL;
  }

  unsigned long count = 0;

  if (PyInt_Check(arg)) {
    long pos = PyInt_AsLong(arg);
    count = counting->get_count((unsigned int) pos);
  } else if (PyString_Check(arg)) {
    std::string s = PyString_AsString(arg);
    count = counting->get_count(s.c_str());
  }

  return PyInt_FromLong(count);
}

static PyObject * hash_max_hamming1_count(PyObject * self, PyObject * args)
{
  khmer_KCountingHashObject * me = (khmer_KCountingHashObject *) self;
  khmer::CountingHash * counting = me->counting;

  char * kmer;

  if (!PyArg_ParseTuple(args, "s", &kmer)) {
    return NULL;
  }

  unsigned long count = counting->max_hamming1_count(kmer);

  return PyInt_FromLong(count);
}

static PyObject * count_trim_on_abundance(PyObject * self, PyObject * args)
{
  khmer_KCountingHashObject * me = (khmer_KCountingHashObject *) self;
  khmer::CountingHash * counting = me->counting;

  char * seq = NULL;
  unsigned int min_count_i = 0;

  if (!PyArg_ParseTuple(args, "sI", &seq, &min_count_i)) {
    return NULL;
  }

  unsigned int trim_at;
  Py_BEGIN_ALLOW_THREADS

    khmer::BoundedCounterType min_count = min_count_i;

    trim_at = counting->trim_on_abundance(seq, min_count);

  Py_END_ALLOW_THREADS;

  PyObject * trim_seq = PyString_FromStringAndSize(seq, trim_at);
  PyObject * ret = Py_BuildValue("Oi", trim_seq, trim_at);
  Py_DECREF(trim_seq);

  return ret;
}
static PyObject * count_trim_below_abundance(PyObject * self, PyObject * args)
{
  khmer_KCountingHashObject * me = (khmer_KCountingHashObject *) self;
  khmer::CountingHash * counting = me->counting;

  char * seq = NULL;
  unsigned int max_count_i = 0;

  if (!PyArg_ParseTuple(args, "sI", &seq, &max_count_i)) {
    return NULL;
  }

  unsigned int trim_at;
  Py_BEGIN_ALLOW_THREADS

    khmer::BoundedCounterType max_count = max_count_i;

    trim_at = counting->trim_below_abundance(seq, max_count);

  Py_END_ALLOW_THREADS;

  PyObject * trim_seq = PyString_FromStringAndSize(seq, trim_at);
  PyObject * ret = Py_BuildValue("Oi", trim_seq, trim_at);
  Py_DECREF(trim_seq);

  return ret;
}

static PyObject * hash_abundance_distribution(PyObject * self, PyObject * args)
{
  khmer_KCountingHashObject * me = (khmer_KCountingHashObject *) self;
  khmer::CountingHash * counting = me->counting;

  char * filename = NULL;
  PyObject * tracking_obj = NULL;
  PyObject * callback_obj = NULL;
  if (!PyArg_ParseTuple(args, "sO|O", &filename, &tracking_obj,
			&callback_obj)) {
    return NULL;
  }

  assert(is_hashbits_obj(tracking_obj));

  khmer_KHashbitsObject * tracking_o = (khmer_KHashbitsObject *) tracking_obj;
  khmer::Hashbits * hashbits = tracking_o->hashbits;


  khmer::HashIntoType * dist;
  dist = counting->abundance_distribution(filename, hashbits,
					  _report_fn, callback_obj);
  
  PyObject * x = PyList_New(MAX_BIGCOUNT + 1);
  for (int i = 0; i < MAX_BIGCOUNT + 1; i++) {
    PyList_SET_ITEM(x, i, PyInt_FromLong(dist[i]));
  }

  delete dist;

  return x;
}

static PyObject * hash_fasta_count_kmers_by_position(PyObject * self, PyObject * args)
{
  khmer_KCountingHashObject * me = (khmer_KCountingHashObject *) self;
  khmer::CountingHash * counting = me->counting;

  char * inputfile;
  int max_read_len;
  int limit_by = 0;
  PyObject * callback_obj = NULL;

  if (!PyArg_ParseTuple(args, "sii|O", &inputfile, &max_read_len, &limit_by,
			&callback_obj)) {
    return NULL;
  }

  unsigned long long * counts;
  counts = counting->fasta_count_kmers_by_position(inputfile, max_read_len,
						    limit_by, 
						    _report_fn, callback_obj);
					 
  PyObject * x = PyList_New(max_read_len);
  for (int i = 0; i < max_read_len; i++) {
    PyList_SET_ITEM(x, i, PyInt_FromLong(counts[i]));
  }

  delete counts;

  return x;
}

static PyObject * hash_fasta_dump_kmers_by_abundance(PyObject * self, PyObject * args)
{
  khmer_KCountingHashObject * me = (khmer_KCountingHashObject *) self;
  khmer::CountingHash * counting = me->counting;

  char * inputfile;
  int limit_by = 0;
  PyObject * callback_obj = NULL;

  if (!PyArg_ParseTuple(args, "si|O", &inputfile, &limit_by,
			&callback_obj)) {
    return NULL;
  }

  counting->fasta_dump_kmers_by_abundance(inputfile,
					   limit_by,
					   _report_fn, callback_obj);
					 

  Py_INCREF(Py_None);
  return Py_None;
}

// callback function to pass into dump function

void _dump_report_fn(const char * info, unsigned int count, void * data)
{
  // handle signals etc. (like CTRL-C)
  if (PyErr_CheckSignals() != 0) {
    throw _khmer_signal("PyErr_CheckSignals received a signal");
  }

  // if 'data' is set, it is a Python callable
  if (data) {
    PyObject * obj = (PyObject *) data;
    if (obj != Py_None) {
      PyObject * args = Py_BuildValue("si", info, count);

      PyObject * r = PyObject_Call(obj, args, NULL);
      Py_XDECREF(r);
      Py_DECREF(args);
    }
  }

  if (PyErr_Occurred()) {
    throw _khmer_signal("PyErr_Occurred is set");
  }

  // ...allow other Python threads to do stuff...
  Py_BEGIN_ALLOW_THREADS;
  Py_END_ALLOW_THREADS;
}


static PyObject * hash_load(PyObject * self, PyObject * args)
{
  khmer_KCountingHashObject * me = (khmer_KCountingHashObject *) self;
  khmer::CountingHash * counting = me->counting;

  char * filename = NULL;

  if (!PyArg_ParseTuple(args, "s", &filename)) {
    return NULL;
  }

  counting->load(filename);

  Py_INCREF(Py_None);
  return Py_None;
}

static PyObject * hash_save(PyObject * self, PyObject * args)
{
  khmer_KCountingHashObject * me = (khmer_KCountingHashObject *) self;
  khmer::CountingHash * counting = me->counting;

  char * filename = NULL;

  if (!PyArg_ParseTuple(args, "s", &filename)) {
    return NULL;
  }

  counting->save(filename);

  Py_INCREF(Py_None);
  return Py_None;
}

static PyObject * hash_get_ksize(PyObject * self, PyObject * args)
{
  khmer_KCountingHashObject * me = (khmer_KCountingHashObject *) self;
  khmer::CountingHash * counting = me->counting;

  if (!PyArg_ParseTuple(args, "")) {
    return NULL;
  }

  unsigned int k = counting->ksize();

  return PyInt_FromLong(k);
}

static PyObject * hash_get_hashsizes(PyObject * self, PyObject * args)
{
  khmer_KCountingHashObject * me = (khmer_KCountingHashObject *) self;
  khmer::CountingHash * counting = me->counting;


  if (!PyArg_ParseTuple(args, "")) {
    return NULL;
  }

  std::vector<khmer::HashIntoType> ts = counting->get_tablesizes();

  PyObject * x = PyList_New(ts.size());
  for (unsigned int i = 0; i < ts.size(); i++) {
    PyList_SET_ITEM(x, i, PyInt_FromLong(ts[i]));
  }

  return x;
}

static PyObject * hash_collect_high_abundance_kmers(PyObject * self,
						    PyObject * args);

static PyMethodDef khmer_counting_methods[] = {
  { "ksize", hash_get_ksize, METH_VARARGS, "" },
  { "hashsizes", hash_get_hashsizes, METH_VARARGS, "" },
  { "set_use_bigcount", hash_set_use_bigcount, METH_VARARGS, "" },
  { "get_use_bigcount", hash_get_use_bigcount, METH_VARARGS, "" },
  { "n_occupied", hash_n_occupied, METH_VARARGS, "Count the number of occupied bins" },
  { "n_entries", hash_n_entries, METH_VARARGS, "" },
  { "count", hash_count, METH_VARARGS, "Count the given kmer" },
  { "consume", hash_consume, METH_VARARGS, "Count all k-mers in the given string" },
  { "consume_fasta", hash_consume_fasta, METH_VARARGS, "Count all k-mers in a given file" },
  { "consume_fasta_with_reads_parser", hash_consume_fasta_with_reads_parser, 
    METH_VARARGS, "Count all k-mers using a given reads parser" },
  { "fasta_file_to_minmax", hash_fasta_file_to_minmax, METH_VARARGS, "" },
  { "output_fasta_kmer_pos_freq", hash_output_fasta_kmer_pos_freq, METH_VARARGS, "" },
  { "get", hash_get, METH_VARARGS, "Get the count for the given k-mer" },
  { "max_hamming1_count", hash_max_hamming1_count, METH_VARARGS, "Get the count for the given k-mer" },
  { "get_min_count", hash_get_min_count, METH_VARARGS, "Get the smallest count of all the k-mers in the string" },
  { "get_max_count", hash_get_max_count, METH_VARARGS, "Get the largest count of all the k-mers in the string" },
  { "get_median_count", hash_get_median_count, METH_VARARGS, "Get the median, average, and stddev of the k-mer counts in the string" },
  { "get_kadian_count", hash_get_kadian_count, METH_VARARGS, "Get the kadian (abundance of k-th rank-ordered k-mer) of the k-mer counts in the string" },
  { "trim_on_abundance", count_trim_on_abundance, METH_VARARGS, "Trim on >= abundance" },
  { "trim_below_abundance", count_trim_below_abundance, METH_VARARGS, "Trim on >= abundance" },
  { "abundance_distribution", hash_abundance_distribution, METH_VARARGS, "" },
  { "fasta_count_kmers_by_position", hash_fasta_count_kmers_by_position, METH_VARARGS, "" },
  { "fasta_dump_kmers_by_abundance", hash_fasta_dump_kmers_by_abundance, METH_VARARGS, "" },
  { "load", hash_load, METH_VARARGS, "" },
  { "save", hash_save, METH_VARARGS, "" },
  { "get_kmer_abund_abs_deviation", hash_get_kmer_abund_abs_deviation, METH_VARARGS, "" },
  { "get_kmer_abund_mean", hash_get_kmer_abund_mean, METH_VARARGS, "" },
  { "collect_high_abundance_kmers", hash_collect_high_abundance_kmers,
    METH_VARARGS, "" },

  {NULL, NULL, 0, NULL}           /* sentinel */
};

static PyObject *
khmer_counting_getattr(PyObject * obj, char * name)
{
  return Py_FindMethod(khmer_counting_methods, obj, name);
}

#define is_counting_obj(v)  ((v)->ob_type == &khmer_KCountingHashType)

static PyTypeObject khmer_KCountingHashType = {
    PyObject_HEAD_INIT(NULL)
    0,
    "KCountingHash", sizeof(khmer_KCountingHashObject),
    0,
    khmer_counting_dealloc,	/*tp_dealloc*/
    0,				/*tp_print*/
    khmer_counting_getattr,	/*tp_getattr*/
    0,				/*tp_setattr*/
    0,				/*tp_compare*/
    0,				/*tp_repr*/
    0,				/*tp_as_number*/
    0,				/*tp_as_sequence*/
    0,				/*tp_as_mapping*/
    0,				/*tp_hash */
    0,				/*tp_call*/
    0,				/*tp_str*/
    0,				/*tp_getattro*/
    0,				/*tp_setattro*/
    0,				/*tp_as_buffer*/
    Py_TPFLAGS_DEFAULT,		/*tp_flags*/
    "counting hash object",           /* tp_doc */
};

//
// new_hashtable
//

static PyObject* new_hashtable(PyObject * self, PyObject * args)
{
  unsigned int k = 0;
  unsigned long long size = 0;

  if (!PyArg_ParseTuple(args, "IL", &k, &size)) {
    return NULL;
  }

  khmer_KCountingHashObject * kcounting_obj = (khmer_KCountingHashObject *) \
    PyObject_New(khmer_KCountingHashObject, &khmer_KCountingHashType);

  kcounting_obj->counting = new khmer::CountingHash(k, size);

  return (PyObject *) kcounting_obj;
}

//
// new_counting_hash
//

static PyObject* _new_counting_hash(PyObject * self, PyObject * args)
{
  unsigned int k = 0;
  PyObject* sizes_list_o = NULL;
  unsigned int n_threads = 1;

  if (!PyArg_ParseTuple(args, "IO|I", &k, &sizes_list_o, &n_threads)) {
    return NULL;
  }

  std::vector<khmer::HashIntoType> sizes;
  for (int i = 0; i < PyObject_Length(sizes_list_o); i++) {
    PyObject * size_o = PyList_GET_ITEM(sizes_list_o, i);
    sizes.push_back(PyLong_AsLongLong(size_o));
  }

  khmer_KCountingHashObject * kcounting_obj = (khmer_KCountingHashObject *) \
    PyObject_New(khmer_KCountingHashObject, &khmer_KCountingHashType);

  kcounting_obj->counting = new khmer::CountingHash(k, sizes, n_threads);

  return (PyObject *) kcounting_obj;
}

//
// hashbits stuff
//

static PyObject * hashbits_n_unique_kmers(PyObject * self, PyObject * args)
{
    khmer_KHashbitsObject * me = (khmer_KHashbitsObject *) self;
    khmer::Hashbits * hashbits = me->hashbits;
    
    khmer::HashIntoType start = 0, stop = 0;
    
    if (!PyArg_ParseTuple(args, "|LL", &start, &stop)) {
        return NULL;
    }
    
    khmer::HashIntoType n = hashbits->n_kmers(start, stop);
    
    return PyInt_FromLong(n);
}


static PyObject * hashbits_count_overlap(PyObject * self, PyObject * args)
{
  khmer_KHashbitsObject * me = (khmer_KHashbitsObject *) self;
  khmer::Hashbits * hashbits = me->hashbits;
  khmer_KHashbitsObject * ht2_argu;
  char * filename;
  khmer::HashIntoType lower_bound = 0, upper_bound = 0;
  PyObject * callback_obj = NULL;
  khmer::Hashbits * ht2;

  if (!PyArg_ParseTuple(args, "sO|iiO", &filename, &ht2_argu,&lower_bound, &upper_bound,
			&callback_obj)) {
    return NULL;
  }

  ht2 = ht2_argu->hashbits;

  // call the C++ function, and trap signals => Python

  unsigned long long n_consumed;
  unsigned int total_reads;
  khmer::HashIntoType curve[2][100];

  try {
    hashbits->consume_fasta_overlap(filename, curve, *ht2, total_reads, n_consumed,
			     lower_bound, upper_bound, _report_fn, callback_obj);
  } catch (_khmer_signal &e) {
    return NULL;
  }

    khmer::HashIntoType start = 0, stop = 0;

    khmer::HashIntoType n = hashbits->n_kmers(start, stop);
    khmer::HashIntoType n_overlap = hashbits->n_overlap_kmers(start,stop);

  PyObject * x = PyList_New(200);

  for (unsigned int i = 0; i < 100; i++) {
    PyList_SetItem(x, i, Py_BuildValue("i", curve[0][i]));
  }
  for (unsigned int i = 0; i < 100; i++) {
    PyList_SetItem(x, i+100, Py_BuildValue("i", curve[1][i]));
  }
  return Py_BuildValue("LLO", n, n_overlap,x);
}

static PyObject * hashbits_n_occupied(PyObject * self, PyObject * args)
{
  khmer_KHashbitsObject * me = (khmer_KHashbitsObject *) self;
  khmer::Hashbits * hashbits = me->hashbits;

  khmer::HashIntoType start = 0, stop = 0;

  if (!PyArg_ParseTuple(args, "|LL", &start, &stop)) {
    return NULL;
  }

  khmer::HashIntoType n = hashbits->n_occupied(start, stop);

  return PyInt_FromLong(n);
}

static PyObject * hashbits_n_tags(PyObject * self, PyObject * args)
{
  khmer_KHashbitsObject * me = (khmer_KHashbitsObject *) self;
  khmer::Hashbits * hashbits = me->hashbits;

  if (!PyArg_ParseTuple(args, "")) {
    return NULL;
  }

  return PyInt_FromLong(hashbits->n_tags());
}

static PyObject * hashbits_count(PyObject * self, PyObject * args)
{
  khmer_KHashbitsObject * me = (khmer_KHashbitsObject *) self;
  khmer::Hashbits * hashbits = me->hashbits;

  char * kmer;

  if (!PyArg_ParseTuple(args, "s", &kmer)) {
    return NULL;
  }

  if (strlen(kmer) != hashbits->ksize()) {
    PyErr_SetString(PyExc_ValueError,
		    "k-mer length must be the same as the hashbits k-size");
    return NULL;
  }

  hashbits->count(kmer);

  return PyInt_FromLong(1);
}

static PyObject * hashbits_consume(PyObject * self, PyObject * args)
{
  khmer_KHashbitsObject * me = (khmer_KHashbitsObject *) self;
  khmer::Hashbits * hashbits = me->hashbits;

  char * long_str;
  khmer::HashIntoType lower_bound = 0, upper_bound = 0;

  if (!PyArg_ParseTuple(args, "s|ll", &long_str, &lower_bound, &upper_bound)) {
    return NULL;
  }
  
  if (strlen(long_str) < hashbits->ksize()) {
    PyErr_SetString(PyExc_ValueError,
		    "string length must >= the hashbits k-mer size");
    return NULL;
  }

  unsigned int n_consumed;
  n_consumed = hashbits->consume_string(long_str, lower_bound, upper_bound);

  return PyInt_FromLong(n_consumed);
}

static PyObject * hashbits_print_stop_tags(PyObject * self, PyObject * args)
{
  khmer_KHashbitsObject * me = (khmer_KHashbitsObject *) self;
  khmer::Hashbits * hashbits = me->hashbits;

  char * filename = NULL;

  if (!PyArg_ParseTuple(args, "s", &filename)) {
    return NULL;
  }

  hashbits->print_stop_tags(filename);
  
  Py_INCREF(Py_None);
  return Py_None;
}

static PyObject * hashbits_print_tagset(PyObject * self, PyObject * args)
{
  khmer_KHashbitsObject * me = (khmer_KHashbitsObject *) self;
  khmer::Hashbits * hashbits = me->hashbits;

  char * filename = NULL;

  if (!PyArg_ParseTuple(args, "s", &filename)) {
    return NULL;
  }

  hashbits->print_tagset(filename);
  
  Py_INCREF(Py_None);
  return Py_None;
}

static PyObject * hashbits_load_stop_tags(PyObject * self, PyObject * args)
{
  khmer_KHashbitsObject * me = (khmer_KHashbitsObject *) self;
  khmer::Hashbits * hashbits = me->hashbits;

  char * filename = NULL;
  PyObject * clear_tags_o = NULL;

  if (!PyArg_ParseTuple(args, "s|O", &filename, &clear_tags_o)) {
    return NULL;
  }

  bool clear_tags = true;
  if (clear_tags_o && !PyObject_IsTrue(clear_tags_o)) {
    clear_tags = false;
  }
  hashbits->load_stop_tags(filename, clear_tags);
  
  Py_INCREF(Py_None);
  return Py_None;
}

static PyObject * hashbits_save_stop_tags(PyObject * self, PyObject * args)
{
  khmer_KHashbitsObject * me = (khmer_KHashbitsObject *) self;
  khmer::Hashbits * hashbits = me->hashbits;

  char * filename = NULL;

  if (!PyArg_ParseTuple(args, "s", &filename)) {
    return NULL;
  }

  hashbits->save_stop_tags(filename);
  
  Py_INCREF(Py_None);
  return Py_None;
}

static PyObject * hashbits_traverse_from_tags(PyObject * self, PyObject * args)
{
  khmer_KHashbitsObject * me = (khmer_KHashbitsObject *) self;
  khmer::Hashbits * hashbits = me->hashbits;

  PyObject * counting_o = NULL;
  unsigned int distance, threshold, frequency;

  if (!PyArg_ParseTuple(args, "OIII", &counting_o, &distance, &threshold, &frequency)) {
    return NULL;
  }

  khmer::CountingHash * counting = ((khmer_KCountingHashObject *) counting_o)->counting;

  hashbits->traverse_from_tags(distance, threshold, frequency, *counting);

  Py_INCREF(Py_None);
  return Py_None;
}

static PyObject * hashbits_repartition_largest_partition(PyObject * self, PyObject * args)
{
  khmer_KHashbitsObject * me = (khmer_KHashbitsObject *) self;
  khmer::Hashbits * hashbits = me->hashbits;

  PyObject * counting_o = NULL;
  PyObject * subset_o = NULL;
  unsigned int distance, threshold, frequency;

  if (!PyArg_ParseTuple(args, "OOIII", &subset_o, &counting_o, &distance, &threshold, &frequency)) {
    return NULL;
  }

  khmer::SubsetPartition * subset_p;
  if (subset_o != Py_None) {
    subset_p = (khmer::SubsetPartition *) PyCObject_AsVoidPtr(subset_o);
  } else {
    subset_p = hashbits->partition;
  }

  khmer::CountingHash * counting = ((khmer_KCountingHashObject *) counting_o)->counting;

  unsigned int next_largest = subset_p->repartition_largest_partition(distance, threshold, frequency, *counting);

  return PyInt_FromLong(next_largest);
}

static PyObject * hashbits_hitraverse_to_stoptags(PyObject * self, PyObject * args)
{
  khmer_KHashbitsObject * me = (khmer_KHashbitsObject *) self;
  khmer::Hashbits * hashbits = me->hashbits;

  PyObject * counting_o = NULL;
  unsigned int cutoff = 0;
  char * filename = NULL;

  if (!PyArg_ParseTuple(args, "sOI", &filename, &counting_o, &cutoff)) {
    return NULL;
  }

  khmer::CountingHash * counting = ((khmer_KCountingHashObject *) counting_o)->counting;

  hashbits->hitraverse_to_stoptags(filename, *counting, cutoff);
  
  Py_INCREF(Py_None);
  return Py_None;
}

static PyObject * hashbits_get(PyObject * self, PyObject * args)
{
  khmer_KHashbitsObject * me = (khmer_KHashbitsObject *) self;
  khmer::Hashbits * hashbits = me->hashbits;

  PyObject * arg;

  if (!PyArg_ParseTuple(args, "O", &arg)) {
    return NULL;
  }

  unsigned long count = 0;

  if (PyInt_Check(arg)) {
    long pos = PyInt_AsLong(arg);
    count = hashbits->get_count((unsigned int) pos);
  } else if (PyString_Check(arg)) {
    std::string s = PyString_AsString(arg);
    count = hashbits->get_count(s.c_str());
  }

  return PyInt_FromLong(count);
}

static PyObject * hashbits_calc_connected_graph_size(PyObject * self, PyObject * args)
{
  khmer_KHashbitsObject * me = (khmer_KHashbitsObject *) self;
  khmer::Hashbits * hashbits = me->hashbits;

  char * _kmer;
  unsigned int max_size = 0;
  PyObject * break_on_circum_o = NULL;
  if (!PyArg_ParseTuple(args, "s|iO", &_kmer, &max_size, &break_on_circum_o)) {
    return NULL;
  }

  bool break_on_circum = false;
  if (break_on_circum_o && PyObject_IsTrue(break_on_circum_o)) {
    break_on_circum = true;
  }

  unsigned long long size = 0;

  Py_BEGIN_ALLOW_THREADS
  khmer::SeenSet keeper;
  hashbits->calc_connected_graph_size(_kmer, size, keeper, max_size,
				      break_on_circum);
  Py_END_ALLOW_THREADS

  return PyInt_FromLong(size);
}

static PyObject * hashbits_kmer_degree(PyObject * self, PyObject * args)
{
  khmer_KHashbitsObject * me = (khmer_KHashbitsObject *) self;
  khmer::Hashbits * hashbits = me->hashbits;

  char * kmer_s = NULL;
  PyObject * callback_obj = NULL;

  if (!PyArg_ParseTuple(args, "s|O", &kmer_s, &callback_obj)) {
    return NULL;
  }

  return PyInt_FromLong(hashbits->kmer_degree(kmer_s));
}

static PyObject * hashbits_trim_on_degree(PyObject * self, PyObject * args)
{
  khmer_KHashbitsObject * me = (khmer_KHashbitsObject *) self;
  khmer::Hashbits * hashbits = me->hashbits;

  char * seq = NULL;
  unsigned int max_degree = 0;

  if (!PyArg_ParseTuple(args, "si", &seq, &max_degree)) {
    return NULL;
  }

  unsigned int trim_at;
  Py_BEGIN_ALLOW_THREADS

    trim_at = hashbits->trim_on_degree(seq, max_degree);

  Py_END_ALLOW_THREADS;

  PyObject * trim_seq = PyString_FromStringAndSize(seq, trim_at);
  PyObject * ret = Py_BuildValue("Oi", trim_seq, trim_at);
  Py_DECREF(trim_seq);

  return ret;
}

static PyObject * hashbits_trim_on_sodd(PyObject * self, PyObject * args)
{
  khmer_KHashbitsObject * me = (khmer_KHashbitsObject *) self;
  khmer::Hashbits * hashbits = me->hashbits;

  char * seq = NULL;
  unsigned int max_sodd = 0;

  if (!PyArg_ParseTuple(args, "si", &seq, &max_sodd)) {
    return NULL;
  }

  unsigned int trim_at;
  Py_BEGIN_ALLOW_THREADS

    trim_at = hashbits->trim_on_sodd(seq, max_sodd);

  Py_END_ALLOW_THREADS;

  PyObject * trim_seq = PyString_FromStringAndSize(seq, trim_at);
  PyObject * ret = Py_BuildValue("Oi", trim_seq, trim_at);
  Py_DECREF(trim_seq);

  return ret;
}

static PyObject * hashbits_trim_on_stoptags(PyObject * self, PyObject * args)
{
  khmer_KHashbitsObject * me = (khmer_KHashbitsObject *) self;
  khmer::Hashbits * hashbits = me->hashbits;

  char * seq = NULL;

  if (!PyArg_ParseTuple(args, "s", &seq)) {
    return NULL;
  }

  unsigned int trim_at;
  Py_BEGIN_ALLOW_THREADS

    trim_at = hashbits->trim_on_stoptags(seq);

  Py_END_ALLOW_THREADS;

  PyObject * trim_seq = PyString_FromStringAndSize(seq, trim_at);
  PyObject * ret = Py_BuildValue("Oi", trim_seq, trim_at);
  Py_DECREF(trim_seq);

  return ret;
}

static PyObject * hashbits_identify_stoptags_by_position(PyObject * self, PyObject * args)
{
  khmer_KHashbitsObject * me = (khmer_KHashbitsObject *) self;
  khmer::Hashbits * hashbits = me->hashbits;

  char * seq = NULL;

  if (!PyArg_ParseTuple(args, "s", &seq)) {
    return NULL;
  }

  std::vector<unsigned int> posns;
  Py_BEGIN_ALLOW_THREADS

    hashbits->identify_stop_tags_by_position(seq, posns);

  Py_END_ALLOW_THREADS;

  PyObject * x = PyList_New(posns.size());
  
  for (unsigned int i = 0; i < posns.size(); i++) {
    PyList_SET_ITEM(x, i, Py_BuildValue("i", posns[i]));
  }

  return x;
}

void free_subset_partition_info(void * p)
{
  khmer::SubsetPartition * subset_p = (khmer::SubsetPartition *) p;
  delete subset_p;
}

static PyObject * hashbits_do_subset_partition(PyObject * self, PyObject * args)
{
  khmer_KHashbitsObject * me = (khmer_KHashbitsObject *) self;
  khmer::Hashbits * hashbits = me->hashbits;

  PyObject * callback_obj = NULL;
  khmer::HashIntoType start_kmer = 0, end_kmer = 0;
  PyObject * break_on_stop_tags_o = NULL;
  PyObject * stop_big_traversals_o = NULL;

  if (!PyArg_ParseTuple(args, "|KKOOO", &start_kmer, &end_kmer,
			&break_on_stop_tags_o,
			&stop_big_traversals_o,
			&callback_obj)) {
    return NULL;
  }

  bool break_on_stop_tags = false;
  if (break_on_stop_tags_o && PyObject_IsTrue(break_on_stop_tags_o)) {
    break_on_stop_tags = true;
  }
  bool stop_big_traversals = false;
  if (stop_big_traversals_o && PyObject_IsTrue(stop_big_traversals_o)) {
    stop_big_traversals = true;
  }

  khmer::SubsetPartition * subset_p = NULL;
  try {
    Py_BEGIN_ALLOW_THREADS
    subset_p = new khmer::SubsetPartition(hashbits);
    subset_p->do_partition(start_kmer, end_kmer, break_on_stop_tags,
			   stop_big_traversals,
			   _report_fn, callback_obj);
    Py_END_ALLOW_THREADS
  } catch (_khmer_signal &e) {
    return NULL;
  }

  return PyCObject_FromVoidPtr(subset_p, free_subset_partition_info);
}

static PyObject * hashbits_join_partitions_by_path(PyObject * self, PyObject *args)
{
  khmer_KHashbitsObject * me = (khmer_KHashbitsObject *) self;
  khmer::Hashbits * hashbits = me->hashbits;

  char * sequence = NULL;
  if (!PyArg_ParseTuple(args, "s", &sequence)) {
    return NULL;
  }

  hashbits->partition->join_partitions_by_path(sequence);

  Py_INCREF(Py_None);
  return Py_None;
}

static PyObject * hashbits_merge_subset(PyObject * self, PyObject *args)
{
  khmer_KHashbitsObject * me = (khmer_KHashbitsObject *) self;
  khmer::Hashbits * hashbits = me->hashbits;

  PyObject * subset_obj;
  if (!PyArg_ParseTuple(args, "O", &subset_obj)) {
    return NULL;
  }

  if (!PyCObject_Check(subset_obj)) {
    return NULL;
  }

  khmer::SubsetPartition * subset_p;
  subset_p = (khmer::SubsetPartition *) PyCObject_AsVoidPtr(subset_obj);

  hashbits->partition->merge(subset_p);

  Py_INCREF(Py_None);
  return Py_None;
}

static PyObject * hashbits_merge_from_disk(PyObject * self, PyObject *args)
{
  khmer_KHashbitsObject * me = (khmer_KHashbitsObject *) self;
  khmer::Hashbits * hashbits = me->hashbits;

  char * filename = NULL;
  if (!PyArg_ParseTuple(args, "s", &filename)) {
    return NULL;
  }

  hashbits->partition->merge_from_disk(filename);

  Py_INCREF(Py_None);
  return Py_None;
}

static PyObject * hashbits_consume_fasta(PyObject * self, PyObject * args)
{
  khmer_KHashbitsObject * me = (khmer_KHashbitsObject *) self;
  khmer::Hashbits * hashbits = me->hashbits;

  char * filename;
  khmer::HashIntoType lower_bound = 0, upper_bound = 0;
  PyObject * callback_obj = NULL;

  if (!PyArg_ParseTuple(args, "s|iiO", &filename, &lower_bound, &upper_bound,
			&callback_obj)) {
    return NULL;
  }

  // call the C++ function, and trap signals => Python

  unsigned long long n_consumed;
  unsigned int total_reads;

  try {
    hashbits->consume_fasta(filename, total_reads, n_consumed,
			     lower_bound, upper_bound, 
			     _report_fn, callback_obj);
  } catch (_khmer_signal &e) {
    return NULL;
  }

  return Py_BuildValue("iL", total_reads, n_consumed);
}

static PyObject * hashbits_traverse_from_reads(PyObject * self, PyObject * args)
{
  khmer_KHashbitsObject * me = (khmer_KHashbitsObject *) self;
  khmer::Hashbits * hashbits = me->hashbits;

  char * filename;
  unsigned int radius, big_threshold, transfer_threshold;
  PyObject * counting_o = NULL;

  if (!PyArg_ParseTuple(args, "siiiO", &filename,
			&radius, &big_threshold, &transfer_threshold,
			&counting_o)) {
    return NULL;
  }

  khmer::CountingHash * counting = ((khmer_KCountingHashObject *) counting_o)->counting;

  hashbits->traverse_from_reads(filename, radius, big_threshold,
				transfer_threshold, *counting);
      

  Py_INCREF(Py_None);
  return Py_None;
}

static PyObject * hashbits_consume_fasta_and_traverse(PyObject * self, PyObject * args)
{
  khmer_KHashbitsObject * me = (khmer_KHashbitsObject *) self;
  khmer::Hashbits * hashbits = me->hashbits;

  char * filename;
  unsigned int radius, big_threshold, transfer_threshold;
  PyObject * counting_o = NULL;

  if (!PyArg_ParseTuple(args, "siiiO", &filename,
			&radius, &big_threshold, &transfer_threshold,
			&counting_o)) {
    return NULL;
  }

  khmer::CountingHash * counting = ((khmer_KCountingHashObject *) counting_o)->counting;

  hashbits->consume_fasta_and_traverse(filename, radius, big_threshold,
				       transfer_threshold, *counting);
      

  Py_INCREF(Py_None);
  return Py_None;
}

void sig(unsigned int total_reads, unsigned int n_consumed)
{
   std::cout << total_reads << " " << n_consumed << std::endl;
}

static PyObject * hashbits_consume_fasta_and_tag(PyObject * self, PyObject * args)
{
  khmer_KHashbitsObject * me = (khmer_KHashbitsObject *) self;
  khmer::Hashbits * hashbits = me->hashbits;

  char * filename;
  PyObject * callback_obj = NULL;

  if (!PyArg_ParseTuple(args, "s|O", &filename, &callback_obj)) {
    return NULL;
  }

  // call the C++ function, and trap signals => Python

  unsigned long long n_consumed;
  unsigned int total_reads;

  try {
    hashbits->consume_fasta_and_tag(filename, total_reads, n_consumed,
				     _report_fn, callback_obj);
  } catch (_khmer_signal &e) {
    return NULL;
  }

  return Py_BuildValue("iL", total_reads, n_consumed);
}

static PyObject * hashbits_consume_fasta_and_tag_with_reads_parser(
  PyObject * self, PyObject * args
)
{
  khmer_KHashbitsObject * me = (khmer_KHashbitsObject *) self;
  khmer::Hashbits * hashbits = me->hashbits;

  PyObject * rparser_obj = NULL;
  PyObject * callback_obj = NULL;

  if (!PyArg_ParseTuple( args, "O|O", &rparser_obj, &callback_obj ))
    return NULL;

  khmer:: read_parsers:: IParser * rparser =
  _PyObject_to_khmer_ReadParser( rparser_obj );

  // call the C++ function, and trap signals => Python
  unsigned long long  n_consumed  = 0;
  unsigned int	      total_reads = 0;
  bool		      exc_raised  = false;
  Py_BEGIN_ALLOW_THREADS
  try {
    hashbits->consume_fasta_and_tag(
      rparser, total_reads, n_consumed, _report_fn, callback_obj
    );
  } catch (_khmer_signal &e) {
    exc_raised = true;
  }
  Py_END_ALLOW_THREADS
  if (exc_raised) return NULL;

  return Py_BuildValue("iL", total_reads, n_consumed);
}

static PyObject * hashbits_consume_fasta_and_tag_with_stoptags(PyObject * self, PyObject * args)
{
  khmer_KHashbitsObject * me = (khmer_KHashbitsObject *) self;
  khmer::Hashbits * hashbits = me->hashbits;

  char * filename;
  PyObject * callback_obj = NULL;

  if (!PyArg_ParseTuple(args, "s|O", &filename, &callback_obj)) {
    return NULL;
  }

  // call the C++ function, and trap signals => Python

  unsigned long long n_consumed;
  unsigned int total_reads;

  try {
    hashbits->consume_fasta_and_tag_with_stoptags(filename,
						  total_reads, n_consumed,
						  _report_fn, callback_obj);
  } catch (_khmer_signal &e) {
    return NULL;
  }

  return Py_BuildValue("iL", total_reads, n_consumed);
}

static PyObject * hashbits_consume_partitioned_fasta(PyObject * self, PyObject * args)
{
  khmer_KHashbitsObject * me = (khmer_KHashbitsObject *) self;
  khmer::Hashbits * hashbits = me->hashbits;

  char * filename;
  PyObject * callback_obj = NULL;

  if (!PyArg_ParseTuple(args, "s|O", &filename, &callback_obj)) {
    return NULL;
  }

  // call the C++ function, and trap signals => Python

  unsigned long long n_consumed;
  unsigned int total_reads;

  try {
    hashbits->consume_partitioned_fasta(filename, total_reads, n_consumed,
					 _report_fn, callback_obj);
  } catch (_khmer_signal &e) {
    return NULL;
  }

  return Py_BuildValue("iL", total_reads, n_consumed);
}

void free_pre_partition_info(void * p)
{
  _pre_partition_info * ppi = (_pre_partition_info *) p;
  delete ppi;
}

static PyObject * hashbits_find_all_tags(PyObject * self, PyObject *args)
{
  khmer_KHashbitsObject * me = (khmer_KHashbitsObject *) self;
  khmer::Hashbits * hashbits = me->hashbits;

  char * kmer_s = NULL;

  if (!PyArg_ParseTuple(args, "s", &kmer_s)) {
    return NULL;
  }

  if (strlen(kmer_s) < hashbits->ksize()) { // @@
    return NULL;
  }

  _pre_partition_info * ppi = NULL;

  Py_BEGIN_ALLOW_THREADS

    khmer::HashIntoType kmer, kmer_f, kmer_r;
    kmer = khmer::_hash(kmer_s, hashbits->ksize(), kmer_f, kmer_r);

    ppi = new _pre_partition_info(kmer);
    hashbits->partition->find_all_tags(kmer_f, kmer_r, ppi->tagged_kmers,
				       hashbits->all_tags);
    hashbits->add_kmer_to_tags(kmer);

  Py_END_ALLOW_THREADS

  return PyCObject_FromVoidPtr(ppi, free_pre_partition_info);
}

static PyObject * hashbits_assign_partition_id(PyObject * self, PyObject *args)
{
  khmer_KHashbitsObject * me = (khmer_KHashbitsObject *) self;
  khmer::Hashbits * hashbits = me->hashbits;

  PyObject * ppi_obj;
  if (!PyArg_ParseTuple(args, "O", &ppi_obj)) {
    return NULL;
  }

  if (!PyCObject_Check(ppi_obj)) {
    return NULL;
  }

  _pre_partition_info * ppi;
  ppi = (_pre_partition_info *) PyCObject_AsVoidPtr(ppi_obj);
  
  khmer::PartitionID p;
  p = hashbits->partition->assign_partition_id(ppi->kmer,
					       ppi->tagged_kmers);

  return PyInt_FromLong(p);
}

static PyObject * hashbits_add_tag(PyObject * self, PyObject *args)
{
  khmer_KHashbitsObject * me = (khmer_KHashbitsObject *) self;
  khmer::Hashbits * hashbits = me->hashbits;

  char * kmer_s = NULL;
  if (!PyArg_ParseTuple(args, "s", &kmer_s)) {
    return NULL;
  }

  khmer::HashIntoType kmer = khmer::_hash(kmer_s, hashbits->ksize());
  hashbits->add_tag(kmer);

  Py_INCREF(Py_None);
  return Py_None;
}

static PyObject * hashbits_add_stop_tag(PyObject * self, PyObject *args)
{
  khmer_KHashbitsObject * me = (khmer_KHashbitsObject *) self;
  khmer::Hashbits * hashbits = me->hashbits;

  char * kmer_s = NULL;
  if (!PyArg_ParseTuple(args, "s", &kmer_s)) {
    return NULL;
  }

  khmer::HashIntoType kmer = khmer::_hash(kmer_s, hashbits->ksize());
  hashbits->add_stop_tag(kmer);

  Py_INCREF(Py_None);
  return Py_None;
}

static PyObject * hashbits_get_stop_tags(PyObject * self, PyObject * args)
{
  khmer_KHashbitsObject * me = (khmer_KHashbitsObject *) self;
  khmer::Hashbits * hashbits = me->hashbits;

  if (!PyArg_ParseTuple(args, "")) {
    return NULL;
  }

  khmer::WordLength k = hashbits->ksize();
  khmer::SeenSet::const_iterator si;

  PyObject * x = PyList_New(hashbits->stop_tags.size());
  unsigned long long i = 0;
  for (si = hashbits->stop_tags.begin(); si != hashbits->stop_tags.end(); si++)
    {
      std::string s = khmer::_revhash(*si, k);
      PyList_SET_ITEM(x, i, Py_BuildValue("s", s.c_str()));
      i++;
    }

  return x;
}

static PyObject * hashbits_get_tagset(PyObject * self, PyObject * args)
{
  khmer_KHashbitsObject * me = (khmer_KHashbitsObject *) self;
  khmer::Hashbits * hashbits = me->hashbits;

  if (!PyArg_ParseTuple(args, "")) {
    return NULL;
  }

  khmer::WordLength k = hashbits->ksize();
  khmer::SeenSet::const_iterator si;

  PyObject * x = PyList_New(hashbits->all_tags.size());
  unsigned long long i = 0;
  for (si = hashbits->all_tags.begin(); si != hashbits->all_tags.end(); si++) {
    std::string s = khmer::_revhash(*si, k);
    PyList_SET_ITEM(x, i, Py_BuildValue("s", s.c_str()));
    i++;
  }

  return x;
}

static PyObject * hashbits_output_partitions(PyObject * self, PyObject * args)
{
  khmer_KHashbitsObject * me = (khmer_KHashbitsObject *) self;
  khmer::Hashbits * hashbits = me->hashbits;

  char * filename = NULL;
  char * output = NULL;
  PyObject * callback_obj = NULL;
  PyObject * output_unassigned_o = NULL;

  if (!PyArg_ParseTuple(args, "ss|OO", &filename, &output,
			&output_unassigned_o,
			&callback_obj)) {
    return NULL;
  }

  bool output_unassigned = false;
  if (output_unassigned_o != NULL && PyObject_IsTrue(output_unassigned_o)) {
    output_unassigned = true;
  }

  unsigned int n_partitions = 0;

  try {
    khmer::SubsetPartition * subset_p = hashbits->partition;
    n_partitions = subset_p->output_partitioned_file(filename,
						     output,
						     output_unassigned,
						     _report_fn,
						     callback_obj);
  } catch (_khmer_signal &e) {
    return NULL;
  }

  return PyInt_FromLong(n_partitions);
}

static PyObject * hashbits_find_unpart(PyObject * self, PyObject * args)
{
  khmer_KHashbitsObject * me = (khmer_KHashbitsObject *) self;
  khmer::Hashbits * hashbits = me->hashbits;

  char * filename = NULL;
  PyObject * traverse_o = NULL;
  PyObject * stop_big_traversals_o = NULL;
  PyObject * callback_obj = NULL;

  if (!PyArg_ParseTuple(args, "sOO|O", &filename, &traverse_o,
			&stop_big_traversals_o, &callback_obj)) {
    return NULL;
  }

  bool traverse = PyObject_IsTrue(traverse_o);
  bool stop_big_traversals = PyObject_IsTrue(stop_big_traversals_o);
  unsigned int n_singletons = 0;

  try {
    khmer::SubsetPartition * subset_p = hashbits->partition;
    n_singletons = subset_p->find_unpart(filename, traverse,
					 stop_big_traversals,
					 _report_fn,callback_obj);
  } catch (_khmer_signal &e) {
    return NULL;
  }

  return PyInt_FromLong(n_singletons);

  // Py_INCREF(Py_None);
  // return Py_None;
}

static PyObject * hashbits_filter_if_present(PyObject * self, PyObject * args)
{
  khmer_KHashbitsObject * me = (khmer_KHashbitsObject *) self;
  khmer::Hashbits * hashbits = me->hashbits;

  char * filename = NULL;
  char * output = NULL;
  PyObject * callback_obj = NULL;

  if (!PyArg_ParseTuple(args, "ss|O", &filename, &output, &callback_obj)) {
    return NULL;
  }

  try {
    hashbits->filter_if_present(filename, output, _report_fn, callback_obj);
  } catch (_khmer_signal &e) {
    return NULL;
  }
  
  Py_INCREF(Py_None);
  return Py_None;
}

static PyObject * hashbits_save_partitionmap(PyObject * self, PyObject * args)
{
  khmer_KHashbitsObject * me = (khmer_KHashbitsObject *) self;
  khmer::Hashbits * hashbits = me->hashbits;

  char * filename = NULL;

  if (!PyArg_ParseTuple(args, "s", &filename)) {
    return NULL;
  }

  hashbits->partition->save_partitionmap(filename);

  Py_INCREF(Py_None);
  return Py_None;
}

static PyObject * hashbits_load_partitionmap(PyObject * self, PyObject * args)
{
  khmer_KHashbitsObject * me = (khmer_KHashbitsObject *) self;
  khmer::Hashbits * hashbits = me->hashbits;

  char * filename = NULL;

  if (!PyArg_ParseTuple(args, "s", &filename)) {
    return NULL;
  }

  hashbits->partition->load_partitionmap(filename);

  Py_INCREF(Py_None);
  return Py_None;
}

static PyObject * hashbits__validate_partitionmap(PyObject * self, PyObject * args)
{
  khmer_KHashbitsObject * me = (khmer_KHashbitsObject *) self;
  khmer::Hashbits * hashbits = me->hashbits;

  if (!PyArg_ParseTuple(args, "")) {
    return NULL;
  }

  hashbits->partition->_validate_pmap();

  Py_INCREF(Py_None);
  return Py_None;
}

static PyObject * hashbits_count_partitions(PyObject * self, PyObject * args)
{
  khmer_KHashbitsObject * me = (khmer_KHashbitsObject *) self;
  khmer::Hashbits * hashbits = me->hashbits;

  if (!PyArg_ParseTuple(args, "")) {
    return NULL;
  }
  
  unsigned int n_partitions = 0, n_unassigned = 0;
  hashbits->partition->count_partitions(n_partitions, n_unassigned);

  return Py_BuildValue("ii", n_partitions, n_unassigned);
}

static PyObject * hashbits_subset_count_partitions(PyObject * self,
					       PyObject * args)
{
  PyObject * subset_obj = NULL;

  if (!PyArg_ParseTuple(args, "O", &subset_obj)) {
    return NULL;
  }
  
  khmer::SubsetPartition * subset_p;
  subset_p = (khmer::SubsetPartition *) PyCObject_AsVoidPtr(subset_obj);

  unsigned int n_partitions = 0, n_unassigned = 0;
  subset_p->count_partitions(n_partitions, n_unassigned);

  return Py_BuildValue("ii", n_partitions, n_unassigned);
}

static PyObject * hashbits_subset_partition_size_distribution(PyObject * self,
					       PyObject * args)
{
  PyObject * subset_obj = NULL;

  if (!PyArg_ParseTuple(args, "O", &subset_obj)) {
    return NULL;
  }
  
  khmer::SubsetPartition * subset_p;
  subset_p = (khmer::SubsetPartition *) PyCObject_AsVoidPtr(subset_obj);

  khmer::PartitionCountDistribution d;

  unsigned int n_unassigned = 0;
  subset_p->partition_size_distribution(d, n_unassigned);

  PyObject * x = PyList_New(d.size());
  khmer::PartitionCountDistribution::const_iterator di;

  unsigned int i;
  for (i = 0, di = d.begin(); di != d.end(); di++, i++) {
    PyList_SET_ITEM(x, i, Py_BuildValue("LL", di->first, di->second));
  }
  assert (i == d.size());

  return Py_BuildValue("Oi", x, n_unassigned);
}

static PyObject * hashbits_load(PyObject * self, PyObject * args)
{
  khmer_KHashbitsObject * me = (khmer_KHashbitsObject *) self;
  khmer::Hashbits * hashbits = me->hashbits;

  char * filename = NULL;

  if (!PyArg_ParseTuple(args, "s", &filename)) {
    return NULL;
  }

  hashbits->load(filename);

  Py_INCREF(Py_None);
  return Py_None;
}

static PyObject * hashbits_save(PyObject * self, PyObject * args)
{
  khmer_KHashbitsObject * me = (khmer_KHashbitsObject *) self;
  khmer::Hashbits * hashbits = me->hashbits;

  char * filename = NULL;

  if (!PyArg_ParseTuple(args, "s", &filename)) {
    return NULL;
  }

  hashbits->save(filename);

  Py_INCREF(Py_None);
  return Py_None;
}

static PyObject * hashbits_load_tagset(PyObject * self, PyObject * args)
{
  khmer_KHashbitsObject * me = (khmer_KHashbitsObject *) self;
  khmer::Hashbits * hashbits = me->hashbits;

  char * filename = NULL;
  PyObject * clear_tags_o = NULL;

  if (!PyArg_ParseTuple(args, "s|O", &filename, &clear_tags_o)) {
    return NULL;
  }

  bool clear_tags = true;
  if (clear_tags_o && !PyObject_IsTrue(clear_tags_o)) {
    clear_tags = false;
  }
  hashbits->load_tagset(filename, clear_tags);

  Py_INCREF(Py_None);
  return Py_None;
}

static PyObject * hashbits_save_tagset(PyObject * self, PyObject * args)
{
  khmer_KHashbitsObject * me = (khmer_KHashbitsObject *) self;
  khmer::Hashbits * hashbits = me->hashbits;

  char * filename = NULL;

  if (!PyArg_ParseTuple(args, "s", &filename)) {
    return NULL;
  }

  hashbits->save_tagset(filename);

  Py_INCREF(Py_None);
  return Py_None;
}

static PyObject * hashbits_save_subset_partitionmap(PyObject * self, PyObject * args)
{
  char * filename = NULL;
  PyObject * subset_obj = NULL;

  if (!PyArg_ParseTuple(args, "Os", &subset_obj, &filename)) {
    return NULL;
  }

  khmer::SubsetPartition * subset_p;
  subset_p = (khmer::SubsetPartition *) PyCObject_AsVoidPtr(subset_obj);

  Py_BEGIN_ALLOW_THREADS

  subset_p->save_partitionmap(filename);

  Py_END_ALLOW_THREADS

  Py_INCREF(Py_None);
  return Py_None;
}

static PyObject * hashbits_load_subset_partitionmap(PyObject * self, PyObject * args)
{
  khmer_KHashbitsObject * me = (khmer_KHashbitsObject *) self;
  khmer::Hashbits * hashbits = me->hashbits;

  char * filename = NULL;

  if (!PyArg_ParseTuple(args, "s", &filename)) {
    return NULL;
  }

  khmer::SubsetPartition * subset_p;
  subset_p = new khmer::SubsetPartition(hashbits);

  Py_BEGIN_ALLOW_THREADS

  subset_p->load_partitionmap(filename);

  Py_END_ALLOW_THREADS

  return PyCObject_FromVoidPtr(subset_p, free_subset_partition_info);
}

static PyObject * hashbits__set_tag_density(PyObject * self, PyObject * args)
{
  khmer_KHashbitsObject * me = (khmer_KHashbitsObject *) self;
  khmer::Hashbits * hashbits = me->hashbits;

  unsigned int d;
  if (!PyArg_ParseTuple(args, "i", &d)) {
    return NULL;
  }

  hashbits->_set_tag_density(d);

  Py_INCREF(Py_None);
  return Py_None;
}

static PyObject * hashbits__get_tag_density(PyObject * self, PyObject * args)
{
  khmer_KHashbitsObject * me = (khmer_KHashbitsObject *) self;
  khmer::Hashbits * hashbits = me->hashbits;

  if (!PyArg_ParseTuple(args, "")) {
    return NULL;
  }

  unsigned int d = hashbits->_get_tag_density();

  return PyInt_FromLong(d);
}

static PyObject * hashbits_merge2_subset(PyObject * self, PyObject * args)
{
  // khmer_KHashbitsObject * me = (khmer_KHashbitsObject *) self;
  // khmer::Hashbits * hashbits = me->hashbits;

  PyObject * subset1_obj, * subset2_obj;

  if (!PyArg_ParseTuple(args, "OO", &subset1_obj, &subset2_obj)) {
    return NULL;
  }

  khmer::SubsetPartition * subset1_p;
  khmer::SubsetPartition * subset2_p;
  subset1_p = (khmer::SubsetPartition *) PyCObject_AsVoidPtr(subset1_obj);
  subset2_p = (khmer::SubsetPartition *) PyCObject_AsVoidPtr(subset2_obj);

  Py_BEGIN_ALLOW_THREADS

    subset1_p->merge(subset2_p);

  Py_END_ALLOW_THREADS

    Py_INCREF(Py_None);
    return Py_None;
}

static PyObject * hashbits_merge2_from_disk(PyObject * self, PyObject * args)
{
  // khmer_KHashbitsObject * me = (khmer_KHashbitsObject *) self;
  // khmer::Hashbits * hashbits = me->hashbits;

  PyObject * subset1_obj;
  char * filename = NULL;

  if (!PyArg_ParseTuple(args, "Os", &subset1_obj, &filename)) {
    return NULL;
  }

  khmer::SubsetPartition * subset1_p;
  subset1_p = (khmer::SubsetPartition *) PyCObject_AsVoidPtr(subset1_obj);

  Py_BEGIN_ALLOW_THREADS

    subset1_p->merge_from_disk(filename);

  Py_END_ALLOW_THREADS

    Py_INCREF(Py_None);
    return Py_None;
}

static PyObject * hashbits__validate_subset_partitionmap(PyObject * self, PyObject * args)
{
  PyObject * subset_obj = NULL;

  if (!PyArg_ParseTuple(args, "O", &subset_obj)) {
    return NULL;
  }

  khmer::SubsetPartition * subset_p;
  subset_p = (khmer::SubsetPartition *) PyCObject_AsVoidPtr(subset_obj);
  subset_p->_validate_pmap();

  Py_INCREF(Py_None);
  return Py_None;
}

static PyObject * hashbits_set_partition_id(PyObject * self, PyObject * args)
{
  khmer_KHashbitsObject * me = (khmer_KHashbitsObject *) self;
  khmer::Hashbits * hashbits = me->hashbits;

  char * kmer = NULL;
  khmer::PartitionID p = 0;

  if (!PyArg_ParseTuple(args, "si", &kmer, &p)) {
    return NULL;
  }

  hashbits->partition->set_partition_id(kmer, p);

  Py_INCREF(Py_None);
  return Py_None;
}

static PyObject * hashbits_join_partitions(PyObject * self, PyObject * args)
{
  khmer_KHashbitsObject * me = (khmer_KHashbitsObject *) self;
  khmer::Hashbits * hashbits = me->hashbits;

  khmer::PartitionID p1 = 0, p2 = 0;

  if (!PyArg_ParseTuple(args, "ii", &p1, &p2)) {
    return NULL;
  }

  p1 = hashbits->partition->join_partitions(p1, p2);

  return PyInt_FromLong(p1);
}

static PyObject * hashbits_get_partition_id(PyObject * self, PyObject * args)
{
  khmer_KHashbitsObject * me = (khmer_KHashbitsObject *) self;
  khmer::Hashbits * hashbits = me->hashbits;

  char * kmer = NULL;

  if (!PyArg_ParseTuple(args, "s", &kmer)) {
    return NULL;
  }

  khmer::PartitionID partition_id;
  partition_id = hashbits->partition->get_partition_id(kmer);

  return PyInt_FromLong(partition_id);
}

static PyObject * hashbits_is_single_partition(PyObject * self, PyObject * args)
{
  khmer_KHashbitsObject * me = (khmer_KHashbitsObject *) self;
  khmer::Hashbits * hashbits = me->hashbits;

  char * seq = NULL;

  if (!PyArg_ParseTuple(args, "s", &seq)) {
    return NULL;
  }

  bool v = hashbits->partition->is_single_partition(seq);

  PyObject * val;
  if (v) {
    val = Py_True;
  } else {
    val = Py_False;
  }
  Py_INCREF(val);

  return val;
}

static PyObject * hashbits_divide_tags_into_subsets(PyObject * self, PyObject * args)
{
  khmer_KHashbitsObject * me = (khmer_KHashbitsObject *) self;
  khmer::Hashbits * hashbits = me->hashbits;

  unsigned int subset_size = 0;

  if (!PyArg_ParseTuple(args, "i", &subset_size)) {
    return NULL;
  }

  khmer::SeenSet divvy;
  hashbits->divide_tags_into_subsets(subset_size, divvy);

  PyObject * x = PyList_New(divvy.size());
  unsigned int i = 0;
  for (khmer::SeenSet::const_iterator si = divvy.begin(); si != divvy.end();
       si++, i++) {
    PyList_SET_ITEM(x, i, PyLong_FromUnsignedLongLong(*si));
  }

  return x;
}

static PyObject * hashbits_count_kmers_within_radius(PyObject * self, PyObject * args)
{
  khmer_KHashbitsObject * me = (khmer_KHashbitsObject *) self;
  khmer::Hashbits * hashbits = me->hashbits;

  char * kmer = NULL;
  unsigned long radius = 0;
  unsigned long max_count = 0;

  if (!PyArg_ParseTuple(args, "sL|L", &kmer, &radius, &max_count)) {
    return NULL;
  }

  unsigned int n;

  Py_BEGIN_ALLOW_THREADS

  khmer::HashIntoType kmer_f, kmer_r;
  khmer::_hash(kmer, hashbits->ksize(), kmer_f, kmer_r);
  n = hashbits->count_kmers_within_radius(kmer_f, kmer_r, radius,
						       max_count);

  Py_END_ALLOW_THREADS

  return PyLong_FromUnsignedLong(n);
}

static PyObject * hashbits_count_kmers_on_radius(PyObject * self, PyObject * args)
{
  khmer_KHashbitsObject * me = (khmer_KHashbitsObject *) self;
  khmer::Hashbits * hashbits = me->hashbits;

  char * kmer = NULL;
  unsigned long radius = 0;
  unsigned long max_volume = 0;

  if (!PyArg_ParseTuple(args, "sL|L", &kmer, &radius, &max_volume)) {
    return NULL;
  }

  unsigned int n;

  Py_BEGIN_ALLOW_THREADS

  khmer::HashIntoType kmer_f, kmer_r;
  khmer::_hash(kmer, hashbits->ksize(), kmer_f, kmer_r);
  n = hashbits->count_kmers_on_radius(kmer_f, kmer_r, radius, max_volume);

  Py_END_ALLOW_THREADS

  return PyLong_FromUnsignedLong(n);
}

static PyObject * hashbits_trim_on_density_explosion(PyObject * self, PyObject * args)
{
  khmer_KHashbitsObject * me = (khmer_KHashbitsObject *) self;
  khmer::Hashbits * hashbits = me->hashbits;

  char * seq = NULL;
  unsigned long radius = 0;
  unsigned long max_volume = 0;

  if (!PyArg_ParseTuple(args, "sLL", &seq, &radius, &max_volume)) {
    return NULL;
  }

  unsigned int trim_at;
  Py_BEGIN_ALLOW_THREADS

    trim_at = hashbits->trim_on_density_explosion(seq, radius, max_volume);

  Py_END_ALLOW_THREADS;

  PyObject * trim_seq = PyString_FromStringAndSize(seq, trim_at);
  PyObject * ret = Py_BuildValue("Oi", trim_seq, trim_at);
  Py_DECREF(trim_seq);

  return ret;
}

static PyObject * hashbits_find_radius_for_volume(PyObject * self, PyObject * args)
{
  khmer_KHashbitsObject * me = (khmer_KHashbitsObject *) self;
  khmer::Hashbits * hashbits = me->hashbits;

  char * kmer = NULL;
  unsigned long max_count = 0;
  unsigned long max_radius = 0;

  if (!PyArg_ParseTuple(args, "sLL", &kmer, &max_count, &max_radius)) {
    return NULL;
  }

  unsigned int n;

  Py_BEGIN_ALLOW_THREADS

  khmer::HashIntoType kmer_f, kmer_r;
  khmer::_hash(kmer, hashbits->ksize(), kmer_f, kmer_r);
  n = hashbits->find_radius_for_volume(kmer_f, kmer_r, max_count,
						    max_radius);

  Py_END_ALLOW_THREADS

  return PyLong_FromUnsignedLong(n);
}

static PyObject * hashbits_get_ksize(PyObject * self, PyObject * args)
{
  khmer_KHashbitsObject * me = (khmer_KHashbitsObject *) self;
  khmer::Hashbits * hashbits = me->hashbits;

  if (!PyArg_ParseTuple(args, "")) {
    return NULL;
  }

  unsigned int k = hashbits->ksize();

  return PyInt_FromLong(k);
}


static PyObject * hashbits_get_hashsizes(PyObject * self, PyObject * args)
{
  khmer_KHashbitsObject * me = (khmer_KHashbitsObject *) self;
  khmer::Hashbits * hashbits = me->hashbits;

  if (!PyArg_ParseTuple(args, "")) {
    return NULL;
  }

  std::vector<khmer::HashIntoType> ts = hashbits->get_tablesizes();

  PyObject * x = PyList_New(ts.size());
  for (unsigned int i = 0; i < ts.size(); i++) {
    PyList_SET_ITEM(x, i, PyInt_FromLong(ts[i]));
  }

  return x;
}

static PyObject * hashbits_extract_unique_paths(PyObject * self, PyObject * args)
{
  khmer_KHashbitsObject * me = (khmer_KHashbitsObject *) self;
  khmer::Hashbits * hashbits = me->hashbits;

  char * sequence = NULL;
  unsigned int min_length = 0;
  float min_unique_f = 0;
  if (!PyArg_ParseTuple(args, "sif", &sequence, &min_length, &min_unique_f)) {
    return NULL;
  }

  std::vector<std::string> results;
  hashbits->extract_unique_paths(sequence, min_length, min_unique_f, results);

  PyObject * x = PyList_New(results.size());
  for (unsigned int i = 0; i < results.size(); i++) {
    PyList_SET_ITEM(x, i, PyString_FromString(results[i].c_str()));
  }

  return x;
}

static PyObject * hashbits_get_median_count(PyObject * self, PyObject * args)
{
  khmer_KHashbitsObject * me = (khmer_KHashbitsObject *) self;
  khmer::Hashbits * hashbits = me->hashbits;

  char * long_str;

  if (!PyArg_ParseTuple(args, "s", &long_str)) {
    return NULL;
  }

  if (strlen(long_str) < hashbits->ksize()) {
    PyErr_SetString(PyExc_ValueError,
		    "string length must >= the hashtable k-mer size");
    return NULL;
  }

  khmer::BoundedCounterType med = 0;
  float average = 0, stddev = 0;

  hashbits->get_median_count(long_str, med, average, stddev);

  return Py_BuildValue("iff", med, average, stddev);
}

static PyMethodDef khmer_hashbits_methods[] = {
  { "extract_unique_paths", hashbits_extract_unique_paths, METH_VARARGS, "" },
  { "ksize", hashbits_get_ksize, METH_VARARGS, "" },
  { "hashsizes", hashbits_get_hashsizes, METH_VARARGS, "" },
  { "n_occupied", hashbits_n_occupied, METH_VARARGS, "Count the number of occupied bins" },
  { "n_unique_kmers", hashbits_n_unique_kmers,  METH_VARARGS, "Count the number of unique kmers" },
  { "count", hashbits_count, METH_VARARGS, "Count the given kmer" },
  { "count_overlap", hashbits_count_overlap,METH_VARARGS,"Count overlap kmers in two datasets" },
  { "consume", hashbits_consume, METH_VARARGS, "Count all k-mers in the given string" },
  { "load_stop_tags", hashbits_load_stop_tags, METH_VARARGS, "" },
  { "save_stop_tags", hashbits_save_stop_tags, METH_VARARGS, "" },
  { "print_stop_tags", hashbits_print_stop_tags, METH_VARARGS, "" },
  { "print_tagset", hashbits_print_tagset, METH_VARARGS, "" },
  { "get", hashbits_get, METH_VARARGS, "Get the count for the given k-mer" },
  { "calc_connected_graph_size", hashbits_calc_connected_graph_size, METH_VARARGS, "" },
  { "kmer_degree", hashbits_kmer_degree, METH_VARARGS, "" },
  { "trim_on_degree", hashbits_trim_on_degree, METH_VARARGS, "" },
  { "trim_on_sodd", hashbits_trim_on_sodd, METH_VARARGS, "" },
  { "trim_on_stoptags", hashbits_trim_on_stoptags, METH_VARARGS, "" },
  { "identify_stoptags_by_position", hashbits_identify_stoptags_by_position, METH_VARARGS, "" },
  { "trim_on_density_explosion", hashbits_trim_on_density_explosion, METH_VARARGS, "" },
  { "do_subset_partition", hashbits_do_subset_partition, METH_VARARGS, "" },
  { "find_all_tags", hashbits_find_all_tags, METH_VARARGS, "" },
  { "assign_partition_id", hashbits_assign_partition_id, METH_VARARGS, "" },
  { "output_partitions", hashbits_output_partitions, METH_VARARGS, "" },
  { "find_unpart", hashbits_find_unpart, METH_VARARGS, "" },
  { "filter_if_present", hashbits_filter_if_present, METH_VARARGS, "" },
  { "add_tag", hashbits_add_tag, METH_VARARGS, "" },
  { "add_stop_tag", hashbits_add_stop_tag, METH_VARARGS, "" },
  { "get_stop_tags", hashbits_get_stop_tags, METH_VARARGS, "" },
  { "get_tagset", hashbits_get_tagset, METH_VARARGS, "" },
  { "load", hashbits_load, METH_VARARGS, "" },
  { "save", hashbits_save, METH_VARARGS, "" },
  { "load_tagset", hashbits_load_tagset, METH_VARARGS, "" },
  { "save_tagset", hashbits_save_tagset, METH_VARARGS, "" },
  { "n_tags", hashbits_n_tags, METH_VARARGS, "" },
  { "divide_tags_into_subsets", hashbits_divide_tags_into_subsets, METH_VARARGS, "" },
  { "load_partitionmap", hashbits_load_partitionmap, METH_VARARGS, "" },
  { "save_partitionmap", hashbits_save_partitionmap, METH_VARARGS, "" },
  { "_validate_partitionmap", hashbits__validate_partitionmap, METH_VARARGS, "" },
  { "_get_tag_density", hashbits__get_tag_density, METH_VARARGS, "" },
  { "_set_tag_density", hashbits__set_tag_density, METH_VARARGS, "" },
  { "consume_fasta", hashbits_consume_fasta, METH_VARARGS, "Count all k-mers in a given file" },
  { "consume_fasta_and_tag", hashbits_consume_fasta_and_tag, METH_VARARGS, "Count all k-mers in a given file" },
  { "consume_fasta_and_tag_with_reads_parser", hashbits_consume_fasta_and_tag_with_reads_parser, 
    METH_VARARGS, "Count all k-mers using a given reads parser" },
  { "traverse_from_reads", hashbits_traverse_from_reads, METH_VARARGS, "" },
  { "consume_fasta_and_traverse", hashbits_consume_fasta_and_traverse, METH_VARARGS, "" },
  { "consume_fasta_and_tag_with_stoptags", hashbits_consume_fasta_and_tag_with_stoptags, METH_VARARGS, "Count all k-mers in a given file" },
  { "consume_partitioned_fasta", hashbits_consume_partitioned_fasta, METH_VARARGS, "Count all k-mers in a given file" },
  { "join_partitions_by_path", hashbits_join_partitions_by_path, METH_VARARGS, "" },
  { "merge_subset", hashbits_merge_subset, METH_VARARGS, "" },
  { "merge_subset_from_disk", hashbits_merge_from_disk, METH_VARARGS, "" },
  { "count_partitions", hashbits_count_partitions, METH_VARARGS, "" },
  { "subset_count_partitions", hashbits_subset_count_partitions, METH_VARARGS, "" },
  { "subset_partition_size_distribution", hashbits_subset_partition_size_distribution, METH_VARARGS, "" },
  { "save_subset_partitionmap", hashbits_save_subset_partitionmap, METH_VARARGS },
  { "load_subset_partitionmap", hashbits_load_subset_partitionmap, METH_VARARGS },
  { "merge2_subset", hashbits_merge2_subset, METH_VARARGS },
  { "merge2_subset_from_disk", hashbits_merge2_from_disk, METH_VARARGS },
  { "_validate_subset_partitionmap", hashbits__validate_subset_partitionmap, METH_VARARGS, "" },
  { "set_partition_id", hashbits_set_partition_id, METH_VARARGS, "" },
  { "join_partitions", hashbits_join_partitions, METH_VARARGS, "" },
  { "get_partition_id", hashbits_get_partition_id, METH_VARARGS, "" },
  { "is_single_partition", hashbits_is_single_partition, METH_VARARGS, "" },
  { "count_kmers_within_radius", hashbits_count_kmers_within_radius, METH_VARARGS, "" },
  { "count_kmers_on_radius", hashbits_count_kmers_on_radius, METH_VARARGS, "" },
  { "find_radius_for_volume", hashbits_find_radius_for_volume, METH_VARARGS, "" },
  { "hitraverse_to_stoptags", hashbits_hitraverse_to_stoptags, METH_VARARGS, "" },
  { "traverse_from_tags", hashbits_traverse_from_tags, METH_VARARGS, "" },
  { "repartition_largest_partition", hashbits_repartition_largest_partition, METH_VARARGS, "" },
  { "get_median_count", hashbits_get_median_count, METH_VARARGS, "Get the median, average, and stddev of the k-mer counts in the string" },

  {NULL, NULL, 0, NULL}           /* sentinel */
};

static PyObject *
khmer_hashbits_getattr(PyObject * obj, char * name)
{
  return Py_FindMethod(khmer_hashbits_methods, obj, name);
}

//
// GRAPHALIGN addition
//

static PyObject * readaligner_align(PyObject * self, PyObject * args)
{
  khmer_ReadAlignerObject * me = (khmer_ReadAlignerObject *) self;
  Aligner * aligner = me->aligner;

  char * read;

  if (!PyArg_ParseTuple(args, "s", &read)) {
    return NULL;
  }

  if (strlen(read) < (unsigned int)aligner->ksize()) {
    PyErr_SetString(PyExc_ValueError,
                    "string length must >= the hashtable k-mer size");
    return NULL;
  }

  CandidateAlignment aln = aligner->alignRead(read);

  const char* alignment = aln.alignment.c_str();
  std::string rA = aln.getReadAlignment(read);
  const char* readAlignment = rA.c_str();
 
  return Py_BuildValue("ss", alignment,
                              readAlignment);
}

static PyObject * readaligner_printErrorFootprint(PyObject * self, 
                                                PyObject * args)
{
  khmer_ReadAlignerObject * me = (khmer_ReadAlignerObject *) self;
  Aligner * aligner = me->aligner;

  char * read;

  if (!PyArg_ParseTuple(args, "s", &read)) {
    return NULL;
  }

  if (strlen(read) < (unsigned int)aligner->ksize()) {
    PyErr_SetString(PyExc_ValueError,
                    "string length must >= the hashtable k-mer size");
    return NULL;
  }

  aligner->printErrorFootprint(read);
  
  Py_INCREF(Py_None);
  return Py_None;
}

static PyMethodDef khmer_ReadAligner_methods[] = {
  {"align", readaligner_align, METH_VARARGS, ""},
  {"printErrorFootprint", readaligner_printErrorFootprint, METH_VARARGS, ""},
  {NULL, NULL, 0, NULL}
};

static PyObject *
khmer_readaligner_getattr(PyObject * obj, char * name)
{
  return Py_FindMethod(khmer_ReadAligner_methods, obj, name);
}

//
// khmer_readaligner_dealloc -- clean up readaligner object
// GRAPHALIGN addition
//
static void khmer_readaligner_dealloc(PyObject* self)
{
  khmer_ReadAlignerObject * obj = (khmer_ReadAlignerObject *) self;
  delete obj->aligner;
  obj->aligner = NULL;
}


static PyTypeObject khmer_ReadAlignerType = {
    PyObject_HEAD_INIT(NULL)
    0,
    "ReadAligner", sizeof(khmer_ReadAlignerObject),
    0,
    khmer_readaligner_dealloc,     /*tp_dealloc*/
    0,                          /*tp_print*/
    khmer_readaligner_getattr,     /*tp_getattr*/
    0,                          /*tp_setattr*/
    0,                          /*tp_compare*/
    0,                          /*tp_repr*/
    0,                          /*tp_as_number*/
    0,                          /*tp_as_sequence*/
    0,                          /*tp_as_mapping*/
    0,                          /*tp_hash */
    0,                          /*tp_call*/
    0,                          /*tp_str*/
    0,                          /*tp_getattro*/
    0,                          /*tp_setattro*/
    0,                          /*tp_as_buffer*/
    Py_TPFLAGS_DEFAULT,         /*tp_flags*/
    "ReadAligner object",           /* tp_doc */
};


//
// new_readaligner
// GRAPHALIGN addition
//
static PyObject* new_readaligner(PyObject * self, PyObject * args)
{
  PyObject * py_obj;
  double lambdaOne = 0.0;
  double lambdaTwo = 0.0;
  signed int maxErrorRegion = -1;

  if(!PyArg_ParseTuple(args, "O|ddi", &py_obj, 
                       &lambdaOne, &lambdaTwo, &maxErrorRegion)) {
    return NULL;
  }

  khmer_KCountingHashObject * ch = (khmer_KCountingHashObject *) py_obj;

  khmer_ReadAlignerObject * readaligner_obj = (khmer_ReadAlignerObject *) \
    PyObject_New(khmer_ReadAlignerObject, &khmer_ReadAlignerType);

  if (lambdaOne == 0.0 && lambdaTwo == 0.0 && maxErrorRegion == -1) { 
    readaligner_obj->aligner = new Aligner(ch->counting);
  } else if (maxErrorRegion == -1 && !(lambdaOne == 0.0 && lambdaTwo == 0.0)) {
    readaligner_obj->aligner = new Aligner(ch->counting, 
                                           lambdaOne, lambdaTwo);
  } else {
    readaligner_obj->aligner = new Aligner(ch->counting, 
                                           lambdaOne, lambdaTwo, 
                                           maxErrorRegion);

  }

  return (PyObject *) readaligner_obj; 
}

//
// new_hashbits
//

static PyObject* _new_hashbits(PyObject * self, PyObject * args)
{
  unsigned int k = 0;
  PyObject* sizes_list_o = NULL;

  if (!PyArg_ParseTuple(args, "IO", &k, &sizes_list_o)) {
    return NULL;
  }

  std::vector<khmer::HashIntoType> sizes;
  for (int i = 0; i < PyObject_Length(sizes_list_o); i++) {
    PyObject * size_o = PyList_GET_ITEM(sizes_list_o, i);
    sizes.push_back(PyLong_AsLongLong(size_o));
  }

  khmer_KHashbitsObject * khashbits_obj = (khmer_KHashbitsObject *) \
    PyObject_New(khmer_KHashbitsObject, &khmer_KHashbitsType);

  khashbits_obj->hashbits = new khmer::Hashbits(k, sizes);

  return (PyObject *) khashbits_obj;
}

static PyObject * hash_collect_high_abundance_kmers(PyObject * self, PyObject * args)
{
  khmer_KCountingHashObject * me = (khmer_KCountingHashObject *) self;
  khmer::CountingHash * counting = me->counting;

  char * filename = NULL;
  unsigned int lower_count, upper_count;

  if (!PyArg_ParseTuple(args, "sII", &filename, &lower_count, &upper_count)) {
    return NULL;
  }

  khmer::SeenSet found_kmers;
  counting->collect_high_abundance_kmers(filename, lower_count, upper_count,
					 found_kmers);

  // create a new hashbits object...
  std::vector<khmer::HashIntoType> sizes;
  sizes.push_back(1);

  khmer_KHashbitsObject * khashbits_obj = (khmer_KHashbitsObject *) \
    PyObject_New(khmer_KHashbitsObject, &khmer_KHashbitsType);

  // ...and set the collected kmers as the stoptags.
  khashbits_obj->hashbits = new khmer::Hashbits(counting->ksize(), sizes);
  khashbits_obj->hashbits->stop_tags.swap(found_kmers);

  return (PyObject *) khashbits_obj;
}

//
// khmer_counting_dealloc -- clean up a counting hash object.
//

static void khmer_counting_dealloc(PyObject* self)
{
  khmer_KCountingHashObject * obj = (khmer_KCountingHashObject *) self;
  delete obj->counting;
  obj->counting = NULL;
  
  PyObject_Del((PyObject *) obj);
}

//
// khmer_hashbits_dealloc -- clean up a hashbits object.
//

static void khmer_hashbits_dealloc(PyObject* self)
{
  khmer_KHashbitsObject * obj = (khmer_KHashbitsObject *) self;
  delete obj->hashbits;
  obj->hashbits = NULL;
  
  PyObject_Del((PyObject *) obj);
}

//
// MinMaxTable object
//

static PyObject * minmax_clear(PyObject * self, PyObject * args)
{
  khmer_MinMaxObject * me = (khmer_MinMaxObject *) self;
  khmer::MinMaxTable * mmt = me->mmt;

  unsigned int index;

  if (!PyArg_ParseTuple(args, "I", &index)) {
    return NULL;
  }

  mmt->clear(index);
  
  Py_INCREF(Py_None);
  return Py_None;
}

static PyObject * minmax_get_min(PyObject * self, PyObject * args)
{
  khmer_MinMaxObject * me = (khmer_MinMaxObject *) self;
  khmer::MinMaxTable * mmt = me->mmt;

  unsigned int index;

  if (!PyArg_ParseTuple(args, "I", &index)) {
    return NULL;
  }

  unsigned int val = mmt->get_min(index);

  return PyInt_FromLong(val);
}

static PyObject * minmax_get_max(PyObject * self, PyObject * args)
{
  khmer_MinMaxObject * me = (khmer_MinMaxObject *) self;
  khmer::MinMaxTable * mmt = me->mmt;

  unsigned int index;

  if (!PyArg_ParseTuple(args, "I", &index)) {
    return NULL;
  }

  unsigned int val = mmt->get_max(index);

  return PyInt_FromLong(val);
}

static PyObject * minmax_add_min(PyObject * self, PyObject * args)
{
  khmer_MinMaxObject * me = (khmer_MinMaxObject *) self;
  khmer::MinMaxTable * mmt = me->mmt;

  unsigned int index;
  unsigned int val;

  if (!PyArg_ParseTuple(args, "II", &index, &val)) {
    return NULL;
  }

  val = mmt->add_min(index, val);
  
  return PyInt_FromLong(val);
}

static PyObject * minmax_add_max(PyObject * self, PyObject * args)
{
  khmer_MinMaxObject * me = (khmer_MinMaxObject *) self;
  khmer::MinMaxTable * mmt = me->mmt;

  unsigned int index;
  unsigned int val;

  if (!PyArg_ParseTuple(args, "II", &index, &val)) {
    return NULL;
  }

  val = mmt->add_max(index, val);
  
  return PyInt_FromLong(val);
}

static PyObject * minmax_merge(PyObject * self, PyObject * args)
{
  khmer_MinMaxObject * me = (khmer_MinMaxObject *) self;
  PyObject * other_py_obj;

  khmer::MinMaxTable * mmt = me->mmt;

  if (!PyArg_ParseTuple(args, "O", &other_py_obj)) {
    return NULL;
  }

  khmer_MinMaxObject * other = (khmer_MinMaxObject *) other_py_obj;

  mmt->merge(*(other->mmt));

  Py_INCREF(Py_None);
  return Py_None;
}

static PyObject * minmax_save(PyObject * self, PyObject * args)
{
  khmer_MinMaxObject * me = (khmer_MinMaxObject *) self;

  khmer::MinMaxTable * mmt = me->mmt;
  char * filename;

  if (!PyArg_ParseTuple(args, "s", &filename)) {
    return NULL;
  }

  mmt->save(filename);

  Py_INCREF(Py_None);
  return Py_None;
}

static PyObject * minmax_load(PyObject * self, PyObject * args)
{
  khmer_MinMaxObject * me = (khmer_MinMaxObject *) self;

  khmer::MinMaxTable * mmt = me->mmt;
  char * filename;

  if (!PyArg_ParseTuple(args, "s", &filename)) {
    return NULL;
  }

  mmt->load(filename);

  Py_INCREF(Py_None);
  return Py_None;
}

static PyObject * minmax_tablesize(PyObject * self, PyObject * args)
{
  khmer_MinMaxObject * me = (khmer_MinMaxObject *) self;
  khmer::MinMaxTable * mmt = me->mmt;

  if (!PyArg_ParseTuple(args, "")) {
    return NULL;
  }

  return PyInt_FromLong(mmt->get_tablesize());
}

static PyMethodDef khmer_minmax_methods[] = {
  { "tablesize", minmax_tablesize, METH_VARARGS, "" },
  { "get_min", minmax_get_min, METH_VARARGS, "" },
  { "get_max", minmax_get_max, METH_VARARGS, "" },
  { "add_min", minmax_add_min, METH_VARARGS, "" },
  { "add_max", minmax_add_max, METH_VARARGS, "" },
  { "clear", minmax_clear, METH_VARARGS, "" },
  { "merge", minmax_merge, METH_VARARGS, "" },
  { "load", minmax_load, METH_VARARGS, "" },
  { "save", minmax_save, METH_VARARGS, "" },
  {NULL, NULL, 0, NULL}           /* sentinel */
};

static PyObject *
khmer_minmax_getattr(PyObject * obj, char * name)
{
  return Py_FindMethod(khmer_minmax_methods, obj, name);
}

//
// new_minmax
//

static PyObject* new_minmax(PyObject * self, PyObject * args)
{
  unsigned int size = 0;

  if (!PyArg_ParseTuple(args, "I", &size)) {
    return NULL;
  }

  khmer_MinMaxObject * minmax_obj = (khmer_MinMaxObject *) \
    PyObject_New(khmer_MinMaxObject, &khmer_MinMaxType);

  minmax_obj->mmt = new khmer::MinMaxTable(size);

  return (PyObject *) minmax_obj;
}

//
// khmer_minmax_dealloc -- clean up a minmax object.
//

static void khmer_minmax_dealloc(PyObject* self)
{
  khmer_MinMaxObject * obj = (khmer_MinMaxObject *) self;
  delete obj->mmt;
  obj->mmt = NULL;
  
  PyObject_Del((PyObject *) obj);
}


//////////////////////////////
// standalone functions

static PyObject * forward_hash(PyObject * self, PyObject * args)
{
  char * kmer;
  int ksize;

  if (!PyArg_ParseTuple(args, "si", &kmer, &ksize)) {
    return NULL;
  }

  if ((char)ksize != ksize) {
    PyErr_SetString(PyExc_ValueError, "k-mer size must be <= 255");
    return NULL;
  }

  return PyLong_FromUnsignedLongLong(khmer::_hash(kmer, ksize));
}

static PyObject * forward_hash_no_rc(PyObject * self, PyObject * args)
{
  char * kmer;
  unsigned int ksize;

  if (!PyArg_ParseTuple(args, "si", &kmer, &ksize)) {
    return NULL;
  }

  if ((unsigned char)ksize != ksize) {
    PyErr_SetString(PyExc_ValueError, "k-mer size must be <= 255");
    return NULL;
  }

  if (strlen(kmer) != ksize) {
    PyErr_SetString(PyExc_ValueError,
		    "k-mer length must be the same as the hashtable k-size");
    return NULL;
  }

  return PyLong_FromUnsignedLongLong(khmer::_hash_forward(kmer, ksize));
}

static PyObject * reverse_hash(PyObject * self, PyObject * args)
{
  khmer::HashIntoType val;
  int ksize;
  
  if (!PyArg_ParseTuple(args, "lI", &val, &ksize)) {
    return NULL;
  }

  if ((char)ksize != ksize) {
    PyErr_SetString(PyExc_ValueError, "k-mer size must be <= 255");
    return NULL;
  }

  return PyString_FromString(khmer::_revhash(val, ksize).c_str());
}

static PyObject * set_reporting_callback(PyObject * self, PyObject * args)
{
  PyObject * o;
  
  if (!PyArg_ParseTuple(args, "O", &o)) {
    return NULL;
  }

  Py_XDECREF(_callback_obj);
  Py_INCREF(o);
  _callback_obj = o;

  Py_INCREF(Py_None);
  return Py_None;
}

//
// Module machinery.
//

static PyMethodDef KhmerMethods[] = {
<<<<<<< HEAD
  /* { "new_config", new_config, METH_VARARGS, "Create a default internals config" }, */
  { "get_config", get_config, METH_VARARGS, "Get active khmer configuration object" },
  /* { "set_config", set_active_config, METH_VARARGS, "Set active khmer configuration object" }, */
  { "new_read_parser", new_read_parser, METH_VARARGS, "Create a new read parser" },
  { "new_ktable", new_ktable, METH_VARARGS, "Create an empty ktable" },
  { "new_hashtable", new_hashtable, METH_VARARGS, "Create an empty single-table counting hash" },
  { "_new_counting_hash", _new_counting_hash, METH_VARARGS, "Create an empty counting hash" },
  { "_new_hashbits", _new_hashbits, METH_VARARGS, "Create an empty hashbits table" },
  { "new_readaligner", new_readaligner, METH_VARARGS, "create a read aligner" },
  { "new_readmask", new_readmask, METH_VARARGS, "Create a new read mask table" },
  { "new_minmax", new_minmax, METH_VARARGS, "Create a new min/max value table" },
  { "forward_hash", forward_hash, METH_VARARGS, "", },
  { "forward_hash_no_rc", forward_hash_no_rc, METH_VARARGS, "", },
  { "reverse_hash", reverse_hash, METH_VARARGS, "", },
  { "set_reporting_callback", set_reporting_callback, METH_VARARGS, "" },
  { NULL, NULL, 0, NULL }
=======
#if (0)
    { "new_config",		new_config,
      METH_VARARGS,		"Create a default internals config" }, 
#endif
    { "get_config",		get_config,
      METH_VARARGS,		"Get active khmer configuration object" },
#if (0)
    { "set_config",		set_active_config,
      METH_VARARGS,		"Set active khmer configuration object" },
#endif
    { "new_ktable",		new_ktable,
      METH_VARARGS,		"Create an empty ktable" },
    { "new_hashtable",		new_hashtable,
      METH_VARARGS,		"Create an empty single-table counting hash" },
    { "_new_counting_hash",	_new_counting_hash,
      METH_VARARGS,		"Create an empty counting hash" },
    { "_new_hashbits",		_new_hashbits,
      METH_VARARGS,		"Create an empty hashbits table" },
    { "new_minmax",		new_minmax,
      METH_VARARGS,		"Create a new min/max value table" },
    { "forward_hash",		forward_hash,
      METH_VARARGS,		"", },
    { "forward_hash_no_rc",	forward_hash_no_rc,
      METH_VARARGS,		"", },
    { "reverse_hash",		reverse_hash,
      METH_VARARGS,		"", },
    { "set_reporting_callback",	set_reporting_callback,
      METH_VARARGS,		"" },

    { NULL, NULL, 0, NULL } // sentinel
>>>>>>> c1655071
};

DL_EXPORT(void) init_khmer(void)
{
    using namespace khmer;
    using namespace khmer:: python;

    khmer_ConfigType.ob_type	      = &PyType_Type;
    khmer_KTableType.ob_type	      = &PyType_Type;
    khmer_KCountingHashType.ob_type   = &PyType_Type;

    PyObject * m;
    m = Py_InitModule( "_khmer", KhmerMethods );

    _init_Read_Type( );
    _init_ReadParser_Type( );
    _init_ReadPairIterator_Type( );
    // TODO: Finish initialization of other types.

    KhmerError = PyErr_NewException((char *)"_khmer.error", NULL, NULL);
    Py_INCREF(KhmerError);

    PyModule_AddObject( m, "error", KhmerError );
    PyModule_AddObject( m, "ReadParser", (PyObject *)&ReadParser_Type );
    // TODO: Add other types here as their 'new' methods are implemented.
    //	     Then, remove the corresponding factory functions.
}

// vim: set ft=cpp sts=4 sw=4 tw=79:<|MERGE_RESOLUTION|>--- conflicted
+++ resolved
@@ -1317,51 +1317,14 @@
 
 #define is_hashbits_obj(v)  ((v)->ob_type == &khmer_KHashbitsType)
 
-typedef struct {
-  PyObject_HEAD
-<<<<<<< HEAD
-  khmer::ReadMaskTable * mask;
-} khmer_ReadMaskObject;
-
 /* GRAPHALIGN addition */
 typedef struct {
   PyObject_HEAD
   Aligner * aligner;
 } khmer_ReadAlignerObject;
 
-#define is_readmask_obj(v)  ((v)->ob_type == &khmer_ReadMaskType)
-
-static void khmer_readmask_dealloc(PyObject *);
-static PyObject * khmer_readmask_getattr(PyObject *, char *);
-
-static PyTypeObject khmer_ReadMaskType = {
-    PyObject_HEAD_INIT(NULL)
-    0,
-    "ReadMask", sizeof(khmer_ReadMaskObject),
-    0,
-    khmer_readmask_dealloc,	/*tp_dealloc*/
-    0,				/*tp_print*/
-    khmer_readmask_getattr,	/*tp_getattr*/
-    0,				/*tp_setattr*/
-    0,				/*tp_compare*/
-    0,				/*tp_repr*/
-    0,				/*tp_as_number*/
-    0,				/*tp_as_sequence*/
-    0,				/*tp_as_mapping*/
-    0,				/*tp_hash */
-    0,				/*tp_call*/
-    0,				/*tp_str*/
-    0,				/*tp_getattro*/
-    0,				/*tp_setattro*/
-    0,				/*tp_as_buffer*/
-    Py_TPFLAGS_DEFAULT,		/*tp_flags*/
-    "readmask object",           /* tp_doc */
-};
-
 typedef struct {
   PyObject_HEAD
-=======
->>>>>>> c1655071
   khmer::MinMaxTable * mmt;
 } khmer_MinMaxObject;
 
@@ -4354,24 +4317,6 @@
 //
 
 static PyMethodDef KhmerMethods[] = {
-<<<<<<< HEAD
-  /* { "new_config", new_config, METH_VARARGS, "Create a default internals config" }, */
-  { "get_config", get_config, METH_VARARGS, "Get active khmer configuration object" },
-  /* { "set_config", set_active_config, METH_VARARGS, "Set active khmer configuration object" }, */
-  { "new_read_parser", new_read_parser, METH_VARARGS, "Create a new read parser" },
-  { "new_ktable", new_ktable, METH_VARARGS, "Create an empty ktable" },
-  { "new_hashtable", new_hashtable, METH_VARARGS, "Create an empty single-table counting hash" },
-  { "_new_counting_hash", _new_counting_hash, METH_VARARGS, "Create an empty counting hash" },
-  { "_new_hashbits", _new_hashbits, METH_VARARGS, "Create an empty hashbits table" },
-  { "new_readaligner", new_readaligner, METH_VARARGS, "create a read aligner" },
-  { "new_readmask", new_readmask, METH_VARARGS, "Create a new read mask table" },
-  { "new_minmax", new_minmax, METH_VARARGS, "Create a new min/max value table" },
-  { "forward_hash", forward_hash, METH_VARARGS, "", },
-  { "forward_hash_no_rc", forward_hash_no_rc, METH_VARARGS, "", },
-  { "reverse_hash", reverse_hash, METH_VARARGS, "", },
-  { "set_reporting_callback", set_reporting_callback, METH_VARARGS, "" },
-  { NULL, NULL, 0, NULL }
-=======
 #if (0)
     { "new_config",		new_config,
       METH_VARARGS,		"Create a default internals config" }, 
@@ -4392,6 +4337,8 @@
       METH_VARARGS,		"Create an empty hashbits table" },
     { "new_minmax",		new_minmax,
       METH_VARARGS,		"Create a new min/max value table" },
+    { "new_readaligner",        new_readaligner,
+      METH_VARARGS,             "Create a read aligner object" },
     { "forward_hash",		forward_hash,
       METH_VARARGS,		"", },
     { "forward_hash_no_rc",	forward_hash_no_rc,
@@ -4402,7 +4349,6 @@
       METH_VARARGS,		"" },
 
     { NULL, NULL, 0, NULL } // sentinel
->>>>>>> c1655071
 };
 
 DL_EXPORT(void) init_khmer(void)
