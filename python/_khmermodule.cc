--- conflicted
+++ resolved
@@ -1011,10 +1011,8 @@
   khmer::Hashbits * hashbits;
 } khmer_KHashbitsObject;
 
-<<<<<<< HEAD
 static void khmer_hashbits_dealloc(PyObject *);
 static PyObject * khmer_hashbits_getattr(PyObject * obj, char * name);
-=======
 typedef struct {
   PyObject_HEAD
   khmer::ReadMaskTable * mask;
@@ -1030,7 +1028,6 @@
 
 static void khmer_readmask_dealloc(PyObject *);
 static PyObject * khmer_readmask_getattr(PyObject *, char *);
->>>>>>> 5026aff8
 
 static PyTypeObject khmer_KHashbitsType = {
     PyObject_HEAD_INIT(NULL)
@@ -3508,8 +3505,6 @@
   return Py_FindMethod(khmer_hashbits_methods, obj, name);
 }
 
-<<<<<<< HEAD
-=======
 #define is_hashbits_obj(v)  ((v)->ob_type == &khmer_KHashbitsType)
 
 //
@@ -3545,6 +3540,7 @@
 
 static PyObject * readaligner_printErrorFootprint(PyObject * self, 
                                                 PyObject * args)
+
 {
   khmer_ReadAlignerObject * me = (khmer_ReadAlignerObject *) self;
   Aligner * aligner = me->aligner;
@@ -3603,7 +3599,6 @@
     "hashbits object",           /* tp_doc */
 };
 
->>>>>>> 5026aff8
 //
 // khmer_readaligner_dealloc -- clean up readaligner object
 // GRAPHALIGN addition
@@ -4054,11 +4049,8 @@
   { "new_hashtable", new_hashtable, METH_VARARGS, "Create an empty single-table counting hash" },
   { "_new_counting_hash", _new_counting_hash, METH_VARARGS, "Create an empty counting hash" },
   { "_new_hashbits", _new_hashbits, METH_VARARGS, "Create an empty hashbits table" },
-<<<<<<< HEAD
-=======
   { "new_readaligner", new_readaligner, METH_VARARGS, "create a read aligner" },
   { "new_readmask", new_readmask, METH_VARARGS, "Create a new read mask table" },
->>>>>>> 5026aff8
   { "new_minmax", new_minmax, METH_VARARGS, "Create a new min/max value table" },
   { "forward_hash", forward_hash, METH_VARARGS, "", },
   { "forward_hash_no_rc", forward_hash_no_rc, METH_VARARGS, "", },
