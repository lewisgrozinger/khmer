--- conflicted
+++ resolved
@@ -1362,13 +1362,10 @@
   return (PyObject *) kcounting_obj;
 }
 
-<<<<<<< HEAD
 //
 // hashbits stuff
 //
 
-static PyObject * hashbits_n_occupied(PyObject * self, PyObject * args)
-=======
 static PyObject * hashbits_n_unique_kmers(PyObject * self, PyObject * args)
 {
     khmer_KHashbitsObject * me = (khmer_KHashbitsObject *) self;
@@ -1385,8 +1382,7 @@
     return PyInt_FromLong(n);
 }
 
-static PyObject * hashbits_n_entries(PyObject * self, PyObject * args)
->>>>>>> 6445d513
+static PyObject * hashbits_n_occupied(PyObject * self, PyObject * args)
 {
   khmer_KHashbitsObject * me = (khmer_KHashbitsObject *) self;
   khmer::Hashbits * hashbits = me->hashbits;
@@ -2326,11 +2322,7 @@
 
 static PyMethodDef khmer_hashbits_methods[] = {
   { "n_occupied", hashbits_n_occupied, METH_VARARGS, "Count the number of occupied bins" },
-<<<<<<< HEAD
-=======
   { "n_unique_kmers", hashbits_n_unique_kmers,  METH_VARARGS, "Count the number of unique kmers" },
-  { "n_entries", hashbits_n_entries, METH_VARARGS, "" },
->>>>>>> 6445d513
   { "count", hashbits_count, METH_VARARGS, "Count the given kmer" },
   { "consume", hashbits_consume, METH_VARARGS, "Count all k-mers in the given string" },
   { "get", hashbits_get, METH_VARARGS, "Get the count for the given k-mer" },
